--- conflicted
+++ resolved
@@ -21,11 +21,7 @@
     "dev:web": "concurrently \"npm run dev:shared\" \"npm run dev-no-ssl --prefix ./apps/tlon-web\"",
     "test": "npm run test --workspaces --if-present -- run -u",
     "prepare": "husky",
-<<<<<<< HEAD
-    "postinstall": "npx patch-package && npm run build --prefix ./packages/editor && npm run generate --prefix ./apps/tlon-mobile"
-=======
     "postinstall": "npx patch-package && npm run build:all"
->>>>>>> 7475c03c
   },
   "devDependencies": {
     "@trivago/prettier-plugin-sort-imports": "^4.3.0",

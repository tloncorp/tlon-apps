require File.join(File.dirname(`node --print "require.resolve('expo/package.json')"`), "scripts/autolinking")
require File.join(File.dirname(`node --print "require.resolve('react-native/package.json')"`), "scripts/react_native_pods")
require File.join(File.dirname(`node --print "require.resolve('@react-native-community/cli-platform-ios/package.json')"`), "native_modules")

require 'json'
podfile_properties = JSON.parse(File.read(File.join(__dir__, 'Podfile.properties.json'))) rescue {}

ENV['RCT_NEW_ARCH_ENABLED'] = podfile_properties['newArchEnabled'] == 'true' ? '1' : '0'
ENV['EX_DEV_CLIENT_NETWORK_INSPECTOR'] = '1' if podfile_properties['EX_DEV_CLIENT_NETWORK_INSPECTOR'] == 'true'

if ENV['EXPO_USE_COMMUNITY_AUTOLINKING'] == '1'
  config_command = ['node', '-e', "process.argv=['', '', 'config'];require('@react-native-community/cli').run()"];
else
  config_command = [
    'node',
    '--no-warnings',
      '--eval',
      'require(require.resolve(\'expo-modules-autolinking\', { paths: [require.resolve(\'expo/package.json\')] }))(process.argv.slice(1))',
      'react-native-config',
      '--json',
    '--platform',
    'ios'
  ]
end

<<<<<<< HEAD
platform :ios, podfile_properties['ios.deploymentTarget'] || '16.0'
=======
platform :ios, podfile_properties['ios.deploymentTarget'] || '15.1'
>>>>>>> 3ea85fbc
install! 'cocoapods',
  :deterministic_uuids => false
 
prepare_react_native_project!

def shared(podfile_properties)
  use_expo_modules!
  $config = use_native_modules!

  use_frameworks! :linkage => :static
  $RNFirebaseAsStaticFramework = true

  # Flags change depending on the env values.
  flags = get_default_flags()

  # Fixes issue described here: https://github.com/OP-Engineering/op-sqlite/issues/42
  pre_install do |installer|
    installer.pod_targets.each do |pod|
      if pod.name.eql?('op-sqlite')
        def pod.build_type
          Pod::BuildType.static_library
        end
      end
    end
  end

  use_react_native!(
    :path => $config[:reactNativePath],
    :hermes_enabled => podfile_properties['expo.jsEngine'] == nil || podfile_properties['expo.jsEngine'] == 'hermes',
    :fabric_enabled => flags[:fabric_enabled],
    # An absolute path to your application root.
    :app_path => "#{Pod::Config.instance.installation_root}/..",
    :privacy_file_aggregation_enabled => podfile_properties['apple.privacyManifestAggregationEnabled'] != 'false',
  )
end

target 'Landscape' do
  Pod::UI.puts 'Building Landscape'
  shared(podfile_properties)
end

target 'Landscape-preview' do
  Pod::UI.puts 'Building Landscape-preview'
  shared(podfile_properties)
end

post_install do |installer|
  react_native_post_install(
    installer,
    '../../../node_modules/react-native',
    # Set `mac_catalyst_enabled` to `true` in order to apply patches
    # necessary for Mac Catalyst builds
    :mac_catalyst_enabled => false,
    :ccache_enabled => podfile_properties['apple.ccacheEnabled'] == 'true',
  )

  # This is necessary for Xcode 14, because it signs resource bundles by default
  # when building for devices.
  installer.target_installation_results.pod_target_installation_results
    .each do |pod_name, target_installation_result|
    target_installation_result.resource_bundle_targets.each do |resource_bundle_target|
      resource_bundle_target.build_configurations.each do |config|
        config.build_settings['CODE_SIGNING_ALLOWED'] = 'NO'
      end
    end
  end
end<|MERGE_RESOLUTION|>--- conflicted
+++ resolved
@@ -23,11 +23,7 @@
   ]
 end
 
-<<<<<<< HEAD
 platform :ios, podfile_properties['ios.deploymentTarget'] || '16.0'
-=======
-platform :ios, podfile_properties['ios.deploymentTarget'] || '15.1'
->>>>>>> 3ea85fbc
 install! 'cocoapods',
   :deterministic_uuids => false
  

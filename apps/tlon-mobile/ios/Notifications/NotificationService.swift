--- conflicted
+++ resolved
@@ -88,12 +88,12 @@
             throw NotificationError.notificationDisplayFailed(uid: uid, activityEvent: activityEventJsonString, underlyingError: error)
         }
     }
-    
+
     /// Presents a `JSValue` (likely raised as an exception by a `JSContext`) as a `Swift.Error`.
     private struct JSException: LocalizedError {
         let exception: JSValue
         weak var context: JSContext?
-        
+
         var errorDescription: String? {
             "JSContext raised exception: \(exception.toString() ?? "unable to stringify")"
         }
@@ -106,7 +106,7 @@
             print(exception?.toString() ?? "No exception found")
             jsException = exception.map { JSException(exception: $0, context: context) }
         }
-        
+
         guard let scriptURL = Bundle.main.url(forResource: "bundle", withExtension: "js") else {
             throw NotificationError.previewRenderFailed(uid: uid, activityEvent: activityEventJsonString, underlyingError: jsException)
         }
@@ -132,18 +132,17 @@
     override func didReceive(_ request: UNNotificationRequest, withContentHandler contentHandler: @escaping (UNNotificationContent) -> Void) {
         self.contentHandler = contentHandler
         bestAttemptContent = (request.content.mutableCopy() as? UNMutableNotificationContent)
-    
-        // use the provided timeslice as an opportunity to cache fresh /changes data
-        Task {
-            do {
-                try await ChangesLoader.sync()
-            } catch {
-                // TODO: we should be logging this via telemetry
-                print("[NotificationService] Failed to sync changes: \(error)")
-            }
-        }
-
-<<<<<<< HEAD
+      // use the provided timeslice as an opportunity to cache fresh /changes data
+      Task {
+          do {
+              try await ChangesLoader.sync()
+          } catch {
+              // TODO: we should be logging this via telemetry
+              print("[NotificationService] Failed to sync changes: \(error)")
+          }
+      }
+
+
       Task { [weak bestAttemptContent] in
         let parsedNotification = await PushNotificationManager.parseNotificationUserInfo(request.content.userInfo)
           switch parsedNotification {
@@ -156,10 +155,10 @@
                 uid: uid,
                 notification: notification
               )
-              
+
               contentHandler(notifContent)
               return
-              
+
           case .dismiss:
               // Should not be hit, but set up fallback notification just in case.
               // We can't prevent this alert from being shown, so at least make it truthful.
@@ -170,27 +169,6 @@
                   contentHandler(bestAttemptContent)
               }
           case let .failedFetchContents(err):
-=======
-        
-        Task { [weak bestAttemptContent] in
-          
-            let parsedNotification = await PushNotificationManager.parseNotificationUserInfo(request.content.userInfo)
-            switch parsedNotification {
-            case let .activityEventJson(activityEventRaw):
-                var notifContent = bestAttemptContent ?? UNNotificationContent()
-                
-              if let activityEventRaw {
-                notifContent = await applyNotif(
-                    activityEventRaw,
-                    notification: notifContent.mutableCopy() as! UNMutableNotificationContent
-                )
-              }
-
-              contentHandler(notifContent)
-                
-              return
-            case let .failedFetchContents(err):
->>>>>>> 54822d22
               // Extract uid for logging
               if let uid = request.content.userInfo["uid"] as? String {
                   await NotificationLogger.sendToPostHog(events: [
@@ -204,32 +182,22 @@
               packErrorOnNotification(err)
               contentHandler(bestAttemptContent!)
               return
-<<<<<<< HEAD
-              
+
           case .invalid:
-=======
-
-            case .invalid:
->>>>>>> 54822d22
               // Log invalid notification
               if let uid = request.content.userInfo["uid"] as? String {
                   await NotificationLogger.logError(NotificationError.unknown(uid: uid, message: "Invalid notification format"))
               }
-<<<<<<< HEAD
+
               await NotificationLogger.logDelivery(properties: ["message": .string("Fallback notification delivered successfully")])
               contentHandler(bestAttemptContent!)
               return
-          }
-      }
-=======
-              fallthrough
 
             case .dismiss:
               contentHandler(bestAttemptContent!)
               return
             }
         }
->>>>>>> 54822d22
     }
 
     /** Appends an error onto the `bestAttemptContent` payload; does *not* attempt to complete the notification request. */

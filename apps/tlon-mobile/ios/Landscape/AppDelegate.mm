--- conflicted
+++ resolved
@@ -23,12 +23,8 @@
 #if PREVIEW
    [RNBranch useTestInstance];
 #endif
-<<<<<<< HEAD
   
   [[RNBranch branch] checkPasteboardOnInstall];
-=======
-
->>>>>>> e5f6f669
   [RNBranch initSessionWithLaunchOptions:launchOptions isReferrable:YES];
 
   // Listen to changes in app-specific cookie storage, and push those to the app group shared

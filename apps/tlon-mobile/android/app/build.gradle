apply plugin: "com.android.application"
apply plugin: "org.jetbrains.kotlin.android"
apply plugin: "com.facebook.react"
apply plugin: "com.google.gms.google-services"
apply plugin: "com.google.firebase.crashlytics"

def projectRoot = rootDir.getAbsoluteFile().getParentFile().getAbsolutePath()

/**
 * This is the configuration block to customize your React Native Android app.
 * By default you don't need to apply any configuration, just uncomment the lines you need.
 */
react {
    entryFile = file(["node", "-e", "require('expo/scripts/resolveAppEntry')", projectRoot, "android", "absolute"].execute(null, rootDir).text.trim())
    reactNativeDir = new File(["node", "--print", "require.resolve('react-native/package.json')"].execute(null, rootDir).text.trim()).getParentFile().getAbsoluteFile()
    hermesCommand = new File(["node", "--print", "require.resolve('react-native/package.json')"].execute(null, rootDir).text.trim()).getParentFile().getAbsolutePath() + "/sdks/hermesc/%OS-BIN%/hermesc"
    codegenDir = new File(["node", "--print", "require.resolve('@react-native/codegen/package.json', { paths: [require.resolve('react-native/package.json')] })"].execute(null, rootDir).text.trim()).getParentFile().getAbsoluteFile()

    // Use Expo CLI to bundle the app, this ensures the Metro config
    // works correctly with Expo projects.
    cliFile = new File(["node", "--print", "require.resolve('@expo/cli', { paths: [require.resolve('expo/package.json')] })"].execute(null, rootDir).text.trim())
    bundleCommand = "export:embed"

    /* Folders */
    //   The root of your project, i.e. where "package.json" lives. Default is '..'
    // root = file("../")
    //   The folder where the react-native NPM package is. Default is ../node_modules/react-native
    // reactNativeDir = file("../node_modules/react-native")
    //   The folder where the react-native Codegen package is. Default is ../node_modules/@react-native/codegen
    // codegenDir = file("../node_modules/@react-native/codegen")

    /* Variants */
    //   The list of variants to that are debuggable. For those we're going to
    //   skip the bundling of the JS bundle and the assets. By default is just 'debug'.
    //   If you add flavors like lite, prod, etc. you'll have to list your debuggableVariants.
    // debuggableVariants = ["liteDebug", "prodDebug"]

    /* Bundling */
    //   A list containing the node command and its flags. Default is just 'node'.
    // nodeExecutableAndArgs = ["node"]

    //
    //   The path to the CLI configuration file. Default is empty.
    // bundleConfig = file(../rn-cli.config.js)
    //
    //   The name of the generated asset file containing your JS bundle
    // bundleAssetName = "MyApplication.android.bundle"
    //
    //   The entry file for bundle generation. Default is 'index.android.js' or 'index.js'
    // entryFile = file("../js/MyApplication.android.js")
    //
    //   A list of extra flags to pass to the 'bundle' commands.
    //   See https://github.com/react-native-community/cli/blob/main/docs/commands.md#bundle
    // extraPackagerArgs = []

    /* Hermes Commands */
    //   The hermes compiler command to run. By default it is 'hermesc'
    // hermesCommand = "$rootDir/my-custom-hermesc/bin/hermesc"
    //
    //   The list of flags to pass to the Hermes compiler. By default is "-O", "-output-source-map"
    // hermesFlags = ["-O", "-output-source-map"]
}

/**
 * Set this to true to Run Proguard on Release builds to minify the Java bytecode.
 */
def enableProguardInReleaseBuilds = (findProperty('android.enableProguardInReleaseBuilds') ?: false).toBoolean()

/**
 * The preferred build flavor of JavaScriptCore (JSC)
 *
 * For example, to use the international variant, you can use:
 * `def jscFlavor = 'org.webkit:android-jsc-intl:+'`
 *
 * The international variant includes ICU i18n library and necessary data
 * allowing to use e.g. `Date.toLocaleString` and `String.localeCompare` that
 * give correct results when using with locales other than en-US. Note that
 * this variant is about 6MiB larger per architecture than default.
 */
def jscFlavor = 'org.webkit:android-jsc:+'

android {
    ndkVersion rootProject.ext.ndkVersion

    namespace "io.tlon.landscape"
    defaultConfig {
        minSdkVersion rootProject.ext.minSdkVersion
        targetSdkVersion rootProject.ext.targetSdkVersion
        compileSdk rootProject.ext.compileSdkVersion
        versionCode 108
<<<<<<< HEAD
        versionName "4.1.2"
=======
        versionName "4.1.3"
>>>>>>> 08cdaa87

        buildConfigField("boolean", "REACT_NATIVE_UNSTABLE_USE_RUNTIME_SCHEDULER_ALWAYS", (findProperty("reactNative.unstable_useRuntimeSchedulerAlways") ?: true).toString())
    }
    signingConfigs {
        debug {
            storeFile file('debug.keystore')
            storePassword 'android'
            keyAlias 'androiddebugkey'
            keyPassword 'android'
        }
    }
    buildTypes {
        debug {
            signingConfig signingConfigs.debug
        }
        release {
            // Caution! In production, you need to generate your own keystore file.
            // see https://reactnative.dev/docs/signed-apk-android.
            signingConfig signingConfigs.debug
            shrinkResources (findProperty('android.enableShrinkResourcesInReleaseBuilds')?.toBoolean() ?: false)
            minifyEnabled enableProguardInReleaseBuilds
            proguardFiles getDefaultProguardFile("proguard-android.txt"), "proguard-rules.pro"
        }
    }
    packagingOptions {
        jniLibs {
            useLegacyPackaging (findProperty('expo.useLegacyPackaging')?.toBoolean() ?: false)
        }
    }
    flavorDimensions "profile"
    productFlavors {
        production {
            dimension "profile"
            applicationId "io.tlon.groups"
        }
        preview {
            dimension "profile"
            applicationId "io.tlon.groups.preview"
        }
    }
}

// Apply static values from `gradle.properties` to the `android.packagingOptions`
// Accepts values in comma delimited lists, example:
// android.packagingOptions.pickFirsts=/LICENSE,**/picasa.ini
["pickFirsts", "excludes", "merges", "doNotStrip"].each { prop ->
    // Split option: 'foo,bar' -> ['foo', 'bar']
    def options = (findProperty("android.packagingOptions.$prop") ?: "").split(",");
    // Trim all elements in place.
    for (i in 0..<options.size()) options[i] = options[i].trim();
    // `[] - ""` is essentially `[""].filter(Boolean)` removing all empty strings.
    options -= ""

    if (options.length > 0) {
        println "android.packagingOptions.$prop += $options ($options.length)"
        // Ex: android.packagingOptions.pickFirsts += '**/SCCS/**'
        options.each {
            android.packagingOptions[prop] += it
        }
    }
}

dependencies {
    // The version of react-native is set by the React Native Gradle Plugin
    implementation("com.facebook.react:react-android")

    def isGifEnabled = (findProperty('expo.gif.enabled') ?: "") == "true";
    def isWebpEnabled = (findProperty('expo.webp.enabled') ?: "") == "true";
    def isWebpAnimatedEnabled = (findProperty('expo.webp.animated') ?: "") == "true";

    if (isGifEnabled) {
        // For animated gif support
        implementation("com.facebook.fresco:animated-gif:${reactAndroidLibs.versions.fresco.get()}")
    }

    if (isWebpEnabled) {
        // For webp support
        implementation("com.facebook.fresco:webpsupport:${reactAndroidLibs.versions.fresco.get()}")
        if (isWebpAnimatedEnabled) {
            // Animated webp support
            implementation("com.facebook.fresco:animated-webp:${reactAndroidLibs.versions.fresco.get()}")
        }
    }

    implementation("com.facebook.react:flipper-integration")

    if (hermesEnabled.toBoolean()) {
        implementation("com.facebook.react:hermes-android")
    } else {
        implementation jscFlavor
    }

    implementation("androidx.swiperefreshlayout:swiperefreshlayout:1.1.0")
    implementation("androidx.security:security-crypto-ktx:1.1.0-alpha06")
    implementation("com.android.volley:volley:1.2.1")

    // Branch.io
    implementation("io.branch.sdk.android:library:5.9.0")
    implementation("com.google.android.gms:play-services-ads-identifier:18.0.1")
    implementation("androidx.browser:browser:1.7.0")
}

apply from: new File(["node", "--print", "require.resolve('@react-native-community/cli-platform-android/package.json', { paths: [require.resolve('react-native/package.json')] })"].execute(null, rootDir).text.trim(), "../native_modules.gradle");
applyNativeModulesAppBuildGradle(project)<|MERGE_RESOLUTION|>--- conflicted
+++ resolved
@@ -88,11 +88,7 @@
         targetSdkVersion rootProject.ext.targetSdkVersion
         compileSdk rootProject.ext.compileSdkVersion
         versionCode 108
-<<<<<<< HEAD
-        versionName "4.1.2"
-=======
         versionName "4.1.3"
->>>>>>> 08cdaa87
 
         buildConfigField("boolean", "REACT_NATIVE_UNSTABLE_USE_RUNTIME_SCHEDULER_ALWAYS", (findProperty("reactNative.unstable_useRuntimeSchedulerAlways") ?: true).toString())
     }

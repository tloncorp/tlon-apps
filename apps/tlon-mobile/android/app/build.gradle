--- conflicted
+++ resolved
@@ -121,11 +121,7 @@
         targetSdkVersion rootProject.ext.targetSdkVersion
         compileSdk rootProject.ext.compileSdkVersion
         versionCode 108
-<<<<<<< HEAD
-        versionName "5.6.1"
-=======
-        versionName "5.6.0"
->>>>>>> 932da7aa
+        versionName "5.6.2"
     }
     signingConfigs {
         debug {

# tlon-mobile

Tlon mobile app including React Native-based wrapper around Groups

## Local Development

### Prerequisites

-   Node.js v20+
-   Android device with developer mode enabled or Android Studio with emulator
-   iOS device with Apple developer account enabled or Mac device with iPhone Simulator
-   [SwiftFormat](https://github.com/nicklockwood/SwiftFormat)
-   JDK 18

### Setup

Check out the repo and install dependencies:

```sh
npm install
```

Create an `.env` file based on the provided `.env.sample` file and fill in environment variables:

```sh
cp .env.sample .env
```

To use the staging server, which requires basic auth, fill the `API_AUTH_USERNAME` and `API_AUTH_PASSWORD` variables to the local .env file.

```
API_AUTH_USERNAME=...
API_AUTH_PASSWORD=...
```

Create a `local.properties` file in the `android` folder and set your Android SDK path in it:

```sh
sdk.dir = /Users/<user>/Library/Android/sdk
```

Create a keystore file for Android

```sh
cd android/app
keytool -genkey -v -keystore debug.keystore -storepass android -alias androiddebugkey -keypass android -keyalg RSA -keysize 2048 -validity 10000
```

Install [SwiftForamt](https://github.com/nicklockwood/SwiftFormat) for auto-formatting Swift code:

```sh
brew install swiftformat
```

Start development mode, which includes an attached code generation process to update Tailwind CSS classes during development:

```sh
npm run dev
```

Plug in your Android device or start the Android emulator and run the application in development mode:

```sh
npm run android
```

Plug in your iOS device or start the iPhone Simulator and run the application in development mode:

```sh
npm run ios
```

<<<<<<< HEAD
#### Run Preview Scheme

Run the Preview version of the app by specifying `scheme` or `variant` in the run command:

```sh
npm run ios -- --scheme=Landscape-preview
```

```sh
npm run android -- --variant=preview
```
=======
## Debugging

### Dev tools

Press `j` while running expo-cli/metro to open chrome devtools. You can use the devtools to view logs, network requests, and more. [More info here](https://docs.expo.dev/debugging/tools/#debugging-with-chrome-devtools).

### Default Credentials

To streamline testing the login flow, you can use env variables to prepopulate fields in the Tlon Login and ship login screen. The relevant variables are:

```
DEFAULT_TLON_LOGIN_EMAIL=
DEFAULT_TLON_LOGIN_PASSWORD=
DEFAULT_SHIP_LOGIN_URL=
DEFAULT_SHIP_LOGIN_ACCESS_CODE=
```

See `.env.sample` for other configurable env variables.
>>>>>>> 9af8639d

## Deployment

Deployment is handled by [Expo Application Services](https://expo.dev/eas).

-   Create new production builds by pushing a new release tag (e.g., `v1.0.0`) or manually running the `Build Apps [Production]` action.
-   Push an OTA code update to the production channel by merging to the `main` branch or manually running the `Push Updates [Production]` action.

### Production build

-   Update version and build numbers
    -   [./app.config.ts](./app.config.ts)
        -   `ios.runtimeVersion`: update using [semantic versioning](https://semver.org/) if you are creating a new app version
        -   `ios.buildNumber`: always increment when creating a new build. App Store Connect will reject a build upload if its build number already exists on a previous build.
        -   `android.runtimeVersion`: keep in sync with `ios.runtimeVersion`
        -   `android.versionCode`: keep in sync with `ios.buildNumber`
    -   [./android/build.gradle](./android/build.gradle)
        -   `android.defaultConfig.versionCode`: keep in sync with `android.versionCode` from `app.config.ts`
        -   `android.defaultConfig.versionName`: keep in sync with `android.runtimeVersion` from `app.config.ts`
    -   [./ios/Landscape.xcodeproj/project.pbxproj](./ios/Landscape.xcodeproj/project.pbxproj)
        -   `Debug.buildSettings.CURRENT_PROJECT_VERSION`: keep in sync with `ios.buildNumber` from `app.config.ts`
        -   `Release.buildSettings.CURRENT_PROJECT_VERSION`: keep in sync with `ios.buildNumber` from `app.config.ts`
        -   `Debug.buildSettings.MARKETING_VERSION`: keep in sync with `ios.runtimeVersion` from `app.config.ts`
        -   `Release.buildSettings.MARKETING_VERSION`: keep in sync with `ios.runtimeVersion` from `app.config.ts`
-   Create and push git tag
    -   Trigger the `Build Apps [Production]` workflow by creating and pushing any tag that starts with `v`. For consistency, this tag should be in the format `<ios.runtimeVersion>b<ios.buildNumber>` (e.g., `v3.1.3b44`).<|MERGE_RESOLUTION|>--- conflicted
+++ resolved
@@ -70,7 +70,6 @@
 npm run ios
 ```
 
-<<<<<<< HEAD
 #### Run Preview Scheme
 
 Run the Preview version of the app by specifying `scheme` or `variant` in the run command:
@@ -82,7 +81,7 @@
 ```sh
 npm run android -- --variant=preview
 ```
-=======
+
 ## Debugging
 
 ### Dev tools
@@ -101,7 +100,6 @@
 ```
 
 See `.env.sample` for other configurable env variables.
->>>>>>> 9af8639d
 
 ## Deployment
 

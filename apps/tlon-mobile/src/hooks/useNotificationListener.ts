--- conflicted
+++ resolved
@@ -10,7 +10,6 @@
 
 import { connectNotifications } from '../lib/notifications';
 import type { HomeStackParamList } from '../types';
-import { getIsDmFromWer, getPostIdFromWer } from '../utils/string';
 
 export type Props = {
   notificationPath?: string;
@@ -54,13 +53,8 @@
             },
           },
         } = response;
-<<<<<<< HEAD
-        const postId = getPostIdFromWer(data.wer);
-        const isDm = getIsDmFromWer(data.wer);
-=======
         const postId = api.getPostIdFromWer(data.wer);
         const isDm = api.getIsDmFromWer(data.wer);
->>>>>>> 9443c2e4
         if (actionIdentifier === 'markAsRead' && data.channelId) {
           markChatRead(data.channelId);
         } else if (actionIdentifier === 'reply' && userText) {

--- conflicted
+++ resolved
@@ -644,11 +644,10 @@
   return initialContacts[Math.floor(Math.random() * keys.length)];
 };
 
-<<<<<<< HEAD
-export const createFakePost = (type?: db.PostType): db.Post => {
-=======
-export const createFakePost = (content?: string): db.Post => {
->>>>>>> ea6834a5
+export const createFakePost = (
+  type?: db.PostType,
+  content?: string
+): db.Post => {
   const fakeContact = getRandomFakeContact();
   const ship = fakeContact.id;
   const id = Math.random().toString(36).substring(7);

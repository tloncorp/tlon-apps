--- conflicted
+++ resolved
@@ -644,11 +644,10 @@
   return initialContacts[Math.floor(Math.random() * keys.length)];
 };
 
-<<<<<<< HEAD
-export const createFakePost = (content?: string): db.Post => {
-=======
-export const createFakePost = (type?: db.PostType): db.Post => {
->>>>>>> 4f83fe72
+export const createFakePost = (
+  type: 'chat' | 'note' | 'reply' | 'notice' | 'block' = 'chat',
+  content?: string
+): db.Post => {
   const fakeContact = getRandomFakeContact();
   const ship = fakeContact.id;
   const id = Math.random().toString(36).substring(7);

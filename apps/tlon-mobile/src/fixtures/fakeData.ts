--- conflicted
+++ resolved
@@ -717,7 +717,6 @@
 ];
 
 export const createFakeReactions = (
-<<<<<<< HEAD
   count: number,
   contacts?: db.Contact[]
 ): db.Reaction[] => {
@@ -730,22 +729,6 @@
       postId: 'fake-post-id',
       value: ':' + reactionValues[randInt(0, reactionValues.length)] + ':',
     });
-=======
-  valueCount: number,
-  minTotal = 1,
-  maxTotal = 20
-): db.Reaction[] => {
-  const reactions = [];
-  for (let i = 0; i < valueCount; i++) {
-    const count = randInt(minTotal, maxTotal);
-    for (let j = 0; j < count; j++) {
-      reactions.push({
-        contactId: randomContactId(),
-        postId: 'fake-post-id',
-        value: ':' + reactionValues[i] + ':',
-      });
-    }
->>>>>>> e6e793b4
   }
   return reactions;
 };

import { useChannel, usePostWithRelations } from '@tloncorp/shared/dist';
import type { Upload } from '@tloncorp/shared/dist/api';
import type * as db from '@tloncorp/shared/dist/db';
import { Channel, ChannelSwitcherSheet, View } from '@tloncorp/ui';
import { useEffect, useMemo, useState } from 'react';
import type { PropsWithChildren } from 'react';
import { useSafeAreaInsets } from 'react-native-safe-area-context';

import { FixtureWrapper } from './FixtureWrapper';
import {
  createFakePosts,
  group,
  initialContacts,
  tlonLocalGettingStarted,
  tlonLocalIntros,
} from './fakeData';

const posts = createFakePosts(100);
const notebookPosts = createFakePosts(5, 'note');

const fakeMostRecentFile: Upload = {
  key: 'key',
  file: {
    blob: new Blob(),
    name: 'name',
    type: 'type',
    uri: 'https://togten.com:9001/finned-palmer/~dotnet-botnet-finned-palmer/2024.4.22..16.23.42..f70a.3d70.a3d7.0a3d-3DD4524C-3125-4974-978D-08EAE71CE220.jpg',
  },
  url: 'https://togten.com:9001/finned-palmer/~dotnet-botnet-finned-palmer/2024.4.22..16.23.42..f70a.3d70.a3d7.0a3d-3DD4524C-3125-4974-978D-08EAE71CE220.jpg',
  status: 'success',
  size: [100, 100],
};

const fakeLoadingMostRecentFile: Upload = {
  key: 'key',
  file: {
    blob: new Blob(),
    name: 'name',
    type: 'type',
    uri: 'https://togten.com:9001/finned-palmer/~dotnet-botnet-finned-palmer/2024.4.22..16.23.42..f70a.3d70.a3d7.0a3d-3DD4524C-3125-4974-978D-08EAE71CE220.jpg',
  },
  url: '',
  status: 'loading',
  size: [100, 100],
};

const defaultUploadInfo = {
  imageAttachment: null,
  resetImageAttachment: () => {},
  setImageAttachment: () => {},
  canUpload: true,
};

const ChannelFixtureWrapper = ({
  children,
  theme,
}: PropsWithChildren<{ theme?: 'light' | 'dark' }>) => {
  const { bottom } = useSafeAreaInsets();
  return (
    <FixtureWrapper fillWidth fillHeight theme={theme}>
      <View paddingBottom={bottom} backgroundColor="$background" flex={1}>
        {children}
      </View>
    </FixtureWrapper>
  );
};

export const ChannelFixture = (props: {
  theme?: 'light' | 'dark';
  negotiationMatch?: boolean;
}) => {
  const switcher = useChannelSwitcher(tlonLocalIntros);

  return (
    <ChannelFixtureWrapper theme={props.theme}>
      <Channel
        posts={posts}
        currentUserId="~zod"
        channel={switcher.activeChannel}
        contacts={initialContacts}
        negotiationMatch={props.negotiationMatch ?? true}
        group={group}
        goBack={() => {}}
        goToSearch={() => {}}
        goToChannels={() => switcher.open()}
        goToPost={() => {}}
        goToImageViewer={() => {}}
        messageSender={() => {}}
        editPost={() => {}}
<<<<<<< HEAD
        uploadInfo={{
          imageAttachment: null,
          resetImageAttachment: () => {},
          setAttachments: () => {},
          canUpload: true,
          uploading: false,
        }}
=======
        uploadInfo={defaultUploadInfo}
>>>>>>> 510db0ad
        onPressRef={() => {}}
        usePost={usePostWithRelations}
        useChannel={useChannel}
        getDraft={async () => ({})}
        storeDraft={() => {}}
        clearDraft={() => {}}
      />
      <SwitcherFixture switcher={switcher} />
    </ChannelFixtureWrapper>
  );
};

export const NotebookChannelFixture = (props: { theme?: 'light' | 'dark' }) => {
  const switcher = useChannelSwitcher(tlonLocalGettingStarted);

  return (
    <ChannelFixtureWrapper theme={props.theme}>
      <Channel
        posts={notebookPosts}
        negotiationMatch={true}
        currentUserId="~zod"
        channel={switcher.activeChannel}
        contacts={initialContacts}
        group={group}
        goBack={() => {}}
        goToSearch={() => {}}
        goToChannels={() => switcher.open()}
        goToPost={() => {}}
        goToImageViewer={() => {}}
        messageSender={() => {}}
        editPost={() => {}}
        getDraft={async () => ({})}
        storeDraft={() => {}}
        clearDraft={() => {}}
<<<<<<< HEAD
        uploadInfo={{
          imageAttachment: null,
          resetImageAttachment: () => {},
          setAttachments: () => {},
          canUpload: true,
          uploading: false,
        }}
=======
        uploadInfo={defaultUploadInfo}
>>>>>>> 510db0ad
        onPressRef={() => {}}
        usePost={usePostWithRelations}
        useChannel={useChannel}
      />
      <SwitcherFixture switcher={switcher} />
    </ChannelFixtureWrapper>
  );
};

const ChannelFixtureWithImage = () => {
  const switcher = useChannelSwitcher(tlonLocalIntros);
  const [imageAttachment, setImageAttachment] = useState<string | null>(null);
  const [uploadedImage, setUploadedImage] = useState<Upload | null>(null);
  const mostRecentFile = fakeMostRecentFile;

  const resetImageAttachment = () => {
    setImageAttachment(null);
    setUploadedImage(null);
  };

  const fakeSetImageAttachment = () => {
    setUploadedImage(fakeLoadingMostRecentFile);

    setTimeout(() => {
      setImageAttachment(fakeMostRecentFile.url);
      setUploadedImage(fakeMostRecentFile);
    }, 1000);
  };

  useEffect(() => {
    setUploadedImage(mostRecentFile);
  }, [mostRecentFile]);

  return (
    <ChannelFixtureWrapper>
      <Channel
        posts={posts}
        currentUserId="~zod"
        channel={switcher.activeChannel}
        contacts={initialContacts}
        group={group}
        goBack={() => {}}
        goToSearch={() => {}}
        goToChannels={switcher.open}
        goToPost={() => {}}
        goToImageViewer={() => {}}
        messageSender={() => {}}
        editPost={() => {}}
        negotiationMatch={true}
        uploadInfo={{
          imageAttachment: imageAttachment,
          resetImageAttachment: resetImageAttachment,
          setAttachments: fakeSetImageAttachment,
          canUpload: true,
          uploading: false,
        }}
        onPressRef={() => {}}
        usePost={usePostWithRelations}
        useChannel={useChannel}
        getDraft={async () => ({})}
        storeDraft={() => {}}
        clearDraft={() => {}}
      />
      <SwitcherFixture switcher={switcher} />
    </ChannelFixtureWrapper>
  );
};

function useChannelSwitcher(defaultChannel: db.Channel) {
  const [isOpen, setIsOpen] = useState(false);
  const [selectedChannel, setSelectedChannel] = useState<db.Channel | null>(
    defaultChannel
  );

  const activeChannel: db.Channel = useMemo(() => {
    const channel = selectedChannel ?? tlonLocalGettingStarted;
    return {
      ...channel,
      unread: channel.unread
        ? {
            ...channel.unread,
            firstUnreadPostId: posts[5].id,
          }
        : null,
    };
  }, [selectedChannel]);

  return {
    isOpen,
    open: () => setIsOpen(true),
    close: () => setIsOpen(false),
    toggle: (val?: boolean) => setIsOpen(val ?? !isOpen),
    activeChannel,
    setActiveChannel: setSelectedChannel,
  };
}

function SwitcherFixture({
  switcher,
}: {
  switcher: ReturnType<typeof useChannelSwitcher>;
}) {
  const { bottom } = useSafeAreaInsets();

  return (
    <ChannelSwitcherSheet
      open={switcher.isOpen}
      onOpenChange={switcher.toggle}
      group={group}
      channels={group.channels || []}
      paddingBottom={bottom}
      onSelect={(channel: db.Channel) => {
        switcher.setActiveChannel(channel);
        switcher.close();
      }}
      contacts={initialContacts}
    />
  );
}

export default {
  chat: <ChannelFixture />,
  notebook: <NotebookChannelFixture />,
  chatWithImage: <ChannelFixtureWithImage />,
  negotiationMismatch: <ChannelFixture negotiationMatch={false} />,
};<|MERGE_RESOLUTION|>--- conflicted
+++ resolved
@@ -47,8 +47,9 @@
 const defaultUploadInfo = {
   imageAttachment: null,
   resetImageAttachment: () => {},
-  setImageAttachment: () => {},
+  setAttachments: () => {},
   canUpload: true,
+  uploading: false,
 };
 
 const ChannelFixtureWrapper = ({
@@ -87,17 +88,7 @@
         goToImageViewer={() => {}}
         messageSender={() => {}}
         editPost={() => {}}
-<<<<<<< HEAD
-        uploadInfo={{
-          imageAttachment: null,
-          resetImageAttachment: () => {},
-          setAttachments: () => {},
-          canUpload: true,
-          uploading: false,
-        }}
-=======
         uploadInfo={defaultUploadInfo}
->>>>>>> 510db0ad
         onPressRef={() => {}}
         usePost={usePostWithRelations}
         useChannel={useChannel}
@@ -132,17 +123,7 @@
         getDraft={async () => ({})}
         storeDraft={() => {}}
         clearDraft={() => {}}
-<<<<<<< HEAD
-        uploadInfo={{
-          imageAttachment: null,
-          resetImageAttachment: () => {},
-          setAttachments: () => {},
-          canUpload: true,
-          uploading: false,
-        }}
-=======
         uploadInfo={defaultUploadInfo}
->>>>>>> 510db0ad
         onPressRef={() => {}}
         usePost={usePostWithRelations}
         useChannel={useChannel}

--- conflicted
+++ resolved
@@ -120,27 +120,6 @@
         channel={switcher.activeChannel}
         negotiationMatch={props.negotiationMatch ?? true}
         goToChannels={() => switcher.open()}
-<<<<<<< HEAD
-        goToDm={() => {}}
-        goToPost={() => {}}
-        goToImageViewer={() => {}}
-        onPressRetry={() => {}}
-        onPressDelete={() => {}}
-        messageSender={async () => {}}
-        markRead={() => {}}
-        editPost={async () => {}}
-        uploadInfo={defaultUploadInfo}
-        onPressRef={() => {}}
-        usePost={usePostWithRelations}
-        usePostReference={usePostReference}
-        useChannel={useChannel}
-        useGroup={useGroupPreview}
-        onGroupAction={() => {}}
-        getDraft={async () => ({})}
-        storeDraft={() => {}}
-        clearDraft={() => {}}
-=======
->>>>>>> dea49209
       />
       <SwitcherFixture switcher={switcher} />
     </ChannelFixtureWrapper>
@@ -157,27 +136,6 @@
         posts={notebookPosts}
         channel={switcher.activeChannel}
         goToChannels={() => switcher.open()}
-<<<<<<< HEAD
-        goToDm={() => {}}
-        goToPost={() => {}}
-        goToImageViewer={() => {}}
-        onPressRetry={() => {}}
-        onPressDelete={() => {}}
-        messageSender={async () => {}}
-        markRead={() => {}}
-        editPost={async () => {}}
-        getDraft={async () => ({})}
-        storeDraft={() => {}}
-        clearDraft={() => {}}
-        uploadInfo={defaultUploadInfo}
-        onPressRef={() => {}}
-        usePost={usePostWithRelations}
-        usePostReference={usePostReference}
-        useChannel={useChannel}
-        useGroup={useGroupPreview}
-        onGroupAction={() => {}}
-=======
->>>>>>> dea49209
       />
       <SwitcherFixture switcher={switcher} />
     </ChannelFixtureWrapper>
@@ -214,34 +172,6 @@
         {...baseProps}
         channel={switcher.activeChannel}
         goToChannels={switcher.open}
-<<<<<<< HEAD
-        goToPost={() => {}}
-        goToDm={() => {}}
-        goToImageViewer={() => {}}
-        onPressRetry={() => {}}
-        onPressDelete={() => {}}
-        messageSender={async () => {}}
-        markRead={() => {}}
-        editPost={async () => {}}
-        negotiationMatch={true}
-        isLoadingPosts={false}
-        uploadInfo={{
-          imageAttachment: imageAttachment,
-          resetImageAttachment: resetImageAttachment,
-          setAttachments: fakeSetImageAttachment,
-          canUpload: true,
-          uploading: false,
-        }}
-        onPressRef={() => {}}
-        usePost={usePostWithRelations}
-        usePostReference={usePostReference}
-        useChannel={useChannel}
-        getDraft={async () => ({})}
-        storeDraft={() => {}}
-        clearDraft={() => {}}
-        useGroup={useGroupPreview}
-        onGroupAction={() => {}}
-=======
         initialAttachments={[
           {
             type: 'reference',
@@ -254,7 +184,6 @@
             },
           },
         ]}
->>>>>>> dea49209
       />
       <SwitcherFixture switcher={switcher} />
     </ChannelFixtureWrapper>

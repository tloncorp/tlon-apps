import type * as db from '@tloncorp/shared/dist/db';
import { Channel, ChannelSwitcherSheet, View } from '@tloncorp/ui';
import { useEffect, useState } from 'react';
import { useSafeAreaInsets } from 'react-native-safe-area-context';

import { FixtureWrapper } from './FixtureWrapper';
import {
  createFakePosts,
  group,
  initialContacts,
  tlonLocalIntros,
} from './fakeData';

const posts = createFakePosts(100);

const ChannelFixture = () => {
  const [open, setOpen] = useState(false);
  const [currentChannel, setCurrentChannel] =
    useState<db.ChannelWithLastPostAndMembers | null>(null);
  const { bottom } = useSafeAreaInsets();

  const tlonLocalChannelWithUnreads = {
    ...tlonLocalIntros,
    // unreadCount: 40,
    // firstUnreadPostId: posts[10].id,
  };

  useEffect(() => {
    if (group) {
      const firstChatChannel = group.channels.find((c) => c.type === 'chat');
      if (firstChatChannel) {
        setCurrentChannel(firstChatChannel);
      }
    }
  }, []);

  return (
<<<<<<< HEAD
    <FixtureWrapper fillWidth fillHeight>
      <View backgroundColor="$background">
        <Channel
          posts={posts}
          channel={currentChannel || tlonLocalChannelWithUnreads}
          contacts={initialContacts}
          group={group}
          calmSettings={{
            disableAppTileUnreads: false,
            disableAvatars: false,
            disableNicknames: false,
            disableRemoteContent: false,
            disableSpellcheck: false,
          }}
          goBack={() => {}}
          goToSearch={() => {}}
          goToChannels={() => setOpen(true)}
          messageSender={() => {}}
        />
        <ChannelSwitcherSheet
          open={open}
          onOpenChange={(open) => setOpen(open)}
          group={group}
          channels={group.channels || []}
          paddingBottom={bottom}
          onSelect={(channel: db.ChannelWithLastPostAndMembers) => {
            setCurrentChannel(channel);
            setOpen(false);
          }}
          contacts={initialContacts}
        />
      </View>
    </FixtureWrapper>
=======
    <View backgroundColor="$background">
      <Channel
        posts={posts}
        currentUserId="~zod"
        channel={currentChannel || tlonLocalChannelWithUnreads}
        contacts={initialContacts}
        group={group}
        calmSettings={{
          disableAppTileUnreads: false,
          disableAvatars: false,
          disableNicknames: false,
          disableRemoteContent: false,
          disableSpellcheck: false,
        }}
        goBack={() => {}}
        goToSearch={() => {}}
        goToChannels={() => setOpen(true)}
        messageSender={() => {}}
      />
      <ChannelSwitcherSheet
        open={open}
        onOpenChange={(open) => setOpen(open)}
        group={group}
        channels={group.channels || []}
        paddingBottom={bottom}
        onSelect={(channel: db.ChannelWithLastPostAndMembers) => {
          setCurrentChannel(channel);
          setOpen(false);
        }}
        contacts={initialContacts}
      />
    </View>
>>>>>>> a6768ae5
  );
};

export default ChannelFixture;<|MERGE_RESOLUTION|>--- conflicted
+++ resolved
@@ -35,11 +35,11 @@
   }, []);
 
   return (
-<<<<<<< HEAD
     <FixtureWrapper fillWidth fillHeight>
       <View backgroundColor="$background">
         <Channel
           posts={posts}
+          currentUserId="~zod"
           channel={currentChannel || tlonLocalChannelWithUnreads}
           contacts={initialContacts}
           group={group}
@@ -69,40 +69,6 @@
         />
       </View>
     </FixtureWrapper>
-=======
-    <View backgroundColor="$background">
-      <Channel
-        posts={posts}
-        currentUserId="~zod"
-        channel={currentChannel || tlonLocalChannelWithUnreads}
-        contacts={initialContacts}
-        group={group}
-        calmSettings={{
-          disableAppTileUnreads: false,
-          disableAvatars: false,
-          disableNicknames: false,
-          disableRemoteContent: false,
-          disableSpellcheck: false,
-        }}
-        goBack={() => {}}
-        goToSearch={() => {}}
-        goToChannels={() => setOpen(true)}
-        messageSender={() => {}}
-      />
-      <ChannelSwitcherSheet
-        open={open}
-        onOpenChange={(open) => setOpen(open)}
-        group={group}
-        channels={group.channels || []}
-        paddingBottom={bottom}
-        onSelect={(channel: db.ChannelWithLastPostAndMembers) => {
-          setCurrentChannel(channel);
-          setOpen(false);
-        }}
-        contacts={initialContacts}
-      />
-    </View>
->>>>>>> a6768ae5
   );
 };
 

--- conflicted
+++ resolved
@@ -103,28 +103,7 @@
 };
 
 export const NotebookChannelFixture = (props: { theme?: 'light' | 'dark' }) => {
-<<<<<<< HEAD
-  const [open, setOpen] = useState(false);
-  // const [currentChannel, setCurrentChannel] = useState<db.Channel | null>(null);
-  const { bottom } = useSafeAreaInsets();
-
-  const tlonLocalChannelWithUnreads = {
-    ...tlonLocalGettingStarted,
-    // unreadCount: 40,
-    // firstUnreadPostId: posts[10].id,
-  };
-
-  // useEffect(() => {
-  // if (group) {
-  // const firstChatChannel = group.channels?.find((c) => c.type === 'chat');
-  // if (firstChatChannel) {
-  // setCurrentChannel(firstChatChannel);
-  // }
-  // }
-  // }, []);
-=======
   const switcher = useChannelSwitcher(tlonLocalGettingStarted);
->>>>>>> 401ac76a
 
   return (
     <ChannelFixtureWrapper theme={props.theme}>
@@ -151,22 +130,7 @@
         usePost={usePostWithRelations}
         useChannel={useChannel}
       />
-<<<<<<< HEAD
-      <ChannelSwitcherSheet
-        open={open}
-        onOpenChange={(open) => setOpen(open)}
-        group={group}
-        channels={group.channels || []}
-        paddingBottom={bottom}
-        onSelect={(channel: db.Channel) => {
-          // setCurrentChannel(channel);
-          setOpen(false);
-        }}
-        contacts={initialContacts}
-      />
-=======
       <SwitcherFixture switcher={switcher} />
->>>>>>> 401ac76a
     </ChannelFixtureWrapper>
   );
 };

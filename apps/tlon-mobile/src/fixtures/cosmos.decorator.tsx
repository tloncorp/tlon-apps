import { group } from '@tloncorp/app/fixtures/fakeData';
import { StoreProvider, TamaguiProvider, config } from '@tloncorp/app/ui';
<<<<<<< HEAD
=======
import { spyOn } from '@tloncorp/shared';
>>>>>>> f1d08d9f
import React, { useMemo } from 'react';
import { SafeAreaProvider } from 'react-native-safe-area-context';

function spyOn<T extends object, MethodName extends keyof T>(
  base: T,
  method: MethodName,
  fn: T[MethodName]
) {
  return new Proxy(base, {
    get(target, prop) {
      if (prop === method) {
        return fn;
      }
      return target[prop as keyof T];
    },
  });
}

// eslint-disable-next-line
export default ({ children }: { children: React.ReactNode }) => {
  const store = useMemo(() => {
    const mockUseGroup = () => ({
      data: group,
      isLoading: false,
      error: null,
    });

    // @ts-expect-error - fixture mock
    return spyOn(baseStore, 'useGroup', mockUseGroup);
  }, []);

  return (
    <TamaguiProvider defaultTheme={'light'} config={config}>
      <StoreProvider stub={store}>
        <SafeAreaProvider>{children}</SafeAreaProvider>
      </StoreProvider>
    </TamaguiProvider>
  );
};<|MERGE_RESOLUTION|>--- conflicted
+++ resolved
@@ -1,26 +1,8 @@
 import { group } from '@tloncorp/app/fixtures/fakeData';
 import { StoreProvider, TamaguiProvider, config } from '@tloncorp/app/ui';
-<<<<<<< HEAD
-=======
 import { spyOn } from '@tloncorp/shared';
->>>>>>> f1d08d9f
 import React, { useMemo } from 'react';
 import { SafeAreaProvider } from 'react-native-safe-area-context';
-
-function spyOn<T extends object, MethodName extends keyof T>(
-  base: T,
-  method: MethodName,
-  fn: T[MethodName]
-) {
-  return new Proxy(base, {
-    get(target, prop) {
-      if (prop === method) {
-        return fn;
-      }
-      return target[prop as keyof T];
-    },
-  });
-}
 
 // eslint-disable-next-line
 export default ({ children }: { children: React.ReactNode }) => {

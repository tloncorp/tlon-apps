import { NavigationContainer } from '@react-navigation/native';
import {
  Context as BranchContext,
  LureData,
} from '@tloncorp/app/contexts/branch';
import {
  DeepLinkData,
  QueryClientProvider,
  queryClient,
<<<<<<< HEAD
} from '@tloncorp/shared/dist';
=======
} from '@tloncorp/shared';
>>>>>>> 88a47dd0
import { Theme } from '@tloncorp/ui';
import { PropsWithChildren, useState } from 'react';
import { useFixtureSelect } from 'react-cosmos/client';

import { OnboardingStack, OnboardingStackNavigator } from '../OnboardingStack';
import { OnboardingProvider } from '../lib/OnboardingContext';
import { CheckVerifyScreen } from '../screens/Onboarding/CheckVerifyScreen';
import { EULAScreen } from '../screens/Onboarding/EULAScreen';
import { InventoryCheckScreen } from '../screens/Onboarding/InventoryCheckScreen';
import { JoinWaitListScreen } from '../screens/Onboarding/JoinWaitListScreen';
import { PasteInviteLinkScreen } from '../screens/Onboarding/PasteInviteLinkScreen';
import { RequestPhoneVerifyScreen } from '../screens/Onboarding/RequestPhoneVerifyScreen';
import { ReserveShipScreen } from '../screens/Onboarding/ReserveShipScreen';
import { SetNicknameScreen } from '../screens/Onboarding/SetNicknameScreen';
import { SetTelemetryScreen } from '../screens/Onboarding/SetTelemetryScreen';
import { ShipLoginScreen } from '../screens/Onboarding/ShipLoginScreen';
import { SignUpEmailScreen } from '../screens/Onboarding/SignUpEmailScreen';
import { SignUpPasswordScreen } from '../screens/Onboarding/SignUpPasswordScreen';
import { TlonLoginScreen } from '../screens/Onboarding/TlonLoginScreen';
import { WelcomeScreen } from '../screens/Onboarding/WelcomeScreen';
import { OnboardingStackParamList, User } from '../types';
import { exampleContacts } from './contentHelpers';
import { group } from './fakeData';

const sampleUser = {
  id: '1',
  nickname: 'test',
  email: 'dan@tlon.io',
  ships: [],
  admin: false,
  verified: false,
  requirePhoneNumberVerification: false,
};

function OnboardingFixture({
  hasGroupInvite,
  children,
}: PropsWithChildren<{ hasGroupInvite: boolean }>) {
  const [lure, setLure] = useState<LureData | undefined>(
    hasGroupInvite
      ? {
          id: group.id,
          shouldAutoJoin: true,
          inviterUserId: exampleContacts.ed.id,
          inviterNickname: exampleContacts.ed.nickname,
          invitedGroupId: group.id,
          invitedGroupTitle: group.title ?? undefined,
          invitedGroupDescription: group.description ?? undefined,
          invitedGroupIconImageUrl: group.iconImage ?? undefined,
          invitedGroupiconImageColor: group.iconImageColor ?? undefined,
        }
      : undefined
  );

  const [theme] = useFixtureSelect('themeName', {
    options: ['light', 'dark'],
  });

  return (
    <QueryClientProvider client={queryClient}>
      <Theme name={theme ? theme : 'light'}>
        <OnboardingProvider
          value={{
            initRecaptcha: () => Promise.resolve('abc'),
            execRecaptchaLogin: () => Promise.resolve('abc'),
            getLandscapeAuthCookie: () => Promise.resolve('abc'),
            //@ts-expect-error partial implementation
            hostingApi: {
              signUpHostingUser: async () => Promise.resolve({}),
              logInHostingUser: () => Promise.resolve(sampleUser),
              getHostingAvailability: async () =>
                Promise.resolve({ enabled: true, validEmail: true }),
              getHostingUser: async () => Promise.resolve(sampleUser as User),
              getReservableShips: async () =>
                Promise.resolve([
                  { id: '~solfer-magfed', readyForDistribution: true },
                ]),
              getShipAccessCode: async () => Promise.resolve({ code: 'xyz' }),
              allocateReservedShip: async () => Promise.resolve({}),
              getShipsWithStatus: async () =>
                Promise.resolve({
                  shipId: '~solfer-magfed',
                  status: 'Ready',
                }),
              reserveShip: async () =>
                Promise.resolve({
                  id: '~solfer-magfed',
                  reservedBy: '1',
                }),
              checkPhoneVerify: async () => Promise.resolve({ verified: true }),
              verifyEmailDigits: async () =>
                Promise.resolve({ verified: true }),
              requestPhoneVerify: async () => Promise.resolve({}),
            },
          }}
        >
          <BranchContext.Provider
            value={{
              lure,
              setLure: setLure as unknown as (data: DeepLinkData) => void,
              clearLure: () => setLure(undefined),
              clearDeepLink: () => {},
              deepLinkPath: undefined,
              priorityToken: undefined,
            }}
          >
            <NavigationContainer>
              {children ?? <OnboardingStack />}
            </NavigationContainer>
          </BranchContext.Provider>
        </OnboardingProvider>
      </Theme>
    </QueryClientProvider>
  );
}

function SingleScreenFixture<T extends keyof OnboardingStackParamList>({
  routeName,
  params,
  Component,
}: {
  routeName: T;
  params?: OnboardingStackParamList[T];
  Component: React.ComponentType<any>;
}) {
  return (
    <OnboardingFixture hasGroupInvite={true}>
      <OnboardingStackNavigator.Navigator
        screenOptions={{ headerShown: false }}
      >
        <OnboardingStackNavigator.Screen
          name={routeName}
          initialParams={params}
          component={Component}
        />
      </OnboardingStackNavigator.Navigator>
    </OnboardingFixture>
  );
}

export default {
  Stack: (
    <OnboardingFixture hasGroupInvite={false}>
      <OnboardingStack />
    </OnboardingFixture>
  ),
  StackWithGroupInvite: (
    <OnboardingFixture hasGroupInvite={true}>
      <OnboardingStack />
    </OnboardingFixture>
  ),
  Nickname: (
    <SingleScreenFixture
      routeName="SetNickname"
      params={{ user: sampleUser }}
      Component={SetNicknameScreen}
    />
  ),
  Password: (
    <SingleScreenFixture
      routeName="SignUpPassword"
      params={{ email: '' }}
      Component={SignUpPasswordScreen}
    />
  ),
  JoinWaitlist: (
    <SingleScreenFixture
      routeName="SignUpPassword"
      params={{ email: '' }}
      Component={JoinWaitListScreen}
    />
  ),
  RequestPhoneVerify: (
    <SingleScreenFixture
      routeName="RequestPhoneVerify"
      Component={RequestPhoneVerifyScreen}
      params={{ user: sampleUser }}
    />
  ),
  CheckVerify: (
    <SingleScreenFixture
      routeName="CheckVerify"
      Component={CheckVerifyScreen}
      params={{ user: sampleUser }}
    />
  ),
  ReserveShip: (
    <SingleScreenFixture
      routeName="ReserveShip"
      Component={ReserveShipScreen}
      params={{ user: sampleUser }}
    />
  ),
  SetNickname: (
    <SingleScreenFixture
      routeName="SetNickname"
      Component={SetNicknameScreen}
      params={{ user: sampleUser }}
    />
  ),
  SetTelemetry: (
    <SingleScreenFixture
      routeName="SetTelemetry"
      Component={SetTelemetryScreen}
      params={{ user: sampleUser }}
    />
  ),
  Welcome: (
    <SingleScreenFixture routeName={'Welcome'} Component={WelcomeScreen} />
  ),
  InventoryCheck: (
    <SingleScreenFixture
      routeName={'InventoryCheck'}
      Component={InventoryCheckScreen}
    />
  ),
  SignUpEmail: (
    <SingleScreenFixture
      routeName={'SignUpEmail'}
      Component={SignUpEmailScreen}
    />
  ),
  EULA: <SingleScreenFixture routeName={'EULA'} Component={EULAScreen} />,
  PasteInviteLink: (
    <SingleScreenFixture
      routeName={'PasteInviteLink'}
      Component={PasteInviteLinkScreen}
    />
  ),
  TlonLogin: (
    <SingleScreenFixture routeName={'TlonLogin'} Component={TlonLoginScreen} />
  ),
  ShipLogin: (
    <SingleScreenFixture routeName={'ShipLogin'} Component={ShipLoginScreen} />
  ),
};<|MERGE_RESOLUTION|>--- conflicted
+++ resolved
@@ -7,11 +7,7 @@
   DeepLinkData,
   QueryClientProvider,
   queryClient,
-<<<<<<< HEAD
-} from '@tloncorp/shared/dist';
-=======
 } from '@tloncorp/shared';
->>>>>>> 88a47dd0
 import { Theme } from '@tloncorp/ui';
 import { PropsWithChildren, useState } from 'react';
 import { useFixtureSelect } from 'react-cosmos/client';

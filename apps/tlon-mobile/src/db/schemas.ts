export type Contact = {
  id: string;
  nickname: string | null;
  bio: string | null;
  status: string | null;
  color: string | null;
  avatarImage: string | null;
  coverImage: string | null;
  pinnedGroupIds: string[];
};

export type UnreadType = 'channel' | 'dm';
export type Unread = {
  channelId: string;
  type: UnreadType;
  totalCount: number;
};

export function fallbackContact(id: string): Contact {
  return {
    id,
    nickname: null,
    bio: null,
    status: null,
    color: null,
    avatarImage: null,
    coverImage: null,
    pinnedGroupIds: [],
  };
}

const contactSchema = {
  name: 'Contact',
  properties: {
    id: 'string',
    nickname: 'string?',
    bio: 'string?',
    status: 'string?',
    color: 'string?',
    avatarImage: 'string?',
    coverImage: 'string?',
    pinnedGroupIds: 'string[]',
  },
  primaryKey: 'id',
};

<<<<<<< HEAD
const unreadSchema = {
  name: 'Unread',
  properties: {
    channelId: 'string',
    totalCount: 'int',
    type: 'string',
  },
  primaryKey: 'channelId',
};

// Should contain all schemas, will be passed to Realm constructor
export const schemas = [contactSchema, unreadSchema];
=======
export type Group = {
  id: string;
  roles?: GroupRole[];
  navSections?: GroupNavSection[];
  members?: GroupMember[];
  iconImage?: string;
  iconImageColor?: string;
  title?: string;
  coverImage?: string;
  coverColor?: string;
  description?: string;
  isSecret: boolean;
  isPreview?: boolean;
  pinIndex?: number | null;
  lastPostAt?: number | null;

  // Linked objects
  channels?: Channel[];
};

const groupSchema = {
  name: 'Group',
  properties: {
    id: 'string',
    roles: 'GroupRole[]',
    navSections: 'GroupNavSection[]',
    members: 'GroupMember[]',
    iconImage: 'string?',
    iconImageColor: 'string?',
    coverImage: 'string?',
    coverImageColor: 'string?',
    title: 'string?',
    description: 'string?',
    isSecret: 'bool',
    pinIndex: 'int?',
    lastPostAt: 'int?',
    channels: {
      type: 'linkingObjects',
      objectType: 'Channel',
      property: 'group',
    },
  },
  primaryKey: 'id',
} as const;

export type GroupMember = {
  id: string;
  roles: string[];
  joinedAt: number;
};

const groupMemberSchema = {
  name: 'GroupMember',
  embedded: true,
  properties: {
    id: 'string',
    roles: 'string[]',
    joinedAt: 'int',
  },
} as const;

export type GroupRole = {
  name: string;
  image?: string;
  title?: string;
  cover?: string;
  description?: string;
};

const groupRoleSchema = {
  name: 'GroupRole',
  embedded: true,
  properties: {
    name: 'string',
    image: 'string?',
    title: 'string?',
    cover: 'string?',
    description: 'string?',
  },
};

export type GroupNavSection = {
  id: string;
  channelIds?: string[];
  image?: string;
  title?: string;
  cover?: string;
  description?: string;
};

const groupNavSectionSchema = {
  name: 'GroupNavSection',
  embedded: true,
  properties: {
    id: 'string',
    channelIds: 'string[]',
    image: 'string?',
    title: 'string?',
    cover: 'string?',
    description: 'string?',
  },
};

export type Channel = {
  id: string;
  group?: Group;
  image?: string;
  title?: string;
  cover?: string;
  description?: string;
  addedToGroupAt?: number;
  currentUserIsMember?: boolean;
  postCount?: number;
  unreadCount?: number;
  firstUnreadPostId?: string;
  unreadThreads?: ThreadUnreadState[];
  lastPostAt?: number;
};

const channelSchema = {
  name: 'Channel',
  properties: {
    id: 'string',
    group: 'Group?',
    // Groups endpoint
    image: 'string?',
    title: 'string?',
    cover: 'string?',
    description: 'string?',
    addedToGroupAt: 'int?',
    currentUserIsMember: 'bool?',
    // Unreads endpoint
    postCount: 'int?',
    unreadCount: 'int?',
    firstUnreadPostId: 'string?',
    unreadThreads: 'ThreadUnreadState[]',
    lastPostAt: 'int?',
  },
  primaryKey: 'id',
} as const;

export type ThreadUnreadState = {
  threadId: string;
  firstUnreadId?: string;
  count: number;
};

const threadUnreadStateSchema = {
  name: 'ThreadUnreadState',
  embedded: true,
  properties: {
    threadId: 'string',
    count: 'int',
    firstUnreadId: 'string?',
  },
} as const;

// Should contain all schemas, will be passed to Realm constructor
export const schemas = [
  contactSchema,
  groupSchema,
  groupMemberSchema,
  groupRoleSchema,
  groupNavSectionSchema,
  channelSchema,
  threadUnreadStateSchema,
];
>>>>>>> 268536c2

// Should contain all schema types, used to map Realm object types to TypeScript types
export type SchemaMap = {
  Contact: Contact;
<<<<<<< HEAD
  Unread: Unread;
=======
  Group: Group;
  Channel: Channel;
>>>>>>> 268536c2
};

export type SchemaName = keyof SchemaMap;
export type SchemaModel<T extends SchemaName> = SchemaMap[T];
export type SchemaKey<T extends SchemaName> = keyof SchemaModel<T>;
export type SchemaValue<T extends SchemaName> = SchemaModel<T>[SchemaKey<T>];<|MERGE_RESOLUTION|>--- conflicted
+++ resolved
@@ -44,7 +44,6 @@
   primaryKey: 'id',
 };
 
-<<<<<<< HEAD
 const unreadSchema = {
   name: 'Unread',
   properties: {
@@ -55,9 +54,6 @@
   primaryKey: 'channelId',
 };
 
-// Should contain all schemas, will be passed to Realm constructor
-export const schemas = [contactSchema, unreadSchema];
-=======
 export type Group = {
   id: string;
   roles?: GroupRole[];
@@ -224,18 +220,15 @@
   groupNavSectionSchema,
   channelSchema,
   threadUnreadStateSchema,
+  unreadSchema,
 ];
->>>>>>> 268536c2
 
 // Should contain all schema types, used to map Realm object types to TypeScript types
 export type SchemaMap = {
   Contact: Contact;
-<<<<<<< HEAD
   Unread: Unread;
-=======
   Group: Group;
   Channel: Channel;
->>>>>>> 268536c2
 };
 
 export type SchemaName = keyof SchemaMap;

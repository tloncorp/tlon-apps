--- conflicted
+++ resolved
@@ -22,7 +22,6 @@
   // last location tracking for groups and messages tabs. Allows you
   // to pickup where you left off when you navigate back to the tab
   lastMessagesPath: string;
-<<<<<<< HEAD
   lastGroupsPath: string;
   setLastMessagesPath: (path: string) => void;
   setLastGroupsPath: (path: string) => void;
@@ -34,17 +33,6 @@
   // handle account management flow which can be triggered from the web app
   manageAccountState: ManageAccountState;
   setManageAccountState: (didManageAccount: ManageAccountState) => void;
-=======
-  pendingCommand: NativeCommand | null;
-  didManageAccount: boolean;
-  setDidManageAccount: (didManageAccount: boolean) => void;
-  sendCommand: (command: NativeCommand) => void;
-  setLastMessagesPath: (path: string) => void;
-  setReactingToWebappNav: (reacting: boolean) => void;
-  setGotoPath: (gotoPath: string) => void;
-  setGotoTab: (gotoTab: MobileNavTab | null) => void;
-  clearGotoPath: () => void;
->>>>>>> 268536c2
 }
 
 const AppWebviewContext = createContext<WebviewContext>({
@@ -53,12 +41,14 @@
   newWebappTab: null,
   reactingToWebappNav: false,
   lastMessagesPath: '',
+  lastGroupsPath: '',
   pendingCommand: null,
   manageAccountState: 'initial',
   setAppLoaded: () => {},
   setManageAccountState: () => {},
   sendCommand: () => {},
   setLastMessagesPath: () => {},
+  setLastGroupsPath: () => {},
   setReactingToWebappNav: () => {},
   setGotoPath: () => {},
   setNewWebappTab: () => {},
@@ -73,6 +63,7 @@
   const [appLoaded, setAppLoaded] = useState(false);
   const [pendingCommand, sendCommand] = useState<NativeCommand | null>(null);
   const [lastMessagesPath, setLastMessagesPath] = useState('');
+  const [lastGroupsPath, setLastGroupsPath] = useState('');
   const [reactingToWebappNav, setReactingToWebappNav] = useState(false);
   const [gotoPath, setGotoPath] = useState('');
   const [newWebappTab, setNewWebappTab] = useState<MobileNavTab | null>(null);
@@ -87,12 +78,14 @@
         newWebappTab,
         reactingToWebappNav,
         lastMessagesPath,
+        lastGroupsPath,
         pendingCommand,
         manageAccountState,
         setAppLoaded,
         setManageAccountState,
         sendCommand,
         setLastMessagesPath,
+        setLastGroupsPath,
         setReactingToWebappNav,
         setGotoPath,
         setNewWebappTab,

import * as db from '../db';
import { updateChannelUnreadStates } from '../db';
import { getUnreadChannels } from './channelsApi';
import { getContacts } from './contactsApi';
<<<<<<< HEAD
import { getChannelUnreads, getDMUnreads } from './unreadsApi';
=======
import { getGroups, getPinnedGroupsAndDms } from './groupsApi';
>>>>>>> 268536c2

export const syncContacts = async () => {
  const contacts = await getContacts();
  db.createBatch('Contact', contacts, db.UpdateMode.All);
  console.log('Synced', contacts.length, 'contacts');
};

<<<<<<< HEAD
export const syncUnreads = async () => {
  const channelUnreads = await getChannelUnreads();
  const dmUnreads = await getDMUnreads();
  db.createBatch('Unread', channelUnreads, db.UpdateMode.All);
  db.createBatch('Unread', dmUnreads, db.UpdateMode.All);
  console.log('Synced', channelUnreads.length + dmUnreads.length, 'unreads');
=======
export const syncGroups = async () => {
  const groups = await getGroups({ includeMembers: true });
  db.batch(() => {
    for (const { channels, ...group } of groups) {
      const createdGroup = db.create('Group', group);
      for (const channel of channels || []) {
        db.create('Channel', { ...channel, group: createdGroup });
      }
    }
  });
  console.log('Synced', groups.length, 'groups');
};

export const syncPinnedGroups = async () => {
  const pinnedGroups = await getPinnedGroupsAndDms();
  db.updatePinnedGroups(pinnedGroups);
};

export const syncUnreads = async () => {
  const unreads = await getUnreadChannels();
  updateChannelUnreadStates(unreads);
>>>>>>> 268536c2
};<|MERGE_RESOLUTION|>--- conflicted
+++ resolved
@@ -2,11 +2,8 @@
 import { updateChannelUnreadStates } from '../db';
 import { getUnreadChannels } from './channelsApi';
 import { getContacts } from './contactsApi';
-<<<<<<< HEAD
+import { getGroups, getPinnedGroupsAndDms } from './groupsApi';
 import { getChannelUnreads, getDMUnreads } from './unreadsApi';
-=======
-import { getGroups, getPinnedGroupsAndDms } from './groupsApi';
->>>>>>> 268536c2
 
 export const syncContacts = async () => {
   const contacts = await getContacts();
@@ -14,14 +11,14 @@
   console.log('Synced', contacts.length, 'contacts');
 };
 
-<<<<<<< HEAD
 export const syncUnreads = async () => {
   const channelUnreads = await getChannelUnreads();
   const dmUnreads = await getDMUnreads();
   db.createBatch('Unread', channelUnreads, db.UpdateMode.All);
   db.createBatch('Unread', dmUnreads, db.UpdateMode.All);
   console.log('Synced', channelUnreads.length + dmUnreads.length, 'unreads');
-=======
+};
+
 export const syncGroups = async () => {
   const groups = await getGroups({ includeMembers: true });
   db.batch(() => {
@@ -40,8 +37,8 @@
   db.updatePinnedGroups(pinnedGroups);
 };
 
-export const syncUnreads = async () => {
-  const unreads = await getUnreadChannels();
-  updateChannelUnreadStates(unreads);
->>>>>>> 268536c2
-};+// TODO: unifty with other syncUnreads
+// export const syncUnreads = async () => {
+//   const unreads = await getUnreadChannels();
+//   updateChannelUnreadStates(unreads);
+// };
import NetInfo from '@react-native-community/netinfo';
import {
  CommonActions,
  DarkTheme,
  DefaultTheme,
  NavigationContainer,
  useNavigation,
} from '@react-navigation/native';
import { createNativeStackNavigator } from '@react-navigation/native-stack';
import { TamaguiProvider } from '@tloncorp/ui';
import { PostHogProvider } from 'posthog-react-native';
import { useEffect, useState } from 'react';
import { Alert, StatusBar, Text, View } from 'react-native';
import { GestureHandlerRootView } from 'react-native-gesture-handler';
import { SafeAreaProvider } from 'react-native-safe-area-context';
import { useTailwind } from 'tailwind-rn';

import { LoadingSpinner } from './components/LoadingSpinner';
import { DEV_LOCAL, DEV_LOCAL_CODE } from './constants';
import { ShipProvider, useShip } from './contexts/ship';
import * as db from './db';
import { useDeepLink } from './hooks/useDeepLink';
import { useIsDarkMode } from './hooks/useIsDarkMode';
import { useScreenOptions } from './hooks/useScreenOptions';
import { inviteShipWithLure } from './lib/hostingApi';
<<<<<<< HEAD
import {
  syncContacts,
  syncGroups,
  syncPinnedGroups,
  syncUnreads,
} from './lib/sync';
=======
import { syncContacts } from './lib/sync';
import { useDevTools } from './lib/useDevTools';
>>>>>>> d1ebb57b
import { TabStack } from './navigation/TabStack';
import { CheckVerifyScreen } from './screens/CheckVerifyScreen';
import { EULAScreen } from './screens/EULAScreen';
import { JoinWaitListScreen } from './screens/JoinWaitListScreen';
import { RequestPhoneVerifyScreen } from './screens/RequestPhoneVerifyScreen';
import { ReserveShipScreen } from './screens/ReserveShipScreen';
import { ResetPasswordScreen } from './screens/ResetPasswordScreen';
import { SetNicknameScreen } from './screens/SetNicknameScreen';
import { SetNotificationsScreen } from './screens/SetNotificationsScreen';
import { SetTelemetryScreen } from './screens/SetTelemetryScreen';
import { ShipLoginScreen } from './screens/ShipLoginScreen';
import { SignUpEmailScreen } from './screens/SignUpEmailScreen';
import { SignUpPasswordScreen } from './screens/SignUpPasswordScreen';
import { TlonLoginScreen } from './screens/TlonLoginScreen';
import { WelcomeScreen } from './screens/WelcomeScreen';
import type { OnboardingStackParamList } from './types';
import { posthogAsync, trackError } from './utils/posthog';

type Props = {
  wer?: string;
};

const OnboardingStack = createNativeStackNavigator<OnboardingStackParamList>();

const App = ({ wer: initialWer }: Props) => {
  useDevTools({ enabled: DEV_LOCAL, localCode: DEV_LOCAL_CODE });
  const isDarkMode = useIsDarkMode();
  const tailwind = useTailwind();
  const { isLoading, isAuthenticated, ship } = useShip();
  const [connected, setConnected] = useState(true);
  const { wer, lure, priorityToken, clearDeepLink } = useDeepLink();
  const navigation = useNavigation();
  const screenOptions = useScreenOptions();
  const gotoPath = wer ?? initialWer;

  useEffect(() => {
    if (isAuthenticated) {
      Promise.all([
        syncContacts(),
        syncGroups(),
        syncPinnedGroups(),
        syncUnreads(),
      ]).catch((err) => {
        console.log(err);
      });
    }
  }, [isAuthenticated]);

  useEffect(() => {
    const unsubscribeFromNetInfo = NetInfo.addEventListener(
      ({ isConnected }) => {
        setConnected(isConnected ?? true);
      }
    );

    return () => {
      unsubscribeFromNetInfo();
    };
  }, []);

  useEffect(() => {
    // User received a lure link while authenticated
    if (ship && lure) {
      (async () => {
        try {
          await inviteShipWithLure({ ship, lure });
          Alert.alert(
            '',
            'Your invitation to the group is on its way. It will appear in the Groups list.',
            [
              {
                text: 'OK',
                onPress: () => null,
              },
            ],
            { cancelable: true }
          );
        } catch (err) {
          console.error('Error inviting ship with lure:', err);
          if (err instanceof Error) {
            trackError(err);
          }
        }

        clearDeepLink();
      })();
    }
  }, [ship, lure, clearDeepLink]);

  useEffect(() => {
    // Broadcast path update to webview when changed
    if (isAuthenticated && gotoPath) {
      navigation.dispatch(CommonActions.setParams({ gotoPath }));

      // Clear the deep link to mark it as handled
      clearDeepLink();
    }
  }, [isAuthenticated, gotoPath, navigation, clearDeepLink]);

  return (
    <GestureHandlerRootView style={tailwind('flex-1')}>
      <SafeAreaProvider>
        <View style={tailwind('h-full w-full bg-white dark:bg-black')}>
          {connected ? (
            isLoading ? (
              <View style={tailwind('h-full flex items-center justify-center')}>
                <LoadingSpinner />
              </View>
            ) : isAuthenticated ? (
              <TabStack />
            ) : (
              <OnboardingStack.Navigator
                initialRouteName="Welcome"
                screenOptions={screenOptions}
              >
                <OnboardingStack.Screen
                  name="Welcome"
                  component={WelcomeScreen}
                  options={{
                    headerShown: false,
                  }}
                />
                <OnboardingStack.Screen
                  name="SignUpEmail"
                  component={SignUpEmailScreen}
                  options={{ headerTitle: 'Sign Up' }}
                  initialParams={{ lure, priorityToken }}
                />
                <OnboardingStack.Screen
                  name="EULA"
                  component={EULAScreen}
                  options={{ headerTitle: 'EULA' }}
                />
                <OnboardingStack.Screen
                  name="SignUpPassword"
                  component={SignUpPasswordScreen}
                  options={{ headerTitle: 'Set a Password' }}
                />
                <OnboardingStack.Screen
                  name="JoinWaitList"
                  component={JoinWaitListScreen}
                  options={{ headerTitle: 'Join Waitlist' }}
                />
                <OnboardingStack.Screen
                  name="RequestPhoneVerify"
                  component={RequestPhoneVerifyScreen}
                  options={{ headerTitle: 'Sign Up' }}
                />
                <OnboardingStack.Screen
                  name="CheckVerify"
                  component={CheckVerifyScreen}
                  options={{ headerTitle: 'Confirmation' }}
                />
                <OnboardingStack.Screen
                  name="ReserveShip"
                  component={ReserveShipScreen}
                  options={{ headerShown: false }}
                />
                <OnboardingStack.Screen
                  name="SetNickname"
                  component={SetNicknameScreen}
                  options={{
                    headerTitle: 'Display Name',
                    headerBackVisible: false,
                  }}
                />
                <OnboardingStack.Screen
                  name="SetNotifications"
                  component={SetNotificationsScreen}
                  options={{ headerTitle: 'Notifications' }}
                />
                <OnboardingStack.Screen
                  name="SetTelemetry"
                  component={SetTelemetryScreen}
                  options={{ headerTitle: 'Telemetry' }}
                />
                <OnboardingStack.Screen
                  name="TlonLogin"
                  component={TlonLoginScreen}
                  options={{ headerTitle: 'Log In' }}
                />
                <OnboardingStack.Screen
                  name="ShipLogin"
                  component={ShipLoginScreen}
                  options={{ headerTitle: 'Connect Ship' }}
                />
                <OnboardingStack.Screen
                  name="ResetPassword"
                  component={ResetPasswordScreen}
                  options={{ headerTitle: 'Reset Password' }}
                />
              </OnboardingStack.Navigator>
            )
          ) : (
            <View
              style={tailwind('h-full p-4 flex items-center justify-center')}
            >
              <Text
                style={tailwind(
                  'text-center text-xl font-semibold text-tlon-black-80 dark:text-white'
                )}
              >
                You are offline. Please connect to the internet and try again.
              </Text>
            </View>
          )}
          <StatusBar
            backgroundColor={isDarkMode ? 'black' : 'white'}
            barStyle={isDarkMode ? 'light-content' : 'dark-content'}
          />
        </View>
      </SafeAreaProvider>
    </GestureHandlerRootView>
  );
};

export default function ConnectedApp(props: Props) {
  const isDarkMode = useIsDarkMode();
  return (
    <db.RealmProvider>
      <TamaguiProvider defaultTheme={isDarkMode ? 'dark' : 'light'}>
        <ShipProvider>
          <NavigationContainer theme={isDarkMode ? DarkTheme : DefaultTheme}>
            <PostHogProvider client={posthogAsync} autocapture>
              <App {...props} />
            </PostHogProvider>
          </NavigationContainer>
        </ShipProvider>
      </TamaguiProvider>
    </db.RealmProvider>
  );
}<|MERGE_RESOLUTION|>--- conflicted
+++ resolved
@@ -23,17 +23,13 @@
 import { useIsDarkMode } from './hooks/useIsDarkMode';
 import { useScreenOptions } from './hooks/useScreenOptions';
 import { inviteShipWithLure } from './lib/hostingApi';
-<<<<<<< HEAD
 import {
   syncContacts,
   syncGroups,
   syncPinnedGroups,
   syncUnreads,
 } from './lib/sync';
-=======
-import { syncContacts } from './lib/sync';
 import { useDevTools } from './lib/useDevTools';
->>>>>>> d1ebb57b
 import { TabStack } from './navigation/TabStack';
 import { CheckVerifyScreen } from './screens/CheckVerifyScreen';
 import { EULAScreen } from './screens/EULAScreen';

--- conflicted
+++ resolved
@@ -234,9 +234,8 @@
 export default function ConnectedApp(props: Props) {
   const isDarkMode = useIsDarkMode();
   return (
-<<<<<<< HEAD
     <db.RealmProvider>
-      <TamaguiProvider>
+      <TamaguiProvider defaultTheme={isDarkMode ? 'dark' : 'light'}>
         <ShipProvider>
           <NavigationContainer theme={isDarkMode ? DarkTheme : DefaultTheme}>
             <PostHogProvider client={posthogAsync} autocapture>
@@ -246,16 +245,5 @@
         </ShipProvider>
       </TamaguiProvider>
     </db.RealmProvider>
-=======
-    <TamaguiProvider defaultTheme={isDarkMode ? 'dark' : 'light'}>
-      <ShipProvider>
-        <NavigationContainer theme={isDarkMode ? DarkTheme : DefaultTheme}>
-          <PostHogProvider client={posthogAsync} autocapture>
-            <App {...props} />
-          </PostHogProvider>
-        </NavigationContainer>
-      </ShipProvider>
-    </TamaguiProvider>
->>>>>>> 1974e9b2
   );
 }
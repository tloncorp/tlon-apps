import { NativeStackScreenProps } from '@react-navigation/native-stack';
import * as api from '@tloncorp/shared/dist/api';
import * as store from '@tloncorp/shared/dist/store';
import { ProfileScreenView, View } from '@tloncorp/ui';
<<<<<<< HEAD
import * as Application from 'expo-application';
import { Platform } from 'react-native';

import { NOTIFY_PROVIDER, NOTIFY_SERVICE } from '../constants';
=======
import { useCallback } from 'react';

import { clearShipInfo, useShip } from '../contexts/ship';
>>>>>>> 7fbcc4f1
import { useCurrentUserId } from '../hooks/useCurrentUser';
import { purgeDb } from '../lib/nativeDb';
import NavBar from '../navigation/NavBarView';
import { SettingsStackParamList } from '../types';
import { removeHostingToken, removeHostingUserId } from '../utils/hosting';

type Props = NativeStackScreenProps<SettingsStackParamList, 'Profile'>;

const DEBUG_MESSAGE = `
  Version: 
  ${Platform.OS === 'ios' ? 'iOS' : 'Android'} ${Application.nativeBuildVersion}
  
  Notify Provider: 
  ${NOTIFY_PROVIDER}

  Notify Service: 
  ${NOTIFY_SERVICE}
`;

export default function ProfileScreen(props: Props) {
  const { clearShip } = useShip();
  const currentUserId = useCurrentUserId();
  const { data: contacts } = store.useContacts();

  const handleLogout = useCallback(async () => {
    await purgeDb();
    api.queryClient.clear();
    api.removeUrbitClient();
    clearShip();
    clearShipInfo();
    removeHostingToken();
    removeHostingUserId();
  }, [clearShip]);

  return (
    <View backgroundColor="$background" flex={1}>
      <ProfileScreenView
        contacts={contacts ?? []}
        currentUserId={currentUserId}
        debugMessage={DEBUG_MESSAGE}
        onAppSettingsPressed={() => props.navigation.navigate('FeatureFlags')}
        handleLogout={handleLogout}
      />
      <NavBar navigation={props.navigation} />
    </View>
  );
}<|MERGE_RESOLUTION|>--- conflicted
+++ resolved
@@ -2,16 +2,12 @@
 import * as api from '@tloncorp/shared/dist/api';
 import * as store from '@tloncorp/shared/dist/store';
 import { ProfileScreenView, View } from '@tloncorp/ui';
-<<<<<<< HEAD
 import * as Application from 'expo-application';
+import { useCallback } from 'react';
 import { Platform } from 'react-native';
 
 import { NOTIFY_PROVIDER, NOTIFY_SERVICE } from '../constants';
-=======
-import { useCallback } from 'react';
-
 import { clearShipInfo, useShip } from '../contexts/ship';
->>>>>>> 7fbcc4f1
 import { useCurrentUserId } from '../hooks/useCurrentUser';
 import { purgeDb } from '../lib/nativeDb';
 import NavBar from '../navigation/NavBarView';

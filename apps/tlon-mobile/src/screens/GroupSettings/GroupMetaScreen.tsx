--- conflicted
+++ resolved
@@ -1,9 +1,6 @@
 import { NativeStackScreenProps } from '@react-navigation/native-stack';
-<<<<<<< HEAD
 import { useGroupContext } from '@tloncorp/app/hooks/useGroupContext';
-=======
 import * as db from '@tloncorp/shared/dist/db';
->>>>>>> 0d481abe
 import { uploadAsset, useCanUpload } from '@tloncorp/shared/dist/store';
 import {
   AttachmentProvider,

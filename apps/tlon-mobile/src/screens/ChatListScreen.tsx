--- conflicted
+++ resolved
@@ -1,20 +1,14 @@
-<<<<<<< HEAD
-import { useIsFocused, useNavigation } from '@react-navigation/native';
+import { useIsFocused } from '@react-navigation/native';
 import type { NativeStackScreenProps } from '@react-navigation/native-stack';
 import { TLON_EMPLOYEE_GROUP } from '@tloncorp/app/constants';
 import { useCalmSettings } from '@tloncorp/app/hooks/useCalmSettings';
 import { useCurrentUserId } from '@tloncorp/app/hooks/useCurrentUser';
-import { useGroupContext } from '@tloncorp/app/hooks/useGroupContext';
 import * as featureFlags from '@tloncorp/app/lib/featureFlags';
 import { identifyTlonEmployee } from '@tloncorp/app/utils/posthog';
 import {
   isSplashDismissed,
   setSplashDismissed,
 } from '@tloncorp/app/utils/splash';
-=======
-import { useIsFocused } from '@react-navigation/native';
-import { type NativeStackScreenProps } from '@react-navigation/native-stack';
->>>>>>> 0d481abe
 import * as db from '@tloncorp/shared/dist/db';
 import * as logic from '@tloncorp/shared/dist/logic';
 import * as store from '@tloncorp/shared/dist/store';
@@ -29,11 +23,8 @@
   FloatingActionButton,
   GroupPreviewSheet,
   Icon,
-<<<<<<< HEAD
   NavBarView,
-=======
   RequestsProvider,
->>>>>>> 0d481abe
   ScreenHeader,
   StartDmSheet,
   View,
@@ -43,19 +34,8 @@
 import ContextMenu from 'react-native-context-menu-view';
 
 import AddGroupSheet from '../components/AddGroupSheet';
-<<<<<<< HEAD
+import { useChatSettingsNavigation } from '../hooks/useChatSettingsNavigation';
 import { RootStackParamList } from '../types';
-=======
-import { TLON_EMPLOYEE_GROUP } from '../constants';
-import { useCalmSettings } from '../hooks/useCalmSettings';
-import { useChatSettingsNavigation } from '../hooks/useChatSettingsNavigation';
-import { useCurrentUserId } from '../hooks/useCurrentUser';
-import * as featureFlags from '../lib/featureFlags';
-import NavBar from '../navigation/NavBarView';
-import { RootStackParamList } from '../types';
-import { identifyTlonEmployee } from '../utils/posthog';
-import { isSplashDismissed, setSplashDismissed } from '../utils/splash';
->>>>>>> 0d481abe
 
 type ChatListScreenProps = NativeStackScreenProps<
   RootStackParamList,
@@ -337,63 +317,21 @@
                 onOpenChange={handleGroupPreviewSheetOpenChange}
                 group={selectedGroup ?? undefined}
               />
-<<<<<<< HEAD
-            </ContextMenu>
-          </View>
-          <WelcomeSheet
-            open={splashVisible}
-            onOpenChange={handleWelcomeOpenChange}
-          />
-          <ChatOptionsSheet
-            open={longPressedChannel !== null || longPressedGroup !== null}
-            onOpenChange={handleChatOptionsOpenChange}
-            currentUser={currentUser}
-            pinned={pinned}
-            channel={longPressedChannel ?? undefined}
-            group={longPressedGroup ?? undefined}
-            useGroup={store.useGroup}
-            onPressGroupMeta={handleGoToGroupMeta}
-            onPressGroupMembers={handleGoToGroupMembers}
-            onPressManageChannels={handleGoToManageChannels}
-            onPressInvitesAndPrivacy={handleGoToInvitesAndPrivacy}
-            onPressRoles={handleGoToRoles}
-            onPressLeave={handleLeaveGroup}
-            onTogglePinned={handleTogglePinned}
-          />
-          <StartDmSheet
-            goToDm={goToDm}
-            open={startDmOpen}
-            onOpenChange={handleDmOpenChange}
-          />
-          <AddGroupSheet
-            open={addGroupOpen}
-            onOpenChange={handleAddGroupOpenChange}
-            onCreatedGroup={handleGroupCreated}
-          />
-          <GroupPreviewSheet
-            open={selectedGroup !== null}
-            onOpenChange={handleGroupPreviewSheetOpenChange}
-            group={selectedGroup ?? undefined}
-          />
-        </View>
-        <NavBarView
-          navigateToHome={() => {
-            props.navigation.navigate('ChatList');
-          }}
-          navigateToNotifications={() => {
-            props.navigation.navigate('Activity');
-          }}
-          navigateToProfile={() => {
-            props.navigation.navigate('Profile');
-          }}
-          currentRoute="ChatList"
-        />
-=======
             </View>
-            <NavBar navigation={props.navigation} />
+            <NavBarView
+              navigateToHome={() => {
+                props.navigation.navigate('ChatList');
+              }}
+              navigateToNotifications={() => {
+                props.navigation.navigate('Activity');
+              }}
+              navigateToProfile={() => {
+                props.navigation.navigate('Profile');
+              }}
+              currentRoute="ChatList"
+            />
           </ChatOptionsProvider>
         </RequestsProvider>
->>>>>>> 0d481abe
       </AppDataContextProvider>
     </CalmProvider>
   );

import { useIsFocused } from '@react-navigation/native';
import type { NativeStackScreenProps } from '@react-navigation/native-stack';
import * as db from '@tloncorp/shared/dist/db';
import * as logic from '@tloncorp/shared/dist/logic';
import * as store from '@tloncorp/shared/dist/store';
import {
  ChatList,
  ChatOptionsSheet,
  ContactsProvider,
  FloatingActionButton,
  GroupPreviewSheet,
  Icon,
  ScreenHeader,
  StartDmSheet,
  View,
} from '@tloncorp/ui';
import { useCallback, useMemo, useState } from 'react';
import ContextMenu from 'react-native-context-menu-view';

import AddGroupSheet from '../components/AddGroupSheet';
import { TLON_EMPLOYEE_GROUP } from '../constants';
import NavBar from '../navigation/NavBarView';
import type { HomeStackParamList } from '../types';
import { identifyTlonEmployee } from '../utils/posthog';

type ChatListScreenProps = NativeStackScreenProps<
  HomeStackParamList,
  'ChatList'
>;

export default function ChatListScreen(
  props: ChatListScreenProps & { contacts: db.Contact[] }
) {
  const [longPressedItem, setLongPressedItem] = useState<db.Channel | null>(
    null
  );
  const [selectedGroup, setSelectedGroup] = useState<db.Group | null>(null);
  const [startDmOpen, setStartDmOpen] = useState(false);
  const [addGroupOpen, setAddGroupOpen] = useState(false);
<<<<<<< HEAD
  // TODO: Dan this optimization is blocking re-renders when chat unreads
  // have changed while not focused
  // const notifyOnChangeProps = useFocusNotifyOnChangeProps();
  const { data: chats } = store.useCurrentChats({
    // notifyOnChangeProps,
=======
  const isFocused = useIsFocused();
  const { data: chats } = store.useCurrentChats({
    enabled: isFocused,
>>>>>>> d76f9bf6
  });

  const { data: contacts } = store.useContacts();
  const resolvedChats = useMemo(() => {
    return {
      pinned: chats?.pinned ?? [],
      unpinned: chats?.unpinned ?? [],
      pendingChats: chats?.pendingChats ?? [],
    };
  }, [chats]);

  const { isFetching: isFetchingInitData } = store.useInitialSync();

  const goToDm = useCallback(
    async (participants: string[]) => {
      const dmChannel = await store.upsertDmChannel({
        participants,
      });
      setStartDmOpen(false);
      props.navigation.push('Channel', { channel: dmChannel });
    },
    [props.navigation]
  );

  const goToChannel = useCallback(
    ({ channel }: { channel: db.Channel }) => {
      setStartDmOpen(false);
      setAddGroupOpen(false);
      setTimeout(() => props.navigation.navigate('Channel', { channel }), 150);
    },
    [props.navigation]
  );

  const onPressChat = useCallback(
    (item: db.Channel | db.Group) => {
      if (logic.isGroup(item)) {
        setSelectedGroup(item);
      } else {
        props.navigation.navigate('Channel', { channel: item });
      }
    },
    [props.navigation]
  );

  const onLongPressItem = useCallback((item: db.Channel | db.Group) => {
    logic.isChannel(item) ? setLongPressedItem(item) : null;
  }, []);

  const handleDmOpenChange = useCallback((open: boolean) => {
    if (!open) {
      setStartDmOpen(false);
    }
  }, []);

  const handleAddGroupOpenChange = useCallback((open: boolean) => {
    if (!open) {
      setAddGroupOpen(false);
    }
  }, []);

  const handleGroupPreviewSheetOpenChange = useCallback((open: boolean) => {
    if (!open) {
      setSelectedGroup(null);
    }
  }, []);

  const handleChatOptionsOpenChange = useCallback(
    (open: boolean) => {
      if (!open) {
        setLongPressedItem(null);
      }
    },
    [setLongPressedItem]
  );

  const handleGroupCreated = useCallback(
    ({ channel }: { channel: db.Channel }) => goToChannel({ channel }),
    [goToChannel]
  );

  const { pinned, unpinned } = resolvedChats;
  const allChats = [...pinned, ...unpinned];
  const isTlonEmployee = !!allChats.find(
    (obj) => obj.groupId === TLON_EMPLOYEE_GROUP
  );
  if (isTlonEmployee && TLON_EMPLOYEE_GROUP !== '') {
    identifyTlonEmployee();
  }

  return (
    <ContactsProvider contacts={contacts ?? []}>
      <View backgroundColor="$background" flex={1}>
        <ScreenHeader title={isFetchingInitData ? 'Loading…' : 'Channels'} />
        {chats && (chats.unpinned.length || !isFetchingInitData) ? (
          <ChatList
            pinned={resolvedChats.pinned}
            unpinned={resolvedChats.unpinned}
            pendingChats={resolvedChats.pendingChats}
            onLongPressItem={onLongPressItem}
            onPressItem={onPressChat}
          />
        ) : null}
        <View
          zIndex={50}
          position="absolute"
          bottom="$s"
          alignItems="center"
          width={'100%'}
          pointerEvents="box-none"
        >
          <ContextMenu
            dropdownMenuMode={true}
            actions={[
              { title: 'Create or join a group' },
              { title: 'Start a direct message' },
            ]}
            onPress={(event) => {
              const { index } = event.nativeEvent;
              if (index === 0) {
                setAddGroupOpen(true);
              }
              if (index === 1) {
                setStartDmOpen(true);
              }
            }}
          >
            <FloatingActionButton
              icon={<Icon type="Add" size="$s" marginRight="$s" />}
              label={'Add'}
              onPress={() => {}}
            />
          </ContextMenu>
        </View>
        <ChatOptionsSheet
          open={longPressedItem !== null}
          onOpenChange={handleChatOptionsOpenChange}
          channel={longPressedItem ?? undefined}
        />
        <StartDmSheet
          goToDm={goToDm}
          open={startDmOpen}
          onOpenChange={handleDmOpenChange}
        />
        <AddGroupSheet
          open={addGroupOpen}
          onOpenChange={handleAddGroupOpenChange}
          onCreatedGroup={handleGroupCreated}
        />
        <GroupPreviewSheet
          open={selectedGroup !== null}
          onOpenChange={handleGroupPreviewSheetOpenChange}
          group={selectedGroup ?? undefined}
        />
      </View>
      <NavBar navigation={props.navigation} />
    </ContactsProvider>
  );
}<|MERGE_RESOLUTION|>--- conflicted
+++ resolved
@@ -37,17 +37,9 @@
   const [selectedGroup, setSelectedGroup] = useState<db.Group | null>(null);
   const [startDmOpen, setStartDmOpen] = useState(false);
   const [addGroupOpen, setAddGroupOpen] = useState(false);
-<<<<<<< HEAD
-  // TODO: Dan this optimization is blocking re-renders when chat unreads
-  // have changed while not focused
-  // const notifyOnChangeProps = useFocusNotifyOnChangeProps();
-  const { data: chats } = store.useCurrentChats({
-    // notifyOnChangeProps,
-=======
   const isFocused = useIsFocused();
   const { data: chats } = store.useCurrentChats({
     enabled: isFocused,
->>>>>>> d76f9bf6
   });
 
   const { data: contacts } = store.useContacts();

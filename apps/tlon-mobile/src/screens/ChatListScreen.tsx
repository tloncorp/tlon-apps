--- conflicted
+++ resolved
@@ -7,11 +7,8 @@
   ChatList,
   ChatOptionsSheet,
   ContactsProvider,
-<<<<<<< HEAD
+  GroupInvitationSheet,
   Icon,
-=======
-  GroupInvitationSheet,
->>>>>>> 55e73514
   ScreenHeader,
   Spinner,
   View,
@@ -30,26 +27,18 @@
 export default function ChatListScreen(
   props: ChatListScreenProps & { contacts: db.Contact[] }
 ) {
-<<<<<<< HEAD
   const currentUserId = useCurrentUserId();
   const [longPressedItem, setLongPressedItem] = useState<db.Channel | null>(
     null
   );
+  const [selectedGroup, setSelectedGroup] = useState<db.Group | null>(null);
   const [addChatOpen, setAddChatOpen] = useState(false);
-=======
-  const [longPressedItem, setLongPressedItem] =
-    React.useState<db.Channel | null>(null);
-  const [selectedGroup, setSelectedGroup] = React.useState<db.Group | null>(
-    null
-  );
->>>>>>> 55e73514
   const { data: chats } = store.useCurrentChats();
   const { data: contacts } = store.useContacts();
 
   const { isFetching: isFetchingInitData, refetch } = store.useInitialSync();
   useRefetchQueryOnFocus(refetch);
 
-<<<<<<< HEAD
   const gotoDm = async (participants: string[]) => {
     const dmChannel = await store.upsertDmChannel({
       participants,
@@ -62,19 +51,18 @@
   const goToChannel = ({ channel }: { channel: db.Channel }) => {
     setAddChatOpen(false);
     setTimeout(() => props.navigation.navigate('Channel', { channel }), 150);
-=======
+  };
+
   const handleUpdateInvitation = (group: db.Group, accepted: boolean) => {
     if (accepted) {
       store.acceptGroupInvitation(group);
     } else {
       store.rejectGroupInvitation(group);
     }
->>>>>>> 55e73514
   };
 
   return (
     <ContactsProvider contacts={contacts ?? []}>
-<<<<<<< HEAD
       <AddChatProvider
         handlers={{ onStartDm: gotoDm, onCreatedGroup: goToChannel }}
       >
@@ -108,46 +96,14 @@
             open={addChatOpen}
             onOpenChange={() => setAddChatOpen(false)}
           />
+          <GroupInvitationSheet
+            open={selectedGroup !== null}
+            onOpenChange={() => setSelectedGroup(null)}
+            group={selectedGroup ?? undefined}
+            onUpdateInvitation={handleUpdateInvitation}
+          />
         </View>
       </AddChatProvider>
-=======
-      <View backgroundColor="$background" flex={1}>
-        <ScreenHeader
-          title="Tlon"
-          rightControls={
-            <>
-              {isFetchingInitData && <Spinner />}
-              <Icon type="Add" onPress={() => {}} />
-            </>
-          }
-        />
-        {chats && (chats.unpinned.length || !isFetchingInitData) ? (
-          <ChatList
-            pinned={chats.pinned ?? []}
-            unpinned={chats.unpinned ?? []}
-            onLongPressItem={setLongPressedItem}
-            onPressItem={(channel) => {
-              if (channel.group?.joinStatus === 'invited') {
-                setSelectedGroup(channel.group);
-              } else {
-                props.navigation.navigate('Channel', { channel });
-              }
-            }}
-          />
-        ) : null}
-        <ChatOptionsSheet
-          open={longPressedItem !== null}
-          onOpenChange={(open) => (!open ? setLongPressedItem(null) : 'noop')}
-          channel={longPressedItem ?? undefined}
-        />
-        <GroupInvitationSheet
-          open={selectedGroup !== null}
-          onOpenChange={() => setSelectedGroup(null)}
-          group={selectedGroup ?? undefined}
-          onUpdateInvitation={handleUpdateInvitation}
-        />
-      </View>
->>>>>>> 55e73514
     </ContactsProvider>
   );
 }
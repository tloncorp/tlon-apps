--- conflicted
+++ resolved
@@ -32,37 +32,16 @@
   useRefetchQueryOnFocus(refetch);
 
   return (
-<<<<<<< HEAD
-    <View backgroundColor="$background" flex={1}>
-      <ScreenHeader
-        title="Tlon"
-        rightControls={
-          <>
-            {isFetchingInitData && <Spinner />}
-            <Icon type="Add" onPress={() => {}} />
-          </>
-        }
-      />
-      {chats && (chats.unpinned.length || !isFetchingInitData) ? (
-        <ChatList
-          pinned={chats.pinned ?? []}
-          unpinned={chats.unpinned ?? []}
-          onLongPressItem={setLongPressedItem}
-          onPressItem={(channel) => {
-            props.navigation.navigate('Channel', { channel });
-          }}
-=======
     <ContactsProvider contacts={contacts ?? []}>
       <View backgroundColor="$background" flex={1}>
         <ScreenHeader
-          title="Chats"
+          title="Tlon"
           rightControls={
             <>
               {isFetchingInitData && <Spinner />}
               <Icon type="Add" onPress={() => {}} />
             </>
           }
->>>>>>> ceadd8ed
         />
         {chats && (chats.unpinned.length || !isFetchingInitData) ? (
           <ChatList

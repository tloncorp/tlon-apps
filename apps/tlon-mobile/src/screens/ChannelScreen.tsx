import { useFocusEffect } from '@react-navigation/native';
import type { NativeStackScreenProps } from '@react-navigation/native-stack';
import type * as db from '@tloncorp/shared/dist/db';
import * as store from '@tloncorp/shared/dist/store';
import { useChannel, usePostWithRelations } from '@tloncorp/shared/dist/store';
import type { Story } from '@tloncorp/shared/dist/urbit';
import { Channel, ChannelSwitcherSheet, View } from '@tloncorp/ui';
import React, { useCallback, useEffect, useMemo } from 'react';
import { useSafeAreaInsets } from 'react-native-safe-area-context';

import { useCurrentUserId } from '../hooks/useCurrentUser';
import { useImageUpload } from '../hooks/useImageUpload';
import type { HomeStackParamList } from '../types';

type ChannelScreenProps = NativeStackScreenProps<HomeStackParamList, 'Channel'>;

export default function ChannelScreen(props: ChannelScreenProps) {
  useFocusEffect(
    useCallback(() => {
      store.clearSyncQueue();
    }, [])
  );

  const [channelNavOpen, setChannelNavOpen] = React.useState(false);
  const [currentChannelId, setCurrentChannelId] = React.useState(
    props.route.params.channel.id
  );
<<<<<<< HEAD
  const [imageAttachment, setImageAttachment] = React.useState<string | null>(
    null
  );
  const [startedImageUpload, setStartedImageUpload] = React.useState(false);
  const [uploadedImage, setUploadedImage] = React.useState<
    Upload | null | undefined
  >(null);
  const [resizedImage, setResizedImage] = React.useState<string | null>(null);
  const uploader = useUploader(`channel-${currentChannelId}`, imageSize);
  const mostRecentFile = uploader?.getMostRecent();
  const calmSettingsQuery = store.useCalmSettings({
    userId: useCurrentUserId(),
  });
=======
>>>>>>> d49a825c
  const channelQuery = store.useChannelWithLastPostAndMembers({
    id: currentChannelId,
  });
  const groupQuery = store.useGroup({
    id: channelQuery.data?.groupId ?? '',
  });
  const selectedPost = props.route.params.selectedPost;
  const hasSelectedPost = !!selectedPost;

  const uploadInfo = useImageUpload({
    uploaderKey: `${props.route.params.channel.id}`,
  });

  const postsQuery = store.useChannelPosts({
    channelId: currentChannelId,
    ...(hasSelectedPost
      ? {
          direction: 'around',
          cursor: selectedPost.id,
        }
      : {
          anchorToNewest: true,
        }),
    count: 50,
  });

  const posts = useMemo<db.Post[]>(
    () => postsQuery.data?.pages.flatMap((p) => p) ?? [],
    [postsQuery.data]
  );

  const contactsQuery = store.useContacts();

  const { bottom } = useSafeAreaInsets();
  const currentUserId = useCurrentUserId();

  const messageSender = useCallback(
    async (content: Story, channelId: string) => {
      if (!currentUserId || !channelQuery.data) {
        return;
      }
      store.sendPost({
        channel: channelQuery.data,
        authorId: currentUserId,
        content,
      });
      uploadInfo.resetImageAttachment();
    },
    [currentUserId, channelQuery.data, uploadInfo]
  );

  useEffect(() => {
    if (groupQuery.error) {
      console.error(groupQuery.error);
    }
  }, [groupQuery.error]);

  // TODO: Removed sync-on-enter behavior while figuring out data flow.

  const handleScrollEndReached = useCallback(() => {
    if (postsQuery.hasNextPage && !postsQuery.isFetchingNextPage) {
      postsQuery.fetchNextPage();
    }
  }, [postsQuery]);

  const handleScrollStartReached = useCallback(() => {
    if (postsQuery.hasPreviousPage && !postsQuery.isFetchingPreviousPage) {
      postsQuery.fetchPreviousPage();
    }
  }, [postsQuery]);

  const handleGoToPost = useCallback(
    (post: db.Post) => {
      props.navigation.push('Post', { post });
    },
    [props.navigation]
  );

  const handleGoToRef = useCallback(
    (channel: db.Channel, post: db.Post) => {
      if (channel.id === currentChannelId) {
        props.navigation.navigate('Channel', { channel, selectedPost: post });
      } else {
        props.navigation.replace('Channel', { channel, selectedPost: post });
      }
    },
    [props.navigation, currentChannelId]
  );

  const handleGoToImage = useCallback(
    (post: db.Post, uri?: string) => {
      // @ts-expect-error TODO: fix typing for nested stack navigation
      props.navigation.navigate('ImageViewer', { post, uri });
    },
    [props.navigation]
  );

  const handleGoToSearch = useCallback(() => {
    if (!channelQuery.data) {
      return;
    }
    props.navigation.push('ChannelSearch', {
      channel: channelQuery.data ?? null,
    });
  }, [props.navigation, channelQuery.data]);

  const handleChannelNavButtonPressed = useCallback(() => {
    setChannelNavOpen(true);
  }, []);

  const handleChannelSelected = useCallback((channel: db.Channel) => {
    setCurrentChannelId(channel.id);
    setChannelNavOpen(false);
  }, []);

  if (!channelQuery.data) {
    return null;
  }

  return (
    <View backgroundColor="$background" flex={1}>
      <Channel
        channel={channelQuery.data}
        currentUserId={currentUserId}
        calmSettings={calmSettingsQuery.data}
        isLoadingPosts={
          postsQuery.isFetchingNextPage || postsQuery.isFetchingPreviousPage
        }
        group={groupQuery.data ?? null}
        contacts={contactsQuery.data ?? null}
        posts={posts}
        selectedPost={
          hasSelectedPost && posts?.length ? selectedPost?.id : undefined
        }
        goBack={props.navigation.goBack}
        messageSender={messageSender}
        goToPost={handleGoToPost}
        goToImageViewer={handleGoToImage}
        goToChannels={handleChannelNavButtonPressed}
        goToSearch={handleGoToSearch}
        uploadInfo={uploadInfo}
        onScrollEndReached={handleScrollEndReached}
        onScrollStartReached={handleScrollStartReached}
        onPressRef={handleGoToRef}
        usePost={usePostWithRelations}
        useChannel={useChannel}
      />
      {groupQuery.data && (
        <ChannelSwitcherSheet
          open={channelNavOpen}
          onOpenChange={(open) => setChannelNavOpen(open)}
          group={groupQuery.data}
          channels={groupQuery.data.channels || []}
          contacts={contactsQuery.data ?? []}
          paddingBottom={bottom}
          onSelect={handleChannelSelected}
        />
      )}
    </View>
  );
}<|MERGE_RESOLUTION|>--- conflicted
+++ resolved
@@ -25,22 +25,9 @@
   const [currentChannelId, setCurrentChannelId] = React.useState(
     props.route.params.channel.id
   );
-<<<<<<< HEAD
-  const [imageAttachment, setImageAttachment] = React.useState<string | null>(
-    null
-  );
-  const [startedImageUpload, setStartedImageUpload] = React.useState(false);
-  const [uploadedImage, setUploadedImage] = React.useState<
-    Upload | null | undefined
-  >(null);
-  const [resizedImage, setResizedImage] = React.useState<string | null>(null);
-  const uploader = useUploader(`channel-${currentChannelId}`, imageSize);
-  const mostRecentFile = uploader?.getMostRecent();
   const calmSettingsQuery = store.useCalmSettings({
     userId: useCurrentUserId(),
   });
-=======
->>>>>>> d49a825c
   const channelQuery = store.useChannelWithLastPostAndMembers({
     id: currentChannelId,
   });

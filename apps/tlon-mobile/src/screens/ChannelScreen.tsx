--- conflicted
+++ resolved
@@ -9,13 +9,9 @@
 import React, { useCallback, useEffect, useMemo } from 'react';
 import { useSafeAreaInsets } from 'react-native-safe-area-context';
 
-<<<<<<< HEAD
-import { useShip } from '../contexts/ship';
 import { handleImagePicked } from '../hooks/storage/storage';
 import { useUploader } from '../hooks/storage/upload';
-=======
 import { useCurrentUserId } from '../hooks/useCurrentUser';
->>>>>>> 5754d63b
 import type { HomeStackParamList } from '../types';
 
 type ChannelScreenProps = NativeStackScreenProps<HomeStackParamList, 'Channel'>;
@@ -79,7 +75,6 @@
   const { bottom } = useSafeAreaInsets();
   const currentUserId = useCurrentUserId();
 
-<<<<<<< HEAD
   const resetImageAttachment = useCallback(() => {
     setImageAttachment(null);
     setUploadedImage(null);
@@ -88,31 +83,15 @@
 
   const messageSender = useCallback(
     async (content: Story, channelId: string) => {
-      if (!ship || !channel) {
+      if (!currentUserId || !channel) {
         return;
       }
 
-      await sendPost(channelId, content, ship);
+      await sendPost(channelId, content, currentUserId);
       resetImageAttachment();
     },
-    [ship, channel, resetImageAttachment]
-  );
-=======
-  const messageSender = async (content: JSONContent, channelId: string) => {
-    if (!currentUserId || !channel) {
-      return;
-    }
-
-    const channelType = channel.type;
-
-    if (channelType === 'dm' || channelType === 'groupDm') {
-      await sendDirectMessage(channelId, content, currentUserId);
-      return;
-    }
-
-    await sendPost(channelId, content, currentUserId);
-  };
->>>>>>> 5754d63b
+    [currentUserId, channel, resetImageAttachment]
+  );
 
   useEffect(() => {
     if (error) {

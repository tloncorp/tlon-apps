import type { NativeStackScreenProps } from '@react-navigation/native-stack';
import { sync } from '@tloncorp/shared';
import * as db from '@tloncorp/shared/dist/db';
import { Channel, ChannelSwitcherSheet, View } from '@tloncorp/ui';
import React, { useEffect } from 'react';
import { useSafeAreaInsets } from 'react-native-safe-area-context';

import type { HomeStackParamList } from '../types';

type ChannelScreenProps = NativeStackScreenProps<HomeStackParamList, 'Channel'>;

export default function ChannelScreen(props: ChannelScreenProps) {
  const [open, setOpen] = React.useState(false);
  const [currentChannel, setCurrentChannel] = React.useState<db.Channel | null>(
    props.route.params.channel ?? null
  );
  const { group } = props.route.params;
  const {
    result: groupWithRelations,
    isLoading,
    error,
  } = db.useGroup({ id: group.id });

  const { result: posts } = db.useChannelPosts({
    channelId: currentChannel?.id ?? '',
  });
  const { result: aroundPosts } = db.useChannelPostsAround({
    channelId: currentChannel?.id ?? '',
    postId: props.route.params.selectedPost?.id ?? '',
  });

  const { result: contacts } = db.useContacts();
<<<<<<< HEAD
  const { top } = useSafeAreaInsets();
  const hasSelectedPost = !!props.route.params.selectedPost;
=======
  const { top, bottom } = useSafeAreaInsets();
>>>>>>> 7230eb68

  useEffect(() => {
    if (groupWithRelations) {
      const firstChatChannel = groupWithRelations.channels.find(
        (c) => c.type === 'chat'
      );
      if (firstChatChannel) {
        setCurrentChannel(firstChatChannel);
      }
    }
  }, [groupWithRelations]);

  useEffect(() => {
    if (error) {
      console.error(error);
    }
  }, [error]);

  useEffect(() => {
    const syncChannel = async (id: string) => {
      if (props.route.params.selectedPost) {
        sync.syncPostsAround(props.route.params.selectedPost);
      } else {
        sync.syncChannel(id, Date.now());
      }
    };

    if (currentChannel) {
      syncChannel(currentChannel.id);
    }
  }, [currentChannel, props.route.params.selectedPost]);

  if (isLoading || !groupWithRelations || !currentChannel) {
    return null;
  }

  return (
    <View paddingTop={top} backgroundColor="$background" flex={1}>
      <Channel
        channel={currentChannel}
        calmSettings={{
          disableAppTileUnreads: false,
          disableAvatars: false,
          disableNicknames: false,
          disableRemoteContent: false,
          disableSpellcheck: false,
        }}
        group={groupWithRelations ?? []}
        contacts={contacts ?? []}
        posts={hasSelectedPost ? aroundPosts : posts}
        selectedPost={
          hasSelectedPost && aroundPosts?.length
            ? props.route.params.selectedPost?.id
            : undefined
        }
        goBack={props.navigation.goBack}
        goToChannels={() => setOpen(true)}
        goToSearch={() =>
          props.navigation.push('ChannelSearch', { channel: currentChannel })
        }
      />
      <ChannelSwitcherSheet
        open={open}
        onOpenChange={(open) => setOpen(open)}
        group={groupWithRelations}
        channels={groupWithRelations.channels || []}
        contacts={contacts ?? []}
        paddingBottom={bottom}
        onSelect={(channel: db.Channel) => {
          setCurrentChannel(channel);
          setOpen(false);
        }}
      />
    </View>
  );
}<|MERGE_RESOLUTION|>--- conflicted
+++ resolved
@@ -30,12 +30,8 @@
   });
 
   const { result: contacts } = db.useContacts();
-<<<<<<< HEAD
-  const { top } = useSafeAreaInsets();
+  const { top, bottom } = useSafeAreaInsets();
   const hasSelectedPost = !!props.route.params.selectedPost;
-=======
-  const { top, bottom } = useSafeAreaInsets();
->>>>>>> 7230eb68
 
   useEffect(() => {
     if (groupWithRelations) {

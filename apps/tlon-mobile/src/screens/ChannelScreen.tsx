import { useFocusEffect } from '@react-navigation/native';
import type { NativeStackScreenProps } from '@react-navigation/native-stack';
import * as db from '@tloncorp/shared/dist/db';
import * as store from '@tloncorp/shared/dist/store';
import {
  useChannel,
  useGroupPreview,
  usePostWithRelations,
} from '@tloncorp/shared/dist/store';
import { Story } from '@tloncorp/shared/dist/urbit';
import { Channel, ChannelSwitcherSheet } from '@tloncorp/ui';
import React, { useCallback } from 'react';

import type { HomeStackParamList } from '../types';
import { useChannelContext } from './useChannelContext';

type ChannelScreenProps = NativeStackScreenProps<HomeStackParamList, 'Channel'>;

export default function ChannelScreen(props: ChannelScreenProps) {
  useFocusEffect(
    useCallback(() => {
      store.clearSyncQueue();
      if (props.route.params.channel.group?.isNew) {
        store.markGroupVisited(props.route.params.channel.group);
      }
    }, [props.route.params.channel.group])
  );

  const [channelNavOpen, setChannelNavOpen] = React.useState(false);
  const [currentChannelId, setCurrentChannelId] = React.useState(
    props.route.params.channel.id
  );

  const {
    negotiationStatus,
    getDraft,
    storeDraft,
    clearDraft,
    editingPost,
    setEditingPost,
    editPost,
    contacts,
    channel,
    group,
    navigateToImage,
    navigateToPost,
    navigateToRef,
    navigateToSearch,
    calmSettings,
    uploadInfo,
    currentUserId,
    performGroupAction,
  } = useChannelContext({
    channelId: currentChannelId,
    draftKey: currentChannelId,
    uploaderKey: `${currentChannelId}`,
  });

  const selectedPostId = props.route.params.selectedPost?.id;
  const unread = channel?.unread;
  const firstUnreadId =
    unread &&
    (unread.countWithoutThreads ?? 0) > 0 &&
    unread?.firstUnreadPostId;
  const cursor = selectedPostId || firstUnreadId;
  const {
    posts,
    query: postsQuery,
    loadNewer,
    loadOlder,
    isLoading: isLoadingPosts,
  } = store.useChannelPosts({
    enabled: !!channel,
    channelId: currentChannelId,
    ...(cursor
      ? {
          mode: 'around',
          cursor,
          count: 10,
        }
      : {
          mode: 'newest',
          count: 10,
        }),
  });

<<<<<<< HEAD
  const posts = useMemo<db.Post[] | null>(
    () => postsQuery.data?.pages.flatMap((p) => p) ?? null,
    [postsQuery.data]
  );

  const contactsQuery = store.useContacts();

  const { bottom } = useSafeAreaInsets();
  const currentUserId = useCurrentUserId();

  const messageSender = useCallback(
    async (content: Story, _channelId: string, metadata?: db.PostMetadata) => {
      if (!currentUserId || !channelQuery.data) {
        return;
      }

=======
  const sendPost = useCallback(
    async (content: Story, _channelId: string) => {
      if (!channel) {
        throw new Error('Tried to send message before channel loaded');
      }
>>>>>>> 28ee3fe4
      store.sendPost({
        channel: channel,
        authorId: currentUserId,
        content,
<<<<<<< HEAD
        metadata,
=======
        attachment: uploadInfo.uploadedImage,
>>>>>>> 28ee3fe4
      });
      uploadInfo.resetImageAttachment();
    },
    [currentUserId, channel, uploadInfo]
  );

  const handleChannelNavButtonPressed = useCallback(() => {
    setChannelNavOpen(true);
  }, []);

  const handleChannelSelected = useCallback((channel: db.Channel) => {
    setCurrentChannelId(channel.id);
    setChannelNavOpen(false);
  }, []);

  if (!channel) {
    return null;
  }

  return (
    <>
      <Channel
        channel={channel}
        currentUserId={currentUserId}
        calmSettings={calmSettings}
        isLoadingPosts={isLoadingPosts}
        hasNewerPosts={postsQuery.hasPreviousPage}
        hasOlderPosts={postsQuery.hasNextPage}
        group={group}
        contacts={contacts}
        posts={posts}
        selectedPostId={selectedPostId}
        goBack={props.navigation.goBack}
        messageSender={sendPost}
        goToPost={navigateToPost}
        goToImageViewer={navigateToImage}
        goToChannels={handleChannelNavButtonPressed}
        goToSearch={navigateToSearch}
        uploadInfo={uploadInfo}
        onScrollEndReached={loadOlder}
        onScrollStartReached={loadNewer}
        onPressRef={navigateToRef}
        usePost={usePostWithRelations}
        useGroup={useGroupPreview}
        onGroupAction={performGroupAction}
        useChannel={useChannel}
        storeDraft={storeDraft}
        clearDraft={clearDraft}
        getDraft={getDraft}
        editingPost={editingPost}
        setEditingPost={setEditingPost}
        editPost={editPost}
        negotiationMatch={negotiationStatus.matchedOrPending}
      />
      {group && (
        <ChannelSwitcherSheet
          open={channelNavOpen}
          onOpenChange={(open) => setChannelNavOpen(open)}
          group={group}
          channels={group?.channels || []}
          contacts={contacts ?? []}
          onSelect={handleChannelSelected}
        />
      )}
    </>
  );
}<|MERGE_RESOLUTION|>--- conflicted
+++ resolved
@@ -84,39 +84,16 @@
         }),
   });
 
-<<<<<<< HEAD
-  const posts = useMemo<db.Post[] | null>(
-    () => postsQuery.data?.pages.flatMap((p) => p) ?? null,
-    [postsQuery.data]
-  );
-
-  const contactsQuery = store.useContacts();
-
-  const { bottom } = useSafeAreaInsets();
-  const currentUserId = useCurrentUserId();
-
-  const messageSender = useCallback(
+  const sendPost = useCallback(
     async (content: Story, _channelId: string, metadata?: db.PostMetadata) => {
-      if (!currentUserId || !channelQuery.data) {
-        return;
-      }
-
-=======
-  const sendPost = useCallback(
-    async (content: Story, _channelId: string) => {
       if (!channel) {
         throw new Error('Tried to send message before channel loaded');
       }
->>>>>>> 28ee3fe4
       store.sendPost({
         channel: channel,
         authorId: currentUserId,
         content,
-<<<<<<< HEAD
         metadata,
-=======
-        attachment: uploadInfo.uploadedImage,
->>>>>>> 28ee3fe4
       });
       uploadInfo.resetImageAttachment();
     },

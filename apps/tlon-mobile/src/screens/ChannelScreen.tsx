--- conflicted
+++ resolved
@@ -1,10 +1,6 @@
 import { useFocusEffect } from '@react-navigation/native';
 import type { NativeStackScreenProps } from '@react-navigation/native-stack';
-<<<<<<< HEAD
 import { sync } from '@tloncorp/shared';
-import type { Upload } from '@tloncorp/shared/dist/api';
-=======
->>>>>>> 43652287
 import type * as db from '@tloncorp/shared/dist/db';
 import * as store from '@tloncorp/shared/dist/store';
 import { useChannel, usePostWithRelations } from '@tloncorp/shared/dist/store';

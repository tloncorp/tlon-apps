import { useFocusEffect } from '@react-navigation/native';
import type { NativeStackScreenProps } from '@react-navigation/native-stack';
import type { Upload } from '@tloncorp/shared/dist/api';
import type * as db from '@tloncorp/shared/dist/db';
import * as store from '@tloncorp/shared/dist/store';
import {
  handleImagePicked,
  useChannel,
  usePostWithRelations,
  useUploader,
} from '@tloncorp/shared/dist/store';
import type { Story } from '@tloncorp/shared/dist/urbit';
import { Channel, ChannelSwitcherSheet, View } from '@tloncorp/ui/src';
import React, { useCallback, useEffect, useMemo } from 'react';
import { useSafeAreaInsets } from 'react-native-safe-area-context';

import { useCurrentUserId } from '../hooks/useCurrentUser';
import type { HomeStackParamList } from '../types';
import { imageSize, resizeImage } from '../utils/images';

type ChannelScreenProps = NativeStackScreenProps<HomeStackParamList, 'Channel'>;

// TODO: Pull from actual settings
const defaultCalmSettings = {
  disableAppTileUnreads: false,
  disableAvatars: false,
  disableNicknames: false,
  disableRemoteContent: false,
  disableSpellcheck: false,
};

export default function ChannelScreen(props: ChannelScreenProps) {
  useFocusEffect(
    useCallback(() => {
      store.clearSyncQueue();
    }, [])
  );

  const [channelNavOpen, setChannelNavOpen] = React.useState(false);
  const [currentChannelId, setCurrentChannelId] = React.useState(
    props.route.params.channel.id
  );
  const [imageAttachment, setImageAttachment] = React.useState<string | null>(
    null
  );
  const [startedImageUpload, setStartedImageUpload] = React.useState(false);
  const [uploadedImage, setUploadedImage] = React.useState<
    Upload | null | undefined
  >(null);
  const [resizedImage, setResizedImage] = React.useState<string | null>(null);
  const uploader = useUploader(`channel-${currentChannelId}`, imageSize);
  const mostRecentFile = uploader?.getMostRecent();
  const channelQuery = store.useChannelWithLastPostAndMembers({
    id: currentChannelId,
  });
  const groupQuery = store.useGroup({
    id: channelQuery.data?.groupId ?? '',
  });
  const selectedPost = props.route.params.selectedPost;
  const hasSelectedPost = !!selectedPost;
<<<<<<< HEAD
  const {
    data: postsData,
    fetchNextPage,
    fetchPreviousPage,
    hasNextPage,
    hasPreviousPage,
    isFetchingNextPage,
    isFetchingPreviousPage,
  } = store.useChannelPosts({
=======

  const postsQuery = store.useChannelPosts({
>>>>>>> 5abeac0f
    channelId: currentChannelId,
    ...(hasSelectedPost
      ? {
          direction: 'around',
          cursor: selectedPost.id,
        }
      : {
          direction: 'older',
          // date: new Date(),
        }),
    count: 50,
  });

  const posts = useMemo<db.Post[]>(
    () => postsQuery.data?.pages.flatMap((p) => p) ?? [],
    [postsQuery.data]
  );

  const contactsQuery = store.useContacts();

  const { bottom } = useSafeAreaInsets();
  const currentUserId = useCurrentUserId();

  const resetImageAttachment = useCallback(() => {
    setResizedImage(null);
    setImageAttachment(null);
    setUploadedImage(null);
    setStartedImageUpload(false);
    uploader?.clear();
  }, [uploader]);

  const messageSender = useCallback(
<<<<<<< HEAD
    async (content: Story) => {
      if (!currentUserId || !channel) {
=======
    async (content: Story, channelId: string) => {
      if (!currentUserId || !channelQuery.data) {
>>>>>>> 5abeac0f
        return;
      }
      store.sendPost({ channel, authorId: currentUserId, content });
      resetImageAttachment();
    },
    [currentUserId, channelQuery.data, resetImageAttachment]
  );

  useEffect(() => {
    if (groupQuery.error) {
      console.error(groupQuery.error);
    }
  }, [groupQuery.error]);

  useEffect(() => {
    const getResizedImage = async (uri: string) => {
      const manipulated = await resizeImage(uri);
      if (manipulated) {
        setResizedImage(manipulated);
      }
    };

    if (imageAttachment && !startedImageUpload) {
      if (!resizedImage) {
        getResizedImage(imageAttachment);
      }

      if (uploader && resizedImage) {
        handleImagePicked(resizedImage, uploader);
        setStartedImageUpload(true);
      }
    }
  }, [
    imageAttachment,
    mostRecentFile,
    uploader,
    startedImageUpload,
    resizedImage,
  ]);

  useEffect(() => {
    if (
      mostRecentFile &&
      (mostRecentFile.status === 'success' ||
        mostRecentFile.status === 'loading')
    ) {
      setUploadedImage(mostRecentFile);

      if (mostRecentFile.status === 'success' && mostRecentFile.url !== '') {
        uploader?.clear();
      }
    }
  }, [mostRecentFile, uploader]);

  // TODO: Removed sync-on-enter behavior while figuring out data flow.

  const handleScrollEndReached = useCallback(() => {
    if (postsQuery.hasNextPage && !postsQuery.isFetchingNextPage) {
      postsQuery.fetchNextPage();
    }
  }, [postsQuery]);

  const handleScrollStartReached = useCallback(() => {
    if (postsQuery.hasPreviousPage && !postsQuery.isFetchingPreviousPage) {
      postsQuery.fetchPreviousPage();
    }
  }, [postsQuery]);

  const handleGoToPost = useCallback(
    (post: db.Post) => {
      props.navigation.push('Post', { post });
    },
    [props.navigation]
  );

  const handleGoToRef = useCallback(
    (channel: db.Channel, post: db.Post) => {
      props.navigation.push('Channel', { channel, selectedPost: post });
    },
    [props.navigation]
  );

  const handleGoToImage = useCallback(
    (post: db.Post, uri?: string) => {
      // @ts-expect-error TODO: fix typing for nested stack navigation
      props.navigation.navigate('ImageViewer', { post, uri });
    },
    [props.navigation]
  );

  const handleGoToSearch = useCallback(() => {
    if (!channelQuery.data) {
      return;
    }
    props.navigation.push('ChannelSearch', {
      channel: channelQuery.data ?? null,
    });
  }, [props.navigation, channelQuery.data]);

  const handleChannelNavButtonPressed = useCallback(() => {
    setChannelNavOpen(true);
  }, []);

  const handleChannelSelected = useCallback((channel: db.Channel) => {
    setCurrentChannelId(channel.id);
    setChannelNavOpen(false);
  }, []);

  if (!channelQuery.data) {
    return null;
  }

  return (
    <View backgroundColor="$background" flex={1}>
      <Channel
        channel={channelQuery.data}
        currentUserId={currentUserId}
        calmSettings={defaultCalmSettings}
        isLoadingPosts={
          postsQuery.isFetchingNextPage || postsQuery.isFetchingPreviousPage
        }
        group={groupQuery.data ?? null}
        contacts={contactsQuery.data ?? null}
        posts={posts}
        selectedPost={
          hasSelectedPost && posts?.length ? selectedPost?.id : undefined
        }
        goBack={props.navigation.goBack}
        messageSender={messageSender}
        goToPost={handleGoToPost}
        goToImageViewer={handleGoToImage}
        goToChannels={handleChannelNavButtonPressed}
        goToSearch={handleGoToSearch}
        uploadedImage={uploadedImage}
        imageAttachment={resizedImage}
        setImageAttachment={setImageAttachment}
        resetImageAttachment={resetImageAttachment}
        onScrollEndReached={handleScrollEndReached}
        onScrollStartReached={handleScrollStartReached}
        canUpload={!!uploader}
        onPressRef={handleGoToRef}
        usePost={usePostWithRelations}
        useChannel={useChannel}
      />
      {groupQuery.data && (
        <ChannelSwitcherSheet
          open={channelNavOpen}
          onOpenChange={(open) => setChannelNavOpen(open)}
          group={groupQuery.data}
          channels={groupQuery.data.channels || []}
          contacts={contactsQuery.data ?? []}
          paddingBottom={bottom}
          onSelect={handleChannelSelected}
        />
      )}
    </View>
  );
}<|MERGE_RESOLUTION|>--- conflicted
+++ resolved
@@ -58,20 +58,8 @@
   });
   const selectedPost = props.route.params.selectedPost;
   const hasSelectedPost = !!selectedPost;
-<<<<<<< HEAD
-  const {
-    data: postsData,
-    fetchNextPage,
-    fetchPreviousPage,
-    hasNextPage,
-    hasPreviousPage,
-    isFetchingNextPage,
-    isFetchingPreviousPage,
-  } = store.useChannelPosts({
-=======
 
   const postsQuery = store.useChannelPosts({
->>>>>>> 5abeac0f
     channelId: currentChannelId,
     ...(hasSelectedPost
       ? {
@@ -104,16 +92,15 @@
   }, [uploader]);
 
   const messageSender = useCallback(
-<<<<<<< HEAD
-    async (content: Story) => {
-      if (!currentUserId || !channel) {
-=======
     async (content: Story, channelId: string) => {
       if (!currentUserId || !channelQuery.data) {
->>>>>>> 5abeac0f
         return;
       }
-      store.sendPost({ channel, authorId: currentUserId, content });
+      store.sendPost({
+        channel: channelQuery.data,
+        authorId: currentUserId,
+        content,
+      });
       resetImageAttachment();
     },
     [currentUserId, channelQuery.data, resetImageAttachment]

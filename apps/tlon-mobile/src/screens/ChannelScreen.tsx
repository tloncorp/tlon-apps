import type { NativeStackScreenProps } from '@react-navigation/native-stack';
<<<<<<< HEAD
import * as db from '@tloncorp/shared/dist/db';
import { syncChannel, syncPostsAround } from '@tloncorp/shared/dist/sync';
import { Channel, ChannelSwitcherSheet, View } from '@tloncorp/ui/src';
import React, { useEffect } from 'react';
=======
import type { JSONContent } from '@tiptap/core';
import { sendDirectMessage, sendPost } from '@tloncorp/shared/dist/api';
import type * as db from '@tloncorp/shared/dist/db';
import * as store from '@tloncorp/shared/dist/store';
import { Channel, ChannelSwitcherSheet, View } from '@tloncorp/ui';
import React, { useCallback, useEffect, useMemo } from 'react';
>>>>>>> 04598748
import { useSafeAreaInsets } from 'react-native-safe-area-context';

import { useShip } from '../contexts/ship';
import type { HomeStackParamList } from '../types';

type ChannelScreenProps = NativeStackScreenProps<HomeStackParamList, 'Channel'>;

export default function ChannelScreen(props: ChannelScreenProps) {
  const [channelNavOpen, setChannelNavOpen] = React.useState(false);
  const [currentChannelId, setCurrentChannelId] = React.useState(
    props.route.params.channel.id
  );
  const { data: channel } = store.useChannelWithLastPostAndMembers({
    id: currentChannelId,
  });
  const { data: group, error } = store.useGroup({
    id: channel?.groupId ?? '',
  });
  const {
    data: postsData,
    fetchNextPage,
    fetchPreviousPage,
    hasNextPage,
    hasPreviousPage,
    isFetchingNextPage,
    isFetchingPreviousPage,
  } = store.useChannelPosts({
    channelId: currentChannelId,
    direction: 'older',
    date: new Date(),
    count: 50,
  });
  const posts = useMemo<db.PostWithRelations[]>(
    () => postsData?.pages.flatMap((p) => p) ?? [],
    [postsData]
  );
  const { data: aroundPosts } = store.useChannelPostsAround({
    channelId: currentChannelId,
    postId: props.route.params.selectedPost?.id ?? '',
  });
  const { data: contacts } = store.useContacts();

  const { top, bottom } = useSafeAreaInsets();
  const { ship } = useShip();

  const messageSender = async (content: JSONContent, channelId: string) => {
    if (!ship || !channel) {
      return;
    }

    const channelType = channel.type;

    if (channelType === 'dm' || channelType === 'groupDm') {
      await sendDirectMessage(channelId, content, ship);
      return;
    }

    await sendPost(channelId, content, ship);
  };
  const hasSelectedPost = !!props.route.params.selectedPost;

  useEffect(() => {
    if (error) {
      console.error(error);
    }
  }, [error]);

  // TODO: Removed sync-on-enter behavior while figuring out data flow.

  const handleScrollEndReached = useCallback(() => {
    if (hasNextPage && !isFetchingNextPage) {
      fetchNextPage();
    }
  }, [fetchNextPage, hasNextPage, isFetchingNextPage]);

  const handleScrollStartReached = useCallback(() => {
    if (hasPreviousPage && !isFetchingPreviousPage) {
      fetchPreviousPage();
    }
  }, [fetchPreviousPage, hasPreviousPage, isFetchingPreviousPage]);

  if (!channel) {
    return null;
  }

  return (
    <View paddingTop={top} backgroundColor="$background" flex={1}>
      <Channel
        channel={channel}
        calmSettings={{
          disableAppTileUnreads: false,
          disableAvatars: false,
          disableNicknames: false,
          disableRemoteContent: false,
          disableSpellcheck: false,
        }}
        isLoadingPosts={isFetchingNextPage || isFetchingPreviousPage}
        group={group ?? null}
        contacts={contacts ?? null}
        posts={hasSelectedPost ? aroundPosts ?? null : posts}
        selectedPost={
          hasSelectedPost && aroundPosts?.length
            ? props.route.params.selectedPost?.id
            : undefined
        }
        goBack={props.navigation.goBack}
        messageSender={messageSender}
        goToChannels={() => setChannelNavOpen(true)}
        goToSearch={() => props.navigation.push('ChannelSearch', { channel })}
        onScrollEndReached={handleScrollEndReached}
        onScrollStartReached={handleScrollStartReached}
      />
      {group && (
        <ChannelSwitcherSheet
          open={channelNavOpen}
          onOpenChange={(open) => setChannelNavOpen(open)}
          group={group}
          channels={group?.channels || []}
          contacts={contacts ?? []}
          paddingBottom={bottom}
          onSelect={(channel: db.Channel) => {
            setCurrentChannelId(channel.id);
            setChannelNavOpen(false);
          }}
        />
      )}
    </View>
  );
}<|MERGE_RESOLUTION|>--- conflicted
+++ resolved
@@ -1,17 +1,10 @@
 import type { NativeStackScreenProps } from '@react-navigation/native-stack';
-<<<<<<< HEAD
-import * as db from '@tloncorp/shared/dist/db';
-import { syncChannel, syncPostsAround } from '@tloncorp/shared/dist/sync';
-import { Channel, ChannelSwitcherSheet, View } from '@tloncorp/ui/src';
-import React, { useEffect } from 'react';
-=======
 import type { JSONContent } from '@tiptap/core';
 import { sendDirectMessage, sendPost } from '@tloncorp/shared/dist/api';
 import type * as db from '@tloncorp/shared/dist/db';
 import * as store from '@tloncorp/shared/dist/store';
-import { Channel, ChannelSwitcherSheet, View } from '@tloncorp/ui';
+import { Channel, ChannelSwitcherSheet, View } from '@tloncorp/ui/src';
 import React, { useCallback, useEffect, useMemo } from 'react';
->>>>>>> 04598748
 import { useSafeAreaInsets } from 'react-native-safe-area-context';
 
 import { useShip } from '../contexts/ship';

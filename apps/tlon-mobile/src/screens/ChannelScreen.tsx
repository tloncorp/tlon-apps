--- conflicted
+++ resolved
@@ -34,7 +34,6 @@
 
   const { result: contacts } = db.useContacts();
   const { top, bottom } = useSafeAreaInsets();
-<<<<<<< HEAD
   const { ship } = useShip();
 
   const messageSender = async (content: JSONContent, channelId: string) => {
@@ -43,9 +42,7 @@
     }
     await sendPost(channelId, content, ship);
   };
-=======
   const hasSelectedPost = !!props.route.params.selectedPost;
->>>>>>> 11e2cd4a
 
   useEffect(() => {
     if (groupWithRelations) {
@@ -103,14 +100,10 @@
         }
         goBack={props.navigation.goBack}
         goToChannels={() => setOpen(true)}
-<<<<<<< HEAD
-        goToSearch={() => {}}
         messageSender={messageSender}
-=======
         goToSearch={() =>
           props.navigation.push('ChannelSearch', { channel: currentChannel })
         }
->>>>>>> 11e2cd4a
       />
       <ChannelSwitcherSheet
         open={open}

--- conflicted
+++ resolved
@@ -89,9 +89,9 @@
 
       const channelType = channel.type;
 
-<<<<<<< HEAD
       if (channelType === 'dm' || channelType === 'groupDm') {
-        await sendDirectMessage(channelId, content, ship);
+        await sendDirectMessage(channelId, content, ship, blocks);
+        resetImageAttachment();
         return;
       }
 
@@ -100,11 +100,6 @@
     },
     [ship, channel, resetImageAttachment]
   );
-  const hasSelectedPost = !!props.route.params.selectedPost;
-=======
-    await sendPost(channelId, content, ship);
-  };
->>>>>>> 9558d7ac
 
   useEffect(() => {
     if (error) {
@@ -112,7 +107,6 @@
     }
   }, [error]);
 
-<<<<<<< HEAD
   const fetchImageFromUri = useCallback(
     async (uri: string) => {
       if (!imageAttachment) {
@@ -174,8 +168,6 @@
 
   // TODO: Removed sync-on-enter behavior while figuring out data flow.
 
-=======
->>>>>>> 9558d7ac
   const handleScrollEndReached = useCallback(() => {
     if (hasNextPage && !isFetchingNextPage) {
       fetchNextPage();

--- conflicted
+++ resolved
@@ -110,48 +110,14 @@
     setChannelNavOpen(false);
   }, []);
 
-<<<<<<< HEAD
   const handleMarkRead = useCallback(() => {
-    const channel = channelQuery.data;
     if (channel) {
       // for now, trigger a simple delayed read when the unread divider is displayed
       setTimeout(() => store.markChannelRead(channel), 10_000);
     }
-  }, [channelQuery.data]);
+  }, [channel]);
 
-  const getDraft = useCallback(async () => {
-    try {
-      const draft = await storage.load({ key: `draft-${currentChannelId}` });
-
-      return draft;
-    } catch (e) {
-      return null;
-    }
-  }, [currentChannelId]);
-
-  const storeDraft = useCallback(
-    async (draft: JSONContent) => {
-      try {
-        await storage.save({ key: `draft-${currentChannelId}`, data: draft });
-      } catch (e) {
-        return;
-      }
-    },
-    [currentChannelId]
-  );
-
-  const clearDraft = useCallback(async () => {
-    try {
-      await storage.remove({ key: `draft-${currentChannelId}` });
-    } catch (e) {
-      return;
-    }
-  }, [currentChannelId]);
-
-  if (!channelQuery.data) {
-=======
   if (!channel) {
->>>>>>> 7b96b419
     return null;
   }
 
@@ -175,16 +141,10 @@
         goToChannels={handleChannelNavButtonPressed}
         goToSearch={navigateToSearch}
         uploadInfo={uploadInfo}
-<<<<<<< HEAD
-        onScrollEndReached={handleScrollEndReached}
-        onScrollStartReached={handleScrollStartReached}
-        markRead={handleMarkRead}
-        onPressRef={handleGoToRef}
-=======
         onScrollEndReached={loadOlder}
         onScrollStartReached={loadNewer}
         onPressRef={navigateToRef}
->>>>>>> 7b96b419
+        markRead={handleMarkRead}
         usePost={usePostWithRelations}
         useGroup={useGroupPreview}
         onGroupAction={performGroupAction}

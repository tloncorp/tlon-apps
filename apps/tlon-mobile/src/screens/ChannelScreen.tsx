import type { NativeStackScreenProps } from '@react-navigation/native-stack';
<<<<<<< HEAD
import type { JSONContent } from '@tiptap/core';
import { sync } from '@tloncorp/shared';
import { sendPost } from '@tloncorp/shared/dist/api';
=======
>>>>>>> d89494c5
import * as db from '@tloncorp/shared/dist/db';
import { syncChannel, syncPostsAround } from '@tloncorp/shared/dist/sync';
import { Channel, ChannelSwitcherSheet, View } from '@tloncorp/ui';
import React, { useEffect } from 'react';
import { useSafeAreaInsets } from 'react-native-safe-area-context';

import { useShip } from '../contexts/ship';
import type { HomeStackParamList } from '../types';

type ChannelScreenProps = NativeStackScreenProps<HomeStackParamList, 'Channel'>;

export default function ChannelScreen(props: ChannelScreenProps) {
  const [open, setOpen] = React.useState(false);
  const [currentChannelId, setCurrentChannelId] = React.useState(
    props.route.params.channel.id
  );
  const { result: channel } = db.useChannelWithLastPostAndMembers({
    id: currentChannelId,
  });
  const { result: group, error } = db.useGroup({
    id: channel?.groupId ?? '',
  });
  const { result: posts } = db.useChannelPosts({
    channelId: currentChannelId,
  });
  const { result: aroundPosts } = db.useChannelPostsAround({
    channelId: currentChannelId,
    postId: props.route.params.selectedPost?.id ?? '',
  });
  const { result: contacts } = db.useContacts();

  const { top, bottom } = useSafeAreaInsets();
  const { ship } = useShip();

  const messageSender = async (content: JSONContent, channelId: string) => {
    if (!ship) {
      return;
    }
    await sendPost(channelId, content, ship);
  };
  const hasSelectedPost = !!props.route.params.selectedPost;

  useEffect(() => {
    if (error) {
      console.error(error);
    }
  }, [error]);

  useEffect(() => {
    const runSyncChannel = async (id: string) => {
      if (props.route.params.selectedPost) {
        syncPostsAround(props.route.params.selectedPost);
      } else {
        syncChannel(id, Date.now());
      }
    };

    if (currentChannelId) {
      runSyncChannel(currentChannelId);
    }
  }, [currentChannelId, props.route.params.selectedPost]);

  if (!channel) {
    return null;
  }

  return (
    <View paddingTop={top} backgroundColor="$background" flex={1}>
      <Channel
        channel={channel}
        calmSettings={{
          disableAppTileUnreads: false,
          disableAvatars: false,
          disableNicknames: false,
          disableRemoteContent: false,
          disableSpellcheck: false,
        }}
        group={group ?? null}
        contacts={contacts ?? null}
        posts={hasSelectedPost ? aroundPosts : posts}
        selectedPost={
          hasSelectedPost && aroundPosts?.length
            ? props.route.params.selectedPost?.id
            : undefined
        }
        goBack={props.navigation.goBack}
        goToChannels={() => setOpen(true)}
<<<<<<< HEAD
        messageSender={messageSender}
        goToSearch={() =>
          props.navigation.push('ChannelSearch', { channel: currentChannel })
        }
      />
      <ChannelSwitcherSheet
        open={open}
        onOpenChange={(open) => setOpen(open)}
        group={groupWithRelations}
        channels={groupWithRelations.channels || []}
        contacts={contacts ?? []}
        paddingBottom={bottom}
        onSelect={(channel: db.Channel) => {
          setCurrentChannel(channel);
          setOpen(false);
        }}
=======
        goToSearch={() => props.navigation.push('ChannelSearch', { channel })}
>>>>>>> d89494c5
      />
      {group && (
        <ChannelSwitcherSheet
          open={open}
          onOpenChange={(open) => setOpen(open)}
          group={group}
          channels={group?.channels || []}
          contacts={contacts ?? []}
          paddingBottom={bottom}
          onSelect={(channel: db.Channel) => {
            setCurrentChannelId(channel.id);
            setOpen(false);
          }}
        />
      )}
    </View>
  );
}<|MERGE_RESOLUTION|>--- conflicted
+++ resolved
@@ -1,10 +1,6 @@
 import type { NativeStackScreenProps } from '@react-navigation/native-stack';
-<<<<<<< HEAD
 import type { JSONContent } from '@tiptap/core';
-import { sync } from '@tloncorp/shared';
 import { sendPost } from '@tloncorp/shared/dist/api';
-=======
->>>>>>> d89494c5
 import * as db from '@tloncorp/shared/dist/db';
 import { syncChannel, syncPostsAround } from '@tloncorp/shared/dist/sync';
 import { Channel, ChannelSwitcherSheet, View } from '@tloncorp/ui';
@@ -92,26 +88,8 @@
         }
         goBack={props.navigation.goBack}
         goToChannels={() => setOpen(true)}
-<<<<<<< HEAD
         messageSender={messageSender}
-        goToSearch={() =>
-          props.navigation.push('ChannelSearch', { channel: currentChannel })
-        }
-      />
-      <ChannelSwitcherSheet
-        open={open}
-        onOpenChange={(open) => setOpen(open)}
-        group={groupWithRelations}
-        channels={groupWithRelations.channels || []}
-        contacts={contacts ?? []}
-        paddingBottom={bottom}
-        onSelect={(channel: db.Channel) => {
-          setCurrentChannel(channel);
-          setOpen(false);
-        }}
-=======
         goToSearch={() => props.navigation.push('ChannelSearch', { channel })}
->>>>>>> d89494c5
       />
       {group && (
         <ChannelSwitcherSheet

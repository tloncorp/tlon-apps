--- conflicted
+++ resolved
@@ -1,10 +1,7 @@
 import crashlytics from '@react-native-firebase/crashlytics';
 import { useNavigation } from '@react-navigation/native';
 import { NativeStackNavigationProp } from '@react-navigation/native-stack';
-<<<<<<< HEAD
 import { ENABLED_LOGGERS } from '@tloncorp/app/constants';
-=======
->>>>>>> c3de689f
 import { useShip } from '@tloncorp/app/contexts/ship';
 import { useSignupContext } from '@tloncorp/app/contexts/signup';
 import { useAppStatusChange } from '@tloncorp/app/hooks/useAppStatusChange';
@@ -63,18 +60,7 @@
     configureClient({
       shipName: ship ?? '',
       shipUrl: shipUrl ?? '',
-<<<<<<< HEAD
       verbose: ENABLED_LOGGERS.includes('urbit'),
-      onReconnect: () => sync.syncStart(true),
-      onChannelReset: () => {
-        const threshold = __DEV__ ? 60 * 1000 : 12 * 60 * 60 * 1000; // 12 hours
-        const lastReconnect = session?.startTime ?? 0;
-        if (Date.now() - lastReconnect >= threshold) {
-          sync.handleDiscontinuity();
-        }
-      },
-=======
->>>>>>> c3de689f
       getCode:
         authType === 'self'
           ? undefined
@@ -101,11 +87,14 @@
 
         navigation.navigate('TlonLogin');
       },
-<<<<<<< HEAD
-=======
-      onReset: () => sync.syncStart(),
-      onChannelReset: () => sync.handleDiscontinuity(),
->>>>>>> c3de689f
+      onReconnect: () => sync.syncStart(true),
+      onChannelReset: () => {
+        const threshold = __DEV__ ? 60 * 1000 : 12 * 60 * 60 * 1000; // 12 hours
+        const lastReconnect = session?.startTime ?? 0;
+        if (Date.now() - lastReconnect >= threshold) {
+          sync.handleDiscontinuity();
+        }
+      },
       onChannelStatusChange: sync.handleChannelStatusChange,
     });
 

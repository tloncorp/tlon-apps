--- conflicted
+++ resolved
@@ -5,10 +5,6 @@
   sync,
 } from '@tloncorp/shared';
 import { QueryClientProvider, queryClient } from '@tloncorp/shared/dist/api';
-<<<<<<< HEAD
-=======
-import * as logic from '@tloncorp/shared/dist/logic';
->>>>>>> 142a9622
 import * as store from '@tloncorp/shared/dist/store';
 import { ZStack } from '@tloncorp/ui';
 import { useEffect } from 'react';
@@ -35,14 +31,11 @@
 }: AuthenticatedAppProps) {
   const { ship, shipUrl } = useShip();
   const currentUserId = useCurrentUserId();
+  const session = store.useCurrentSession();
   useNotificationListener(notificationListenerProps);
   useDeepLinkListener();
-<<<<<<< HEAD
   useNavigationLogging(logNavigationChange);
   useNetworkLogger();
-=======
-  const session = store.useCurrentSession();
->>>>>>> 142a9622
 
   useEffect(() => {
     configureClient({

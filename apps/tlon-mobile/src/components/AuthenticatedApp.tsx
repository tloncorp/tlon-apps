--- conflicted
+++ resolved
@@ -8,14 +8,9 @@
 import { useHandleLogout } from '@tloncorp/app/hooks/useHandleLogout';
 import { useNavigationLogging } from '@tloncorp/app/hooks/useNavigationLogger';
 import { useNetworkLogger } from '@tloncorp/app/hooks/useNetworkLogger';
-<<<<<<< HEAD
+import { useResetDb } from '@tloncorp/app/hooks/useResetDb';
 import { cancelFetch, configureClient } from '@tloncorp/app/lib/api';
-=======
-import { usePostSignup } from '@tloncorp/app/hooks/usePostSignup';
-import { useResetDb } from '@tloncorp/app/hooks/useResetDb';
-import { cancelFetch } from '@tloncorp/app/lib/api';
 import { getShipAccessCode } from '@tloncorp/app/lib/hostingApi';
->>>>>>> 7d62a67d
 import { PlatformState } from '@tloncorp/app/lib/platformHelpers';
 import { RootStack } from '@tloncorp/app/navigation/RootStack';
 import { AppDataProvider } from '@tloncorp/app/provider/AppDataProvider';
@@ -48,12 +43,7 @@
   const shipInfo = useShip();
   const { ship, shipUrl, authType } = shipInfo;
   const currentUserId = useCurrentUserId();
-<<<<<<< HEAD
-=======
-  const signupContext = useSignupContext();
-  const handlePostSignup = usePostSignup();
   const configureClient = useConfigureUrbitClient();
->>>>>>> 7d62a67d
   useNotificationListener(notificationListenerProps);
   useDeepLinkListener();
   useNavigationLogging();

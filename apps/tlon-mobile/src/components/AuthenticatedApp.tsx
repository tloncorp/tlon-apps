--- conflicted
+++ resolved
@@ -4,18 +4,9 @@
 import { useCurrentUserId } from '@tloncorp/app/hooks/useCurrentUser';
 import { useNavigationLogging } from '@tloncorp/app/hooks/useNavigationLogger';
 import { useNetworkLogger } from '@tloncorp/app/hooks/useNetworkLogger';
-<<<<<<< HEAD
-import { usePostSignup } from '@tloncorp/app/hooks/usePostSignup';
-import { cancelFetch, configureClient } from '@tloncorp/app/lib/api';
 import { RootStack } from '@tloncorp/app/navigation/RootStack';
 import { AppDataProvider } from '@tloncorp/app/provider/AppDataProvider';
 import { sync } from '@tloncorp/shared';
-=======
-import { RootStack } from '@tloncorp/app/navigation/RootStack';
-import { AppDataProvider } from '@tloncorp/app/provider/AppDataProvider';
-import { sync } from '@tloncorp/shared';
-import * as store from '@tloncorp/shared/dist/store';
->>>>>>> 8ea66ddf
 import { ZStack } from '@tloncorp/ui';
 import { useCallback, useEffect } from 'react';
 import { AppStateStatus } from 'react-native';
@@ -34,26 +25,7 @@
   useNetworkLogger();
 
   useEffect(() => {
-<<<<<<< HEAD
-    configureClient({
-      shipName: ship ?? '',
-      shipUrl: shipUrl ?? '',
-      onReset: () => sync.syncStart(),
-      onChannelReset: () => sync.handleDiscontinuity(),
-      onChannelStatusChange: sync.handleChannelStatusChange,
-    });
-
-    if (signupContext.didSignup) {
-      handlePostSignup();
-=======
     configureClient();
-
-    // TODO: remove, for use in Beta testing only
-    if (currentUserId) {
-      store.setErrorTrackingUserId(currentUserId);
->>>>>>> 8ea66ddf
-    }
-
     sync.syncStart();
   }, [currentUserId, ship, shipUrl]);
 

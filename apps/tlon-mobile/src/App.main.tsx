--- conflicted
+++ resolved
@@ -196,29 +196,6 @@
 
   return (
     <ErrorBoundary>
-<<<<<<< HEAD
-      <TamaguiProvider defaultTheme={isDarkMode ? 'dark' : 'light'}>
-        <ShipProvider>
-          <NavigationContainer
-            theme={isDarkMode ? DarkTheme : DefaultTheme}
-            ref={navigationContainerRef}
-          >
-            <BranchProvider>
-              <PostHogProvider
-                client={posthogAsync}
-                autocapture
-                options={{
-                  enable: process.env.NODE_ENV !== 'test',
-                }}
-              >
-                <GestureHandlerRootView style={{ flex: 1 }}>
-                  <SafeAreaProvider>
-                    <MigrationCheck>
-                      <QueryClientProvider client={queryClient}>
-                        <PortalProvider>
-                          <App {...props} />
-                        </PortalProvider>
-=======
       <FeatureFlagConnectedInstrumentationProvider>
         <TamaguiProvider defaultTheme={isDarkMode ? 'dark' : 'light'}>
           <ShipProvider>
@@ -241,7 +218,6 @@
                           <PortalProvider>
                             <App {...props} />
                           </PortalProvider>
->>>>>>> 18fc4b63
 
                           {__DEV__ && (
                             <DevTools

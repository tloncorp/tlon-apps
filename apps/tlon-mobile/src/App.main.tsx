import { useAsyncStorageDevTools } from '@dev-plugins/async-storage';
import { useReactNavigationDevTools } from '@dev-plugins/react-navigation';
import { useReactQueryDevTools } from '@dev-plugins/react-query';
import NetInfo from '@react-native-community/netinfo';
import {
  NavigationContainer,
  NavigationContainerRefWithCurrent,
  useNavigationContainerRef,
} from '@react-navigation/native';
import { useQueryClient } from '@tanstack/react-query';
import ErrorBoundary from '@tloncorp/app/ErrorBoundary';
import { BranchProvider } from '@tloncorp/app/contexts/branch';
<<<<<<< HEAD
import { ShipProvider, useShip } from '@tloncorp/app/contexts/ship';
import { unregisterBackgroundSyncTask } from '@tloncorp/app/lib/backgroundSync';
import { useMigrations } from '@tloncorp/app/lib/nativeDb';
import {
  Provider as ThemeProvider,
  useIsThemeDark,
} from '@tloncorp/app/provider';
=======
import { useShip } from '@tloncorp/app/contexts/ship';
import { useIsDarkMode } from '@tloncorp/app/hooks/useIsDarkMode';
import { unregisterBackgroundSyncTask } from '@tloncorp/app/lib/backgroundSync';
import { useMigrations } from '@tloncorp/app/lib/nativeDb';
import { BaseProviderStack } from '@tloncorp/app/provider/BaseProviderStack';
>>>>>>> 4bb954b3
import {
  LoadingSpinner,
  PortalProvider,
  SplashSequence,
  Text,
  View,
  usePreloadedEmojis,
} from '@tloncorp/app/ui';
import { FeatureFlagConnectedInstrumentationProvider } from '@tloncorp/app/utils/perf';
import * as db from '@tloncorp/shared/db';
import { setBadgeCountAsync } from 'expo-notifications';
import { useEffect, useMemo, useState } from 'react';
import { StatusBar } from 'react-native';
import { GestureHandlerRootView } from 'react-native-gesture-handler';

import { OnboardingStack } from './OnboardingStack';
import AuthenticatedApp from './components/AuthenticatedApp';
import { SignupProvider, useSignupContext } from './lib/signupContext';

unregisterBackgroundSyncTask();

// Android notification tap handler passes initial params here
const App = () => {
  const {
    isLoading,
    isAuthenticated,
    needsSplashSequence,
    clearNeedsSplashSequence,
  } = useShip();
  const [connected, setConnected] = useState(true);
  const signupContext = useSignupContext();

  const isDarkTheme = useIsThemeDark();

  const finishingSelfHostedLogin = db.finishingSelfHostedLogin.useValue();
  const haveHostedLogin = db.haveHostedLogin.useValue();
  const hostedAccountInitialized = db.hostedAccountIsInitialized.useValue();
  const hostedNodeRunning = db.hostedNodeIsRunning.useValue();

  const currentlyOnboarding = useMemo(() => {
    return signupContext.email || signupContext.phoneNumber;
  }, [signupContext.email, signupContext.phoneNumber]);

  usePreloadedEmojis();

  useEffect(() => {
    const unsubscribeFromNetInfo = NetInfo.addEventListener(
      ({ isConnected }) => {
        setConnected(isConnected ?? true);
      }
    );

    return () => {
      unsubscribeFromNetInfo();
    };
  }, []);

  const showAuthenticatedApp = useMemo(() => {
    const blockedOnSignup = currentlyOnboarding;
    const blockedOnLoginHosted =
      haveHostedLogin && (!hostedAccountInitialized || !hostedNodeRunning);
    const blockedOnLoginSelfHosted = finishingSelfHostedLogin;
    return (
      isAuthenticated &&
      !blockedOnSignup &&
      !blockedOnLoginHosted &&
      !blockedOnLoginSelfHosted
    );
  }, [
    currentlyOnboarding,
    haveHostedLogin,
    hostedAccountInitialized,
    hostedNodeRunning,
    finishingSelfHostedLogin,
    isAuthenticated,
  ]);

  const showSplashSequence = useMemo(() => {
    return showAuthenticatedApp && needsSplashSequence;
  }, [showAuthenticatedApp, needsSplashSequence]);

  useClearAppBadgeUnconditionally();

  return (
    <View height={'100%'} width={'100%'} backgroundColor="$background">
      {connected ? (
        isLoading ? (
          <View flex={1} alignItems="center" justifyContent="center">
            <LoadingSpinner />
          </View>
        ) : showSplashSequence ? (
          <SplashSequence onCompleted={clearNeedsSplashSequence} />
        ) : showAuthenticatedApp ? (
          <AuthenticatedApp />
        ) : (
          <OnboardingStack />
        )
      ) : (
        <View
          height="100%"
          padding="$l"
          justifyContent="center"
          alignItems="center"
        >
          <Text textAlign="center" fontSize="$xl" color="$primaryText">
            You are offline. Please connect to the internet and try again.
          </Text>
        </View>
      )}
      <StatusBar
        backgroundColor={isDarkTheme ? 'black' : 'white'}
        barStyle={isDarkTheme ? 'light-content' : 'dark-content'}
      />
    </View>
  );
};

export default function ConnectedApp() {
  const navigationContainerRef = useNavigationContainerRef();
  const migrationState = useMigrations();

  return (
    <ErrorBoundary>
      <FeatureFlagConnectedInstrumentationProvider>
<<<<<<< HEAD
        <QueryClientProvider client={queryClient}>
          <ThemeProvider>
            <ShipProvider>
              <NavigationContainer
                ref={navigationContainerRef}
              >
                <StoreProvider>
                  <BranchProvider>
                    <PostHogProvider
                      client={posthogAsync}
                      autocapture={{
                        captureTouches: false,
                      }}
                      options={{
                        enable:
                          process.env.NODE_ENV !== 'test' ||
                          !!process.env.POST_HOG_IN_DEV,
                      }}
                    >
                      <GestureHandlerRootView style={{ flex: 1 }}>
                        <SafeAreaProvider>
                          <MigrationCheck>
                            <SignupProvider>
                              <PortalProvider>
                                <App />
                              </PortalProvider>

                              {__DEV__ && (
                                <DevTools
                                  navigationContainerRef={
                                    navigationContainerRef
                                  }
                                />
                              )}
                            </SignupProvider>
                          </MigrationCheck>
                        </SafeAreaProvider>
                      </GestureHandlerRootView>
                    </PostHogProvider>
                  </BranchProvider>
                </StoreProvider>
              </NavigationContainer>
            </ShipProvider>
          </ThemeProvider>
        </QueryClientProvider>
=======
        <NavigationContainer
          theme={isDarkMode ? DarkTheme : DefaultTheme}
          ref={navigationContainerRef}
        >
          <BaseProviderStack migrationState={migrationState}>
            <BranchProvider>
              <GestureHandlerRootView style={{ flex: 1 }}>
                <SignupProvider>
                  <App />

                  {__DEV__ && (
                    <DevTools navigationContainerRef={navigationContainerRef} />
                  )}
                </SignupProvider>
              </GestureHandlerRootView>
            </BranchProvider>
          </BaseProviderStack>
        </NavigationContainer>
>>>>>>> 4bb954b3
      </FeatureFlagConnectedInstrumentationProvider>
    </ErrorBoundary>
  );
}

// This is rendered as a component because I didn't have any better ideas
// on calling these hooks conditionally.
const DevTools = ({
  navigationContainerRef,
}: {
  navigationContainerRef: NavigationContainerRefWithCurrent<any>;
}) => {
  const queryClient = useQueryClient();
  useAsyncStorageDevTools();
  useReactQueryDevTools(queryClient);
  useReactNavigationDevTools(navigationContainerRef);
  return null;
};

function useClearAppBadgeUnconditionally() {
  useEffect(() => {
    setBadgeCountAsync(0).catch((err) => {
      console.error('Failed to set badge count', err);
    });
  }, []);
}<|MERGE_RESOLUTION|>--- conflicted
+++ resolved
@@ -10,21 +10,11 @@
 import { useQueryClient } from '@tanstack/react-query';
 import ErrorBoundary from '@tloncorp/app/ErrorBoundary';
 import { BranchProvider } from '@tloncorp/app/contexts/branch';
-<<<<<<< HEAD
-import { ShipProvider, useShip } from '@tloncorp/app/contexts/ship';
+import { useShip } from '@tloncorp/app/contexts/ship';
 import { unregisterBackgroundSyncTask } from '@tloncorp/app/lib/backgroundSync';
 import { useMigrations } from '@tloncorp/app/lib/nativeDb';
-import {
-  Provider as ThemeProvider,
-  useIsThemeDark,
-} from '@tloncorp/app/provider';
-=======
-import { useShip } from '@tloncorp/app/contexts/ship';
-import { useIsDarkMode } from '@tloncorp/app/hooks/useIsDarkMode';
-import { unregisterBackgroundSyncTask } from '@tloncorp/app/lib/backgroundSync';
-import { useMigrations } from '@tloncorp/app/lib/nativeDb';
+import { useIsThemeDark } from '@tloncorp/app/provider';
 import { BaseProviderStack } from '@tloncorp/app/provider/BaseProviderStack';
->>>>>>> 4bb954b3
 import {
   LoadingSpinner,
   PortalProvider,
@@ -149,57 +139,7 @@
   return (
     <ErrorBoundary>
       <FeatureFlagConnectedInstrumentationProvider>
-<<<<<<< HEAD
-        <QueryClientProvider client={queryClient}>
-          <ThemeProvider>
-            <ShipProvider>
-              <NavigationContainer
-                ref={navigationContainerRef}
-              >
-                <StoreProvider>
-                  <BranchProvider>
-                    <PostHogProvider
-                      client={posthogAsync}
-                      autocapture={{
-                        captureTouches: false,
-                      }}
-                      options={{
-                        enable:
-                          process.env.NODE_ENV !== 'test' ||
-                          !!process.env.POST_HOG_IN_DEV,
-                      }}
-                    >
-                      <GestureHandlerRootView style={{ flex: 1 }}>
-                        <SafeAreaProvider>
-                          <MigrationCheck>
-                            <SignupProvider>
-                              <PortalProvider>
-                                <App />
-                              </PortalProvider>
-
-                              {__DEV__ && (
-                                <DevTools
-                                  navigationContainerRef={
-                                    navigationContainerRef
-                                  }
-                                />
-                              )}
-                            </SignupProvider>
-                          </MigrationCheck>
-                        </SafeAreaProvider>
-                      </GestureHandlerRootView>
-                    </PostHogProvider>
-                  </BranchProvider>
-                </StoreProvider>
-              </NavigationContainer>
-            </ShipProvider>
-          </ThemeProvider>
-        </QueryClientProvider>
-=======
-        <NavigationContainer
-          theme={isDarkMode ? DarkTheme : DefaultTheme}
-          ref={navigationContainerRef}
-        >
+        <NavigationContainer ref={navigationContainerRef}>
           <BaseProviderStack migrationState={migrationState}>
             <BranchProvider>
               <GestureHandlerRootView style={{ flex: 1 }}>
@@ -214,7 +154,6 @@
             </BranchProvider>
           </BaseProviderStack>
         </NavigationContainer>
->>>>>>> 4bb954b3
       </FeatureFlagConnectedInstrumentationProvider>
     </ErrorBoundary>
   );

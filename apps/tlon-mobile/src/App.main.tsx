import { useAsyncStorageDevTools } from '@dev-plugins/async-storage';
import { useReactNavigationDevTools } from '@dev-plugins/react-navigation';
import { useReactQueryDevTools } from '@dev-plugins/react-query';
import NetInfo from '@react-native-community/netinfo';
import crashlytics from '@react-native-firebase/crashlytics';
import {
  DarkTheme,
  DefaultTheme,
  NavigationContainer,
  NavigationContainerRefWithCurrent,
  useNavigationContainerRef,
} from '@react-navigation/native';
import ErrorBoundary from '@tloncorp/app/ErrorBoundary';
import { BranchProvider } from '@tloncorp/app/contexts/branch';
import { ShipProvider, useShip } from '@tloncorp/app/contexts/ship';
import { useIsDarkMode } from '@tloncorp/app/hooks/useIsDarkMode';
import { useMigrations } from '@tloncorp/app/lib/nativeDb';
import { PlatformState } from '@tloncorp/app/lib/platformHelpers';
import { Provider as TamaguiProvider } from '@tloncorp/app/provider';
import { StorageProvider } from '@tloncorp/app/provider/StorageProvider';
import { FeatureFlagConnectedInstrumentationProvider } from '@tloncorp/app/utils/perf';
import { posthogAsync } from '@tloncorp/app/utils/posthog';
import { QueryClientProvider, queryClient } from '@tloncorp/shared/api';
import { finishingSelfHostedLogin as selfHostedLoginStatus } from '@tloncorp/shared/db';
import {
  LoadingSpinner,
  PortalProvider,
  Text,
  View,
  usePreloadedEmojis,
} from '@tloncorp/ui';
import { PostHogProvider } from 'posthog-react-native';
import type { PropsWithChildren } from 'react';
import { useEffect, useMemo, useState } from 'react';
import { StatusBar } from 'react-native';
import { GestureHandlerRootView } from 'react-native-gesture-handler';
import { SafeAreaProvider } from 'react-native-safe-area-context';

import { OnboardingStack } from './OnboardingStack';
import AuthenticatedApp from './components/AuthenticatedApp';
import { SignupProvider, useSignupContext } from './lib/signupContext';

// Android notification tap handler passes initial params here
const App = () => {
  const isDarkMode = useIsDarkMode();
  const { isLoading, isAuthenticated } = useShip();
  const [connected, setConnected] = useState(true);
  const signupContext = useSignupContext();
  const finishingSelfHostedLogin = selfHostedLoginStatus.useValue();

  const currentlyOnboarding = useMemo(() => {
    return signupContext.email || signupContext.phoneNumber;
  }, [signupContext.email, signupContext.phoneNumber]);

  usePreloadedEmojis();

  useEffect(() => {
    const unsubscribeFromNetInfo = NetInfo.addEventListener(
      ({ isConnected }) => {
        setConnected(isConnected ?? true);
      }
    );

    return () => {
      unsubscribeFromNetInfo();
    };
  }, []);

  const showAuthenticatedApp = useMemo(() => {
    return (
      isAuthenticated && !(currentlyOnboarding || finishingSelfHostedLogin)
    );
  }, [isAuthenticated, currentlyOnboarding, finishingSelfHostedLogin]);

  return (
    <View height={'100%'} width={'100%'} backgroundColor="$background">
      {connected ? (
        isLoading ? (
          <View flex={1} alignItems="center" justifyContent="center">
            <LoadingSpinner />
          </View>
        ) : showAuthenticatedApp ? (
          <AuthenticatedApp />
        ) : (
          <OnboardingStack />
        )
      ) : (
        <View
          height="100%"
          padding="$l"
          justifyContent="center"
          alignItems="center"
        >
          <Text textAlign="center" fontSize="$xl" color="$primaryText">
            You are offline. Please connect to the internet and try again.
          </Text>
        </View>
      )}
      <StatusBar
        backgroundColor={isDarkMode ? 'black' : 'white'}
        barStyle={isDarkMode ? 'light-content' : 'dark-content'}
      />
    </View>
  );
};

function MigrationCheck({ children }: PropsWithChildren) {
  const { success, error } = useMigrations();
  if (!success && !error) {
    return null;
  }
  if (error) {
    throw error;
  }
  return <>{children}</>;
}

export default function ConnectedApp() {
  const isDarkMode = useIsDarkMode();
  const navigationContainerRef = useNavigationContainerRef();

  return (
    <ErrorBoundary>
      <FeatureFlagConnectedInstrumentationProvider>
<<<<<<< HEAD
        <StorageProvider>
          <TamaguiProvider defaultTheme={isDarkMode ? 'dark' : 'light'}>
            <ShipProvider>
              <NavigationContainer
                theme={isDarkMode ? DarkTheme : DefaultTheme}
                ref={navigationContainerRef}
              >
                <BranchProvider>
                  <PostHogProvider
                    client={posthogAsync}
                    autocapture={{
                      captureTouches: false,
                    }}
                    options={{
                      enable:
                        process.env.NODE_ENV !== 'test' ||
                        !!process.env.POST_HOG_IN_DEV,
                    }}
                  >
                    <GestureHandlerRootView style={{ flex: 1 }}>
                      <SafeAreaProvider>
                        <MigrationCheck>
                          <QueryClientProvider client={queryClient}>
                            <SignupProvider>
                              <PortalProvider>
                                <App />
                              </PortalProvider>
=======
        <TamaguiProvider>
          <ShipProvider>
            <NavigationContainer
              theme={isDarkMode ? DarkTheme : DefaultTheme}
              ref={navigationContainerRef}
            >
              <BranchProvider>
                <PostHogProvider
                  client={posthogAsync}
                  autocapture={{
                    captureTouches: false,
                  }}
                  options={{
                    enable:
                      process.env.NODE_ENV !== 'test' ||
                      !!process.env.POST_HOG_IN_DEV,
                  }}
                >
                  <GestureHandlerRootView style={{ flex: 1 }}>
                    <SafeAreaProvider>
                      <MigrationCheck>
                        <QueryClientProvider client={queryClient}>
                          <SignupProvider>
                            <PortalProvider>
                              <App />
                            </PortalProvider>
>>>>>>> 89e623aa

                              {__DEV__ && (
                                <DevTools
                                  navigationContainerRef={
                                    navigationContainerRef
                                  }
                                />
                              )}
                            </SignupProvider>
                          </QueryClientProvider>
                        </MigrationCheck>
                      </SafeAreaProvider>
                    </GestureHandlerRootView>
                  </PostHogProvider>
                </BranchProvider>
              </NavigationContainer>
            </ShipProvider>
          </TamaguiProvider>
        </StorageProvider>
      </FeatureFlagConnectedInstrumentationProvider>
    </ErrorBoundary>
  );
}

// This is rendered as a component because I didn't have any better ideas
// on calling these hooks conditionally.
const DevTools = ({
  navigationContainerRef,
}: {
  navigationContainerRef: NavigationContainerRefWithCurrent<any>;
}) => {
  useAsyncStorageDevTools();
  useReactQueryDevTools(queryClient);
  useReactNavigationDevTools(navigationContainerRef);
  return null;
};<|MERGE_RESOLUTION|>--- conflicted
+++ resolved
@@ -122,9 +122,8 @@
   return (
     <ErrorBoundary>
       <FeatureFlagConnectedInstrumentationProvider>
-<<<<<<< HEAD
         <StorageProvider>
-          <TamaguiProvider defaultTheme={isDarkMode ? 'dark' : 'light'}>
+          <TamaguiProvider>
             <ShipProvider>
               <NavigationContainer
                 theme={isDarkMode ? DarkTheme : DefaultTheme}
@@ -150,34 +149,6 @@
                               <PortalProvider>
                                 <App />
                               </PortalProvider>
-=======
-        <TamaguiProvider>
-          <ShipProvider>
-            <NavigationContainer
-              theme={isDarkMode ? DarkTheme : DefaultTheme}
-              ref={navigationContainerRef}
-            >
-              <BranchProvider>
-                <PostHogProvider
-                  client={posthogAsync}
-                  autocapture={{
-                    captureTouches: false,
-                  }}
-                  options={{
-                    enable:
-                      process.env.NODE_ENV !== 'test' ||
-                      !!process.env.POST_HOG_IN_DEV,
-                  }}
-                >
-                  <GestureHandlerRootView style={{ flex: 1 }}>
-                    <SafeAreaProvider>
-                      <MigrationCheck>
-                        <QueryClientProvider client={queryClient}>
-                          <SignupProvider>
-                            <PortalProvider>
-                              <App />
-                            </PortalProvider>
->>>>>>> 89e623aa
 
                               {__DEV__ && (
                                 <DevTools

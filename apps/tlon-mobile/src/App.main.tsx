--- conflicted
+++ resolved
@@ -123,7 +123,6 @@
   return (
     <ErrorBoundary>
       <FeatureFlagConnectedInstrumentationProvider>
-<<<<<<< HEAD
         <StorageProvider>
           <TamaguiProvider>
             <ShipProvider>
@@ -131,61 +130,47 @@
                 theme={isDarkMode ? DarkTheme : DefaultTheme}
                 ref={navigationContainerRef}
               >
-=======
-        <TamaguiProvider>
-          <ShipProvider>
-            <NavigationContainer
-              theme={isDarkMode ? DarkTheme : DefaultTheme}
-              ref={navigationContainerRef}
-            >
-              <StoreProvider>
->>>>>>> e53496dd
-                <BranchProvider>
-                  <PostHogProvider
-                    client={posthogAsync}
-                    autocapture={{
-                      captureTouches: false,
-                    }}
-                    options={{
-                      enable:
-                        process.env.NODE_ENV !== 'test' ||
-                        !!process.env.POST_HOG_IN_DEV,
-                    }}
-                  >
-                    <GestureHandlerRootView style={{ flex: 1 }}>
-                      <SafeAreaProvider>
-                        <MigrationCheck>
-                          <QueryClientProvider client={queryClient}>
-                            <SignupProvider>
-                              <PortalProvider>
-                                <App />
-                              </PortalProvider>
+                <StoreProvider>
+                  <BranchProvider>
+                    <PostHogProvider
+                      client={posthogAsync}
+                      autocapture={{
+                        captureTouches: false,
+                      }}
+                      options={{
+                        enable:
+                          process.env.NODE_ENV !== 'test' ||
+                          !!process.env.POST_HOG_IN_DEV,
+                      }}
+                    >
+                      <GestureHandlerRootView style={{ flex: 1 }}>
+                        <SafeAreaProvider>
+                          <MigrationCheck>
+                            <QueryClientProvider client={queryClient}>
+                              <SignupProvider>
+                                <PortalProvider>
+                                  <App />
+                                </PortalProvider>
 
-                              {__DEV__ && (
-                                <DevTools
-                                  navigationContainerRef={
-                                    navigationContainerRef
-                                  }
-                                />
-                              )}
-                            </SignupProvider>
-                          </QueryClientProvider>
-                        </MigrationCheck>
-                      </SafeAreaProvider>
-                    </GestureHandlerRootView>
-                  </PostHogProvider>
-                </BranchProvider>
-<<<<<<< HEAD
+                                {__DEV__ && (
+                                  <DevTools
+                                    navigationContainerRef={
+                                      navigationContainerRef
+                                    }
+                                  />
+                                )}
+                              </SignupProvider>
+                            </QueryClientProvider>
+                          </MigrationCheck>
+                        </SafeAreaProvider>
+                      </GestureHandlerRootView>
+                    </PostHogProvider>
+                  </BranchProvider>
+                </StoreProvider>
               </NavigationContainer>
             </ShipProvider>
           </TamaguiProvider>
         </StorageProvider>
-=======
-              </StoreProvider>
-            </NavigationContainer>
-          </ShipProvider>
-        </TamaguiProvider>
->>>>>>> e53496dd
       </FeatureFlagConnectedInstrumentationProvider>
     </ErrorBoundary>
   );

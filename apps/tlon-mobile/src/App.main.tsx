--- conflicted
+++ resolved
@@ -153,33 +153,10 @@
   return (
     <ErrorBoundary>
       <FeatureFlagConnectedInstrumentationProvider>
-<<<<<<< HEAD
-        <ShipProvider>
+        <QueryClientProvider client={queryClient}>
           <ThemeProvider>
-            <NavigationContainer ref={navigationContainerRef}>
-              <StoreProvider>
-                <BranchProvider>
-                  <PostHogProvider
-                    client={posthogAsync}
-                    autocapture={{
-                      captureTouches: false,
-                    }}
-                    options={{
-                      enable:
-                        process.env.NODE_ENV !== 'test' ||
-                        !!process.env.POST_HOG_IN_DEV,
-                    }}
-                  >
-                    <GestureHandlerRootView style={{ flex: 1 }}>
-                      <SafeAreaProvider>
-                        <MigrationCheck>
-                          <QueryClientProvider client={queryClient}>
-=======
-        <QueryClientProvider client={queryClient}>
-          <TamaguiProvider>
             <ShipProvider>
               <NavigationContainer
-                theme={isDarkMode ? DarkTheme : DefaultTheme}
                 ref={navigationContainerRef}
               >
                 <StoreProvider>
@@ -198,7 +175,6 @@
                       <GestureHandlerRootView style={{ flex: 1 }}>
                         <SafeAreaProvider>
                           <MigrationCheck>
->>>>>>> 9c0b63e5
                             <SignupProvider>
                               <PortalProvider>
                                 <App />
@@ -212,18 +188,6 @@
                                 />
                               )}
                             </SignupProvider>
-<<<<<<< HEAD
-                          </QueryClientProvider>
-                        </MigrationCheck>
-                      </SafeAreaProvider>
-                    </GestureHandlerRootView>
-                  </PostHogProvider>
-                </BranchProvider>
-              </StoreProvider>
-            </NavigationContainer>
-          </ThemeProvider>
-        </ShipProvider>
-=======
                           </MigrationCheck>
                         </SafeAreaProvider>
                       </GestureHandlerRootView>
@@ -234,7 +198,6 @@
             </ShipProvider>
           </TamaguiProvider>
         </QueryClientProvider>
->>>>>>> 9c0b63e5
       </FeatureFlagConnectedInstrumentationProvider>
     </ErrorBoundary>
   );

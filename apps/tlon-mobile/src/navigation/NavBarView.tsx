--- conflicted
+++ resolved
@@ -34,16 +34,9 @@
       />
       <AvatarNavIcon
         id={currentUserId}
-<<<<<<< HEAD
-        contact={contact ?? null}
-        isLoading={isLoading}
-        focused={isRouteActive('Profile')}
-        onPress={() => props.navigation.navigate('Profile')}
-=======
         contact={contact}
         focused={isRouteActive('Settings')}
         onPress={() => props.navigation.navigate('Settings')}
->>>>>>> 08b11fcb
       />
     </NavBar>
   );

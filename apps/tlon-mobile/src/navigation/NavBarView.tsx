--- conflicted
+++ resolved
@@ -19,12 +19,8 @@
         type="Home"
         activeType="HomeFilled"
         isActive={isRouteActive('ChatList')}
-<<<<<<< HEAD
         // hasUnreads={(unreadCount?.channels ?? 0) > 0}
         hasUnreads={false}
-=======
-        hasUnreads={(unreadCount ?? 0) > 0}
->>>>>>> abccd41f
         onPress={() => props.navigation.navigate('ChatList')}
       />
       <NavIcon

import { createBottomTabNavigator } from '@react-navigation/bottom-tabs';
<<<<<<< HEAD
import { Icon, Text, UrbitSigil, useStyle } from '@tloncorp/ui';
=======
import { Icon, UrbitSigil, View, ZStack } from '@tloncorp/ui';
>>>>>>> d1ebb57b
import type { IconType } from '@tloncorp/ui';
import type { ViewStyle } from 'react-native';

import { SingletonWebview } from '../components/SingletonWebview';
import { useShip } from '../contexts/ship';
import {
  WebviewPositionProvider,
  useWebviewPositionContext,
} from '../contexts/webview/position';
import { WebviewProvider } from '../contexts/webview/webview';
import { getInitialPath } from '../lib/WebAppHelpers';
import type { TabParamList } from '../types';
import { HomeStack } from './HomeStack';
import { WebViewStack } from './WebViewStack';

const Tab = createBottomTabNavigator<TabParamList>();

export const TabStack = () => {
  const headerStyle = useStyle({
    paddingHorizontal: '$xl',
  }) as ViewStyle;
  const { ship } = useShip();
  const shipIsPlanetOrLarger = ship && ship.length <= 14;
  return (
<<<<<<< HEAD
    <Tab.Navigator
      id="TabBar"
      initialRouteName="Groups"
      screenOptions={{
        headerShown: false,
        // eslint-disable-next-line @typescript-eslint/no-unused-vars
        headerTitle({ style, ...props }) {
          return (
            <Text fontSize="$m" fontWeight="$s" lineHeight="$s" {...props} />
          );
        },
        headerLeftContainerStyle: headerStyle,
        headerRightContainerStyle: headerStyle,
        tabBarShowLabel: false,
      }}
    >
      <Tab.Screen
        name="Groups"
        component={HomeStack}
        initialParams={{ initialPath: '/' }}
        options={{
          headerShown: true,
          tabBarIcon: ({ focused }) => (
            <TabIcon
              type={'Home'}
              activeType={'HomeFilled'}
              isActive={focused}
            />
          ),
        }}
      />
      <Tab.Screen
        name="Messages"
        component={WebViewStack}
        initialParams={{ initialPath: '/messages' }}
        options={{
          tabBarIcon: ({ focused }) => (
            <TabIcon
              type={'Messages'}
              activeType={'MessagesFilled'}
              isActive={focused}
            />
          ),
        }}
      />
      <Tab.Screen
        name="Activity"
        component={WebViewStack}
        initialParams={{ initialPath: '/notifications' }}
        options={{
          tabBarIcon: ({ focused }) => (
            <TabIcon
              type={'Notifications'}
              activeType={'NotificationsFilled'}
              isActive={focused}
            />
          ),
          tabBarShowLabel: false,
        }}
      />
      <Tab.Screen
        name="Discover"
        component={WebViewStack}
        initialParams={{ initialPath: '/find' }}
        options={{
          tabBarIcon: ({ focused }) => (
            <TabIcon type="Discover" isActive={focused} />
          ),
        }}
      />
      <Tab.Screen
        name="Profile"
        component={WebViewStack}
        initialParams={{ initialPath: '/profile' }}
        options={{
          tabBarIcon: () => (ship ? <UrbitSigil ship={ship} /> : undefined),
        }}
      />
    </Tab.Navigator>
=======
    <WebviewPositionProvider>
      <WebviewProvider>
        <ZStack flex={1}>
          <Tab.Navigator
            id="TabBar"
            initialRouteName="Groups"
            screenOptions={{ headerShown: false }}
          >
            <Tab.Screen
              name="Groups"
              component={WebViewStack}
              initialParams={{ initialPath: getInitialPath('Groups') }}
              options={{
                tabBarIcon: ({ focused }) => (
                  <TabIcon
                    type={'Home'}
                    activeType={'HomeFilled'}
                    isActive={focused}
                  />
                ),
                tabBarShowLabel: false,
              }}
            />
            <Tab.Screen
              name="Messages"
              component={WebViewStack}
              initialParams={{ initialPath: getInitialPath('Messages') }}
              options={{
                tabBarIcon: ({ focused }) => (
                  <TabIcon
                    type={'Messages'}
                    activeType={'MessagesFilled'}
                    isActive={focused}
                  />
                ),
                tabBarShowLabel: false,
              }}
            />
            <Tab.Screen
              name="Activity"
              component={WebViewStack}
              initialParams={{ initialPath: getInitialPath('Activity') }}
              options={{
                tabBarIcon: ({ focused }) => (
                  <TabIcon
                    type={'Notifications'}
                    activeType={'NotificationsFilled'}
                    isActive={focused}
                  />
                ),
                tabBarShowLabel: false,
              }}
            />
            <Tab.Screen
              name="Profile"
              component={WebViewStack}
              initialParams={{ initialPath: getInitialPath('Profile') }}
              options={{
                tabBarIcon: ({ focused }) =>
                  ship && shipIsPlanetOrLarger ? (
                    <UrbitSigil ship={ship} />
                  ) : (
                    <TabIcon
                      type={'Profile'}
                      activeType={'Profile'}
                      isActive={focused}
                    />
                  ),

                tabBarShowLabel: false,
              }}
            />
          </Tab.Navigator>

          <WebviewOverlay />
        </ZStack>
      </WebviewProvider>
    </WebviewPositionProvider>
>>>>>>> d1ebb57b
  );
};

function TabIcon({
  type,
  activeType,
  isActive,
}: {
  type: IconType;
  activeType?: IconType;
  isActive: boolean;
}) {
  const resolvedType = isActive && activeType ? activeType : type;
  return (
    <Icon
      type={resolvedType}
      color={isActive ? '$primaryText' : '$activeBorder'}
    />
  );
}

function WebviewOverlay() {
  const { position, visible } = useWebviewPositionContext();
  return (
    <View
      style={{
        position: 'absolute',
        top: position.y,
        left: position.x,
        width: position.width,
        height: position.height,
        opacity: !visible ? 0 : undefined,
        pointerEvents: !visible ? 'none' : undefined,
      }}
    >
      <SingletonWebview />
    </View>
  );
}<|MERGE_RESOLUTION|>--- conflicted
+++ resolved
@@ -1,9 +1,5 @@
 import { createBottomTabNavigator } from '@react-navigation/bottom-tabs';
-<<<<<<< HEAD
-import { Icon, Text, UrbitSigil, useStyle } from '@tloncorp/ui';
-=======
-import { Icon, UrbitSigil, View, ZStack } from '@tloncorp/ui';
->>>>>>> d1ebb57b
+import { Icon, Text, UrbitSigil, View, ZStack, useStyle } from '@tloncorp/ui';
 import type { IconType } from '@tloncorp/ui';
 import type { ViewStyle } from 'react-native';
 
@@ -28,100 +24,36 @@
   const { ship } = useShip();
   const shipIsPlanetOrLarger = ship && ship.length <= 14;
   return (
-<<<<<<< HEAD
-    <Tab.Navigator
-      id="TabBar"
-      initialRouteName="Groups"
-      screenOptions={{
-        headerShown: false,
-        // eslint-disable-next-line @typescript-eslint/no-unused-vars
-        headerTitle({ style, ...props }) {
-          return (
-            <Text fontSize="$m" fontWeight="$s" lineHeight="$s" {...props} />
-          );
-        },
-        headerLeftContainerStyle: headerStyle,
-        headerRightContainerStyle: headerStyle,
-        tabBarShowLabel: false,
-      }}
-    >
-      <Tab.Screen
-        name="Groups"
-        component={HomeStack}
-        initialParams={{ initialPath: '/' }}
-        options={{
-          headerShown: true,
-          tabBarIcon: ({ focused }) => (
-            <TabIcon
-              type={'Home'}
-              activeType={'HomeFilled'}
-              isActive={focused}
-            />
-          ),
-        }}
-      />
-      <Tab.Screen
-        name="Messages"
-        component={WebViewStack}
-        initialParams={{ initialPath: '/messages' }}
-        options={{
-          tabBarIcon: ({ focused }) => (
-            <TabIcon
-              type={'Messages'}
-              activeType={'MessagesFilled'}
-              isActive={focused}
-            />
-          ),
-        }}
-      />
-      <Tab.Screen
-        name="Activity"
-        component={WebViewStack}
-        initialParams={{ initialPath: '/notifications' }}
-        options={{
-          tabBarIcon: ({ focused }) => (
-            <TabIcon
-              type={'Notifications'}
-              activeType={'NotificationsFilled'}
-              isActive={focused}
-            />
-          ),
-          tabBarShowLabel: false,
-        }}
-      />
-      <Tab.Screen
-        name="Discover"
-        component={WebViewStack}
-        initialParams={{ initialPath: '/find' }}
-        options={{
-          tabBarIcon: ({ focused }) => (
-            <TabIcon type="Discover" isActive={focused} />
-          ),
-        }}
-      />
-      <Tab.Screen
-        name="Profile"
-        component={WebViewStack}
-        initialParams={{ initialPath: '/profile' }}
-        options={{
-          tabBarIcon: () => (ship ? <UrbitSigil ship={ship} /> : undefined),
-        }}
-      />
-    </Tab.Navigator>
-=======
     <WebviewPositionProvider>
       <WebviewProvider>
         <ZStack flex={1}>
           <Tab.Navigator
             id="TabBar"
             initialRouteName="Groups"
-            screenOptions={{ headerShown: false }}
+            screenOptions={{
+              headerShown: false,
+              // eslint-disable-next-line @typescript-eslint/no-unused-vars
+              headerTitle({ style, ...props }) {
+                return (
+                  <Text
+                    fontSize="$m"
+                    fontWeight="$s"
+                    lineHeight="$s"
+                    {...props}
+                  />
+                );
+              },
+              headerLeftContainerStyle: headerStyle,
+              headerRightContainerStyle: headerStyle,
+              tabBarShowLabel: false,
+            }}
           >
             <Tab.Screen
               name="Groups"
-              component={WebViewStack}
-              initialParams={{ initialPath: getInitialPath('Groups') }}
+              component={HomeStack}
+              initialParams={{ initialPath: '/' }}
               options={{
+                headerShown: true,
                 tabBarIcon: ({ focused }) => (
                   <TabIcon
                     type={'Home'}
@@ -129,7 +61,6 @@
                     isActive={focused}
                   />
                 ),
-                tabBarShowLabel: false,
               }}
             />
             <Tab.Screen
@@ -187,7 +118,6 @@
         </ZStack>
       </WebviewProvider>
     </WebviewPositionProvider>
->>>>>>> d1ebb57b
   );
 };
 

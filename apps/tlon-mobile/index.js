import { registerRootComponent } from 'expo';
<<<<<<< HEAD
import polyfill from 'react-native-polyfill-globals';
=======
import 'expo-dev-client';
>>>>>>> a5dc15d2
import { TailwindProvider } from 'tailwind-rn';

import App from './src/App';
import utilities from './tailwind.json';

polyfill();

function Main(props) {
  return (
    <TailwindProvider utilities={utilities}>
      <App {...props} />
    </TailwindProvider>
  );
}

registerRootComponent(Main);<|MERGE_RESOLUTION|>--- conflicted
+++ resolved
@@ -1,9 +1,6 @@
 import { registerRootComponent } from 'expo';
-<<<<<<< HEAD
+import 'expo-dev-client';
 import polyfill from 'react-native-polyfill-globals';
-=======
-import 'expo-dev-client';
->>>>>>> a5dc15d2
 import { TailwindProvider } from 'tailwind-rn';
 
 import App from './src/App';

/* eslint-disable react/no-unused-prop-types */
// eslint-disable-next-line import/no-cycle
import { Editor } from '@tiptap/core';
import { Unread } from '@tloncorp/shared/dist/urbit/activity';
import {
  Reply,
  Story,
  constructStory,
  emptyReply,
} from '@tloncorp/shared/dist/urbit/channel';
import { daToUnix } from '@urbit/api';
import { BigInteger } from 'big-integer';
import cn from 'classnames';
import { format } from 'date-fns';
import debounce from 'lodash/debounce';
import React, {
  useCallback,
  useEffect,
  useMemo,
  useRef,
  useState,
} from 'react';
import { useInView } from 'react-intersection-observer';
import { useSearchParams } from 'react-router-dom';
import { useEventListener } from 'usehooks-ts';

import ChatContent from '@/chat/ChatContent/ChatContent';
import Author from '@/chat/ChatMessage/Author';
import DateDivider from '@/chat/ChatMessage/DateDivider';
import ReactionDetails from '@/chat/ChatReactions/ReactionDetails';
import {
  useChatDialog,
  useChatHovering,
  useChatInfo,
  useChatStore,
} from '@/chat/useChatStore';
import MessageEditor, { useMessageEditor } from '@/components/MessageEditor';
import CheckIcon from '@/components/icons/CheckIcon';
import DoubleCaretRightIcon from '@/components/icons/DoubleCaretRightIcon';
import { JSONToInlines, diaryMixedToJSON } from '@/logic/tiptap';
import useLongPress from '@/logic/useLongPress';
import { useIsMobile } from '@/logic/useMedia';
<<<<<<< HEAD
import { useIsDmOrMultiDm, whomIsDm } from '@/logic/utils';
import { useMarkReadMutation } from '@/state/activity';
=======
import { nestToFlag, useIsDmOrMultiDm, whomIsNest } from '@/logic/utils';
>>>>>>> 76ea15f5
import {
  useEditReplyMutation,
  useIsEdited,
  usePostToggler,
  useTrackedPostStatus,
} from '@/state/channel/channel';
import {
  useMarkDmReadMutation,
  useMessageToggler,
  useTrackedMessageStatus,
} from '@/state/chat';

import ReplyMessageOptions from './ReplyMessageOptions';
import ReplyReactions from './ReplyReactions/ReplyReactions';

export interface ReplyMessageProps {
  whom: string;
  time: BigInteger;
  reply: Reply;
  newAuthor?: boolean;
  newDay?: boolean;
  hideOptions?: boolean;
  isLast?: boolean;
  isLinked?: boolean;
  isScrolling?: boolean;
  showReply?: boolean;
}

function amUnread(unread?: Unread, parent?: string, id?: string) {
  if (!unread || !parent || !id) {
    return false;
  }

  const thread = unread.threads[parent];
  if (typeof thread === 'object') {
    return thread.id === id;
  }

  return thread === id;
}

const mergeRefs =
  (...refs: any[]) =>
  (node: any) => {
    refs.forEach((ref) => {
      if (!ref) {
        return;
      }

      /* eslint-disable-next-line no-param-reassign */
      ref.current = node;
    });
  };

const hiddenMessage: Story = [
  {
    inline: [
      {
        italics: ['You have hidden or flagged this message.'],
      },
    ],
  },
];
const ReplyMessage = React.memo<
  ReplyMessageProps & React.RefAttributes<HTMLDivElement>
>(
  React.forwardRef<HTMLDivElement, ReplyMessageProps>(
    (
      {
        whom,
        time,
        reply,
        newAuthor = false,
        newDay = false,
        hideOptions = false,
        isLast = false,
        isLinked = false,
        isScrolling = false,
        showReply = false,
      }: ReplyMessageProps,
      ref
    ) => {
      // we pass `whom` as a channel flag for chat, nest for diary/heap
      // because we use flags in unreads
      const nest = whomIsNest(whom) ? whom : `chat/${whom}`;
      const [searchParms, setSearchParams] = useSearchParams();
      const isEditing = searchParms.get('editReply') === reply.seal.id;
      const isEdited = useIsEdited(reply);
      const { seal, memo } = reply.seal.id ? reply : emptyReply;
      const container = useRef<HTMLDivElement>(null);
      const isThreadOp = seal['parent-id'] === seal.id;
      const isMobile = useIsMobile();
      const isThreadOnMobile = isMobile;
      const chatInfo = useChatInfo(whom);
      const isDMOrMultiDM = useIsDmOrMultiDm(whom);
      const unread = chatInfo?.unread;
      const isUnread = amUnread(unread?.unread, seal['parent-id'], seal.id);
      const { hovering, setHovering } = useChatHovering(whom, seal.id);
      const { open: pickerOpen } = useChatDialog(whom, seal.id, 'picker');
      const { mutate: markRead } = useMarkReadMutation();
      const { mutate: editReply } = useEditReplyMutation();
      const { isHidden: isMessageHidden } = useMessageToggler(seal.id);
      const { isHidden: isPostHidden } = usePostToggler(seal.id);
      const isHidden = useMemo(
        () => isMessageHidden || isPostHidden,
        [isMessageHidden, isPostHidden]
      );
      const { ref: viewRef } = useInView({
        threshold: 1,
        onChange: useCallback(
          (inView: boolean) => {
            // if no tracked unread we don't need to take any action
            if (!unread) {
              return;
            }

            const { unread: brief, seen } = unread;
            /* the first fire of this function
               which we don't to do anything with. */
            if (!inView && !seen) {
              return;
            }

            const { seen: markSeen, delayedRead } = useChatStore.getState();

            /* once the unseen marker comes into view we need to mark it
               as seen and start a timer to mark it read so it goes away.
               we ensure that the brief matches and hasn't changed before
               doing so. we don't want to accidentally clear unreads when
               the state has changed
            */
            if (inView && isUnread && !seen) {
              markSeen(whom);
              delayedRead(whom, () => {
                const index = isDMOrMultiDM
                  ? whomIsDm(whom)
                    ? { dm: { ship: whom } }
                    : { dm: { club: whom } }
                  : { channel: `chat/${whom}` };
                markRead({ index });
              });
            }
          },
          [unread, whom, isDMOrMultiDM, markRead, isUnread]
        ),
      });

      const msgStatus = useTrackedMessageStatus({
        author: window.our,
        sent: memo.sent,
      });

      const status = useTrackedPostStatus({
        author: window.our,
        sent: memo.sent,
      });
      const isDelivered = msgStatus === 'delivered' && status === 'delivered';
      const isSent = msgStatus === 'sent' || status === 'sent';
      const isPending = msgStatus === 'pending' || status === 'pending';

      const isReplyOp = chatInfo?.replying === seal.id;

      const unix = new Date(daToUnix(time));

      const hover = useRef(false);
      const setHover = useRef(
        debounce(() => {
          if (hover.current) {
            setHovering(true);
          }
        }, 100)
      );
      const onOver = useCallback(() => {
        // If we're already hovering, don't do anything
        // If we're the thread op and this isn't on mobile, don't do anything
        // This is necessary to prevent the hover from appearing
        // in the thread when the user hovers in the main scroll window.
        if (hover.current === false && (!isThreadOp || isThreadOnMobile)) {
          hover.current = true;
          setHover.current();
        }
      }, [isThreadOp, isThreadOnMobile]);
      const onOut = useRef(
        debounce(
          () => {
            hover.current = false;
            setHovering(false);
          },
          50,
          { leading: true }
        )
      );

      const [optionsOpen, setOptionsOpen] = useState(false);
      const [reactionDetailsOpen, setReactionDetailsOpen] = useState(false);
      const { action, actionId, handlers } = useLongPress({ withId: true });

      useEffect(() => {
        if (!isMobile) {
          return;
        }

        if (action === 'longpress') {
          if (actionId === 'reactions-target') {
            setReactionDetailsOpen(true);
          } else {
            setOptionsOpen(true);
          }
        }
      }, [action, actionId, isMobile]);

      useEffect(() => {
        if (isMobile) {
          return;
        }

        // If we're the thread op, don't show options.
        // Options are shown for the threadOp in the main scroll window.
        setOptionsOpen(
          (hovering || pickerOpen) &&
            !hideOptions &&
            !isScrolling &&
            !isThreadOp
        );
      }, [
        isMobile,
        hovering,
        pickerOpen,
        hideOptions,
        isScrolling,
        isThreadOp,
      ]);

      const onSubmit = useCallback(
        async (editor: Editor) => {
          // const now = Date.now();
          const editorJson = editor.getJSON();
          const inlineContent = JSONToInlines(editorJson);
          const content = constructStory(inlineContent);

          if (content.length === 0) {
            return;
          }

          editReply({
            nest,
            postId: seal['parent-id'],
            replyId: seal.id,
            memo: {
              ...memo,
              author: window.our,
              content,
            },
          });

          setSearchParams({}, { replace: true });
        },
        [editReply, nest, seal, memo, setSearchParams]
      );

      const messageEditor = useMessageEditor({
        whom: seal.id,
        content: diaryMixedToJSON(memo.content),
        uploadKey: 'chat-editor-should-not-be-used-for-uploads',
        allowMentions: true,
        onEnter: useCallback(
          ({ editor }) => {
            onSubmit(editor);
            return true;
          },
          [onSubmit]
        ),
      });

      useEventListener('keydown', (e) => {
        if (e.key === 'Escape' && isEditing) {
          setSearchParams({}, { replace: true });
        }
      });

      useEffect(() => {
        if (messageEditor && !messageEditor.isDestroyed && isEditing) {
          messageEditor.commands.focus('end');
        }
      }, [isEditing, messageEditor]);

      if (!reply) {
        return null;
      }

      return (
        <div
          ref={mergeRefs(ref, container)}
          className={cn('flex flex-col break-words', {
            'pt-3': newAuthor,
            'pb-2': isLast,
          })}
          onMouseEnter={onOver}
          onMouseLeave={onOut.current}
          data-testid="chat-message"
          id="chat-message-target"
          {...handlers}
        >
          {unread && isUnread ? (
            <DateDivider
              date={unix}
              unreadCount={unread.unread.threads[seal['parent-id']]?.count || 0}
              ref={viewRef}
            />
          ) : null}
          {newDay && !isUnread ? <DateDivider date={unix} /> : null}
          {newAuthor ? (
            <Author ship={memo.author} date={unix} hideRoles />
          ) : null}
          <div className="group-one relative z-0 flex w-full select-none sm:select-auto">
            <ReplyMessageOptions
              open={optionsOpen}
              onOpenChange={setOptionsOpen}
              whom={whom}
              reply={reply}
              showReply={showReply}
              openReactionDetails={() => setReactionDetailsOpen(true)}
            />
            <div className="-ml-1 mr-1 py-2 text-xs font-semibold text-gray-400 opacity-0 sm:group-one-hover:opacity-100">
              {format(unix, 'HH:mm')}
            </div>
            <div
              className={cn(
                'wrap-anywhere flex w-full',
                isEditing && 'bg-gray-50 rounded-2xl py-3 pl-12 pr-3'
              )}
            >
              {isEditing && messageEditor && !messageEditor.isDestroyed ? (
                <div className="flex w-full min-w-0 grow flex-col space-y-2 rounded py-1 px-2 sm:group-one-hover:bg-gray-50">
                  {messageEditor && !messageEditor.isDestroyed && (
                    <MessageEditor
                      editor={messageEditor}
                      className="bg-gray-900/10"
                      inputClassName="bg-gray-900/10"
                    />
                  )}
                  <div className="flex justify-between">
                    <span className="text-gray-400">Editing message</span>
                    <button
                      className="text-gray-600"
                      onClick={() => setSearchParams({}, { replace: true })}
                    >
                      Cancel
                    </button>
                  </div>
                </div>
              ) : (
                <div
                  className={cn(
                    'flex w-full min-w-0 grow flex-col space-y-2 rounded py-1 pl-3 pr-2 sm:group-one-hover:bg-gray-50',
                    isReplyOp && 'bg-gray-50',
                    isPending && 'text-gray-400',
                    isLinked && 'bg-blue-softer'
                  )}
                >
                  {isHidden ? (
                    <ChatContent
                      story={hiddenMessage}
                      isScrolling={isScrolling}
                      writId={seal.id}
                    />
                  ) : memo.content ? (
                    <ChatContent
                      story={memo.content}
                      isScrolling={isScrolling}
                      writId={seal.id}
                    />
                  ) : null}
                  {seal.reacts && Object.keys(seal.reacts).length > 0 && (
                    <>
                      <ReplyReactions
                        id="reactions-target"
                        seal={seal}
                        whom={whom}
                        time={time.toString()}
                      />
                      <ReactionDetails
                        open={reactionDetailsOpen}
                        onOpenChange={setReactionDetailsOpen}
                        reactions={seal.reacts}
                      />
                    </>
                  )}
                </div>
              )}
              <div
                className={cn(
                  'relative flex items-end rounded-r sm:group-one-hover:bg-gray-50',
                  {
                    'w-10': isEdited && isDelivered,
                    'w-5': !isEdited,
                  }
                )}
              >
                {!isDelivered && !isEditing && (
                  <DoubleCaretRightIcon
                    className="absolute bottom-2 left-0 h-5 w-5"
                    primary={isSent ? 'text-black' : 'text-gray-200'}
                    secondary="text-gray-200"
                  />
                )}
                {isEdited && !isEditing && (
                  <span className="text-xs text-gray-400">Edited</span>
                )}
              </div>
            </div>
            {isEditing && messageEditor && messageEditor.getText() !== '' && (
              <div className="flex flex-col justify-end ml-2.5">
                <button
                  onClick={() => onSubmit(messageEditor)}
                  className="h-8 w-8 bg-blue rounded-full flex items-center justify-center text-white"
                >
                  <CheckIcon className="h-5 w-5 text-white" />
                </button>
              </div>
            )}
          </div>
        </div>
      );
    }
  )
);

export default ReplyMessage;<|MERGE_RESOLUTION|>--- conflicted
+++ resolved
@@ -40,23 +40,15 @@
 import { JSONToInlines, diaryMixedToJSON } from '@/logic/tiptap';
 import useLongPress from '@/logic/useLongPress';
 import { useIsMobile } from '@/logic/useMedia';
-<<<<<<< HEAD
-import { useIsDmOrMultiDm, whomIsDm } from '@/logic/utils';
+import { useIsDmOrMultiDm, whomIsDm, whomIsNest } from '@/logic/utils';
 import { useMarkReadMutation } from '@/state/activity';
-=======
-import { nestToFlag, useIsDmOrMultiDm, whomIsNest } from '@/logic/utils';
->>>>>>> 76ea15f5
 import {
   useEditReplyMutation,
   useIsEdited,
   usePostToggler,
   useTrackedPostStatus,
 } from '@/state/channel/channel';
-import {
-  useMarkDmReadMutation,
-  useMessageToggler,
-  useTrackedMessageStatus,
-} from '@/state/chat';
+import { useMessageToggler, useTrackedMessageStatus } from '@/state/chat';
 
 import ReplyMessageOptions from './ReplyMessageOptions';
 import ReplyReactions from './ReplyReactions/ReplyReactions';

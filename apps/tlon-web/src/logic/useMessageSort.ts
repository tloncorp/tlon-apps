--- conflicted
+++ resolved
@@ -1,9 +1,5 @@
 import { RECENT_SORT } from '@/constants';
-<<<<<<< HEAD
-import { CohortUnread } from '@/state/broadcasts';
-=======
 import { Unread } from '@/state/unreads';
->>>>>>> 980b3cfa
 
 import useSidebarSort, { Sorter, useRecentSort } from './useSidebarSort';
 
@@ -17,23 +13,9 @@
     sortOptions,
   });
 
-<<<<<<< HEAD
-  function sortMessages(
-    unreads: Record<string, Unread | DMUnread | CohortUnread>
-  ) {
-    const accessors: Record<
-      string,
-      (k: string, v: Unread | DMUnread | CohortUnread) => string
-    > = {
-      [RECENT_SORT]: (
-        flag: string,
-        _unread: Unread | DMUnread | CohortUnread
-      ) => flag,
-=======
   function sortMessages(unreads: Record<string, Unread>) {
     const accessors: Record<string, (k: string, v: Unread) => string> = {
       [RECENT_SORT]: (flag: string, _unread: Unread) => flag,
->>>>>>> 980b3cfa
     };
 
     return sortRecordsBy(

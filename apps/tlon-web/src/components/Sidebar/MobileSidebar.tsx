--- conflicted
+++ resolved
@@ -12,14 +12,10 @@
 import {
   useCombinedChatUnreads,
   useCombinedGroupUnreads,
-<<<<<<< HEAD
-  useUnread,
-} from '@/state/unreads';
-=======
+  useSourceActivity,
 } from '@/state/activity';
 import { useCharge } from '@/state/docket';
 import { useLocalState } from '@/state/local';
->>>>>>> d428516f
 
 import Avatar from '../Avatar';
 import NavTab, { DoubleClickableNavTab } from '../NavTab';
@@ -115,7 +111,7 @@
 
 function ActivityTab(props: { isInactive: boolean; isDarkMode: boolean }) {
   const navigate = useNavigate();
-  const unread = useUnread('base');
+  const { activity } = useSourceActivity('base');
 
   return (
     <DoubleClickableNavTab
@@ -135,7 +131,7 @@
         <div
           className={cn(
             'mb-0.5 h-1.5 w-1.5 rounded-full',
-            (unread?.combined.count || 0) > 0 && 'bg-blue'
+            (activity['notify-count'] || 0) > 0 && 'bg-blue'
           )}
         />
       </div>

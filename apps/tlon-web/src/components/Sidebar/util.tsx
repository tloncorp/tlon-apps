import { useCallback } from 'react';
import { NavigateOptions, To, useLocation, useNavigate } from 'react-router';

import { useNavState, usePutEntryMutation } from '@/state/settings';

export type ActiveTab =
  | 'messages'
  | 'notifications'
  | 'groups'
  | 'profile'
  | 'other';
export default function useActiveTab(): ActiveTab {
  const location = useLocation();
  const isActive = (path: string) => location.pathname.startsWith(path);

  if (isActive('/groups') || location.pathname === '/') {
    return 'groups';
  }

  if (isActive('/messages') || isActive('/dm')) {
    return 'messages';
  }

  if (isActive('/notifications')) {
    return 'notifications';
  }

  if (isActive('/profile')) {
    return 'profile';
  }

  return 'other';
}

export function useNavToTab() {
  const navState = useNavState();
  const navigate = useNavigate();

  return useCallback(
    (tab: 'messages' | 'groups') => {
      if (tab === 'groups') {
        navigate(navState.groups || '/groups');
      }

      if (tab === 'messages') {
        navigate(navState.messages || '/messages');
      }
    },
    [navState, navigate]
  );
}

export function getTabPath(ogPath: string, locationPath: string) {
  const isActive = (path: string) => locationPath.startsWith(path);

  let path = ogPath;
  if (isActive('/groups') || location.pathname === '/') {
    path = path.replace(/^\/dm/, '');
  }

  if (isActive('/messages') || isActive('/dm')) {
    path = path.replace(/^\/groups/, '/dm/groups');
  }

  return path;
}

export function useNavWithinTab() {
  const location = useLocation();
  const navigate = useNavigate();

  const navTo = useCallback(
    (to: number | To, modal = false, options?: NavigateOptions) => {
      const opts = modal
        ? {
            ...options,
            state: location.state || {
              ...options?.state,
              backgroundLocation: location,
            },
          }
        : options;

      if (typeof to === 'number') {
        navigate(to);
        return;
      }

      const isStringPath = typeof to === 'string';
<<<<<<< HEAD
      const path = getTabPath(
        isStringPath ? to : to.pathname || '',
        location.pathname
      );
=======
      let path = isStringPath ? to : to.pathname || '';
      const groupsOnly =
        path.includes('channels/diary') || path.includes('channels/heap');

      if (isActive('/groups') || location.pathname === '/') {
        path = path.replace(/^\/dm/, '');
      }

      if ((isActive('/messages') || isActive('/dm')) && !groupsOnly) {
        path = path.replace(/^\/groups/, '/dm/groups');
      }
>>>>>>> 983bdb88

      navigate(
        !isStringPath
          ? {
              ...to,
              pathname: path,
            }
          : path,
        opts
      );
    },
    [location, navigate]
  );

  return {
    navigate: navTo,
  };
}

export function useSaveNavState() {
  const { mutate: mutateMessages } = usePutEntryMutation({
    bucket: 'groups',
    key: 'messagesNavState',
  });

  const { mutate: mutateGroups } = usePutEntryMutation({
    bucket: 'groups',
    key: 'groupsNavState',
  });

  return useCallback(
    (tab: ActiveTab, path: string) => {
      if (tab === 'groups') {
        mutateGroups({ val: path });
      }

      if (tab === 'messages') {
        mutateMessages({ val: path });
      }
    },
    [mutateGroups, mutateMessages]
  );
}<|MERGE_RESOLUTION|>--- conflicted
+++ resolved
@@ -54,11 +54,13 @@
   const isActive = (path: string) => locationPath.startsWith(path);
 
   let path = ogPath;
+  const groupsOnly =
+    path.includes('channels/diary') || path.includes('channels/heap');
   if (isActive('/groups') || location.pathname === '/') {
     path = path.replace(/^\/dm/, '');
   }
 
-  if (isActive('/messages') || isActive('/dm')) {
+  if ((isActive('/messages') || isActive('/dm')) && !groupsOnly) {
     path = path.replace(/^\/groups/, '/dm/groups');
   }
 
@@ -87,24 +89,10 @@
       }
 
       const isStringPath = typeof to === 'string';
-<<<<<<< HEAD
       const path = getTabPath(
         isStringPath ? to : to.pathname || '',
         location.pathname
       );
-=======
-      let path = isStringPath ? to : to.pathname || '';
-      const groupsOnly =
-        path.includes('channels/diary') || path.includes('channels/heap');
-
-      if (isActive('/groups') || location.pathname === '/') {
-        path = path.replace(/^\/dm/, '');
-      }
-
-      if ((isActive('/messages') || isActive('/dm')) && !groupsOnly) {
-        path = path.replace(/^\/groups/, '/dm/groups');
-      }
->>>>>>> 983bdb88
 
       navigate(
         !isStringPath

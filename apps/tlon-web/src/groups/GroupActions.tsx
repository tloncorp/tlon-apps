import cn from 'classnames';
import React, {
  PropsWithChildren,
  useCallback,
  useEffect,
  useState,
} from 'react';
import { Link, useLocation } from 'react-router-dom';

import ActionMenu, { Action } from '@/components/ActionMenu';
import UnreadIndicator from '@/components/Sidebar/UnreadIndicator';
import { useNavWithinTab } from '@/components/Sidebar/util';
import VolumeSetting from '@/components/VolumeSetting';
import EllipsisIcon from '@/components/icons/EllipsisIcon';
import { useIsMobile } from '@/logic/useMedia';
import {
  citeToPath,
  getPrivacyFromGroup,
  preSig,
  useCopy,
} from '@/logic/utils';
import {
  useAmAdmin,
  useGang,
  useGroup,
  useGroupCancelMutation,
  usePinnedGroups,
} from '@/state/groups';
import { useAddPinMutation, useDeletePinMutation } from '@/state/pins';
import { useUnread } from '@/state/unreads';

import GroupHostConnection from './GroupHostConnection';

const { ship } = window;

export function useGroupActions({
  flag,
  open = false,
  onOpenChange,
}: {
  flag: string;
  open?: boolean;
  onOpenChange?: (isOpen: boolean) => void;
}) {
  const { mutateAsync: addPin } = useAddPinMutation();
  const { mutateAsync: deletePin } = useDeletePinMutation();
  const [isOpen, setIsOpen] = useState(false);
  const handleOpenChange = useCallback(
    (innerOpen: boolean) => {
      if (onOpenChange) {
        onOpenChange(innerOpen);
      } else {
        setIsOpen(innerOpen);
      }
    },
    [onOpenChange]
  );

  useEffect(() => {
    setIsOpen(open);
  }, [open, setIsOpen]);

  const { doCopy } = useCopy(citeToPath({ group: flag }));
  const [copyItemText, setCopyItemText] = useState('Copy group reference');
  const pinned = usePinnedGroups();
  const isPinned = Object.keys(pinned).includes(flag);

  const onCopy = useCallback(() => {
    doCopy();
    setCopyItemText('Copied!');
    setTimeout(() => {
      setCopyItemText('Copy group reference');
      handleOpenChange(false);
    }, 2000);
  }, [doCopy, handleOpenChange]);

  const onPinClick = useCallback(
    (e: React.MouseEvent) => {
      e.stopPropagation();
      if (isPinned) {
        deletePin({ pin: flag });
      } else {
        addPin({ pin: flag });
      }
    },
    [flag, isPinned, addPin, deletePin]
  );

  return {
    isOpen,
    isPinned,
    setIsOpen: handleOpenChange,
    copyItemText,
    onCopy,
    onPinClick,
  };
}

type GroupActionsProps = PropsWithChildren<{
  open?: boolean;
  onOpenChange?: (open: boolean) => void;
  flag: string;
  triggerDisabled?: boolean;
  className?: string;
}>;

const GroupActions = React.memo(
  ({
    open,
    onOpenChange,
    flag,
    triggerDisabled,
    className,
    children,
  }: GroupActionsProps) => {
    const [showNotifications, setShowNotifications] = useState(false);
    const { claim } = useGang(flag);
    const location = useLocation();
    const { navigate } = useNavWithinTab();
    const [host, name] = flag.split('/');
    const activity = useUnread(`group/${flag}`);
    const group = useGroup(flag);
    const privacy = group ? getPrivacyFromGroup(group) : undefined;
    const isAdmin = useAmAdmin(flag);
    const isMobile = useIsMobile();
    const { mutate: cancelJoinMutation } = useGroupCancelMutation();
    const { isOpen, setIsOpen, isPinned, copyItemText, onCopy, onPinClick } =
      useGroupActions({ flag, open, onOpenChange });

    const onCopySelect = useCallback(
      (event: React.MouseEvent) => {
        event.preventDefault();
        onCopy();
      },
      [onCopy]
    );

    const actions: Action[] = [];
    const notificationActions: Action[] = [];

    if (isMobile) {
      actions.push({
        key: 'header',
        keepOpenOnClick: true,
        containerClassName: '!px-2 !py-0 mt-4 mb-6',
        content: (
          <div className="leading-6">
            <div className="text-gray-800">
              {group?.meta.title || `~${flag}`}
            </div>
            <div className="font-normal text-gray-400">Quick actions</div>
          </div>
        ),
      });
    }

    if (isMobile) {
      actions.push({
        key: 'connection',
        keepOpenOnClick: true,
        containerClassName: '!p-0 mb-4',
        content: <GroupHostConnection flag={flag} type="row" />,
      });
    }

    if (privacy === 'public' || isAdmin) {
      actions.push({
        key: 'invite',
        type: 'prominent',
        containerClassName:
          'border border-blue-soft mb-4 md:mb-0 md:border-none',
        content: (
          <Link
            to={`/groups/${flag}/invite`}
            state={{ backgroundLocation: location }}
          >
            Invite people
          </Link>
        ),
      });
    }

    if (isAdmin) {
      actions.push({
        key: 'settings',
        onClick: () => setIsOpen(false),
        containerClassName:
          'border border-gray-100 md:border-none mb-4 md:mb-0',
        content: (
          <Link to={`/groups/${flag}/edit`}>
            Group settings
            {isMobile && (
              <div className="pt-1.5 text-[14px] font-normal text-gray-400">
                Configure group details and privacy
              </div>
            )}
          </Link>
        ),
      });
    }

    actions.push(
      {
        key: 'pin',
        onClick: onPinClick,
        containerClassName:
          'border border-gray-100 md:border-none rounded-b-none',
        content: (
          <div>
            {isPinned ? 'Unpin' : 'Pin'}
            {isMobile && (
              <div className="pt-1.5 text-[14px] font-normal text-gray-400">
                {isPinned ? 'Unpin this group from' : 'Pin this group to'} the
                top of your Groups list
              </div>
            )}
          </div>
        ),
      },

      {
        key: 'copy',
        onClick: onCopySelect,
        keepOpenOnClick: true,
        containerClassName:
          'border border-gray-100 border-t-0 md:border-none rounded-t-none rounded-b-none',
        content: (
          <div>
            {copyItemText}
            {isMobile && (
              <div className="pt-1.5 text-[14px] font-normal text-gray-400">
                Copy an in-Urbit link to this group
              </div>
            )}
          </div>
        ),
      },
      {
        key: 'members',
        onClick: () => setIsOpen(false),
        containerClassName:
          'border border-gray-100 border-t-0 md:border-none rounded-t-none rounded-b-none',
        content: (
          <Link to={`/groups/${flag}/members`}>
            Group members{' '}
            {isMobile && (
              <div className="pt-1.5 text-[14px] font-normal text-gray-400">
                View all members and roles
              </div>
            )}
          </Link>
        ),
      },
      {
        key: 'channels',
        onClick: () => setIsOpen(false),
        containerClassName:
          'border border-gray-100 border-t-0 md:border-none rounded-t-none rounded-b-none',
        content: (
          <Link to={`/groups/${flag}/channels`}>
            Channels{' '}
            {isMobile && (
              <div className="pt-1.5 text-[14px] font-normal text-gray-400">
                View all channels and sections you have visibility towards
              </div>
            )}
          </Link>
        ),
      },
      {
        key: 'notifications',
        onClick: () => {
          if (isMobile) {
            setShowNotifications(true);
          } else {
            navigate(`/groups/${flag}/volume`, true);
          }
        },
        containerClassName:
          'border border-gray-100 border-t-0 md:border-none rounded-t-none',
        content: (
          <div>
            Group notification settings
            {isMobile && (
              <div className="pt-1.5 text-[14px] font-normal text-gray-400">
                Configure your notifications for this group
              </div>
            )}
          </div>
        ),
      }
    );

    notificationActions.push({
      key: 'volume',
      content: (
        <div className="-mx-2 flex flex-col space-y-6">
          <div className="flex flex-col space-y-1">
            <span className="text-lg text-gray-800">Notification Settings</span>
            <span className="font-normal text-gray-400">
              {group?.meta.title || `~${flag}`}
            </span>
          </div>
          <VolumeSetting source={{ group: flag }} />
        </div>
      ),
      keepOpenOnClick: true,
    });

    if (preSig(ship) !== host) {
      actions.push({
        key: 'leave',
        type: 'destructive',
        containerClassName: 'border border-red-soft md:border-none mt-4',
        content: (
          <Link
            to={`/groups/${flag}/leave`}
            state={{ backgroundLocation: location }}
          >
            Leave group
          </Link>
        ),
      });
    }

    if (claim) {
      actions.push({
        key: 'cancel_join',
        type: 'destructive',
        containerClassName: 'border border-red-soft md:border-none mt-4',
        onClick: () => {
          cancelJoinMutation({ flag });
          setIsOpen(false);
        },
        content: 'Cancel join',
      });
    }

    return (
      <>
        <ActionMenu
          open={isOpen}
          onOpenChange={setIsOpen}
          actions={actions}
          disabled={triggerDisabled}
          asChild={!triggerDisabled}
          className={className}
        >
          {children || (
            <div className="relative h-6 w-6">
              {(isMobile || !isOpen) &&
              activity &&
<<<<<<< HEAD
              activity.combinedStatus !== 'read' ? (
                <UnreadIndicator
                  count={activity.combinedCount}
                  notify={activity.notify}
=======
              activity.combined.status !== 'read' ? (
                <UnreadIndicator
                  count={activity.combined.count}
                  notify={activity.combined.notify}
>>>>>>> 9fd39f4c
                  className="absolute h-6 w-6 text-blue transition-opacity group-focus-within:opacity-0 sm:group-hover:opacity-0"
                  aria-label="Has Activity"
                />
              ) : null}
              {!isMobile && (
                <button
                  className={cn(
                    'default-focus absolute left-1/2 top-1/2 -translate-x-1/2 -translate-y-1/2 rounded-lg p-0.5 transition-opacity focus-within:opacity-100 group-focus-within:opacity-100 sm:hover:opacity-100 sm:group-hover:opacity-100',
<<<<<<< HEAD
                    activity && activity.status !== 'read'
                      ? activity.notify
=======
                    activity && activity.combined.status !== 'read'
                      ? activity.combined.notify
>>>>>>> 9fd39f4c
                        ? 'text-blue'
                        : 'text-gray-400'
                      : '',
                    isOpen ? 'opacity:100' : 'opacity-0'
                  )}
                  aria-label="Open Group Options"
                >
                  <EllipsisIcon className="h-6 w-6" />
                </button>
              )}
            </div>
          )}
        </ActionMenu>
        <ActionMenu
          open={showNotifications}
          onOpenChange={setShowNotifications}
          actions={notificationActions}
        />
      </>
    );
  }
);

export default GroupActions;<|MERGE_RESOLUTION|>--- conflicted
+++ resolved
@@ -350,17 +350,10 @@
             <div className="relative h-6 w-6">
               {(isMobile || !isOpen) &&
               activity &&
-<<<<<<< HEAD
-              activity.combinedStatus !== 'read' ? (
-                <UnreadIndicator
-                  count={activity.combinedCount}
-                  notify={activity.notify}
-=======
               activity.combined.status !== 'read' ? (
                 <UnreadIndicator
                   count={activity.combined.count}
                   notify={activity.combined.notify}
->>>>>>> 9fd39f4c
                   className="absolute h-6 w-6 text-blue transition-opacity group-focus-within:opacity-0 sm:group-hover:opacity-0"
                   aria-label="Has Activity"
                 />
@@ -369,13 +362,8 @@
                 <button
                   className={cn(
                     'default-focus absolute left-1/2 top-1/2 -translate-x-1/2 -translate-y-1/2 rounded-lg p-0.5 transition-opacity focus-within:opacity-100 group-focus-within:opacity-100 sm:hover:opacity-100 sm:group-hover:opacity-100',
-<<<<<<< HEAD
-                    activity && activity.status !== 'read'
-                      ? activity.notify
-=======
                     activity && activity.combined.status !== 'read'
                       ? activity.combined.notify
->>>>>>> 9fd39f4c
                         ? 'text-blue'
                         : 'text-gray-400'
                       : '',

// Copyright 2025, Tlon Corporation
import {
  DarkTheme,
  DefaultTheme,
  NavigationContainer,
  Route,
} from '@react-navigation/native';
import { ENABLED_LOGGERS } from '@tloncorp/app/constants';
import { useConfigureUrbitClient } from '@tloncorp/app/hooks/useConfigureUrbitClient';
import { useCurrentUserId } from '@tloncorp/app/hooks/useCurrentUser';
import useDesktopNotifications from '@tloncorp/app/hooks/useDesktopNotifications';
import { useFindSuggestedContacts } from '@tloncorp/app/hooks/useFindSuggestedContacts';
import { useIsDarkMode } from '@tloncorp/app/hooks/useIsDarkMode';
import { useRenderCount } from '@tloncorp/app/hooks/useRenderCount';
import { useTelemetry } from '@tloncorp/app/hooks/useTelemetry';
import { BasePathNavigator } from '@tloncorp/app/navigation/BasePathNavigator';
import {
  getDesktopLinkingConfig,
  getMobileLinkingConfig,
} from '@tloncorp/app/navigation/linking';
import { AppDataProvider } from '@tloncorp/app/provider/AppDataProvider';
import { BaseProviderStack } from '@tloncorp/app/provider/BaseProviderStack';
import {
  ForwardPostSheetProvider,
  LoadingSpinner,
  Text,
  View,
} from '@tloncorp/app/ui';
import {
  AnalyticsEvent,
  AnalyticsSeverity,
  getAuthInfo,
} from '@tloncorp/shared';
import { sync } from '@tloncorp/shared';
import * as db from '@tloncorp/shared/db';
import * as logic from '@tloncorp/shared/logic';
import * as store from '@tloncorp/shared/store';
import { ToastProvider } from '@tloncorp/ui';
import cookies from 'browser-cookies';
import { usePostHog } from 'posthog-js/react';
import React, {
  useCallback,
  useEffect,
  useMemo,
  useRef,
  useState,
} from 'react';
import { Helmet } from 'react-helmet';

import EyrieMenu from '@/eyrie/EyrieMenu';
import useAppUpdates from '@/logic/useAppUpdates';
import useErrorHandler from '@/logic/useErrorHandler';
import useIsStandaloneMode from '@/logic/useIsStandaloneMode';
import { useIsDark, useIsMobile } from '@/logic/useMedia';
import { preSig } from '@/logic/utils';
import { toggleDevTools, useLocalState, useShowDevTools } from '@/state/local';
import { useAnalyticsId, useLogActivity, useTheme } from '@/state/settings';

import { DesktopLoginScreen } from './components/DesktopLoginScreen';
import { isElectron } from './electron-bridge';

// Conditionally import the appropriate database functions
const { checkDb, useMigrations } = isElectron()
  ? await import('@tloncorp/app/lib/electronDb')
  : await import('@tloncorp/app/lib/webDb');

const ReactQueryDevtoolsProduction = React.lazy(() =>
  import('@tanstack/react-query-devtools/production').then((d) => ({
    default: d.ReactQueryDevtools,
  }))
);

function authRedirect() {
  document.location = `${document.location.protocol}//${document.location.host}`;
}

function checkIfLoggedIn() {
  if (!('ship' in window)) {
    authRedirect();
  }

  const session = cookies.get(`urbauth-~${window.ship}`);
  if (!session) {
    fetch('/~/name')
      .then((res) => res.text())
      .then((name) => {
        if (name !== preSig(window.ship)) {
          authRedirect();
        }
      })
      .catch(() => {
        authRedirect();
      });
  }
}

function getFriendlyName(routeName: string) {
  const friendlyNames: Record<string, string> = {
    ChatList: 'Home',
    GroupSettings: 'Group Settings',
    ChannelSearch: 'Search',
    ChatDetails: 'Chat Details',
    UserProfile: 'Profile',
    AppSettings: 'Settings',
    ManageAccount: 'Account',
    BlockedUsers: 'Blocked Users',
    FeatureFlags: 'Features',
    PushNotificationSettings: 'Notifications',
  };

  return (
    friendlyNames[routeName] || routeName.replace(/([A-Z])/g, ' $1').trim()
  );
}

const extractNestedRouteMobile = (state: any) => {
  if (!state) return null;
  const route = state.routes[state.index];
  return route.state?.routes[route.state?.index || 0] || null;
};

const extractNestedRouteDesktop = (state: any) => {
  if (!state) return null;
  const route = state.routes[state.index];
  const nestedRoute = route.state?.routes[route.state?.index || 0];

  if (
    nestedRoute &&
    (nestedRoute.name === 'Home' || nestedRoute.name === 'Messages')
  ) {
    return nestedRoute.state?.routes[nestedRoute.state?.index || 0] || null;
  }
  return null;
};

function AppRoutes() {
  useFindSuggestedContacts();
  const contactsQuery = store.useContacts();
  const { needsUpdate, triggerUpdate } = useAppUpdates();
  const [currentRouteParams, setCurrentRouteParams] = useState<any>(null);
  const currentRouteRef = useRef<any>(null);

  const channelId = useMemo(
    () => currentRouteParams?.channelId,
    [currentRouteParams?.channelId]
  );
  const groupId = useMemo(
    () => currentRouteParams?.groupId,
    [currentRouteParams?.groupId]
  );

  const { data: channelData } = store.useChannel({
    id: channelId,
  });
  const { data: groupData } = store.useGroup({
    id: groupId,
  });
  const { data, refetch, isRefetching, isFetching } = contactsQuery;

  useEffect(() => {
    if (data?.length === 0 && !isRefetching && !isFetching) {
      refetch();
    }
  }, [data?.length, isRefetching, isFetching, refetch]);

  const isMobile = useIsMobile();
  const isDarkMode = useIsDarkMode();
  const theme = useMemo(() => {
    if (isDarkMode) {
      return DarkTheme;
    }
    return DefaultTheme;
  }, [isDarkMode]);

  useRenderCount('AppRoutes');

  const handleStateChangeMobile = useCallback((state: any) => {
    const nestedRoute = extractNestedRouteMobile(state);
    if (nestedRoute) {
      // Only update state if needed for specific param changes
      if (
        nestedRoute.params?.channelId !==
          currentRouteRef.current?.params?.channelId ||
        nestedRoute.params?.groupId !== currentRouteRef.current?.params?.groupId
      ) {
        setCurrentRouteParams(nestedRoute.params);
      }
      currentRouteRef.current = nestedRoute;
    }
  }, []);

  const handleStateChangeDesktop = useCallback((state: any) => {
    const nestedRoute = extractNestedRouteDesktop(state);
    if (nestedRoute) {
      // Only update state if needed for specific param changes
      if (
        nestedRoute.params?.channelId !==
          currentRouteRef.current?.params?.channelId ||
        nestedRoute.params?.groupId !== currentRouteRef.current?.params?.groupId
      ) {
        setCurrentRouteParams(nestedRoute.params);
      }
      currentRouteRef.current = nestedRoute;
    }
  }, []);

  const documentTitleFormatterMobile = useCallback(
    (_options: any, route: Route<string>) => {
      if (!route?.name) return 'Tlon';

      if (route.name === 'GroupChannels') {
        if (groupData?.title) {
          return `${groupData.title}`;
        }
        return 'Group Channels';
      }

      // For channel routes
      if (route.name === 'Channel' || route.name === 'ChannelRoot') {
        if (channelData?.title && groupData?.title) {
          return `${channelData.title} - ${groupData.title}`;
        }
      }

      // For DM routes
      if (route.name === 'DM') {
        const title =
          channelData?.title ||
          channelData?.contact?.peerNickname ||
          channelData?.contact?.customNickname ||
          channelData?.contactId ||
          'Chat';
        return `${title}`;
      }

      // For Group DM routes
      if (route.name === 'GroupDM') {
        return `${channelData?.title ?? 'Group DM'}`;
      }

      // For other routes
      const screenName = getFriendlyName(route.name);
      return `${screenName}`;
    },
    [
      groupData?.title,
      channelData?.title,
      channelData?.contact?.peerNickname,
      channelData?.contact?.customNickname,
      channelData?.contactId,
    ]
  );

  const documentTitleFormatterDesktop = useCallback(
    (_options: any, route: Route<string>) => {
      if (!route?.name) return 'Tlon';

      // For channel routes
      if (
        route.name === 'Channel' ||
        route.name === 'ChannelRoot' ||
        route.name === 'DM' // we are briefly routed to DM before going to ChannelRoot
      ) {
        if (groupData?.title && channelData?.title) {
          return `${channelData.title} - ${groupData.title}`;
        }

        const title =
          channelData?.title ||
          channelData?.contact?.peerNickname ||
          channelData?.contact?.customNickname ||
          channelData?.contactId ||
          'Chat';
        return title;
      }

      // For other routes
      const screenName = getFriendlyName(route.name);
      return screenName;
    },
    [
      groupData?.title,
      channelData?.title,
      channelData?.contact?.peerNickname,
      channelData?.contact?.customNickname,
      channelData?.contactId,
    ]
  );

  const mobileLinkingConfig = useMemo(
    () => getMobileLinkingConfig(import.meta.env.MODE),
    []
  );

  const desktopLinkingConfig = useMemo(
    () => getDesktopLinkingConfig(import.meta.env.MODE),
    []
  );

  return (
    <AppDataProvider
      webAppNeedsUpdate={needsUpdate}
      triggerWebAppUpdate={triggerUpdate}
    >
      <ForwardPostSheetProvider>
        {isMobile ? (
          <NavigationContainer
            linking={mobileLinkingConfig}
            theme={theme}
            onStateChange={handleStateChangeMobile}
            documentTitle={{
              enabled: true,
              formatter: documentTitleFormatterMobile,
            }}
          >
            <BasePathNavigator isMobile={true} />
          </NavigationContainer>
        ) : (
          <NavigationContainer
            linking={desktopLinkingConfig}
            theme={theme}
            onStateChange={handleStateChangeDesktop}
            documentTitle={{
              enabled: true,
              formatter: documentTitleFormatterDesktop,
            }}
          >
            <BasePathNavigator isMobile={false} />
          </NavigationContainer>
        )}
      </ForwardPostSheetProvider>
    </AppDataProvider>
  );
}

function ConnectedDesktopApp({
  ship,
  shipUrl,
  authCookie,
}: {
  ship: string;
  shipUrl: string;
  authCookie: string;
}) {
  const [clientReady, setClientReady] = useState(false);
  const configureClient = useConfigureUrbitClient();
  const hasSyncedRef = React.useRef(false);
  useDesktopNotifications(clientReady);

  useEffect(() => {
    window.ship = ship;
    window.our = ship;

    const initializeClient = async () => {
      store.removeClient();

      configureClient({
        shipName: ship,
        shipUrl,
      });

      if (!hasSyncedRef.current) {
        try {
          await sync.syncStart(false);
          setClientReady(true);
          hasSyncedRef.current = true;
        } catch (e) {
          console.error('Error starting sync:', e);
          setClientReady(false);
        }
      }
    };

    initializeClient();
  }, [configureClient, ship, shipUrl, authCookie]);

  if (!clientReady) {
    return (
      <View
        height="100%"
        width="100%"
        justifyContent="center"
        alignItems="center"
        backgroundColor="$secondaryBackground"
      >
        <View
          backgroundColor="$background"
          padding="$xl"
          borderRadius="$l"
          aspectRatio={1}
          alignItems="center"
          justifyContent="center"
          borderWidth={1}
          borderColor="$border"
        >
          <LoadingSpinner color="$primaryText" />
          <Text color="$primaryText" marginTop="$xl" fontSize="$s">
            Starting up&hellip;
          </Text>
        </View>
      </View>
    );
  }

  return <AppRoutes />;
}

function ConnectedWebApp() {
  const currentUserId = useCurrentUserId();
  const [dbIsLoaded, setDbIsLoaded] = useState(false);
  const configureClient = useConfigureUrbitClient();
  const session = store.useCurrentSession();
  const hasSyncedRef = React.useRef(false);
  const hasHandledWayfindingRef = React.useRef(false);
  const telemetry = useTelemetry();
  useFindSuggestedContacts();

  const isNewSignup = useMemo(() => {
    return logic.detectWebSignup();
  }, []);

  useEffect(() => {
    configureClient({
      shipName: currentUserId,
      shipUrl: '',
    });

    const syncStart = async () => {
      // Only call sync.syncStart once during the app's lifecycle
      if (!hasSyncedRef.current) {
        // Web doesn't persist database, so headsSyncedAt is misleading
        await db.headsSyncedAt.resetValue();
        sync.syncStart(false);
        hasSyncedRef.current = true;
        telemetry.captureAppActive('web');
      }

      if (!session?.startTime) {
        return;
      }

      // for new users, make sure the wayfinding tutorial is ready before
      // showing the app
      if (!hasHandledWayfindingRef.current) {
        const personalGroup = await db.getPersonalGroup();
        const personalGroupReady = !!personalGroup;
        const allGroups = await db.getGroups({ includeUnjoined: false });
        const hasFewGroups = allGroups.length < 4; // arbitrary "new user" threshold
        if (isNewSignup || hasFewGroups) {
          try {
            if (!personalGroupReady) {
              await logic.withRetry(() => store.scaffoldPersonalGroup(), {
                numOfAttempts: 3,
              });
            }
            // only show coach marks if we're confident they're a new user
            if (isNewSignup) {
              db.wayfindingProgress.setValue((prev) => ({
                ...prev,
                tappedChatInput: false,
                tappedAddCollection: false,
                tappedAddNote: false,
              }));
            }
          } catch (e) {
            telemetry.capture(AnalyticsEvent.ErrorWayfinding, {
              context: 'failed to scaffold personal group',
              during: 'web start sequence',
              errorMessage: e.message,
              errorStack: e.stack,
              severity: AnalyticsSeverity.Critical,
            });
          } finally {
            hasHandledWayfindingRef.current = true;
          }
        }
      }

      // we need to check the size of the database here to see if it's not zero
      // if it's not zero, set the dbIsLoaded to true
      // this is necessary because we load a fresh db on every load and we
      // can't be sure of when data has been loaded

      for (let i = 0; i < 10; i++) {
        if (dbIsLoaded) {
          break;
        }

        const { databaseSizeBytes } = (await checkDb()) || {
          databaseSizeBytes: 0,
        };

        if (databaseSizeBytes && databaseSizeBytes > 0) {
          setDbIsLoaded(true);
          break;
        }

        await new Promise((resolve) => setTimeout(resolve, 1000));
      }
    };

    syncStart();
  }, [
    dbIsLoaded,
    currentUserId,
    configureClient,
    session?.startTime,
    isNewSignup,
    telemetry,
  ]);

  useRenderCount('ConnectedWebApp');

  if (!dbIsLoaded) {
    return (
      <View
        height="100%"
        width="100%"
        justifyContent="center"
        alignItems="center"
        backgroundColor="$secondaryBackground"
      >
        <View
          backgroundColor="$background"
          padding="$xl"
          borderRadius="$l"
          aspectRatio={1}
          alignItems="center"
          justifyContent="center"
          borderWidth={1}
          borderColor="$border"
        >
          <LoadingSpinner color="$primaryText" />
          <Text color="$primaryText" marginTop="$xl" fontSize="$s">
            Starting up&hellip;
          </Text>
        </View>
      </View>
    );
  }

  return <AppRoutes />;
}

const App = React.memo(function AppComponent() {
  const handleError = useErrorHandler();
  const isDarkMode = useIsDark();
  const [isAuthenticated, setIsAuthenticated] = useState(false);
  const [isLoading, setIsLoading] = useState(true);
  const [authParams, setAuthParams] = useState<{
    ship: string;
    shipUrl: string;
    authCookie: string;
  } | null>(null);

  // Check login for web
  useEffect(() => {
    if (!isElectron()) {
      handleError(() => {
        checkIfLoggedIn();
      })();
      setIsLoading(false);
    }
  }, [handleError]);

  useEffect(() => {
    if (isElectron()) {
      const checkStoredAuth = async () => {
        try {
          const storedAuth = await getAuthInfo();
          if (storedAuth) {
            console.log(
              'Found stored auth credentials for ship:',
              storedAuth.ship
            );
            setAuthParams(storedAuth);
            setIsAuthenticated(true);
          }
        } catch (error) {
          console.error('Error loading stored auth:', error);
        } finally {
          setIsLoading(false);
        }
      };

      checkStoredAuth();
    }
  }, []);

  const migrationState = useMigrations();

  const defaultTheme = useMemo(() => {
    return isDarkMode ? 'dark' : 'light';
  }, [isDarkMode]);

  return (
<<<<<<< HEAD
    <div className="flex h-full w-full flex-col">
      <BaseProviderStack
        migrationState={migrationState}
        tamaguiState={{ defaultTheme }}
      >
        {isElectron() ? (
          isLoading ? (
            <View
              height="100%"
              width="100%"
              justifyContent="center"
              alignItems="center"
              backgroundColor="$secondaryBackground"
            >
              <View
                backgroundColor="$background"
                padding="$xl"
                borderRadius="$l"
                aspectRatio={1}
                alignItems="center"
                justifyContent="center"
                borderWidth={1}
                borderColor="$border"
              >
                <LoadingSpinner color="$primaryText" />
                <Text color="$primaryText" marginTop="$xl" fontSize="$s">
                  Loading saved credentials&hellip;
                </Text>
              </View>
            </View>
          ) : isAuthenticated && authParams ? (
            <ConnectedDesktopApp
              ship={authParams.ship}
              shipUrl={authParams.shipUrl}
              authCookie={authParams.authCookie}
            />
          ) : (
            <DesktopLoginScreen
              onLoginSuccess={(params) => {
                setAuthParams(params);
                setIsAuthenticated(true);
              }}
            />
          )
        ) : (
          <ConnectedWebApp />
        )}
      </BaseProviderStack>
=======
    <div
      style={{
        display: 'flex',
        height: '100%',
        width: '100%',
        flexDirection: 'column',
      }}
    >
      <ShipProvider>
        <MigrationCheck>
          <SafeAreaProvider>
            <TamaguiProvider defaultTheme={isDarkMode ? 'dark' : 'light'}>
              <ToastProvider>
                <StoreProvider>
                  {isElectron() ? (
                    isLoading ? (
                      <View
                        height="100%"
                        width="100%"
                        justifyContent="center"
                        alignItems="center"
                        backgroundColor="$secondaryBackground"
                      >
                        <View
                          backgroundColor="$background"
                          padding="$xl"
                          borderRadius="$l"
                          aspectRatio={1}
                          alignItems="center"
                          justifyContent="center"
                          borderWidth={1}
                          borderColor="$border"
                        >
                          <LoadingSpinner color="$primaryText" />
                          <Text
                            color="$primaryText"
                            marginTop="$xl"
                            fontSize="$s"
                          >
                            Loading saved credentials&hellip;
                          </Text>
                        </View>
                      </View>
                    ) : isAuthenticated && authParams ? (
                      <ConnectedDesktopApp
                        ship={authParams.ship}
                        shipUrl={authParams.shipUrl}
                        authCookie={authParams.authCookie}
                      />
                    ) : (
                      <DesktopLoginScreen
                        onLoginSuccess={(params) => {
                          setAuthParams(params);
                          setIsAuthenticated(true);
                        }}
                      />
                    )
                  ) : (
                    <ConnectedWebApp />
                  )}
                </StoreProvider>
              </ToastProvider>
            </TamaguiProvider>
          </SafeAreaProvider>
        </MigrationCheck>
      </ShipProvider>
>>>>>>> 6223d82b
    </div>
  );
});

function RoutedApp() {
  const [userThemeColor, setUserThemeColor] = useState('#ffffff');
  const showDevTools = useShowDevTools();
  const isStandAlone = useIsStandaloneMode();
  const logActivity = useLogActivity();
  const posthog = usePostHog();
  const analyticsId = useAnalyticsId();
  const body = document.querySelector('body');
  const colorSchemeFromNative =
    window.nativeOptions?.colorScheme ?? window.colorscheme;

  const theme = useTheme();
  const isDarkMode = useIsDark();

  useEffect(() => {
    const onFocus = () => {
      useLocalState.setState({ inFocus: true });
    };
    window.addEventListener('focus', onFocus);

    const onBlur = () => {
      useLocalState.setState({ inFocus: false });
    };
    window.addEventListener('blur', onBlur);

    return () => {
      window.removeEventListener('focus', onFocus);
      window.removeEventListener('blur', onBlur);
    };
  }, []);

  useEffect(() => {
    window.toggleDevTools = () => toggleDevTools();
  }, []);

  useEffect(() => {
    if (
      (isDarkMode && theme === 'auto') ||
      theme === 'dark' ||
      colorSchemeFromNative === 'dark'
    ) {
      document.body.classList.add('dark');
      useLocalState.setState({ currentTheme: 'dark' });
      setUserThemeColor('#000000');
    } else {
      document.body.classList.remove('dark');
      useLocalState.setState({ currentTheme: 'light' });
      setUserThemeColor('#ffffff');
    }
  }, [isDarkMode, theme, colorSchemeFromNative]);

  useEffect(() => {
    if (isStandAlone) {
      // this is necessary for the desktop PWA to not have extra padding at the bottom.
      body?.style.setProperty('padding-bottom', '0px');
    }
  }, [isStandAlone, body]);

  useEffect(() => {
    if (posthog) {
      if (ENABLED_LOGGERS.includes('posthog')) {
        posthog.debug();
      }
    }
  }, [posthog, showDevTools]);

  return (
    <>
      <Helmet>
        <title>Tlon</title>
        <meta name="theme-color" content={userThemeColor} />
      </Helmet>
      <App />
      {showDevTools && (
        <>
          <React.Suspense fallback={null}>
            <ReactQueryDevtoolsProduction />
          </React.Suspense>
        </>
      )}
    </>
  );
}

export default RoutedApp;<|MERGE_RESOLUTION|>--- conflicted
+++ resolved
@@ -35,7 +35,6 @@
 import * as db from '@tloncorp/shared/db';
 import * as logic from '@tloncorp/shared/logic';
 import * as store from '@tloncorp/shared/store';
-import { ToastProvider } from '@tloncorp/ui';
 import cookies from 'browser-cookies';
 import { usePostHog } from 'posthog-js/react';
 import React, {
@@ -594,8 +593,14 @@
   }, [isDarkMode]);
 
   return (
-<<<<<<< HEAD
-    <div className="flex h-full w-full flex-col">
+    <div
+      style={{
+        display: 'flex',
+        height: '100%',
+        width: '100%',
+        flexDirection: 'column',
+      }}
+    >
       <BaseProviderStack
         migrationState={migrationState}
         tamaguiState={{ defaultTheme }}
@@ -643,74 +648,6 @@
           <ConnectedWebApp />
         )}
       </BaseProviderStack>
-=======
-    <div
-      style={{
-        display: 'flex',
-        height: '100%',
-        width: '100%',
-        flexDirection: 'column',
-      }}
-    >
-      <ShipProvider>
-        <MigrationCheck>
-          <SafeAreaProvider>
-            <TamaguiProvider defaultTheme={isDarkMode ? 'dark' : 'light'}>
-              <ToastProvider>
-                <StoreProvider>
-                  {isElectron() ? (
-                    isLoading ? (
-                      <View
-                        height="100%"
-                        width="100%"
-                        justifyContent="center"
-                        alignItems="center"
-                        backgroundColor="$secondaryBackground"
-                      >
-                        <View
-                          backgroundColor="$background"
-                          padding="$xl"
-                          borderRadius="$l"
-                          aspectRatio={1}
-                          alignItems="center"
-                          justifyContent="center"
-                          borderWidth={1}
-                          borderColor="$border"
-                        >
-                          <LoadingSpinner color="$primaryText" />
-                          <Text
-                            color="$primaryText"
-                            marginTop="$xl"
-                            fontSize="$s"
-                          >
-                            Loading saved credentials&hellip;
-                          </Text>
-                        </View>
-                      </View>
-                    ) : isAuthenticated && authParams ? (
-                      <ConnectedDesktopApp
-                        ship={authParams.ship}
-                        shipUrl={authParams.shipUrl}
-                        authCookie={authParams.authCookie}
-                      />
-                    ) : (
-                      <DesktopLoginScreen
-                        onLoginSuccess={(params) => {
-                          setAuthParams(params);
-                          setIsAuthenticated(true);
-                        }}
-                      />
-                    )
-                  ) : (
-                    <ConnectedWebApp />
-                  )}
-                </StoreProvider>
-              </ToastProvider>
-            </TamaguiProvider>
-          </SafeAreaProvider>
-        </MigrationCheck>
-      </ShipProvider>
->>>>>>> 6223d82b
     </div>
   );
 });

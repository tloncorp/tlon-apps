--- conflicted
+++ resolved
@@ -4,11 +4,8 @@
 import {
   Post,
   Story,
-<<<<<<< HEAD
-=======
   Unread,
   VerseBlock,
->>>>>>> 76ea15f5
   constructStory,
 } from '@tloncorp/shared/dist/urbit/channel';
 import { daToUnix } from '@urbit/api';

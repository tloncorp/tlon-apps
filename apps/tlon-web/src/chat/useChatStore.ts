--- conflicted
+++ resolved
@@ -377,43 +377,4 @@
       setFailedToLoadContent(whom, writId, blockIndex, failed);
     },
   };
-<<<<<<< HEAD
-}
-
-interface UnreadInfo {
-  unread: boolean;
-  count: number;
-  notify: boolean;
-}
-
-const defaultUnread = {
-  unread: false,
-  count: 0,
-  notify: false,
-};
-
-export function useCombinedChatUnreads() {
-  const chats = useChatStore(useCallback((s) => s.chats, []));
-  return Object.entries(chats).reduce((acc, [whom, chat]) => {
-    const unread = chat.unread?.unread;
-    if (!unread) {
-      return acc;
-    }
-
-    return {
-      unread: acc.unread || isUnread(unread),
-      count: acc.count + unread.count,
-      notify: acc.notify || unread.notify,
-    };
-  }, defaultUnread);
-}
-
-export function useChatUnread(whom: string): ChatInfoUnread | undefined {
-  return useChatStore(useCallback((s) => s.chats[whom]?.unread, [whom]));
-}
-
-// TODO: Hunter merge weirdness
-// window.chatstore = useChatStore;
-=======
-}
->>>>>>> 9fd39f4c
+}
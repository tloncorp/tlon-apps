import { useInfiniteQuery, useMutation } from '@tanstack/react-query';
import {
  Activity,
  ActivityAction,
  ActivityDeleteUpdate,
  ActivityFeed,
  ActivityReadUpdate,
  ActivitySummary,
  ActivitySummaryUpdate,
  ActivityUpdate,
  ActivityVolumeUpdate,
  ChannelSource,
  DmSource,
  ReadAction,
  Source,
  VolumeMap,
  VolumeSettings,
  getKey,
  getThreadKey,
  sourceToString,
  stripSourcePrefix,
} from '@tloncorp/shared/dist/urbit/activity';
import _ from 'lodash';
import { useCallback, useEffect, useMemo, useRef, useState } from 'react';

import api from '@/api';
import { useChatStore } from '@/chat/useChatStore';
import useReactQueryScry from '@/logic/useReactQueryScry';
import { createDevLogger, whomIsDm, whomIsFlag } from '@/logic/utils';
import queryClient from '@/queryClient';

import { useLocalState } from './local';
import { SidebarFilter } from './settings';

const actLogger = createDevLogger('activity', false);

export const unreadsKey = (...args: string[]) => [
  'activity',
  'unreads',
  ...args,
];
export const volumeKey = ['activity', 'volume'];
export const allKey = ['activity', 'all'];

export function activityAction(action: ActivityAction) {
  return {
    app: 'activity',
    mark: 'activity-action',
    json: action,
  };
}

function activityReadUpdates(events: ActivityReadUpdate[]) {
  const main: Record<string, ActivitySummary> = {};
  const threads: Record<string, Record<string, ActivitySummary>> = {};

  events.forEach((event) => {
    const { source, activity } = event.read;

    if ('thread' in source) {
      const channel = {
        channel: {
          group: source.thread.group,
          nest: source.thread.channel,
        },
      };
      const channelSrc = sourceToString(channel);
      threads[channelSrc] = {
        ...threads[channelSrc],
        [sourceToString(source)]: activity,
      };
    } else if ('dm-thread' in source) {
      const { whom } = source['dm-thread'];
      const dm = { dm: whom };
      const dmSrc = sourceToString(dm);
      threads[dmSrc] = {
        ...threads[dmSrc],
        [sourceToString(source)]: activity,
      };
    } else {
      main[sourceToString(source)] = activity;
    }
  });

  return { main, threads };
}

function activitySummaryUpdates(events: ActivitySummaryUpdate[]) {
  const main: Record<string, ActivitySummary> = {};
  const threads: Record<string, Record<string, ActivitySummary>> = {};

  events.forEach((event) => {
    Object.entries(event.activity).forEach(([source, summary]) => {
      if (source.startsWith('thread/')) {
        const channelSrc = source.replace(
          /thread\/([a-z]+\/~[a-z-]+\/[a-z]+[a-z0-9-]*)\/.*/,
          'channel/$1'
        );
        threads[channelSrc] = {
          ...threads[channelSrc],
          [source]: summary,
        };
      } else if (source.startsWith('dm-thread/')) {
        const pattern = /dm-thread\/((?:[a-z]|[\d.~-])*).*/;
        const dmSrc = source.startsWith('dm-thread/~')
          ? source.replace(pattern, 'ship/$1')
          : source.replace(pattern, 'club/$1');
        threads[dmSrc] = {
          ...threads[dmSrc],
          [source]: summary,
        };
      } else {
        main[source] = summary;
      }
    });
  });

  return { main, threads };
}

function activityVolumeUpdates(events: ActivityVolumeUpdate[]) {
  return events.reduce((acc, event) => {
    const { source, volume } = event.adjust;
    if (volume === null) {
      return acc;
    }

    // eslint-disable-next-line no-param-reassign
    acc[sourceToString(source)] = volume;
    return acc;
  }, {} as VolumeSettings);
}

function optimisticActivityUpdate(d: Activity, source: string): Activity {
  const old = d[source];
  return {
    ...d,
    [source]: {
      ...old,
      unread: null,
      count: Math.min(0, old.count - (old.unread?.count || 0)),
      'notify-count':
        old.unread && old.unread.notify
          ? Math.min(old['notify-count'] - old.unread.count)
          : old['notify-count'],
    },
  };
}

function isRead(summary: ActivitySummary) {
  return summary.unread === null;
}

function updateActivity({
  main,
  threads,
}: {
  main: Activity;
  threads: Record<string, Activity>;
}) {
<<<<<<< HEAD
  // TODO: actually mark read here
  // const { current, atBottom } = useChatStore.getState();
  // const source = getKey(current);
  // const inFocus = useLocalState.getState().inFocus;
  // const filteredMain =
  //   inFocus && atBottom && source in main
  //     ? optimisticActivityUpdate(main, source)
  //     : main;
  // console.log({ inFocus, source, atBottom, filteredMain });
  queryClient.setQueryData(unreadsKey(), (d: Activity | undefined) => {
    return {
      ...d,
      ...main,
=======
  const { current, currentThread, atBottom, atThreadBottom } =
    useChatStore.getState();
  const source = current ? getKey(current.whom) : null;
  const threadSource =
    current && currentThread
      ? getThreadKey(
          current.whom,
          whomIsFlag(current.whom) ? currentThread.time : currentThread.id
        )
      : null;
  const threadActivity = source ? threads[source] || null : null;
  const inFocus = useLocalState.getState().inFocus;
  const filteredMain =
    inFocus &&
    atBottom &&
    source &&
    source in main &&
    threadActivity === null &&
    !isRead(main[source])
      ? optimisticActivityUpdate(main, source)
      : undefined;
  const filteredThread =
    inFocus &&
    atThreadBottom &&
    threadActivity &&
    threadSource &&
    threadSource in threadActivity &&
    !isRead(threadActivity[threadSource])
      ? optimisticActivityUpdate(threadActivity, threadSource)
      : undefined;

  if (filteredMain && current) {
    const nest = `chat/${current.whom}`;
    const source = whomIsFlag(current.whom)
      ? current.group
        ? { channel: { group: current.group, nest } }
        : null
      : {
          dm: whomIsDm(current.whom)
            ? { ship: current.whom }
            : { club: current.whom },
        };

    if (source) {
      api.poke<ActivityAction>(
        activityAction({
          read: { source, action: { all: { time: null, deep: false } } },
        })
      );
    }
  }

  if (filteredThread && current && currentThread) {
    const nest = `chat/${current.whom}`;
    const source = whomIsFlag(current.whom)
      ? current.group
        ? {
            thread: { group: current.group, channel: nest, key: currentThread },
          }
        : null
      : {
          'dm-thread': {
            whom: whomIsDm(current.whom)
              ? { ship: current.whom }
              : { club: current.whom },
            key: currentThread,
          },
        };

    if (source) {
      api.poke<ActivityAction>(
        activityAction({
          read: { source, action: { all: { time: null, deep: false } } },
        })
      );
    }
  }

  queryClient.setQueryData(unreadsKey(), (d: Activity | undefined) => {
    return {
      ...d,
      ...(filteredMain ? filteredMain : main),
>>>>>>> 06a05796
    };
  });

  Object.entries(threads).forEach(([key, value]) => {
    queryClient.setQueryData(
      unreadsKey('threads', key),
      (d: Activity | undefined) => {
        return {
          ...d,
          ...(filteredThread && key === source ? filteredThread : value),
        };
      }
    );
  });
}

function processActivityUpdates(updates: ActivityUpdate[]) {
  const summaryEvents = updates.filter(
    (e) => 'activity' in e
  ) as ActivitySummaryUpdate[];
  if (summaryEvents.length > 0) {
    updateActivity(activitySummaryUpdates(summaryEvents));
  }

  const readEvents = updates.filter((e) => 'read' in e) as ActivityReadUpdate[];
  actLogger.log('checking read events', readEvents);
  if (readEvents.length > 0) {
    updateActivity(activityReadUpdates(readEvents));
  }

  const adjustEvents = updates.filter(
    (e) => 'adjust' in e
  ) as ActivityVolumeUpdate[];
  if (adjustEvents.length > 0) {
    const volumes = activityVolumeUpdates(adjustEvents);
    console.log('new volumes', volumes);
    queryClient.setQueryData<VolumeSettings>(volumeKey, (v) =>
      v === undefined ? undefined : { ...v, ...volumes }
    );
  }

  const delEvents = updates.filter((e) => 'del' in e) as ActivityDeleteUpdate[];
  if (delEvents.length > 0) {
    queryClient.setQueryData(unreadsKey(), (unreads: Activity | undefined) => {
      if (unreads === undefined) {
        return undefined;
      }

      return delEvents.reduce((acc, event) => {
        const source = sourceToString(event.del, true);
        delete acc[source];
        return acc;
      }, unreads);
    });
  }

  queryClient.invalidateQueries(allKey);
}

export function useActivityFirehose() {
  const [eventQueue, setEventQueue] = useState<ActivityUpdate[]>([]);
  const eventHandler = useCallback(
    (event: ActivityUpdate) => {
      actLogger.log('received activity', event);
      setEventQueue((prev) => [...prev, event]);
    },
    [setEventQueue]
  );
  actLogger.log('events', eventQueue);

  useEffect(() => {
    api.subscribe({
      app: 'activity',
      path: '/v4',
      event: eventHandler,
    });
  }, [eventHandler]);

  const processQueue = useRef(
    _.debounce(
      (events: ActivityUpdate[]) => {
        actLogger.log('processing events', events);
        processActivityUpdates(events);
        setEventQueue([]);
      },
      300,
      { leading: true, trailing: true }
    )
  );

  useEffect(() => {
    actLogger.log('checking queue', eventQueue.length);
    if (eventQueue.length === 0) {
      return;
    }

    actLogger.log('attempting to process queue', eventQueue.length);
    processQueue.current(eventQueue);
  }, [eventQueue]);
}

type PageParam = string | null;

export function useAllEvents() {
  const queryFn = useCallback(({ pageParam }: { pageParam?: PageParam }) => {
    return api.scry<ActivityFeed>({
      app: 'activity',
      path: `/v5/feed/all/50${pageParam ? `/${pageParam}` : ''}`,
    });
  }, []);
  return useInfiniteQuery({
    queryKey: allKey,
    queryFn,
    getNextPageParam: (lastPage) => {
      if (lastPage.feed.length === 0) {
        return null;
      }

      return lastPage.feed[lastPage.feed.length - 1].latest;
    },
  });
}

export function useMarkReadMutation(recursive = false) {
  const mutationFn = async (variables: {
    source: Source;
    action?: ReadAction;
  }) => {
    await api.poke(
      activityAction({
        read: {
          source: variables.source,
          action: variables.action || { all: { time: null, deep: recursive } },
        },
      })
    );
  };

  return useMutation({
    mutationFn,
    onMutate: async (variables) => {
      const current = queryClient.getQueryData<Activity>(unreadsKey());
      queryClient.setQueryData<Activity>(unreadsKey(), (d) => {
        if (d === undefined) {
          return undefined;
        }

        if (!variables.action || !('all' in variables.action)) {
          return d;
        }

        const source = sourceToString(variables.source);
        if (variables.action.all.deep) {
          return {
            ...d,
            [source]: {
              ...d[source],
              unread: null,
              count: 0,
              notify: false,
              'notify-count': 0,
            },
          };
        }

        return optimisticActivityUpdate(d, source);
      });

      return { current };
    },
    onError: (err, variables, context) => {
      queryClient.setQueryData(unreadsKey(), context?.current);
    },
    onSettled: () => {
      queryClient.invalidateQueries({
        queryKey: unreadsKey(),
        refetchType: 'none',
      });
    },
  });
}

export function useActivity() {
  const { data, ...rest } = useReactQueryScry<Activity>({
    queryKey: unreadsKey(),
    app: 'activity',
    path: '/v4/activity',
    options: {
      placeholderData: {},
    },
  });

  return {
    ...rest,
    // data is always an object since we set placeholder data
    activity: data!,
  };
}

export const emptySummary: ActivitySummary = {
  recency: 0,
  count: 0,
  notify: false,
  unread: null,
  'notify-count': 0,
};

export function useSourceActivity(source: string) {
  const { activity, ...rest } = useActivity();
  return {
    ...rest,
    activity: activity[source] || emptySummary,
  };
}

export function useThreadActivity(
  source: DmSource | ChannelSource,
  key: string
) {
  const src = sourceToString(source);
  const queryKey = unreadsKey('threads', src);
  const { data, ...rest } = useReactQueryScry<Activity>({
    queryKey,
    app: 'activity',
    path:
      'channel' in source
        ? `/v4/activity/threads/${source.channel.group}/${source.channel.nest}`
        : `/v4/activity/dm-threads/${'ship' in source.dm ? source.dm.ship : source.dm.club}`,
    options: {
      placeholderData: {},
    },
  });

  return {
    ...rest,
    activity: data?.[key] || emptySummary,
  };
}

const emptySettings: VolumeSettings = {};
export function useVolumeSettings() {
  const { data, ...rest } = useReactQueryScry<VolumeSettings>({
    queryKey: volumeKey,
    app: 'activity',
    path: '/volume-settings',
    options: {
      keepPreviousData: true,
    },
  });

  if (rest.isLoading || rest.isError || data === undefined) {
    return {
      ...rest,
      data: emptySettings,
    };
  }

  return {
    ...rest,
    data,
  };
}

export function useVolume(source?: Source) {
  const { data, ...rest } = useVolumeSettings();
  if (data === undefined || source === undefined) {
    return {
      ...rest,
      volume: 'default',
    };
  }

  return {
    ...rest,
    volume: data[sourceToString(source)],
  };
}

export function useVolumeAdjustMutation() {
  return useMutation({
    mutationFn: async (variables: {
      source: Source;
      volume: VolumeMap | null;
    }) => {
      return api.poke(
        activityAction({
          adjust: variables,
        })
      );
    },
    onMutate: async (variables) => {
      const current = queryClient.getQueryData<VolumeSettings>(volumeKey);
      queryClient.setQueryData<VolumeSettings>(volumeKey, (v) => {
        if (v === undefined) {
          return undefined;
        }

        return {
          ...v,
          [sourceToString(variables.source)]: variables.volume,
        };
      });

      return current;
    },
    onSuccess: () => {
      queryClient.invalidateQueries(volumeKey);
    },
  });
}

const defaultUnread = {
  unread: false,
  count: 0,
  notify: false,
};
export function useCombinedChatUnreads(messagesFilter: SidebarFilter) {
  const { activity } = useActivity();
  return useMemo(
    () =>
      Object.entries(activity).reduce((acc, [key, source]) => {
        const isDm = key.startsWith('ship/') || key.startsWith('club/');
        const isChat = key.startsWith('channel/chat');
        const dms = messagesFilter === 'Direct Messages' && isDm;
        const chats = messagesFilter === 'Group Channels' && isChat;
        const all = messagesFilter === 'All Messages' && (isDm || isChat);

        if (!(dms || chats || all)) {
          return acc;
        }

        return {
          unread: acc.unread || source.count > 0,
          count: acc.count + source.count,
          notify: acc.notify || source.notify,
        };
      }, defaultUnread),
    [activity, messagesFilter]
  );
}

export function useMarkAllGroupsRead() {
  const { activity } = useActivity();
  const { mutate } = useMarkReadMutation(true);

  const markAllRead = useCallback(() => {
    Object.entries(activity)
      .filter(([key]) => key.startsWith('group'))
      .forEach(([sourceId]) => {
        mutate({ source: { group: stripSourcePrefix(sourceId) } });
      });
  }, [activity, mutate]);

  return markAllRead;
}

export function useCombinedGroupUnreads() {
  const { activity } = useActivity();
  return Object.entries(activity).reduce((acc, [key, source]) => {
    if (!key.startsWith('group')) {
      return acc;
    }

    return {
      unread: acc.unread || source.count > 0,
      count: acc.count + source.count,
      notify: acc.notify || source.notify,
    };
  }, defaultUnread);
}<|MERGE_RESOLUTION|>--- conflicted
+++ resolved
@@ -158,21 +158,6 @@
   main: Activity;
   threads: Record<string, Activity>;
 }) {
-<<<<<<< HEAD
-  // TODO: actually mark read here
-  // const { current, atBottom } = useChatStore.getState();
-  // const source = getKey(current);
-  // const inFocus = useLocalState.getState().inFocus;
-  // const filteredMain =
-  //   inFocus && atBottom && source in main
-  //     ? optimisticActivityUpdate(main, source)
-  //     : main;
-  // console.log({ inFocus, source, atBottom, filteredMain });
-  queryClient.setQueryData(unreadsKey(), (d: Activity | undefined) => {
-    return {
-      ...d,
-      ...main,
-=======
   const { current, currentThread, atBottom, atThreadBottom } =
     useChatStore.getState();
   const source = current ? getKey(current.whom) : null;
@@ -255,7 +240,6 @@
     return {
       ...d,
       ...(filteredMain ? filteredMain : main),
->>>>>>> 06a05796
     };
   });
 

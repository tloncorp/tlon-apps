import { QueryKey, useInfiniteQuery, useMutation } from '@tanstack/react-query';
import {
  Action,
  CacheId,
  Channel,
  ChannelScam,
  ChannelScan,
  ChannelScanItem,
  Channels,
  ChannelsAction,
  ChannelsResponse,
  ChannelsSubscribeResponse,
  Create,
  DisplayMode,
  HiddenPosts,
  Memo,
  Nest,
  PagedPosts,
  PendingMessages,
  Perm,
  Post,
  PostAction,
  PostDataResponse,
  PostEssay,
  PostTuple,
  Posts,
  Replies,
  Reply,
  ReplyMeta,
  ReplyTuple,
  Said,
  SortMode,
  TogglePost,
  UnreadUpdate,
  Unreads,
  newChatMap,
  newPostTupleArray,
} from '@tloncorp/shared/dist/urbit/channel';
import {
  PagedWrits,
  Writ,
  newWritTupleArray,
} from '@tloncorp/shared/dist/urbit/dms';
import { Flag } from '@tloncorp/shared/dist/urbit/hark';
import { daToUnix, decToUd, udToDec, unixToDa } from '@urbit/api';
import { Poke } from '@urbit/http-api';
import bigInt from 'big-integer';
import _, { last } from 'lodash';
import { useCallback, useEffect, useMemo, useRef, useState } from 'react';
import create from 'zustand';

import api from '@/api';
import { useChatStore } from '@/chat/useChatStore';
import {
  LARGE_MESSAGE_FETCH_PAGE_SIZE,
  STANDARD_MESSAGE_FETCH_PAGE_SIZE,
} from '@/constants';
// eslint-disable-next-line import/default
import EventProcessorWorker from '@/eventProcessorWorker?worker';
// eslint-disable-next-line import/default
import InfinitePostUpdaterWorker from '@/infinitePostUpdaterWorker?worker';
import asyncCallWithTimeout from '@/logic/asyncWithTimeout';
import { isNativeApp } from '@/logic/native';
import useReactQueryScry from '@/logic/useReactQueryScry';
import useReactQuerySubscribeOnce from '@/logic/useReactQuerySubscribeOnce';
import useReactQuerySubscription from '@/logic/useReactQuerySubscription';
import {
  cacheIdFromString,
  cacheIdToString,
  checkNest,
  log,
  nestToFlag,
  stringToTa,
  useIsDmOrMultiDm,
  whomIsFlag,
} from '@/logic/utils';
import queryClient from '@/queryClient';

// eslint-disable-next-line import/no-cycle
import ChatQueryKeys from '../chat/keys';
import { channelKey, infinitePostsKey, postKey } from './keys';
import shouldAddPostToCache from './util';

const POST_PAGE_SIZE = isNativeApp()
  ? STANDARD_MESSAGE_FETCH_PAGE_SIZE
  : LARGE_MESSAGE_FETCH_PAGE_SIZE;

async function updatePostInCache(
  variables: { nest: Nest; postId: string },
  updater: (post: PostDataResponse | undefined) => PostDataResponse | undefined
) {
  const [han, flag] = nestToFlag(variables.nest);
  await queryClient.cancelQueries([han, 'posts', flag, variables.postId]);

  queryClient.setQueryData([han, 'posts', flag, variables.postId], updater);
}

export interface PostsInCachePrev {
  pages: PagedPosts[];
  pageParams: PageParam[];
}

async function updatePostsInCache(
  variables: { nest: Nest },
  updater: (
    prev: PostsInCachePrev | undefined
  ) => { pageParams: PageParam[]; pages: PagedPosts[] } | undefined
) {
  const [han, flag] = nestToFlag(variables.nest);
  await queryClient.cancelQueries([han, 'posts', flag, 'infinite']);

  queryClient.setQueryData([han, 'posts', flag, 'infinite'], updater);
}

export function channelAction(
  nest: Nest,
  action: Action
): Poke<ChannelsAction> {
  checkNest(nest);
  return {
    app: 'channels',
    mark: 'channel-action',
    json: {
      channel: {
        nest,
        action,
      },
    },
  };
}

export function channelPostAction(nest: Nest, action: PostAction) {
  checkNest(nest);

  return channelAction(nest, {
    post: action,
  });
}

export type PostStatus = 'pending' | 'sent' | 'delivered';

export interface TrackedPost {
  cacheId: CacheId;
  status: PostStatus;
}

export interface State {
  trackedPosts: TrackedPost[];
  addTracked: (id: CacheId) => void;
  addSent: (ids: CacheId[]) => void;
  updateStatus: (id: CacheId, status: PostStatus) => void;
  getStatus: (id: CacheId) => PostStatus;
  [key: string]: unknown;
}

function hasId(ids: CacheId[], id: CacheId) {
  return ids.some(
    ({ author, sent }) => author === id.author && sent === id.sent
  );
}
export const usePostsStore = create<State>((set, get) => ({
  trackedPosts: [],
  addTracked: (id) => {
    set((state) => ({
      trackedPosts: [{ status: 'pending', cacheId: id }, ...state.trackedPosts],
    }));
  },
  addSent: (ids) => {
    set((state) => {
      const newPosts = ids
        .filter(
          (i) =>
            !hasId(
              state.trackedPosts.map(({ cacheId }) => cacheId),
              i
            )
        )
        .map((id) => ({ status: 'sent' as PostStatus, cacheId: id }));

      return {
        trackedPosts: [
          ...newPosts,
          ...state.trackedPosts.map((p) => {
            if (hasId(ids, p.cacheId) && p.status === 'pending') {
              return { ...p, status: 'sent' as PostStatus };
            }

            return p;
          }),
        ],
      };
    });
  },
  updateStatus: (id, s) => {
    set((state) => ({
      trackedPosts: state.trackedPosts.map(({ cacheId, status }) => {
        if (_.isEqual(cacheId, id)) {
          return { status: s, cacheId };
        }

        return { status, cacheId };
      }),
    }));
  },
  getStatus: (id) => {
    const { trackedPosts } = get();

    const post = trackedPosts.find(
      ({ cacheId }) => cacheId.author === id.author && cacheId.sent === id.sent
    );

    return post?.status ?? 'delivered';
  },
}));

export function useTrackedPosts() {
  return usePostsStore((s) => s.trackedPosts);
}

export function useIsPostPending(cacheId: CacheId) {
  return usePostsStore((s) =>
    s.trackedPosts.some(
      ({ status: postStatus, cacheId: nId }) =>
        postStatus === 'pending' &&
        nId.author === cacheId.author &&
        nId.sent === cacheId.sent
    )
  );
}

export function useTrackedPostStatus(cacheId: CacheId) {
  return usePostsStore(
    (s) =>
      s.trackedPosts.find(
        ({ cacheId: nId }) =>
          nId.author === cacheId.author && nId.sent === cacheId.sent
      )?.status || 'delivered'
  );
}

export function useIsPostUndelivered(post: Post | undefined) {
  const stubbedCacheId = { author: '~zod', sent: 0 };
  const cacheId =
    post && post.essay
      ? { author: post.essay.author, sent: post.essay.sent }
      : stubbedCacheId;
  const status = useTrackedPostStatus(cacheId);
  return status !== 'delivered';
}

export function usePostsOnHost(
  nest: Nest,
  enabled: boolean
): Posts | undefined {
  const [han, flag] = nestToFlag(nest);
  const { data } = useReactQueryScry({
    queryKey: [han, 'posts', 'live', flag],
    app: 'channels',
    path: `/v1/${nest}/posts/newest/${STANDARD_MESSAGE_FETCH_PAGE_SIZE}/outline`,
    priority: 2,
    options: {
      cacheTime: 0,
      enabled,
      refetchInterval: 1000,
    },
  });

  if (
    data === undefined ||
    data === null ||
    Object.entries(data as object).length === 0
  ) {
    return undefined;
  }

  return data as Posts;
}

const infinitePostUpdater = (
  prev: PostsInCachePrev | undefined,
  data: ChannelsResponse,
  optimistic = false
): PostsInCachePrev | undefined => {
  const { nest, response } = data;

  if (!('post' in response)) {
    return prev;
  }

  const infinitePostQueryKey = infinitePostsKey(nest);
  const existingQueryData = queryClient.getQueryData<
    PostsInCachePrev | undefined
  >(infinitePostQueryKey);
  if (!shouldAddPostToCache(existingQueryData)) {
    return prev;
  }

  const postResponse = response.post['r-post'];
  const { id } = response.post;
  const time = decToUd(id);

  if ('set' in postResponse) {
    const post = postResponse.set;

    if (post === null) {
      if (prev === undefined) {
        return prev;
      }

      const newPages = prev.pages.map((page) => {
        const newPage = {
          ...page,
        };

        const inPage =
          Object.keys(newPage.posts).some((k) => k === time) ?? false;

        if (inPage) {
          const pagePosts = { ...newPage.posts };

          pagePosts[time] = null;

          newPage.posts = pagePosts;
        }

        return newPage;
      });

      return {
        pages: newPages,
        pageParams: prev.pageParams,
      };
    }
    if (prev === undefined) {
      return {
        pages: [
          {
            posts: {
              [time]: post,
            },
            newer: null,
            older: null,
            total: 1,
          },
        ],
        pageParams: [],
      };
    }

    const firstPage = _.first(prev.pages);

    if (firstPage === undefined) {
      return undefined;
    }

    const newPosts = {
      ...firstPage.posts,
      [time]: post,
    };

    const newFirstpage: PagedPosts = {
      ...firstPage,
      posts: newPosts,
      total: firstPage.total + 1,
    };

    const cachedPost =
      firstPage.posts[decToUd(unixToDa(post.essay.sent).toString())];

    if (cachedPost && id !== udToDec(unixToDa(post.essay.sent).toString())) {
      // remove cached post if it exists
      delete newFirstpage.posts[decToUd(unixToDa(post.essay.sent).toString())];
    }

    if (!optimistic) {
      // set delivered now that we have the real post
      usePostsStore
        .getState()
        .updateStatus(
          { author: post.essay.author, sent: post.essay.sent },
          'delivered'
        );
    }

    return {
      pages: [newFirstpage, ...prev.pages.slice(1, prev.pages.length)],
      pageParams: prev.pageParams,
    };
  }

  if ('reacts' in postResponse) {
    if (prev === undefined) {
      return undefined;
    }

    const { reacts } = postResponse;

    const newPages = prev.pages.map((page) => {
      const newPage = {
        ...page,
      };

      const inPage =
        Object.keys(newPage.posts).some((k) => k === time) ?? false;

      if (inPage) {
        const post = newPage.posts[time];
        if (!post) {
          return newPage;
        }
        newPage.posts[time] = {
          ...post,
          seal: {
            ...post.seal,
            reacts,
          },
        };

        return newPage;
      }

      return newPage;
    });

    return {
      pages: newPages,
      pageParams: prev.pageParams,
    };
  }

  if ('essay' in postResponse) {
    if (prev === undefined) {
      return undefined;
    }

    const { essay } = postResponse;

    const newPages = prev.pages.map((page) => {
      const newPage = {
        ...page,
      };

      const inPage =
        Object.keys(newPage.posts).some((k) => k === time) ?? false;

      if (inPage) {
        const post = newPage.posts[time];
        if (!post) {
          return page;
        }
        newPage.posts[time] = {
          ...post,
          essay,
        };

        return newPage;
      }

      return newPage;
    });

    return {
      pages: newPages,
      pageParams: prev.pageParams,
    };
  }

  return prev;
};

function updateReplyMetaData(
  cache: PostsInCachePrev | undefined,
  cacheId: string,
  meta: ReplyMeta
): PostsInCachePrev | undefined {
  if (!cache) {
    return undefined;
  }

  const newPages = cache.pages.map((page) => {
    const newPage = {
      ...page,
    };

    const inPage =
      Object.keys(newPage.posts).some((k) => k === cacheId) ?? false;

    if (inPage) {
      const post = newPage.posts[cacheId];
      if (!post) {
        return newPage;
      }
      newPage.posts[cacheId] = {
        ...post,
        seal: {
          ...post.seal,
          meta: {
            ...post.seal.meta,
            ...meta,
          },
        },
      };

      return newPage;
    }

    return newPage;
  });

  return {
    pages: newPages,
    pageParams: cache.pageParams,
  };
}

const replyUpdater = (
  prev: PostDataResponse | undefined,
  data: ChannelsResponse
): PostDataResponse | undefined => {
  const { nest, response } = data;

  if (!('post' in response)) {
    return prev;
  }

  const postResponse = response.post['r-post'];
  const { id } = response.post;
  const time = decToUd(id);

  if (!('reply' in postResponse)) {
    return prev;
  }

  const {
    reply: {
      meta: { replyCount, lastReply, lastRepliers },
      'r-reply': reply,
    },
  } = postResponse;

  // const [han, flag] = nestToFlag(nest);

  // const replyQueryKey = [han, 'posts', flag, udToDec(time.toString())];
  if (reply && !('set' in reply)) {
    return prev;
  }

  if (reply.set === null) {
    if (prev === undefined) {
      return undefined;
    }

    const existingReplies = prev.seal.replies ?? {};

    const newReplies = Object.keys(existingReplies)
      .filter((k) => k !== reply.set?.seal.id)
      .reduce(
        (acc, k) => {
          // eslint-disable-next-line no-param-reassign
          acc[k] = existingReplies[k];
          return acc;
        },
        {} as { [key: string]: Reply }
      );

    const newPost = {
      ...prev,
      seal: {
        ...prev.seal,
        replies: newReplies,
        meta: {
          ...prev.seal.meta,
          replyCount,
          lastReply,
          lastRepliers,
        },
      },
    };

    return newPost;
  }

  if ('memo' in reply.set) {
    const newReply = reply.set;
    if (prev === undefined) {
      return undefined;
    }

    const existingReplies = prev.seal.replies ?? {};

    const existingCachedReply =
      existingReplies[decToUd(unixToDa(newReply.memo.sent).toString())];

    if (existingCachedReply) {
      // remove cached reply if it exists
      delete existingReplies[decToUd(unixToDa(newReply.memo.sent).toString())];
    }

    const newReplies = {
      ...existingReplies,
      [decToUd(newReply.seal.id)]: newReply,
    };

    const newPost = {
      ...prev,
      seal: {
        ...prev.seal,
        replies: newReplies,
        meta: {
          ...prev.seal.meta,
          replyCount,
          lastReply,
          lastRepliers,
        },
      },
    };

    usePostsStore.getState().updateStatus(
      {
        author: newReply.memo.author,
        sent: newReply.memo.sent,
      },
      'delivered'
    );

    return newPost;
  }

  return prev;
};

type PageParam = null | {
  time: string;
  direction: string;
};

export const infinitePostQueryFn =
  (nest: Nest, initialTime?: string) =>
  async ({ pageParam }: { pageParam?: PageParam }) => {
    let path = '';

    if (pageParam) {
      const { time, direction } = pageParam;
      const ud = decToUd(time);
      path = `/v1/${nest}/posts/${direction}/${ud}/${POST_PAGE_SIZE}/outline`;
    } else if (initialTime) {
      path = `/v1/${nest}/posts/around/${decToUd(initialTime)}/${
        POST_PAGE_SIZE / 2
      }/outline`;
    } else {
      path = `/v1/${nest}/posts/newest/${POST_PAGE_SIZE}/outline`;
    }

    const response = await api.scry<PagedPosts>({
      app: 'channels',
      path,
    });

    return {
      ...response,
    };
  };

export function useInfinitePosts(
  nest: Nest,
  initialTime?: string,
  update = true
) {
  const queryKey = useMemo(() => infinitePostsKey(nest), [nest]);
  const pending = usePendingPosts(nest);

  useEffect(() => {
    if (!pending) {
      return;
    }

    const { posts, replies } = pending;
    const postIds: CacheId[] = Object.keys(posts).map(cacheIdFromString);
    const replyIds: CacheId[] = Object.entries(replies).reduce(
      (entries, [, rs]) => {
        return [...entries, ...Object.keys(rs).map(cacheIdFromString)];
      },
      [] as CacheId[]
    );
    usePostsStore.getState().addSent([...postIds, ...replyIds]);
  }, [pending]);

  const { data, ...rest } = useInfiniteQuery<PagedPosts>({
    queryKey,
    queryFn: infinitePostQueryFn(nest, initialTime),
    getNextPageParam: (lastPage): PageParam | undefined => {
      const { older } = lastPage;

      if (!older) {
        return undefined;
      }

      return {
        time: older,
        direction: 'older',
      };
    },
    getPreviousPageParam: (firstPage): PageParam | undefined => {
      const { newer } = firstPage;

      if (!newer) {
        return undefined;
      }

      return {
        time: newer,
        direction: 'newer',
      };
    },
    refetchOnMount: true,
    retryOnMount: true,
    retry: false,
    enabled: update,
  });

  const merged = useMemo(() => {
    if (!data) {
      return undefined;
    }

    const pendingPosts = _.fromPairs(
      Object.entries(pending?.posts ?? {})
        .filter(([, essay]) => {
          const clientIds = Object.entries<Post | null>(
            data.pages[0]?.posts || {}
          ).map(([, post]) =>
            post ? `${post.essay.author}:${post.essay.sent}` : ''
          );
          return !clientIds.some(
            (id) => id === `${essay.author}:${essay.sent}`
          );
        })
        .map(([id, essay]) => {
          const { sent } = cacheIdFromString(id);
          const synthId = unixToDa(sent).toString();
          return [
            decToUd(synthId),
            {
              seal: {
                id: synthId,
                reacts: {},
                replies: [],
                meta: {
                  replyCount: 0,
                  lastRepliers: [],
                  lastReply: null,
                },
              },
              essay,
              revision: '0',
            } as Post,
          ];
        })
    );

    return {
      ...data,
      pages: data.pages.map((page, index) => {
        if (index !== 0) {
          return page;
        }

        return {
          ...page,
          posts: {
            ...page.posts,
            ...pendingPosts,
          },
        };
      }),
    };
  }, [data, pending]);

  const posts = newPostTupleArray(merged);

  return {
    data,
    posts,
    ...rest,
  };
}

function removePostFromInfiniteQuery(nest: string, time: string) {
  const [han, flag] = nestToFlag(nest);
  const queryKey = [han, 'posts', flag, 'infinite'];
  const deletedId = decToUd(time);
  const currentData = queryClient.getQueryData(queryKey) as any;
  const newPages =
    currentData?.pages.map((page: any) => {
      if (Array.isArray(page)) {
        return page.filter(([id]: any) => id !== deletedId);
      }

      return page;
    }) ?? [];
  queryClient.setQueryData(queryKey, (data: any) => ({
    pages: newPages,
    pageParams: data.pageParams,
  }));
}

export async function prefetchPostWithComments({
  nest,
  time,
}: {
  nest: Nest;
  time: string;
}) {
  const ud = decToUd(time);
  const [han] = nestToFlag(nest);
  const data = (await api.scry({
    app: 'channels',
    path: `/v1/${nest}/posts/post/${ud}`,
  })) as Post;
  if (data) {
    queryClient.setQueryData([han, nest, 'posts', time, 'withComments'], data);
  }
}

export function useReplyPost(nest: Nest, id: string | null) {
  const { posts } = useInfinitePosts(nest);

  return id && posts.find(([k, _v]) => k.eq(bigInt(id)));
}

export function useOrderedPosts(
  nest: Nest,
  currentId: bigInt.BigInteger | string
) {
  checkNest(nest);
  const { posts } = useInfinitePosts(nest);
  const trackedPosts = useTrackedPosts();

  if (posts.length === 0) {
    return {
      nextPost: null,
      prevPost: null,
      sortedOutlines: [],
    };
  }

  const thisPostTuple = posts.find(([k, _v]) =>
    k.eq(bigInt(currentId.toString()))
  );
  const sortedOutlines = posts
    .filter(([, v]) => v !== null)
    .sort(([a], [b]) => b.compare(a));
  const postId = typeof currentId === 'string' ? bigInt(currentId) : currentId;
  const currentIdx = sortedOutlines.findIndex(([i, _c]) => i.eq(postId));

  const nextPostTuple = currentIdx > 0 ? sortedOutlines[currentIdx - 1] : null;
  const nextPost = nextPostTuple?.[1];
  if (nextPostTuple && nextPost) {
    const nextDelivered =
      trackedPosts.find(
        ({ cacheId }) =>
          cacheId.author === nextPost.essay.author &&
          cacheId.sent === nextPost.essay.sent
      )?.status === 'delivered';
    if (nextDelivered) {
      prefetchPostWithComments({
        nest,
        time: udToDec(nextPostTuple[0].toString()),
      });
    }
  }
  const prevPostTuple =
    currentIdx < sortedOutlines.length - 1
      ? sortedOutlines[currentIdx + 1]
      : null;
  const prevPost = prevPostTuple?.[1];
  if (prevPostTuple && prevPost) {
    const prevDelivered =
      trackedPosts.find(
        ({ cacheId }) =>
          cacheId.author === prevPost.essay.author &&
          cacheId.sent === prevPost.essay.sent
      )?.status === 'delivered';
    if (prevDelivered) {
      prefetchPostWithComments({
        nest,
        time: udToDec(prevPostTuple[0].toString()),
      });
    }
  }

  return {
    thisPost: thisPostTuple,
    nextPost: nextPostTuple,
    prevPost: prevPostTuple,
    sortedOutlines,
  };
}

interface EventData {
  type: 'post' | 'reply' | 'hiddenPosts';
  data: (string | ChannelsSubscribeResponse)[];
  nest?: string;
}

interface Update {
  [key: string]: EventData;
}

export function useChannelsFirehose() {
  const [eventQueue, setEventQueue] = useState<ChannelsSubscribeResponse[]>([]);
  const eventProcessorWorkerRef = useRef<Worker>();
  const infinitePostUpdaterWorkerRef = useRef<Worker>();
  const applyUpdates = useCallback((updates: Update) => {
    Object.entries(updates).forEach(([keyString, { type, data }]) => {
      const key = keyString.split(',');
      console.log('applying updates', { key, type, data });
      if (type === 'hiddenPosts') {
        queryClient.setQueryData(key, (oldData: HiddenPosts = []) => [
          ...oldData,
          ...(data as string[]),
        ]);
      } else {
        const existingQueryData:
          | PostsInCachePrev
          | PostDataResponse
          | undefined = queryClient.getQueryData(key);
        // const newData = (data as ChannelsSubscribeResponse[]).reduce(
        // (prevData, event) => {
        // const updateFunction: (
        // prev: PostsInCachePrev | PostDataResponse | undefined,
        // e: ChannelsSubscribeResponse
        // ) => PostsInCachePrev | PostDataResponse | undefined = (prev, e) =>
        // type === 'post' &&
        // ((prev && 'pages' in prev) || prev === undefined)
        // ? infinitePostUpdater(prev, e)
        // : (prev && 'seal' in prev) || prev === undefined
        // ? replyUpdater(prev, e)
        // : prev;
        // return updateFunction(prevData, event);
        // },
        // existingQueryData
        // );
        updatePostInWorker(
          type,
          existingQueryData,
          data[0] as ChannelsResponse,
          key as QueryKey
        );
        // queryClient.setQueryData(key, newData);
      }
    });

    setEventQueue([]);
  }, []);

<<<<<<< HEAD
  useEffect(() => {
    eventProcessorWorkerRef.current = new EventProcessorWorker();
=======
    const pendingEvents = events.filter(
      (e) => 'response' in e && 'pending' in e.response
    ) as ChannelsResponse[];
    const channelPendingEvents = Object.entries(
      _.groupBy(pendingEvents, 'nest')
    );
    if (pendingEvents.length > 0) {
      const { trackedPosts } = usePostsStore.getState();
      const newPosts: PendingMessages['posts'] = {};
      const newReplies: PendingMessages['replies'] = {};
      channelPendingEvents.forEach(([nest, es]) => {
        es.forEach((event) => {
          const { response } = event;
          if (!('pending' in response)) {
            return;
          }

          const cacheId = response.pending.id;
          const isPending = trackedPosts.some(
            (p) =>
              p.status === 'pending' &&
              p.cacheId.author === cacheId.author &&
              p.cacheId.sent === cacheId.sent
          );
          if (isPending) {
            usePostsStore.getState().updateStatus(cacheId, 'sent');
          }

          if ('post' in response.pending.pending) {
            newPosts[cacheIdToString(cacheId)] = response.pending.pending.post;
          }

          if ('reply' in response.pending.pending) {
            const { top } = response.pending.pending.reply;
            const replies = newReplies[top] || {};
            newReplies[top] = {
              ...replies,
              [cacheIdToString(cacheId)]: response.pending.pending.reply.memo,
            };
          }
        });

        queryClient.setQueryData<Channels>(
          channelKey(),
          (channels?: Channels) => {
            const channel = channels?.[nest];
            if (!channel) {
              return channels;
            }

            const { pending, ...rest } = channel;
            const newChannel = {
              ...rest,
              pending: {
                posts: {
                  ...pending.posts,
                  ...newPosts,
                },
                replies: _.merge(pending.replies, newReplies),
              },
            };

            return {
              ...channels,
              [nest]: newChannel,
            };
          }
        );
      });
    }

    const postEvents = events.filter(
      (e) =>
        'response' in e &&
        'post' in e.response &&
        !('reply' in e.response.post['r-post'])
    );
    if (postEvents.length > 0) {
      const channelPostEvents = Object.entries(
        _.groupBy(postEvents, (event: ChannelsSubscribeResponse) => event.nest)
      );
      channelPostEvents.forEach(([nest, es]) => {
        const key = infinitePostsKey(nest);
        const existingQueryData = queryClient.getQueryData<
          PostsInCachePrev | undefined
        >(key);
        const newData = es.reduce(
          (prev, event) => infinitePostUpdater(prev, event),
          existingQueryData
        );
        queryClient.setQueryData(key, newData);
      });
    }
>>>>>>> b6c81d6d

    eventProcessorWorkerRef.current.addEventListener('message', (event) => {
      const { updates } = event.data;

      applyUpdates(updates);
    });

    return () => {
      eventProcessorWorkerRef.current?.terminate();
    };
  }, [applyUpdates]);

  useEffect(() => {
    infinitePostUpdaterWorkerRef.current = new InfinitePostUpdaterWorker();

    infinitePostUpdaterWorkerRef.current.addEventListener(
      'message',
      (event) => {
        const { queryKey, updates, statusData } = event.data;

        console.log('message event received from infinitePostWorker', {
          queryKey,
          updates,
        });
        queryClient.setQueryData(
          queryKey,
          (prev: PostsInCachePrev | undefined) => {
            if (!prev) {
              return prev;
            }

            const existingQueryData = queryClient.getQueryData<
              PostsInCachePrev | undefined
            >(queryKey);
            if (!shouldAddPostToCache(existingQueryData)) {
              return prev;
            }

            return updates;
          }
        );

<<<<<<< HEAD
        if (statusData) {
          usePostsStore.getState().updateStatus(statusData, 'delivered');
        }
      }
    );

    return () => {
      infinitePostUpdaterWorkerRef.current?.terminate();
    };
=======
    const groupedEvents = _.groupBy([...postEvents, ...replyEvents], 'nest');
    queryClient.setQueryData<Channels>(channelKey(), (channels?: Channels) => {
      if (!channels) {
        return channels;
      }

      return _.fromPairs(
        Object.entries(channels).map(([nest, channel]) => {
          const { pending, ...rest } = channel;
          const evs = groupedEvents[nest] || [];
          return [
            nest,
            {
              ...rest,
              pending: {
                posts: _.fromPairs(
                  Object.entries(pending.posts).filter(
                    ([id]) =>
                      // only keep posts that we haven't received updates for
                      !evs.some((e) => {
                        if (!('response' in e)) {
                          return false;
                        }

                        if (
                          'post' in e.response &&
                          'set' in e.response.post['r-post']
                        ) {
                          const { set } = e.response.post['r-post'];
                          return set
                            ? id === cacheIdToString(set.essay)
                            : false;
                        }

                        return false;
                      })
                  )
                ),
                replies: _.fromPairs(
                  Object.entries(pending.replies).map(([top, rs]) => {
                    return [
                      top,
                      _.fromPairs(
                        Object.entries(rs).filter(
                          ([id]) =>
                            // only keep replies that we haven't received updates for
                            !evs.some((e) => {
                              if (!('response' in e)) {
                                return false;
                              }

                              if (
                                'post' in e.response &&
                                'reply' in e.response.post['r-post'] &&
                                'set' in
                                  e.response.post['r-post'].reply['r-reply']
                              ) {
                                const { set } =
                                  e.response.post['r-post'].reply['r-reply'];
                                return set
                                  ? id === cacheIdToString(set.memo)
                                  : false;
                              }

                              return false;
                            })
                        )
                      ),
                    ];
                  })
                ),
              },
            },
          ];
        })
      );
    });

    setEventQueue([]);
>>>>>>> b6c81d6d
  }, []);

  const updatePostInWorker = (
    type: 'post' | 'reply',
    prev: PostsInCachePrev | PostDataResponse | undefined,
    data: ChannelsResponse,
    queryKey: QueryKey
  ) => {
    infinitePostUpdaterWorkerRef.current?.postMessage({
      queryKey,
      prev,
      data,
      type,
    });
  };

  const eventHandler = useCallback((event: ChannelsSubscribeResponse) => {
    setEventQueue((prev) => [...prev, event]);
  }, []);

  useEffect(() => {
    api.subscribe({
      app: 'channels',
      path: '/v1',
      event: eventHandler,
    });
  }, [eventHandler]);

  useEffect(() => {
    if (eventQueue.length === 0) {
      return;
    }

    eventProcessorWorkerRef.current?.postMessage({ events: eventQueue });
    setEventQueue([]);
  }, [eventQueue]);
}

const emptyChannels: Channels = {};
export function useChannels(): Channels {
  const { data, ...rest } = useReactQueryScry<Channels>({
    queryKey: channelKey(),
    app: 'channels',
    path: '/v2/channels',
  });

  if (rest.isLoading || rest.isError || data === undefined) {
    return emptyChannels;
  }

  return data;
}

export function useChannel(nest: Nest): Channel | undefined {
  checkNest(nest);
  const channels = useChannels();

  return channels[nest];
}

const defaultPerms = {
  writers: [],
};

export function useArrangedPosts(nest: Nest): string[] {
  checkNest(nest);
  const channel = useChannel(nest);

  if (channel === undefined || channel.order === undefined) {
    return [];
  }

  return channel.order;
}

export function usePerms(nest: Nest): Perm {
  const channel = useChannel(nest);

  const [_han, flag] = nestToFlag(nest);

  if (channel === undefined) {
    return {
      group: flag,
      ...defaultPerms,
    };
  }

  return channel.perms as Perm;
}

export function usePost(nest: Nest, postId: string, disabled = false) {
  const [han, flag] = nestToFlag(nest);

  const queryKey = useMemo(
    () => [han, 'posts', flag, postId],
    [han, flag, postId]
  );

  const scryPath = useMemo(
    () => `/v1/${nest}/posts/post/${decToUd(postId)}`,
    [nest, postId]
  );

  const subPath = useMemo(() => `/v1/${nest}`, [nest]);

  const enabled = useMemo(
    () => postId !== '0' && postId !== '' && nest !== '' && !disabled,
    [postId, nest, disabled]
  );
  const pending = usePendingPosts(nest);
  const { data, ...rest } = useReactQuerySubscription<PostDataResponse>({
    queryKey,
    app: 'channels',
    scry: scryPath,
    path: subPath,
    options: {
      enabled,
    },
  });
  const { posts } = useInfinitePosts(nest, undefined, false);
  const post = data || posts.find(([k]) => k.eq(bigInt(postId)))?.[1];

  const replies = post?.seal?.replies;
  const pendingReplies = Object.entries(
    (pending.replies ? pending.replies[postId] : undefined) || {}
  ).map(([id, memo]) => {
    const { sent } = cacheIdFromString(id);
    const realId = unixToDa(sent);
    const reply: Reply = {
      seal: {
        id: realId.toString(),
        reacts: {},
        'parent-id': postId,
      },
      memo,
    };
    return [realId, reply] as ReplyTuple;
  });

  if (!post) {
    return {
      ...rest,
      post: undefined,
    };
  }

  if (!replies || Object.entries(replies).length === 0) {
    return {
      post: {
        ...post,
        seal: {
          ...post?.seal,
          replies: [...pendingReplies] as ReplyTuple[],
          lastReply: null,
        },
      },
      ...rest,
    };
  }

  const diff: ReplyTuple[] = Object.entries(replies).map(([k, v]) => [
    bigInt(udToDec(k)),
    v as Reply,
  ]);

  const postWithReplies: Post = {
    ...post,
    seal: {
      ...post?.seal,
      replies: [...diff, ...pendingReplies],
    },
  };

  return {
    post: postWithReplies,
    ...rest,
  };
}

export function useReply(
  nest: Nest,
  postId: string,
  replyId: string,
  isScrolling = false
) {
  checkNest(nest);

  const { post } = usePost(nest, postId, isScrolling);
  return useMemo(() => {
    if (post === undefined) {
      return undefined;
    }
    if (post.seal.replies === null || post.seal.replies.length === undefined) {
      return undefined;
    }
    const reply = post.seal.replies.find(
      ([k]) => k.toString() === replyId
    )?.[1];
    return reply;
  }, [post, replyId]);
}

export function useMarkReadMutation() {
  const mutationFn = async (variables: { nest: Nest }) => {
    checkNest(variables.nest);

    await api.poke(channelAction(variables.nest, { read: null }));
  };

  return useMutation({
    mutationFn,
    onSuccess: () => {
      queryClient.invalidateQueries(['unreads']);
    },
  });
}

const emptyUnreads: Unreads = {};
export function useUnreads(): Unreads {
  const { mutate: markRead } = useMarkReadMutation();
  const invalidate = useRef(
    _.debounce(
      () => {
        queryClient.invalidateQueries({
          queryKey: ['unreads'],
          refetchType: 'none',
        });
      },
      300,
      { leading: true, trailing: true }
    )
  );

  const eventHandler = (event: UnreadUpdate) => {
    const { nest, unread } = event;

    if (unread !== null) {
      const [app, flag] = nestToFlag(nest);

      if (app === 'chat') {
        useChatStore
          .getState()
          .handleUnread(flag, unread, () => markRead({ nest: `chat/${flag}` }));
      }

      queryClient.setQueryData(['unreads'], (d: Unreads | undefined) => {
        if (d === undefined) {
          return undefined;
        }

        const newUnreads = { ...d };
        newUnreads[event.nest] = unread;

        return newUnreads;
      });
    }

    invalidate.current();
  };

  const { data, ...rest } = useReactQuerySubscription<Unreads, UnreadUpdate>({
    queryKey: ['unreads'],
    app: 'channels',
    path: '/unreads',
    scry: '/unreads',
    onEvent: eventHandler,
  });

  if (rest.isLoading || rest.isError || data === undefined) {
    return emptyUnreads;
  }

  return data as Unreads;
}

export function useChatStoreChannelUnreads() {
  const chats = useChatStore((s) => s.chats);

  return useMemo(
    () =>
      Object.entries(chats).reduce((acc, [k, v]) => {
        if (whomIsFlag(k)) {
          const { unread } = v;

          if (unread && !unread.seen) {
            acc.push(k);
          }
        }
        return acc;
      }, [] as string[]),
    [chats]
  );
}

export function useIsJoined(nest: Nest) {
  checkNest(nest);
  const unreads = useUnreads();

  return Object.keys(unreads).includes(nest);
}

export function useUnread(nest: Nest) {
  checkNest(nest);

  const unreads = useUnreads();

  return unreads[nest];
}

export function useChats(): Channels {
  const channels = useChannels();

  const chatKeys = Object.keys(channels).filter((k) => k.startsWith('chat/'));

  const chats: Channels = {};

  chatKeys.forEach((k) => {
    chats[k] = channels[k];
  });

  return chats;
}

export function useDisplayMode(nest: string): DisplayMode {
  checkNest(nest);
  const channel = useChannel(nest);
  return channel?.view ?? 'list';
}

export function useSortMode(nest: string): SortMode {
  checkNest(nest);
  const channel = useChannel(nest);
  return channel?.sort ?? 'time';
}

const emptyPending: PendingMessages = {
  posts: {},
  replies: {},
};
export function usePendingPosts(nest: Nest) {
  const channel = useChannel(nest);
  return channel?.pending || emptyPending;
}

export function useRemotePost(
  nest: Nest,
  id: string,
  blockLoad: boolean,
  replyId?: string
) {
  checkNest(nest);
  const [han, _flag] = nestToFlag(nest);
  const path = `/said/${nest}/post/${decToUd(id)}${
    replyId ? `/${decToUd(replyId)}` : ''
  }`;

  const { data, ...rest } = useReactQuerySubscribeOnce({
    queryKey: [han, 'said', nest, id, replyId],
    app: 'channels',
    path,
    options: {
      enabled: !blockLoad,
    },
  });

  if (rest.isLoading || rest.isError || data === undefined) {
    return {
      reference: undefined,
      ...rest,
    };
  }

  if (data === null) {
    return {
      reference: null,
      ...rest,
    };
  }

  const { reference } = data as Said;

  return {
    reference,
    ...rest,
  };
}

export function usePostKeys(nest: Nest) {
  const { posts } = useInfinitePosts(nest);

  return useMemo(() => posts.map(([k]) => k), [posts]);
}

export function useJoinMutation() {
  const mutationFn = async ({ group, chan }: { group: Flag; chan: Nest }) => {
    if (chan.split('/').length !== 3) {
      throw new Error('Invalid nest');
    }

    await api.trackedPoke<ChannelsAction, ChannelsResponse>(
      channelAction(chan, {
        join: group,
      }),
      { app: 'channels', path: '/v1' },
      (event) => event.nest === chan && 'create' in event.response
    );
  };

  return useMutation(mutationFn);
}

export function useLeaveMutation() {
  const mutationFn = async (variables: { nest: Nest }) => {
    checkNest(variables.nest);
    await api.poke(channelAction(variables.nest, { leave: null }));
  };

  return useMutation({
    mutationFn,
    onMutate: async (variables) => {
      const [han, flag] = nestToFlag(variables.nest);
      await queryClient.cancelQueries(channelKey());
      await queryClient.cancelQueries(['unreads']);
      await queryClient.cancelQueries([han, 'perms', flag]);
      await queryClient.cancelQueries([han, 'posts', flag]);
      queryClient.removeQueries([han, 'perms', flag]);
      queryClient.removeQueries([han, 'posts', flag]);
    },
    onSettled: async (_data, _error) => {
      await queryClient.invalidateQueries(channelKey());
      await queryClient.invalidateQueries(['unreads']);
    },
  });
}

export function useViewMutation() {
  const mutationFn = async (variables: { nest: Nest; view: DisplayMode }) => {
    checkNest(variables.nest);
    await api.poke(channelAction(variables.nest, { view: variables.view }));
  };

  return useMutation({
    mutationFn,
    onMutate: async (variables) => {
      await queryClient.cancelQueries(channelKey());

      const prev = queryClient.getQueryData<{ [nest: Nest]: Channel }>([
        'channels',
      ]);

      if (prev !== undefined) {
        queryClient.setQueryData<{ [nest: Nest]: Channel }>(channelKey(), {
          ...prev,
          [variables.nest]: {
            ...prev[variables.nest],
            view: variables.view,
          },
        });
      }
    },
  });
}

export function useSortMutation() {
  const mutationFn = async (variables: { nest: Nest; sort: SortMode }) => {
    await api.poke(channelAction(variables.nest, { sort: variables.sort }));
  };

  return useMutation({
    mutationFn,
    onMutate: async (variables) => {
      checkNest(variables.nest);

      await queryClient.cancelQueries(channelKey());

      const prev = queryClient.getQueryData<{ [nest: Nest]: Channel }>([
        'channels',
      ]);

      if (prev !== undefined) {
        queryClient.setQueryData<{ [nest: Nest]: Channel }>(channelKey(), {
          ...prev,
          [variables.nest]: {
            ...prev[variables.nest],
            sort: variables.sort,
          },
        });
      }
    },
  });
}

export function useArrangedPostsMutation() {
  const { mutate: changeSortMutation } = useSortMutation();

  const mutationFn = async (variables: {
    nest: Nest;
    arrangedPosts: string[];
  }) => {
    checkNest(variables.nest);

    // change sort mode automatically if arrangedPosts is empty/not-empty
    if (variables.arrangedPosts.length === 0) {
      changeSortMutation({ nest: variables.nest, sort: 'time' });
    } else {
      changeSortMutation({ nest: variables.nest, sort: 'arranged' });
    }

    await api.poke(
      channelAction(variables.nest, {
        order: variables.arrangedPosts.map((t) => decToUd(t)),
      })
    );
  };

  return useMutation({
    mutationFn,
    onMutate: async (variables) => {
      await queryClient.cancelQueries(channelKey());

      const prev = queryClient.getQueryData<{ [nest: Nest]: Channel }>([
        'channels',
      ]);

      if (prev !== undefined) {
        queryClient.setQueryData<{ [nest: Nest]: Channel }>(channelKey(), {
          ...prev,
          [variables.nest]: {
            ...prev[variables.nest],
            order: variables.arrangedPosts.map((t) => decToUd(t)),
          },
        });
      }
    },
  });
}

export function useAddPostMutation(nest: string) {
  const [han, flag] = nestToFlag(nest);
  const queryKey = useCallback(
    (...args: any[]) => [han, 'posts', flag, ...args],
    [han, flag]
  );

  let timePosted: string;
  const mutationFn = async (variables: {
    cacheId: CacheId;
    essay: PostEssay;
    tracked?: boolean;
  }) => {
    if (!variables.tracked) {
      // If we use a trackedPoke here then the trackedPost status will be updated
      // out of order. So we use a normal poke.
      return api.poke(
        channelPostAction(nest, {
          add: variables.essay,
        })
      );
    }

    // for diary notes, we want to wait for the post to get an ID back from the backend.
    return asyncCallWithTimeout(
      new Promise<string>((resolve) => {
        try {
          api
            .trackedPoke<ChannelsAction, ChannelsResponse>(
              channelPostAction(nest, {
                add: variables.essay,
              }),
              { app: 'channels', path: `/v1/${nest}` },
              ({ response }) => {
                if ('pending' in response) {
                  const { id, pending } = response.pending;
                  if (
                    'post' in pending &&
                    id.author === variables.essay.author &&
                    id.sent === variables.essay.sent
                  ) {
                    timePosted = id.sent.toString();
                    return true;
                  }
                  return true;
                }

                return false;
              }
            )
            .then(() => {
              resolve(timePosted);
            });
        } catch (e) {
          // eslint-disable-next-line no-console
          console.error(e);
        }
      }),
      30000
    );
  };

  return useMutation({
    mutationFn,
    onMutate: async (variables) => {
      await queryClient.cancelQueries(queryKey());

      usePostsStore.getState().addTracked(variables.cacheId);

      const sent = unixToDa(variables.essay.sent).toString();
      const post = {
        seal: {
          id: sent,
          replies: {},
          reacts: {},
          meta: {
            replyCount: 0,
            lastRepliers: [],
            lastReply: null,
          },
        },
        essay: variables.essay,
      };

      queryClient.setQueryData<PostDataResponse>(
        queryKey(variables.cacheId),
        post
      );

      const existingQueryData = queryClient.getQueryData<
        PostsInCachePrev | undefined
      >(queryKey('infinite'));
      const newData = infinitePostUpdater(
        existingQueryData,
        {
          nest,
          response: {
            post: {
              id: sent,
              'r-post': {
                set: {
                  ...post,
                  seal: {
                    ...post.seal,
                    replies: null,
                  },
                },
              },
            },
          },
        },
        true
      );
      queryClient.setQueryData(queryKey('infinite'), newData);
    },
    onSuccess: async (_data, variables) => {
      queryClient.removeQueries(queryKey(variables.cacheId));
    },
    onError: async (_error, variables) => {
      usePostsStore.setState((state) => ({
        ...state,
        trackedPosts: state.trackedPosts.filter(
          (p) => p.cacheId !== variables.cacheId
        ),
      }));

      queryClient.setQueryData(queryKey(variables.cacheId), undefined);
    },
    onSettled: async (_data, _error) => {
      await queryClient.invalidateQueries({
        queryKey: queryKey('infinite'),
        refetchType: 'none',
      });
    },
  });
}

export function useEditPostMutation() {
  const mutationFn = async (variables: {
    nest: Nest;
    time: string;
    essay: PostEssay;
  }) => {
    checkNest(variables.nest);

    asyncCallWithTimeout(
      api.poke(
        channelPostAction(variables.nest, {
          edit: {
            id: decToUd(variables.time),
            essay: variables.essay,
          },
        })
      ),
      15000
    );
  };

  return useMutation({
    mutationFn,
    onMutate: async (variables) => {
      const updater = (prev: PostDataResponse | undefined) => {
        if (prev === undefined) {
          return prev;
        }

        return {
          ...prev,
          essay: variables.essay,
        };
      };

      const postsUpdater = (prev: PostsInCachePrev | undefined) => {
        if (prev === undefined) {
          return prev;
        }

        if (prev.pages === undefined) {
          return prev;
        }

        const allPostsInCache = prev.pages.flatMap((page) =>
          Object.entries(page.posts)
        );

        const prevPost = allPostsInCache.find(
          ([k]) => k === decToUd(variables.time)
        )?.[1];

        if (prevPost === null || prevPost === undefined) {
          return prev;
        }

        const pageInCache = prev.pages.find((page) =>
          Object.keys(page.posts).some((k) => k === decToUd(variables.time))
        );

        const pageInCacheIdx = prev.pages.findIndex((page) =>
          Object.keys(page.posts).some((k) => k === decToUd(variables.time))
        );

        if (pageInCache === undefined) {
          return prev;
        }

        return {
          ...prev,
          pages: [
            ...prev.pages.slice(0, pageInCacheIdx),
            {
              ...pageInCache,
              posts: {
                ...pageInCache?.posts,
                [decToUd(variables.time)]: {
                  ...prevPost,
                  essay: variables.essay,
                  seal: prevPost.seal,
                },
              },
            },
            ...prev.pages.slice(pageInCacheIdx + 1),
          ],
        };
      };

      await updatePostInCache(
        {
          nest: variables.nest,
          postId: variables.time,
        },
        updater
      );

      await updatePostsInCache(variables, postsUpdater);
    },
    onSettled: async (_data, _error, variables) => {
      const [han, flag] = nestToFlag(variables.nest);
      await queryClient.invalidateQueries({
        queryKey: [han, 'posts', flag, variables.time],
        refetchType: 'none',
      });
      await queryClient.invalidateQueries({
        queryKey: [han, 'posts', flag, 'infinite'],
      });
    },
  });
}

export function useDeletePostMutation() {
  const mutationFn = async (variables: { nest: Nest; time: string }) => {
    checkNest(variables.nest);

    await api.trackedPoke<ChannelsAction, ChannelsResponse>(
      channelPostAction(variables.nest, { del: variables.time }),
      {
        app: 'channels',
        path: `/v1/${variables.nest}`,
      },
      (event) => {
        if ('post' in event.response) {
          const { id, 'r-post': postResponse } = event.response.post;
          return (
            decToUd(id) === variables.time &&
            'set' in postResponse &&
            postResponse.set === null
          );
        }
        return false;
      }
    );
  };

  return useMutation({
    mutationFn,
    onMutate: async (variables) => {
      const updater = (prev: PostsInCachePrev | undefined) => {
        if (prev === undefined) {
          return prev;
        }

        if (prev.pages === undefined) {
          return prev;
        }

        const allPostsInCache = prev.pages.flatMap((page) =>
          Object.entries(page.posts)
        );

        const prevPost = allPostsInCache.find(
          ([k]) => k === decToUd(variables.time)
        )?.[1];

        if (prevPost === null || prevPost === undefined) {
          return prev;
        }

        const pageInCache = prev.pages.find((page) =>
          Object.keys(page.posts).some((k) => k === decToUd(variables.time))
        );

        const pageInCacheIdx = prev.pages.findIndex((page) =>
          Object.keys(page.posts).some((k) => k === decToUd(variables.time))
        );

        if (pageInCache === undefined) {
          return prev;
        }

        return {
          ...prev,
          pages: [
            ...prev.pages.slice(0, pageInCacheIdx),
            {
              ...pageInCache,
              posts: Object.fromEntries(
                Object.entries(pageInCache.posts).filter(
                  ([k]) => k !== decToUd(variables.time)
                )
              ),
            },
            ...prev.pages.slice(pageInCacheIdx + 1),
          ],
        };
      };

      await updatePostsInCache(variables, updater);
    },
    onSuccess: async (_data, variables) => {
      removePostFromInfiniteQuery(variables.nest, variables.time);
    },
    onSettled: async (_data, _error, variables) => {
      const [han, flag] = nestToFlag(variables.nest);
      setTimeout(async () => {
        await queryClient.invalidateQueries([han, 'posts', flag]);
        await queryClient.invalidateQueries([han, 'posts', flag, 'infinite']);
      }, 3000);
    },
  });
}

export function useCreateMutation() {
  const mutationFn = async (variables: Create) => {
    await api.trackedPoke<ChannelsAction, ChannelsResponse>(
      {
        app: 'channels',
        mark: 'channel-action',
        json: {
          create: variables,
        },
      },
      { app: 'channels', path: '/v1' },
      (event) => {
        const { response, nest } = event;
        return (
          'create' in response &&
          nest === `${variables.kind}/${window.our}/${variables.name}`
        );
      }
    );
  };

  return useMutation({
    mutationFn,
    onMutate: async (variables) => {
      await queryClient.cancelQueries(channelKey());

      const prev = queryClient.getQueryData<{ [nest: Nest]: Channel }>([
        'channels',
      ]);

      if (prev !== undefined) {
        queryClient.setQueryData<{ [nest: Nest]: Channel }>(channelKey(), {
          ...prev,
          [`${variables.kind}/${window.our}/${variables.name}`]: {
            perms: { writers: [], group: variables.group },
            view: 'list',
            order: [],
            sort: 'time',
            pending: emptyPending,
          },
        });
      }
    },
    onSettled: async (_data, _error, variables) => {
      await queryClient.invalidateQueries(channelKey());
      await queryClient.invalidateQueries([
        variables.kind,
        'posts',
        `${window.our}/${variables.name}`,
        { exact: true },
      ]);
    },
  });
}

export function useAddSectsMutation() {
  const mutationFn = async (variables: { nest: Nest; writers: string[] }) => {
    await api.poke(
      channelAction(variables.nest, { 'add-writers': variables.writers })
    );
  };

  return useMutation({
    mutationFn,
    onMutate: async (variables) => {
      checkNest(variables.nest);

      await queryClient.cancelQueries(channelKey());

      const prev = queryClient.getQueryData<{ [nest: Nest]: Channel }>([
        'channels',
      ]);

      if (prev !== undefined) {
        queryClient.setQueryData<{ [nest: Nest]: Channel }>(channelKey(), {
          ...prev,
          [variables.nest]: {
            ...prev[variables.nest],
            perms: {
              ...prev[variables.nest].perms,
              writers: [
                ...prev[variables.nest].perms.writers,
                ...variables.writers,
              ],
            },
          },
        });
      }
    },
  });
}

export function useDeleteSectsMutation() {
  const mutationFn = async (variables: { nest: Nest; writers: string[] }) => {
    checkNest(variables.nest);

    await api.poke(
      channelAction(variables.nest, { 'del-writers': variables.writers })
    );
  };

  return useMutation({
    mutationFn,
    onMutate: async (variables) => {
      await queryClient.cancelQueries(channelKey());

      const prev = queryClient.getQueryData<{ [nest: Nest]: Channel }>([
        'channels',
      ]);

      if (prev !== undefined) {
        queryClient.setQueryData<{ [nest: Nest]: Channel }>(channelKey(), {
          ...prev,
          [variables.nest]: {
            ...prev[variables.nest],
            perms: {
              ...prev[variables.nest].perms,
              writers: prev[variables.nest].perms.writers.filter(
                (writer) => !variables.writers.includes(writer)
              ),
            },
          },
        });
      }
    },
  });
}

export function useAddReplyMutation() {
  const mutationFn = async (variables: {
    nest: Nest;
    postId: string;
    memo: Memo;
    cacheId: CacheId;
  }) => {
    checkNest(variables.nest);

    const replying = decToUd(variables.postId);
    const action: Action = {
      post: {
        reply: {
          id: replying,
          action: {
            add: variables.memo,
          },
        },
      },
    };

    await api.poke(channelAction(variables.nest, action));
  };

  return useMutation({
    mutationFn,
    onMutate: async (variables) => {
      usePostsStore.getState().addTracked(variables.cacheId);

      const postsUpdater = (prev: PostsInCachePrev | undefined) => {
        if (prev === undefined) {
          return prev;
        }

        const replying = decToUd(variables.postId);

        const allPostsInCache = prev.pages.flatMap((page) =>
          Object.entries(page.posts)
        );

        if (replying in allPostsInCache) {
          const replyingPost = allPostsInCache.find(
            ([k]) => k === replying
          )?.[1];
          if (replyingPost === null || replyingPost === undefined) {
            return prev;
          }

          const updatedPost = {
            ...replyingPost,
            seal: {
              ...replyingPost.seal,
              meta: {
                ...replyingPost.seal.meta,
                replyCount: replyingPost.seal.meta.replyCount + 1,
                repliers: [...replyingPost.seal.meta.lastRepliers, window.our],
              },
            },
          };

          const pageInCache = prev.pages.find((page) =>
            Object.keys(page.posts).some((k) => k === decToUd(replying))
          );

          const pageInCacheIdx = prev.pages.findIndex((page) =>
            Object.keys(page.posts).some((k) => k === decToUd(replying))
          );

          if (pageInCache === undefined) {
            return prev;
          }

          return {
            ...prev,
            pages: [
              ...prev.pages.slice(0, pageInCacheIdx),
              {
                ...pageInCache,
                posts: {
                  ...pageInCache?.posts,
                  [decToUd(replying)]: updatedPost,
                },
              },
              ...prev.pages.slice(pageInCacheIdx + 1),
            ],
          };
        }
        return prev;
      };

      const updater = (prevPost: PostDataResponse | undefined) => {
        if (prevPost === undefined) {
          return prevPost;
        }
        const prevReplies = prevPost.seal.replies;
        const newReplies: Record<string, Reply> = {
          ...prevReplies,
          [decToUd(unixToDa(variables.memo.sent).toString())]: {
            seal: {
              id: unixToDa(variables.memo.sent).toString(),
              'parent-id': variables.postId,
              reacts: {},
            },
            memo: variables.memo,
          },
        };

        const updatedPost: PostDataResponse = {
          ...prevPost,
          seal: {
            ...prevPost.seal,
            replies: newReplies,
          },
        };

        return updatedPost;
      };

      await updatePostsInCache(variables, postsUpdater);
      await updatePostInCache(variables, updater);
    },
    onSuccess: async (_data, variables) => {
      const status = usePostsStore.getState().getStatus(variables.cacheId);
      if (status === 'pending') {
        usePostsStore.getState().updateStatus(variables.cacheId, 'sent');
      }
    },
  });
}

export function useEditReplyMutation() {
  const mutationFn = async (variables: {
    nest: Nest;
    postId: string;
    replyId: string;
    memo: Memo;
  }) => {
    checkNest(variables.nest);

    const replying = decToUd(variables.postId);
    const action: Action = {
      post: {
        reply: {
          id: replying,
          action: {
            edit: {
              id: decToUd(variables.replyId),
              memo: variables.memo,
            },
          },
        },
      },
    };

    await api.poke(channelAction(variables.nest, action));
  };

  return useMutation({
    mutationFn,
    onMutate: async (variables) => {
      const updater = (prevPost: PostDataResponse | undefined) => {
        if (prevPost === undefined) {
          return prevPost;
        }

        const replyId = decToUd(variables.replyId);

        const prevReplies = prevPost.seal.replies;
        const newReplies = { ...prevReplies };
        newReplies[replyId] = {
          seal: {
            id: variables.replyId,
            'parent-id': variables.postId,
            reacts: {},
          },
          memo: variables.memo,
        };

        const updatedPost: PostDataResponse = {
          ...prevPost,
          seal: {
            ...prevPost.seal,
            replies: newReplies,
          },
        };

        return updatedPost;
      };

      await updatePostInCache(variables, updater);
    },
  });
}

export function useDeleteReplyMutation() {
  const mutationFn = async (variables: {
    nest: Nest;
    postId: string;
    replyId: string;
  }) => {
    checkNest(variables.nest);

    const action: Action = {
      post: {
        reply: {
          id: decToUd(variables.postId),
          action: {
            del: decToUd(variables.replyId),
          },
        },
      },
    };

    await api.poke(channelAction(variables.nest, action));
  };

  return useMutation({
    mutationFn,
    onMutate: async (variables) => {
      const postsUpdater = (prev: PostsInCachePrev | undefined) => {
        if (prev === undefined) {
          return prev;
        }
        const replying = decToUd(variables.postId);

        const allPostsInCache = prev.pages.flatMap((page) =>
          Object.entries(page.posts)
        );

        if (replying in allPostsInCache) {
          const replyingPost = allPostsInCache.find(
            ([k]) => k === replying
          )?.[1];

          if (replyingPost === null || replyingPost === undefined) {
            return prev;
          }

          const updatedPost = {
            ...replyingPost,
            seal: {
              ...replyingPost.seal,
              replyCount: replyingPost.seal.meta.replyCount - 1,
              repliers: replyingPost.seal.meta.lastRepliers.filter(
                (replier) => replier !== window.our
              ),
            },
          };

          const pageInCache = prev.pages.find((page) =>
            Object.keys(page.posts).some((k) => k === decToUd(replying))
          );

          const pageInCacheIdx = prev.pages.findIndex((page) =>
            Object.keys(page.posts).some((k) => k === decToUd(replying))
          );

          if (pageInCache === undefined) {
            return prev;
          }

          return {
            ...prev,
            pages: [
              ...prev.pages.slice(0, pageInCacheIdx),
              {
                ...pageInCache,
                posts: {
                  ...pageInCache?.posts,
                  [decToUd(replying)]: updatedPost,
                },
              },
              ...prev.pages.slice(pageInCacheIdx + 1),
            ],
          };
        }
        return prev;
      };

      const updater = (prevPost: PostDataResponse | undefined) => {
        if (prevPost === undefined) {
          return prevPost;
        }

        const prevReplies = prevPost.seal.replies;
        const newReplies = { ...prevReplies };
        delete newReplies[variables.replyId];

        const updatedPost: PostDataResponse = {
          ...prevPost,
          seal: {
            ...prevPost.seal,
            replies: newReplies,
          },
        };

        return updatedPost;
      };

      await updatePostInCache(variables, updater);
      await updatePostsInCache(variables, postsUpdater);
    },
    onSettled: async (_data, _error, variables) => {
      const [han, flag] = nestToFlag(variables.nest);
      setTimeout(async () => {
        // TODO: this is a hack to make sure the post is updated before refetching
        // the queries. We need to figure out why the post is not updated immediately.
        await queryClient.refetchQueries([
          han,
          'posts',
          flag,
          variables.postId,
        ]);
      }, 300);
    },
  });
}

export function useAddPostReactMutation() {
  const mutationFn = async (variables: {
    nest: Nest;
    postId: string;
    react: string;
  }) => {
    checkNest(variables.nest);

    const action: Action = {
      post: {
        'add-react': {
          id: decToUd(variables.postId),
          react: variables.react,
          ship: window.our,
        },
      },
    };

    await api.poke(channelAction(variables.nest, action));
  };

  return useMutation({
    mutationFn,
    onMutate: async (variables) => {
      const postsUpdater = (prev: PostsInCachePrev | undefined) => {
        if (prev === undefined) {
          return prev;
        }

        const allPostsInCache = prev.pages.flatMap((page) =>
          Object.entries(page.posts)
        );

        const prevPost = allPostsInCache.find(
          ([k]) => k === decToUd(variables.postId)
        )?.[1];

        if (prevPost === null || prevPost === undefined) {
          return prev;
        }

        const updatedPost = {
          ...prevPost,
          seal: {
            ...prevPost.seal,
            reacts: {
              ...prevPost.seal.reacts,
              [window.our]: variables.react,
            },
          },
        };

        const pageInCache = prev.pages.find((page) =>
          Object.keys(page.posts).some((k) => k === decToUd(variables.postId))
        );

        const pageInCacheIdx = prev.pages.findIndex((page) =>
          Object.keys(page.posts).some((k) => k === decToUd(variables.postId))
        );

        if (pageInCache === undefined) {
          return prev;
        }

        return {
          ...prev,
          pages: [
            ...prev.pages.slice(0, pageInCacheIdx),
            {
              ...pageInCache,
              posts: {
                ...pageInCache?.posts,
                [decToUd(variables.postId)]: updatedPost,
              },
            },
            ...prev.pages.slice(pageInCacheIdx + 1),
          ],
        };
      };

      const postUpdater = (prevPost: PostDataResponse | undefined) => {
        if (prevPost === undefined) {
          return prevPost;
        }

        const prevReacts = prevPost.seal.reacts;
        const newReacts = {
          ...prevReacts,
          [window.our]: variables.react,
        };

        const updatedPost: PostDataResponse = {
          ...prevPost,
          seal: {
            ...prevPost.seal,
            reacts: newReacts,
          },
        };

        return updatedPost;
      };

      await updatePostInCache(variables, postUpdater);

      await updatePostsInCache(variables, postsUpdater);
    },
  });
}

export function useDeletePostReactMutation() {
  const mutationFn = async (variables: { nest: Nest; postId: string }) => {
    checkNest(variables.nest);

    const action: Action = {
      post: {
        'del-react': {
          id: decToUd(variables.postId),
          ship: window.our,
        },
      },
    };

    await api.poke(channelAction(variables.nest, action));
  };

  return useMutation({
    mutationFn,
    onMutate: async (variables) => {
      const postsUpdater = (prev: PostsInCachePrev | undefined) => {
        if (prev === undefined) {
          return prev;
        }

        const allPostsInCache = prev.pages.flatMap((page) =>
          Object.entries(page.posts)
        );

        const prevPost = allPostsInCache.find(
          ([k]) => k === decToUd(variables.postId)
        )?.[1];

        if (prevPost === null || prevPost === undefined) {
          return prev;
        }

        const newReacts = {
          ...prevPost.seal.reacts,
        };

        delete newReacts[window.our];

        const updatedPost = {
          ...prevPost,
          seal: {
            ...prevPost.seal,
            reacts: newReacts,
          },
        };

        const pageInCache = prev.pages.find((page) =>
          Object.keys(page.posts).some((k) => k === decToUd(variables.postId))
        );

        const pageInCacheIdx = prev.pages.findIndex((page) =>
          Object.keys(page.posts).some((k) => k === decToUd(variables.postId))
        );

        if (pageInCache === undefined) {
          return prev;
        }

        return {
          ...prev,
          pages: [
            ...prev.pages.slice(0, pageInCacheIdx),
            {
              ...pageInCache,
              posts: {
                ...pageInCache?.posts,
                [decToUd(variables.postId)]: updatedPost,
              },
            },
            ...prev.pages.slice(pageInCacheIdx + 1),
          ],
        };
      };

      const postUpdater = (prev: PostDataResponse | undefined) => {
        if (prev === undefined) {
          return prev;
        }

        const prevReacts = prev.seal.reacts;
        const newReacts = {
          ...prevReacts,
        };
        delete newReacts[window.our];

        const updatedPost = {
          ...prev,
          seal: {
            ...prev.seal,
            reacts: newReacts,
          },
        };

        return updatedPost;
      };

      await updatePostInCache(variables, postUpdater);
      await updatePostsInCache(variables, postsUpdater);
    },
  });
}

export function useAddReplyReactMutation() {
  const mutationFn = async (variables: {
    nest: Nest;
    postId: string;
    replyId: string;
    react: string;
  }) => {
    checkNest(variables.nest);

    const action: Action = {
      post: {
        reply: {
          id: decToUd(variables.postId),
          action: {
            'add-react': {
              id: decToUd(variables.replyId),
              react: variables.react,
              ship: window.our,
            },
          },
        },
      },
    };

    await api.poke(channelAction(variables.nest, action));
  };

  return useMutation({
    mutationFn,
    onMutate: async (variables) => {
      const updater = (prev: PostDataResponse | undefined) => {
        if (prev === undefined) {
          return prev;
        }

        const { replies } = prev.seal;
        Object.entries(replies).forEach(([time, reply]) => {
          if (time === decToUd(variables.replyId)) {
            replies[decToUd(variables.replyId)] = {
              ...reply,
              seal: {
                ...reply.seal,
                reacts: {
                  ...reply.seal.reacts,
                  [window.our]: variables.react,
                },
              },
            };
          }
        });

        const updatedPost = {
          ...prev,
          seal: {
            ...prev.seal,
            replies,
          },
        };

        return updatedPost;
      };

      await updatePostInCache(variables, updater);
    },
  });
}

export function useDeleteReplyReactMutation() {
  const mutationFn = async (variables: {
    nest: Nest;
    postId: string;
    replyId: string;
  }) => {
    checkNest(variables.nest);

    const action: Action = {
      post: {
        reply: {
          id: decToUd(variables.postId),
          action: {
            'del-react': {
              id: decToUd(variables.replyId),
              ship: window.our,
            },
          },
        },
      },
    };

    await api.poke(channelAction(variables.nest, action));
  };

  return useMutation({
    mutationFn,
    onMutate: async (variables) => {
      const updater = (prev: PostDataResponse | undefined) => {
        if (prev === undefined) {
          return prev;
        }
        const { replies } = prev.seal;
        Object.entries(replies).forEach(([time, reply]) => {
          if (time === decToUd(variables.replyId)) {
            const newReacts = {
              ...reply.seal.reacts,
            };
            delete newReacts[window.our];

            replies[decToUd(variables.replyId)] = {
              ...reply,
              seal: {
                ...reply.seal,
                reacts: newReacts,
              },
            };
          }
        });

        const updatedPost = {
          ...prev,
          seal: {
            ...prev.seal,
            replies,
          },
        };

        return updatedPost;
      };

      await updatePostInCache(variables, updater);
    },
    onSettled: async (_data, _error, variables) => {
      const [han, flag] = nestToFlag(variables.nest);
      await queryClient.invalidateQueries([
        han,
        'posts',
        flag,
        variables.postId,
      ]);
    },
  });
}

export function useChannelSearch(nest: string, query: string) {
  const SINGLE_PAGE_SEARCH_DEPTH = 500;
  const encodedQuery = stringToTa(query);
  const { data, ...rest } = useInfiniteQuery({
    queryKey: ['channel', 'search', nest, query],
    enabled: query !== '',
    queryFn: async ({ pageParam = null }) => {
      const res = await api.scry<ChannelScam>({
        app: 'channels',
        path: `/${nest}/search/bounded/text/${
          pageParam ? decToUd(pageParam.toString()) : ''
        }/${SINGLE_PAGE_SEARCH_DEPTH}/${encodedQuery}`,
      });
      return res;
    },
    getNextPageParam: (lastPage) => {
      if (lastPage.last === null) return undefined;
      return lastPage.last;
    },
  });

  const scan = useMemo(
    () =>
      newChatMap(
        (data?.pages || [])
          .reduce(
            (a: ChannelScan, b: ChannelScam): ChannelScan => a.concat(b.scan),
            []
          )
          .map((scItem: ChannelScanItem) =>
            'post' in scItem
              ? ([bigInt(scItem.post.seal.id), scItem.post] as PostTuple)
              : ([
                  bigInt(scItem.reply.reply.seal.id),
                  scItem.reply.reply,
                ] as ReplyTuple)
          ),
        true
      ),
    [data]
  );

  const depth = useMemo(
    () => (data?.pages.length ?? 0) * SINGLE_PAGE_SEARCH_DEPTH,
    [data]
  );
  const oldestMessageSearched = useMemo(() => {
    const params = data?.pages ?? [];
    const lastValidParam = _.findLast(
      params,
      (page) => page.last !== null
    )?.last;
    return lastValidParam ? new Date(daToUnix(bigInt(lastValidParam))) : null;
  }, [data]);

  return {
    scan,
    depth,
    oldestMessageSearched,
    ...rest,
  };
}

export function useHiddenPosts() {
  return useReactQueryScry<HiddenPosts>({
    queryKey: ['channels', 'hidden'],
    app: 'channels',
    path: '/hidden-posts',
    options: {
      placeholderData: [],
    },
  });
}

export function useTogglePostMutation() {
  const mutationFn = (variables: { toggle: TogglePost }) =>
    api.poke({
      app: 'channels',
      mark: 'channel-action',
      json: {
        'toggle-post': variables.toggle,
      },
    });

  return useMutation(mutationFn, {
    onMutate: ({ toggle }) => {
      const hiding = 'hide' in toggle;
      queryClient.setQueryData<HiddenPosts>(['channels', 'hidden'], (prev) => {
        if (!prev) {
          return hiding ? [udToDec(toggle.hide)] : [];
        }

        return hiding
          ? [...prev, udToDec(toggle.hide)]
          : prev.filter((postId) => postId !== udToDec(toggle.show));
      });
    },
    onSuccess: () => {
      queryClient.invalidateQueries(['channels', 'hidden']);
    },
  });
}

export function usePostToggler(postId: string) {
  const udId = decToUd(postId);
  const { mutate } = useTogglePostMutation();
  const { data: hidden } = useHiddenPosts();
  const isHidden = useMemo(
    () => (hidden || []).some((h) => h === postId),
    [hidden, postId]
  );
  const show = useCallback(
    () => mutate({ toggle: { show: udId } }),
    [mutate, udId]
  );
  const hide = useCallback(
    () => mutate({ toggle: { hide: udId } }),
    [mutate, udId]
  );

  return {
    show,
    hide,
    isHidden,
  };
}

export function useMyLastReply(nest: string, postId?: string): Reply | null {
  const lastReply = (replies: Replies) => {
    const myReplies = Object.entries(replies).filter(
      ([_id, msg]) => msg?.memo.author === window.our
    );

    const lastReplyMessage = last(myReplies);
    if (!lastReplyMessage) {
      return null;
    }

    return lastReplyMessage[1];
  };

  const postData = postId
    ? queryClient.getQueryData<PostDataResponse>(postKey(nest, postId))
    : null;
  const { replies } = postData?.seal || { replies: {} };

  const memoizedLastReply = useMemo(() => lastReply(replies), [replies]);

  return memoizedLastReply;
}

export function useMyLastMessage(nest: string): Post | null {
  const lastMessage = (pages: PagedPosts[] | PagedWrits[]) => {
    if (!pages || pages.length === 0) {
      return null;
    }

    if ('posts' in pages[0]) {
      // @ts-expect-error we already have a type guard
      const posts = newPostTupleArray({ pages });
      const myPosts = posts.filter(
        ([_id, msg]) => msg?.essay.author === window.our
      );
      const lastPost = last(myPosts);
      if (!lastPost) {
        return null;
      }

      return lastPost[1];
    }
    return null;
  };

  const data = queryClient.getQueryData<{ pages: PagedPosts[] }>(
    infinitePostsKey(nest)
  );
  const { pages } = data || { pages: [] };

  const memoizedLastMessage = useMemo(() => lastMessage(pages), [pages]);

  return memoizedLastMessage;
}

export function useIsEdited(message: Post | Writ | Reply) {
  const isEdited = useMemo(
    () => 'revision' in message && message.revision !== '0',
    [message]
  );

  return isEdited;
}<|MERGE_RESOLUTION|>--- conflicted
+++ resolved
@@ -3,6 +3,7 @@
   Action,
   CacheId,
   Channel,
+  ChannelPendingResponse,
   ChannelScam,
   ChannelScan,
   ChannelScanItem,
@@ -898,7 +899,7 @@
 }
 
 interface EventData {
-  type: 'post' | 'reply' | 'hiddenPosts';
+  type: 'post' | 'reply' | 'hiddenPosts' | 'pending';
   data: (string | ChannelsSubscribeResponse)[];
   nest?: string;
 }
@@ -920,61 +921,26 @@
           ...oldData,
           ...(data as string[]),
         ]);
-      } else {
-        const existingQueryData:
-          | PostsInCachePrev
-          | PostDataResponse
-          | undefined = queryClient.getQueryData(key);
-        // const newData = (data as ChannelsSubscribeResponse[]).reduce(
-        // (prevData, event) => {
-        // const updateFunction: (
-        // prev: PostsInCachePrev | PostDataResponse | undefined,
-        // e: ChannelsSubscribeResponse
-        // ) => PostsInCachePrev | PostDataResponse | undefined = (prev, e) =>
-        // type === 'post' &&
-        // ((prev && 'pages' in prev) || prev === undefined)
-        // ? infinitePostUpdater(prev, e)
-        // : (prev && 'seal' in prev) || prev === undefined
-        // ? replyUpdater(prev, e)
-        // : prev;
-        // return updateFunction(prevData, event);
-        // },
-        // existingQueryData
-        // );
-        updatePostInWorker(
-          type,
-          existingQueryData,
-          data[0] as ChannelsResponse,
-          key as QueryKey
-        );
-        // queryClient.setQueryData(key, newData);
       }
-    });
-
-    setEventQueue([]);
-  }, []);
-
-<<<<<<< HEAD
-  useEffect(() => {
-    eventProcessorWorkerRef.current = new EventProcessorWorker();
-=======
-    const pendingEvents = events.filter(
-      (e) => 'response' in e && 'pending' in e.response
-    ) as ChannelsResponse[];
-    const channelPendingEvents = Object.entries(
-      _.groupBy(pendingEvents, 'nest')
-    );
-    if (pendingEvents.length > 0) {
-      const { trackedPosts } = usePostsStore.getState();
-      const newPosts: PendingMessages['posts'] = {};
-      const newReplies: PendingMessages['replies'] = {};
-      channelPendingEvents.forEach(([nest, es]) => {
-        es.forEach((event) => {
-          const { response } = event;
-          if (!('pending' in response)) {
+      if (type === 'pending') {
+        const { trackedPosts } = usePostsStore.getState();
+        const channelsResponses = data as ChannelsResponse[];
+
+        const existingQueryData =
+          queryClient.getQueryData<Channels>(channelKey());
+
+        updatePostInWorker({
+          type: 'pending',
+          prev: existingQueryData,
+          data: channelsResponses,
+          queryKey: channelKey(),
+        });
+
+        channelsResponses.forEach((channelsResponse) => {
+          if (!('pending' in channelsResponse.response)) {
             return;
           }
-
+          const response = channelsResponse.response as ChannelPendingResponse;
           const cacheId = response.pending.id;
           const isPending = trackedPosts.some(
             (p) =>
@@ -982,76 +948,30 @@
               p.cacheId.author === cacheId.author &&
               p.cacheId.sent === cacheId.sent
           );
+
           if (isPending) {
             usePostsStore.getState().updateStatus(cacheId, 'sent');
           }
-
-          if ('post' in response.pending.pending) {
-            newPosts[cacheIdToString(cacheId)] = response.pending.pending.post;
-          }
-
-          if ('reply' in response.pending.pending) {
-            const { top } = response.pending.pending.reply;
-            const replies = newReplies[top] || {};
-            newReplies[top] = {
-              ...replies,
-              [cacheIdToString(cacheId)]: response.pending.pending.reply.memo,
-            };
-          }
         });
-
-        queryClient.setQueryData<Channels>(
-          channelKey(),
-          (channels?: Channels) => {
-            const channel = channels?.[nest];
-            if (!channel) {
-              return channels;
-            }
-
-            const { pending, ...rest } = channel;
-            const newChannel = {
-              ...rest,
-              pending: {
-                posts: {
-                  ...pending.posts,
-                  ...newPosts,
-                },
-                replies: _.merge(pending.replies, newReplies),
-              },
-            };
-
-            return {
-              ...channels,
-              [nest]: newChannel,
-            };
-          }
-        );
-      });
-    }
-
-    const postEvents = events.filter(
-      (e) =>
-        'response' in e &&
-        'post' in e.response &&
-        !('reply' in e.response.post['r-post'])
-    );
-    if (postEvents.length > 0) {
-      const channelPostEvents = Object.entries(
-        _.groupBy(postEvents, (event: ChannelsSubscribeResponse) => event.nest)
-      );
-      channelPostEvents.forEach(([nest, es]) => {
-        const key = infinitePostsKey(nest);
-        const existingQueryData = queryClient.getQueryData<
-          PostsInCachePrev | undefined
-        >(key);
-        const newData = es.reduce(
-          (prev, event) => infinitePostUpdater(prev, event),
-          existingQueryData
-        );
-        queryClient.setQueryData(key, newData);
-      });
-    }
->>>>>>> b6c81d6d
+      } else {
+        const existingQueryData:
+          | PostsInCachePrev
+          | PostDataResponse
+          | undefined = queryClient.getQueryData(key);
+        updatePostInWorker({
+          type,
+          prev: existingQueryData,
+          data: data[0] as ChannelsResponse,
+          queryKey: key as QueryKey,
+        });
+      }
+    });
+
+    setEventQueue([]);
+  }, []);
+
+  useEffect(() => {
+    eventProcessorWorkerRef.current = new EventProcessorWorker();
 
     eventProcessorWorkerRef.current.addEventListener('message', (event) => {
       const { updates } = event.data;
@@ -1070,7 +990,7 @@
     infinitePostUpdaterWorkerRef.current.addEventListener(
       'message',
       (event) => {
-        const { queryKey, updates, statusData } = event.data;
+        const { queryKey, updates, statusData, optimistic } = event.data;
 
         console.log('message event received from infinitePostWorker', {
           queryKey,
@@ -1078,24 +998,25 @@
         });
         queryClient.setQueryData(
           queryKey,
-          (prev: PostsInCachePrev | undefined) => {
+          (prev: PostsInCachePrev | Channels | undefined) => {
             if (!prev) {
               return prev;
             }
 
-            const existingQueryData = queryClient.getQueryData<
-              PostsInCachePrev | undefined
-            >(queryKey);
-            if (!shouldAddPostToCache(existingQueryData)) {
-              return prev;
+            if ('pages' in prev) {
+              const existingQueryData = queryClient.getQueryData<
+                PostsInCachePrev | undefined
+              >(queryKey);
+              if (!shouldAddPostToCache(existingQueryData)) {
+                return prev;
+              }
             }
 
             return updates;
           }
         );
 
-<<<<<<< HEAD
-        if (statusData) {
+        if (statusData && !optimistic) {
           usePostsStore.getState().updateStatus(statusData, 'delivered');
         }
       }
@@ -1104,100 +1025,27 @@
     return () => {
       infinitePostUpdaterWorkerRef.current?.terminate();
     };
-=======
-    const groupedEvents = _.groupBy([...postEvents, ...replyEvents], 'nest');
-    queryClient.setQueryData<Channels>(channelKey(), (channels?: Channels) => {
-      if (!channels) {
-        return channels;
-      }
-
-      return _.fromPairs(
-        Object.entries(channels).map(([nest, channel]) => {
-          const { pending, ...rest } = channel;
-          const evs = groupedEvents[nest] || [];
-          return [
-            nest,
-            {
-              ...rest,
-              pending: {
-                posts: _.fromPairs(
-                  Object.entries(pending.posts).filter(
-                    ([id]) =>
-                      // only keep posts that we haven't received updates for
-                      !evs.some((e) => {
-                        if (!('response' in e)) {
-                          return false;
-                        }
-
-                        if (
-                          'post' in e.response &&
-                          'set' in e.response.post['r-post']
-                        ) {
-                          const { set } = e.response.post['r-post'];
-                          return set
-                            ? id === cacheIdToString(set.essay)
-                            : false;
-                        }
-
-                        return false;
-                      })
-                  )
-                ),
-                replies: _.fromPairs(
-                  Object.entries(pending.replies).map(([top, rs]) => {
-                    return [
-                      top,
-                      _.fromPairs(
-                        Object.entries(rs).filter(
-                          ([id]) =>
-                            // only keep replies that we haven't received updates for
-                            !evs.some((e) => {
-                              if (!('response' in e)) {
-                                return false;
-                              }
-
-                              if (
-                                'post' in e.response &&
-                                'reply' in e.response.post['r-post'] &&
-                                'set' in
-                                  e.response.post['r-post'].reply['r-reply']
-                              ) {
-                                const { set } =
-                                  e.response.post['r-post'].reply['r-reply'];
-                                return set
-                                  ? id === cacheIdToString(set.memo)
-                                  : false;
-                              }
-
-                              return false;
-                            })
-                        )
-                      ),
-                    ];
-                  })
-                ),
-              },
-            },
-          ];
-        })
-      );
-    });
-
-    setEventQueue([]);
->>>>>>> b6c81d6d
   }, []);
 
-  const updatePostInWorker = (
-    type: 'post' | 'reply',
-    prev: PostsInCachePrev | PostDataResponse | undefined,
-    data: ChannelsResponse,
-    queryKey: QueryKey
-  ) => {
+  const updatePostInWorker = ({
+    type,
+    prev,
+    data,
+    queryKey,
+    optimistic = false,
+  }: {
+    type: 'post' | 'reply' | 'pending' | 'hiddenPosts';
+    prev: PostsInCachePrev | PostDataResponse | Channels | undefined;
+    data: ChannelsResponse | ChannelsResponse[];
+    queryKey: QueryKey;
+    optimistic?: boolean;
+  }) => {
     infinitePostUpdaterWorkerRef.current?.postMessage({
       queryKey,
       prev,
       data,
       type,
+      optimistic,
     });
   };
 

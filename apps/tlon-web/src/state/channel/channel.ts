--- conflicted
+++ resolved
@@ -714,9 +714,6 @@
     enabled: update,
   });
 
-<<<<<<< HEAD
-  const posts = useMemo(() => newPostTupleArray(data), [data]);
-=======
   const merged = useMemo(() => {
     if (!data) {
       return undefined;
@@ -775,8 +772,7 @@
     };
   }, [data, pending]);
 
-  const posts = newPostTupleArray(merged);
->>>>>>> a8e04729
+  const posts = useMemo(() => newPostTupleArray(merged), [merged]);
 
   return {
     data,

import { QueryKey, useInfiniteQuery, useMutation } from '@tanstack/react-query';
<<<<<<< HEAD
import { decToUd, udToDec, unixToDa } from '@urbit/api';
import { Poke } from '@urbit/http-api';
import bigInt from 'big-integer';
import _ from 'lodash';
import { useCallback, useEffect, useMemo, useRef } from 'react';
import create from 'zustand';

import api from '@/api';
import { useChatStore } from '@/chat/useChatStore';
import {
  LARGE_MESSAGE_FETCH_PAGE_SIZE,
  STANDARD_MESSAGE_FETCH_PAGE_SIZE,
} from '@/constants';
import asyncCallWithTimeout from '@/logic/asyncWithTimeout';
import { isNativeApp } from '@/logic/native';
import useReactQueryScry from '@/logic/useReactQueryScry';
import useReactQuerySubscribeOnce from '@/logic/useReactQuerySubscribeOnce';
import useReactQuerySubscription from '@/logic/useReactQuerySubscription';
import { checkNest, log, nestToFlag, whomIsFlag, stringToTa } from '@/logic/utils';
import queryClient from '@/queryClient';
=======
>>>>>>> 2268ae77
import {
  Action,
  Channel,
  ChannelScan,
  ChannelScanItem,
  Channels,
  ChannelsAction,
  ChannelsResponse,
  ChannelsSubscribeResponse,
  Create,
  DisplayMode,
  HiddenPosts,
  Memo,
  Nest,
  PageTuple,
  PagedPosts,
  Perm,
  Post,
  PostAction,
  PostDataResponse,
  PostEssay,
  Posts,
  Reply,
  ReplyTuple,
  Said,
  SortMode,
  TogglePost,
  UnreadUpdate,
  Unreads,
  newChatMap,
} from '@tloncorp/shared/dist/urbit/channel';
import { Flag } from '@tloncorp/shared/dist/urbit/hark';
import { decToUd, udToDec, unixToDa } from '@urbit/api';
import { Poke } from '@urbit/http-api';
import bigInt from 'big-integer';
import _ from 'lodash';
import { useCallback, useEffect, useMemo, useRef } from 'react';
import create from 'zustand';

import api from '@/api';
import { useChatStore } from '@/chat/useChatStore';
import {
  LARGE_MESSAGE_FETCH_PAGE_SIZE,
  STANDARD_MESSAGE_FETCH_PAGE_SIZE,
} from '@/constants';
import asyncCallWithTimeout from '@/logic/asyncWithTimeout';
import { isNativeApp } from '@/logic/native';
import useReactQueryScry from '@/logic/useReactQueryScry';
import useReactQuerySubscribeOnce from '@/logic/useReactQuerySubscribeOnce';
import useReactQuerySubscription from '@/logic/useReactQuerySubscription';
import { checkNest, log, nestToFlag, whomIsFlag } from '@/logic/utils';
import queryClient from '@/queryClient';

import { channelKey } from './keys';
import shouldAddPostToCache from './util';

const POST_PAGE_SIZE = isNativeApp()
  ? STANDARD_MESSAGE_FETCH_PAGE_SIZE
  : LARGE_MESSAGE_FETCH_PAGE_SIZE;

async function updatePostInCache(
  variables: { nest: Nest; postId: string },
  updater: (post: PostDataResponse | undefined) => PostDataResponse | undefined
) {
  const [han, flag] = nestToFlag(variables.nest);
  await queryClient.cancelQueries([han, 'posts', flag, variables.postId]);

  queryClient.setQueryData([han, 'posts', flag, variables.postId], updater);
}

interface PostsInCachePrev {
  pages: PagedPosts[];
  pageParams: PageParam[];
}

async function updatePostsInCache(
  variables: { nest: Nest },
  updater: (
    prev: PostsInCachePrev | undefined
  ) => { pageParams: PageParam[]; pages: PagedPosts[] } | undefined
) {
  const [han, flag] = nestToFlag(variables.nest);
  await queryClient.cancelQueries([han, 'posts', flag, 'infinite']);

  queryClient.setQueryData([han, 'posts', flag, 'infinite'], updater);
}

export function channelAction(
  nest: Nest,
  action: Action
): Poke<ChannelsAction> {
  checkNest(nest);
  return {
    app: 'channels',
    mark: 'channel-action',
    json: {
      channel: {
        nest,
        action,
      },
    },
  };
}

export function channelPostAction(nest: Nest, action: PostAction) {
  checkNest(nest);

  return channelAction(nest, {
    post: action,
  });
}

export type PostStatus = 'pending' | 'sent' | 'delivered';

export interface TrackedPost {
  cacheId: CacheId;
  status: PostStatus;
}

export interface CacheId {
  author: string;
  sent: number;
}

export interface State {
  trackedPosts: TrackedPost[];
  addTracked: (id: CacheId) => void;
  updateStatus: (id: CacheId, status: PostStatus) => void;
  getStatus: (id: CacheId) => PostStatus;
  [key: string]: unknown;
}

export const usePostsStore = create<State>((set, get) => ({
  trackedPosts: [],
  addTracked: (id) => {
    set((state) => ({
      trackedPosts: [{ status: 'pending', cacheId: id }, ...state.trackedPosts],
    }));
  },
  updateStatus: (id, s) => {
    log('setting status', s);
    set((state) => ({
      trackedPosts: state.trackedPosts.map(({ cacheId, status }) => {
        if (_.isEqual(cacheId, id)) {
          return { status: s, cacheId };
        }

        return { status, cacheId };
      }),
    }));
  },
  getStatus: (id) => {
    const { trackedPosts } = get();

    const post = trackedPosts.find(
      ({ cacheId }) => cacheId.author === id.author && cacheId.sent === id.sent
    );

    return post?.status ?? 'delivered';
  },
}));

export function useTrackedPosts() {
  return usePostsStore((s) => s.trackedPosts);
}

export function useIsPostPending(cacheId: CacheId) {
  return usePostsStore((s) =>
    s.trackedPosts.some(
      ({ status: postStatus, cacheId: nId }) =>
        postStatus === 'pending' &&
        nId.author === cacheId.author &&
        nId.sent === cacheId.sent
    )
  );
}

export function useTrackedPostStatus(cacheId: CacheId) {
  return usePostsStore(
    (s) =>
      s.trackedPosts.find(
        ({ cacheId: nId }) =>
          nId.author === cacheId.author && nId.sent === cacheId.sent
      )?.status || 'delivered'
  );
}

export function useIsPostUndelivered(post: Post | undefined) {
  const stubbedCacheId = { author: '~zod', sent: 0 };
  const cacheId =
    post && post.essay
      ? { author: post.essay.author, sent: post.essay.sent }
      : stubbedCacheId;
  const status = useTrackedPostStatus(cacheId);
  return status !== 'delivered';
}

export function usePostsOnHost(
  nest: Nest,
  enabled: boolean
): Posts | undefined {
  const [han, flag] = nestToFlag(nest);
  const { data } = useReactQueryScry({
    queryKey: [han, 'posts', 'live', flag],
    app: 'channels',
    path: `/${nest}/posts/newest/${STANDARD_MESSAGE_FETCH_PAGE_SIZE}/outline`,
    priority: 2,
    options: {
      cacheTime: 0,
      enabled,
      refetchInterval: 1000,
    },
  });

  if (
    data === undefined ||
    data === null ||
    Object.entries(data as object).length === 0
  ) {
    return undefined;
  }

  return data as Posts;
}

const infinitePostUpdater = (queryKey: QueryKey, data: ChannelsResponse) => {
  const { nest, response } = data;

  if (!('post' in response)) {
    return;
  }

  const postResponse = response.post['r-post'];
  const { id } = response.post;
  const time = decToUd(id);

  if ('set' in postResponse) {
    const post = postResponse.set;

    if (post === null) {
      queryClient.setQueryData<{
        pages: PagedPosts[];
        pageParams: PageParam[];
      }>(queryKey, (d: PostsInCachePrev | undefined) => {
        if (d === undefined) {
          return undefined;
        }

        const newPages = d.pages.map((page) => {
          const newPage = {
            ...page,
          };

          const inPage =
            Object.keys(newPage.posts).some((k) => k === time) ?? false;

          if (inPage) {
            const pagePosts = { ...newPage.posts };

            pagePosts[time] = null;

            newPage.posts = pagePosts;
          }

          return newPage;
        });

        return {
          pages: newPages,
          pageParams: d.pageParams,
        };
      });
    } else {
      queryClient.setQueryData<{
        pages: PagedPosts[];
        pageParams: PageParam[];
      }>(queryKey, (d: PostsInCachePrev | undefined) => {
        if (d === undefined) {
          return {
            pages: [
              {
                posts: {
                  [time]: post,
                },
                newer: null,
                older: null,
                total: 1,
              },
            ],
            pageParams: [],
          };
        }

        const firstPage = _.first(d.pages);

        if (firstPage === undefined) {
          return undefined;
        }

        const newPosts = {
          ...firstPage.posts,
          [time]: post,
        };

        const newFirstpage: PagedPosts = {
          ...firstPage,
          posts: newPosts,
          total: firstPage.total + 1,
        };

        const cachedPost =
          firstPage.posts[decToUd(unixToDa(post.essay.sent).toString())];

        if (
          cachedPost &&
          id !== udToDec(unixToDa(post.essay.sent).toString())
        ) {
          // remove cached post if it exists
          delete newFirstpage.posts[
            decToUd(unixToDa(post.essay.sent).toString())
          ];

          // set delivered now that we have the real post
          usePostsStore
            .getState()
            .updateStatus(
              { author: post.essay.author, sent: post.essay.sent },
              'delivered'
            );
        }

        return {
          pages: [newFirstpage, ...d.pages.slice(1, d.pages.length)],
          pageParams: d.pageParams,
        };
      });
    }
  } else if ('reacts' in postResponse) {
    queryClient.setQueryData<{
      pages: PagedPosts[];
      pageParams: PageParam[];
    }>(
      queryKey,
      (d: { pages: PagedPosts[]; pageParams: PageParam[] } | undefined) => {
        if (d === undefined) {
          return undefined;
        }

        const { reacts } = postResponse;

        const newPages = d.pages.map((page) => {
          const newPage = {
            ...page,
          };

          const inPage =
            Object.keys(newPage.posts).some((k) => k === time) ?? false;

          if (inPage) {
            const post = newPage.posts[time];
            if (!post) {
              return newPage;
            }
            newPage.posts[time] = {
              ...post,
              seal: {
                ...post.seal,
                reacts,
              },
            };

            return newPage;
          }

          return newPage;
        });

        return {
          pages: newPages,
          pageParams: d.pageParams,
        };
      }
    );
  } else if ('essay' in postResponse) {
    queryClient.setQueryData<{
      pages: PagedPosts[];
      pageParams: PageParam[];
    }>(
      queryKey,
      (d: { pages: PagedPosts[]; pageParams: PageParam[] } | undefined) => {
        if (d === undefined) {
          return undefined;
        }

        const { essay } = postResponse;

        const newPages = d.pages.map((page) => {
          const newPage = {
            ...page,
          };

          const inPage =
            Object.keys(newPage.posts).some((k) => k === time) ?? false;

          if (inPage) {
            const post = newPage.posts[time];
            if (!post) {
              return page;
            }
            newPage.posts[time] = {
              ...post,
              essay,
            };

            return newPage;
          }

          return newPage;
        });

        return {
          pages: newPages,
          pageParams: d.pageParams,
        };
      }
    );
  } else if ('reply' in postResponse) {
    const {
      reply: {
        meta: { replyCount, lastReply, lastRepliers },
        'r-reply': reply,
      },
    } = postResponse;

    const [han, flag] = nestToFlag(nest);

    const replyQueryKey = [han, 'posts', flag, udToDec(time.toString())];

    if (reply && 'set' in reply) {
      if (reply.set === null) {
        queryClient.setQueryData<PostDataResponse | undefined>(
          replyQueryKey,
          (post: PostDataResponse | undefined) => {
            if (post === undefined) {
              return undefined;
            }

            const existingReplies = post.seal.replies ?? {};

            const newReplies = Object.keys(existingReplies)
              .filter((k) => k !== reply.set?.seal.id)
              .reduce(
                (acc, k) => {
                  // eslint-disable-next-line no-param-reassign
                  acc[k] = existingReplies[k];
                  return acc;
                },
                {} as { [key: string]: Reply }
              );

            const newPost = {
              ...post,
              seal: {
                ...post.seal,
                replies: newReplies,
                meta: {
                  ...post.seal.meta,
                  replyCount,
                  lastReply,
                  lastRepliers,
                },
              },
            };

            return newPost;
          }
        );
      } else if ('memo' in reply.set) {
        const newReply = reply.set;

        queryClient.setQueryData<PostDataResponse | undefined>(
          replyQueryKey,
          (post: PostDataResponse | undefined) => {
            if (post === undefined) {
              return undefined;
            }

            const existingReplies = post.seal.replies ?? {};

            const existingCachedReply =
              existingReplies[decToUd(unixToDa(newReply.memo.sent).toString())];

            if (existingCachedReply) {
              // remove cached reply if it exists
              delete existingReplies[
                decToUd(unixToDa(newReply.memo.sent).toString())
              ];
            }

            const newReplies = {
              ...existingReplies,
              [decToUd(newReply.seal.id)]: newReply,
            };

            const newPost = {
              ...post,
              seal: {
                ...post.seal,
                replies: newReplies,
                meta: {
                  ...post.seal.meta,
                  replyCount,
                  lastReply,
                  lastRepliers,
                },
              },
            };

            return newPost;
          }
        );

        usePostsStore.getState().updateStatus(
          {
            author: newReply.memo.author,
            sent: newReply.memo.sent,
          },
          'delivered'
        );
      }
    }

    queryClient.setQueryData<{
      pages: PagedPosts[];
      pageParams: PageParam[];
    }>(
      queryKey,
      (d: { pages: PagedPosts[]; pageParams: PageParam[] } | undefined) => {
        if (d === undefined) {
          return undefined;
        }

        const newPages = d.pages.map((page) => {
          const newPage = {
            ...page,
          };

          const inPage =
            Object.keys(newPage.posts).some((k) => k === time.toString()) ??
            false;

          if (inPage) {
            const post = newPage.posts[time.toString()];
            if (!post) {
              return newPage;
            }
            newPage.posts[time.toString()] = {
              ...post,
              seal: {
                ...post.seal,
                meta: {
                  ...post.seal.meta,
                  replyCount,
                  lastReply,
                  lastRepliers,
                },
              },
            };

            return newPage;
          }

          return newPage;
        });

        return {
          pages: newPages,
          pageParams: d.pageParams,
        };
      }
    );
  }
};

type PageParam = null | {
  time: string;
  direction: string;
};

export const infinitePostQueryFn =
  (nest: Nest, initialTime?: string) =>
  async ({ pageParam }: { pageParam?: PageParam }) => {
    let path = '';

    if (pageParam) {
      const { time, direction } = pageParam;
      const ud = decToUd(time);
      path = `/${nest}/posts/${direction}/${ud}/${POST_PAGE_SIZE}/outline`;
    } else if (initialTime) {
      path = `/${nest}/posts/around/${decToUd(initialTime)}/${
        POST_PAGE_SIZE / 2
      }/outline`;
    } else {
      path = `/${nest}/posts/newest/${POST_PAGE_SIZE}/outline`;
    }

    const response = await api.scry<PagedPosts>({
      app: 'channels',
      path,
    });

    return {
      ...response,
    };
  };

export function useInfinitePosts(nest: Nest, initialTime?: string) {
  const [han, flag] = nestToFlag(nest);
  const queryKey = useMemo(() => [han, 'posts', flag, 'infinite'], [han, flag]);

  const invalidate = useRef(
    _.debounce(
      (event: ChannelsResponse) => {
        queryClient.invalidateQueries({
          queryKey,
          refetchType:
            event.response && 'posts' in event.response ? 'active' : 'none',
        });
      },
      300,
      {
        leading: true,
        trailing: true,
      }
    )
  );

  useEffect(() => {
    api.subscribe({
      app: 'channels',
      path: `/${nest}`,
      event: (data: ChannelsResponse) => {
        infinitePostUpdater(queryKey, data);
        invalidate.current(data);
      },
    });
  }, [nest, invalidate, queryKey, initialTime]);

  const { data, ...rest } = useInfiniteQuery<PagedPosts>({
    queryKey,
    queryFn: infinitePostQueryFn(nest, initialTime),
    getNextPageParam: (lastPage): PageParam | undefined => {
      const { older } = lastPage;

      if (!older) {
        return undefined;
      }

      return {
        time: older,
        direction: 'older',
      };
    },
    getPreviousPageParam: (firstPage): PageParam | undefined => {
      const { newer } = firstPage;

      if (!newer) {
        return undefined;
      }

      return {
        time: newer,
        direction: 'newer',
      };
    },
    refetchOnMount: true,
    retryOnMount: true,
    retry: false,
  });

  // we stringify the data here so that we can use it in useMemo's dependency array.
  // this is because the data object is a reference and react will not
  // do a deep comparison on it.
  const stringifiedData = data ? JSON.stringify(data) : JSON.stringify({});

  const posts: PageTuple[] = useMemo(() => {
    if (data === undefined || data.pages.length === 0) {
      return [];
    }

    return _.uniqBy(
      data.pages
        .map((page) => {
          const pagePosts = Object.entries(page.posts).map(
            ([k, v]) => [bigInt(udToDec(k)), v] as PageTuple
          );

          return pagePosts;
        })
        .flat(),
      ([k]) => k.toString()
    ).sort(([a], [b]) => a.compare(b));
    // we disable exhaustive deps here because we add stringifiedData
    // to the dependency array to force a re-render when the data changes.
    // eslint-disable-next-line react-hooks/exhaustive-deps
  }, [stringifiedData, data]);

  return {
    data,
    posts,
    ...rest,
  };
}

function removePostFromInfiniteQuery(nest: string, time: string) {
  const [han, flag] = nestToFlag(nest);
  const queryKey = [han, 'posts', flag, 'infinite'];
  const deletedId = decToUd(time);
  const currentData = queryClient.getQueryData(queryKey) as any;
  const newPages =
    currentData?.pages.map((page: any) => {
      if (Array.isArray(page)) {
        return page.filter(([id]: any) => id !== deletedId);
      }

      return page;
    }) ?? [];
  queryClient.setQueryData(queryKey, (data: any) => ({
    pages: newPages,
    pageParams: data.pageParams,
  }));
}

export async function prefetchPostWithComments({
  nest,
  time,
}: {
  nest: Nest;
  time: string;
}) {
  const ud = decToUd(time);
  const [han] = nestToFlag(nest);
  const data = (await api.scry({
    app: 'channels',
    path: `/${nest}/posts/post/${ud}`,
  })) as Post;
  if (data) {
    queryClient.setQueryData([han, nest, 'posts', time, 'withComments'], data);
  }
}

export function useReplyPost(nest: Nest, id: string | null) {
  const { posts } = useInfinitePosts(nest);

  return id && posts.find(([k, _v]) => k.eq(bigInt(id)));
}

export function useOrderedPosts(
  nest: Nest,
  currentId: bigInt.BigInteger | string
) {
  checkNest(nest);
  const { posts } = useInfinitePosts(nest);

  if (posts.length === 0) {
    return {
      nextPost: null,
      prevPost: null,
      sortedOutlines: [],
    };
  }

  const sortedOutlines = posts
    .filter(([, v]) => v !== null)
    .sort(([a], [b]) => b.compare(a));
  const postId = typeof currentId === 'string' ? bigInt(currentId) : currentId;
  const currentIdx = sortedOutlines.findIndex(([i, _c]) => i.eq(postId));

  const nextPost = currentIdx > 0 ? sortedOutlines[currentIdx - 1] : null;
  if (nextPost) {
    prefetchPostWithComments({
      nest,
      time: udToDec(nextPost[0].toString()),
    });
  }
  const prevPost =
    currentIdx < sortedOutlines.length - 1
      ? sortedOutlines[currentIdx + 1]
      : null;
  if (prevPost) {
    prefetchPostWithComments({
      nest,
      time: udToDec(prevPost[0].toString()),
    });
  }

  return {
    nextPost,
    prevPost,
    sortedOutlines,
  };
}

const emptyChannels: Channels = {};
export function useChannels(): Channels {
  const invalidate = useRef(
    _.debounce(
      (event: ChannelsResponse) => {
        const postEvent =
          event.response &&
          ('post' in event.response || 'posts' in event.response);
        queryClient.invalidateQueries({
          queryKey: channelKey(),
          refetchType: postEvent ? 'none' : 'active',
        });
      },
      300,
      { leading: true, trailing: true }
    )
  );

  const eventHandler = useCallback((event: ChannelsSubscribeResponse) => {
    if ('hide' in event) {
      queryClient.setQueryData<HiddenPosts>(
        ['channels', 'hidden'],
        (d: HiddenPosts | undefined) => {
          if (d === undefined) {
            return [event.hide];
          }

          const newHidden = [...d, event.hide];

          return newHidden;
        }
      );
    }

    if ('show' in event) {
      queryClient.setQueryData<HiddenPosts>(
        ['channels', 'hidden'],
        (d: HiddenPosts | undefined) => {
          if (d === undefined) {
            return undefined;
          }

          const newHidden = d.filter((h) => h !== event.show);

          return newHidden;
        }
      );
    }

    if ('response' in event && 'post' in event.response) {
      // We call infinitePostUpdater here because there are situations where we
      // are only listening to useChannels and not useInfinitePosts. This is
      // the case in threads on mobile in particular.
      const { nest } = event;
      const [han, flag] = nestToFlag(nest);
      const infinitePostQueryKey = [han, 'posts', flag, 'infinite'];
      const existingQueryData = queryClient.getQueryData(infinitePostQueryKey);
      if (
        shouldAddPostToCache(
          existingQueryData as { pages: PagedPosts[] } | undefined
        )
      ) {
        infinitePostUpdater(infinitePostQueryKey, event);
      }
    }

    invalidate.current(event);
  }, []);

  const { data, ...rest } = useReactQuerySubscription<
    Channels,
    ChannelsSubscribeResponse
  >({
    queryKey: channelKey(),
    app: 'channels',
    path: '/',
    scry: '/channels',
    options: {
      refetchOnMount: false,
    },
    onEvent: eventHandler,
  });

  if (rest.isLoading || rest.isError || data === undefined) {
    return emptyChannels;
  }

  return data;
}

export function useChannel(nest: Nest): Channel | undefined {
  checkNest(nest);
  const channels = useChannels();

  return channels[nest];
}

const defaultPerms = {
  writers: [],
};

export function useArrangedPosts(nest: Nest): string[] {
  checkNest(nest);
  const channel = useChannel(nest);

  if (channel === undefined || channel.order === undefined) {
    return [];
  }

  return channel.order;
}

export function usePerms(nest: Nest): Perm {
  const channel = useChannel(nest);

  const [_han, flag] = nestToFlag(nest);

  if (channel === undefined) {
    return {
      group: flag,
      ...defaultPerms,
    };
  }

  return channel.perms as Perm;
}

export function usePost(nest: Nest, postId: string, disabled = false) {
  const [han, flag] = nestToFlag(nest);

  const queryKey = useMemo(
    () => [han, 'posts', flag, postId],
    [han, flag, postId]
  );

  const scryPath = useMemo(
    () => `/${nest}/posts/post/${decToUd(postId)}`,
    [nest, postId]
  );

  const subPath = useMemo(() => `/${nest}`, [nest]);

  const enabled = useMemo(
    () => postId !== '0' && postId !== '' && nest !== '' && !disabled,
    [postId, nest, disabled]
  );
  const { data, ...rest } = useReactQuerySubscription({
    queryKey,
    app: 'channels',
    scry: scryPath,
    path: subPath,
    options: {
      enabled,
    },
  });

  const post = data as PostDataResponse;

  const replies = post?.seal?.replies;

  if (replies === undefined || Object.entries(replies).length === 0) {
    return {
      post: {
        ...post,
        seal: {
          ...post?.seal,
          replies: [] as ReplyTuple[],
          lastReply: null,
        },
      },
      ...rest,
    };
  }

  const diff: ReplyTuple[] = Object.entries(replies).map(([k, v]) => [
    bigInt(udToDec(k)),
    v as Reply,
  ]);

  const postWithReplies: Post = {
    ...post,
    seal: {
      ...post?.seal,
      replies: diff,
    },
  };

  return {
    post: postWithReplies,
    ...rest,
  };
}

export function useReply(
  nest: Nest,
  postId: string,
  replyId: string,
  isScrolling = false
) {
  checkNest(nest);

  const { post } = usePost(nest, postId, isScrolling);
  return useMemo(() => {
    if (post === undefined) {
      return undefined;
    }
    if (post.seal.replies === null || post.seal.replies.length === undefined) {
      return undefined;
    }
    const reply = post.seal.replies.find(
      ([k]) => k.toString() === replyId
    )?.[1];
    return reply;
  }, [post, replyId]);
}

export function useMarkReadMutation() {
  const mutationFn = async (variables: { nest: Nest }) => {
    checkNest(variables.nest);

    await api.poke(channelAction(variables.nest, { read: null }));
  };

  return useMutation({
    mutationFn,
    onSuccess: () => {
      queryClient.invalidateQueries(['unreads']);
    },
  });
}

const emptyUnreads: Unreads = {};
export function useUnreads(): Unreads {
  const { mutate: markRead } = useMarkReadMutation();
  const invalidate = useRef(
    _.debounce(
      () => {
        queryClient.invalidateQueries({
          queryKey: ['unreads'],
          refetchType: 'none',
        });
      },
      300,
      { leading: true, trailing: true }
    )
  );

  const eventHandler = (event: UnreadUpdate) => {
    const { nest, unread } = event;

    if (unread !== null) {
      const [app, flag] = nestToFlag(nest);

      if (app === 'chat') {
        useChatStore
          .getState()
          .handleUnread(flag, unread, () => markRead({ nest: `chat/${flag}` }));
      }

      queryClient.setQueryData(['unreads'], (d: Unreads | undefined) => {
        if (d === undefined) {
          return undefined;
        }

        const newUnreads = { ...d };
        newUnreads[event.nest] = unread;

        return newUnreads;
      });
    }

    invalidate.current();
  };

  const { data, ...rest } = useReactQuerySubscription<Unreads, UnreadUpdate>({
    queryKey: ['unreads'],
    app: 'channels',
    path: '/unreads',
    scry: '/unreads',
    onEvent: eventHandler,
  });

  if (rest.isLoading || rest.isError || data === undefined) {
    return emptyUnreads;
  }

  return data as Unreads;
}

export function useChatStoreChannelUnreads() {
  const chats = useChatStore((s) => s.chats);

  return useMemo(
    () =>
      Object.entries(chats).reduce((acc, [k, v]) => {
        if (whomIsFlag(k)) {
          const { unread } = v;

          if (unread && !unread.seen) {
            acc.push(k);
          }
        }
        return acc;
      }, [] as string[]),
    [chats]
  );
}

export function useIsJoined(nest: Nest) {
  checkNest(nest);
  const unreads = useUnreads();

  return Object.keys(unreads).includes(nest);
}

export function useUnread(nest: Nest) {
  checkNest(nest);

  const unreads = useUnreads();

  return unreads[nest];
}

export function useChats(): Channels {
  const channels = useChannels();

  const chatKeys = Object.keys(channels).filter((k) => k.startsWith('chat/'));

  const chats: Channels = {};

  chatKeys.forEach((k) => {
    chats[k] = channels[k];
  });

  return chats;
}

export function useDisplayMode(nest: string): DisplayMode {
  checkNest(nest);
  const channel = useChannel(nest);
  return channel?.view ?? 'list';
}

export function useSortMode(nest: string): SortMode {
  checkNest(nest);
  const channel = useChannel(nest);
  return channel?.sort ?? 'time';
}

export function useRemotePost(
  nest: Nest,
  id: string,
  blockLoad: boolean,
  replyId?: string
) {
  checkNest(nest);
  const [han, _flag] = nestToFlag(nest);
  const path = `/said/${nest}/post/${decToUd(id)}${
    replyId ? `/${decToUd(replyId)}` : ''
  }`;

  const { data, ...rest } = useReactQuerySubscribeOnce({
    queryKey: [han, 'said', nest, id, replyId],
    app: 'channels',
    path,
    options: {
      enabled: !blockLoad,
    },
  });

  if (rest.isLoading || rest.isError || data === undefined) {
    return {
      reference: undefined,
      ...rest,
    };
  }

  if (data === null) {
    return {
      reference: null,
      ...rest,
    };
  }

  const { reference } = data as Said;

  return {
    reference,
    ...rest,
  };
}

export function usePostKeys(nest: Nest) {
  const { posts } = useInfinitePosts(nest);

  return useMemo(() => posts.map(([k]) => k), [posts]);
}

export function useJoinMutation() {
  const mutationFn = async ({ group, chan }: { group: Flag; chan: Nest }) => {
    if (chan.split('/').length !== 3) {
      throw new Error('Invalid nest');
    }

    await api.trackedPoke<ChannelsAction, ChannelsResponse>(
      channelAction(chan, {
        join: group,
      }),
      { app: 'channels', path: '/' },
      (event) => event.nest === chan && 'create' in event.response
    );
  };

  return useMutation(mutationFn);
}

export function useLeaveMutation() {
  const mutationFn = async (variables: { nest: Nest }) => {
    checkNest(variables.nest);
    await api.poke(channelAction(variables.nest, { leave: null }));
  };

  return useMutation({
    mutationFn,
    onMutate: async (variables) => {
      const [han, flag] = nestToFlag(variables.nest);
      await queryClient.cancelQueries(channelKey());
      await queryClient.cancelQueries(['unreads']);
      await queryClient.cancelQueries([han, 'perms', flag]);
      await queryClient.cancelQueries([han, 'posts', flag]);
      queryClient.removeQueries([han, 'perms', flag]);
      queryClient.removeQueries([han, 'posts', flag]);
    },
    onSettled: async (_data, _error) => {
      await queryClient.invalidateQueries(channelKey());
      await queryClient.invalidateQueries(['unreads']);
    },
  });
}

export function useViewMutation() {
  const mutationFn = async (variables: { nest: Nest; view: DisplayMode }) => {
    checkNest(variables.nest);
    await api.poke(channelAction(variables.nest, { view: variables.view }));
  };

  return useMutation({
    mutationFn,
    onMutate: async (variables) => {
      await queryClient.cancelQueries(channelKey());

      const prev = queryClient.getQueryData<{ [nest: Nest]: Channel }>([
        'channels',
      ]);

      if (prev !== undefined) {
        queryClient.setQueryData<{ [nest: Nest]: Channel }>(channelKey(), {
          ...prev,
          [variables.nest]: {
            ...prev[variables.nest],
            view: variables.view,
          },
        });
      }
    },
  });
}

export function useSortMutation() {
  const mutationFn = async (variables: { nest: Nest; sort: SortMode }) => {
    await api.poke(channelAction(variables.nest, { sort: variables.sort }));
  };

  return useMutation({
    mutationFn,
    onMutate: async (variables) => {
      checkNest(variables.nest);

      await queryClient.cancelQueries(channelKey());

      const prev = queryClient.getQueryData<{ [nest: Nest]: Channel }>([
        'channels',
      ]);

      if (prev !== undefined) {
        queryClient.setQueryData<{ [nest: Nest]: Channel }>(channelKey(), {
          ...prev,
          [variables.nest]: {
            ...prev[variables.nest],
            sort: variables.sort,
          },
        });
      }
    },
  });
}

export function useArrangedPostsMutation() {
  const { mutate: changeSortMutation } = useSortMutation();

  const mutationFn = async (variables: {
    nest: Nest;
    arrangedPosts: string[];
  }) => {
    checkNest(variables.nest);

    // change sort mode automatically if arrangedPosts is empty/not-empty
    if (variables.arrangedPosts.length === 0) {
      changeSortMutation({ nest: variables.nest, sort: 'time' });
    } else {
      changeSortMutation({ nest: variables.nest, sort: 'arranged' });
    }

    await api.poke(
      channelAction(variables.nest, {
        order: variables.arrangedPosts.map((t) => decToUd(t)),
      })
    );
  };

  return useMutation({
    mutationFn,
    onMutate: async (variables) => {
      await queryClient.cancelQueries(channelKey());

      const prev = queryClient.getQueryData<{ [nest: Nest]: Channel }>([
        'channels',
      ]);

      if (prev !== undefined) {
        queryClient.setQueryData<{ [nest: Nest]: Channel }>(channelKey(), {
          ...prev,
          [variables.nest]: {
            ...prev[variables.nest],
            order: variables.arrangedPosts.map((t) => decToUd(t)),
          },
        });
      }
    },
  });
}

export function useAddPostMutation(nest: string) {
  const [han, flag] = nestToFlag(nest);
  const queryKey = useCallback(
    (...args: any[]) => [han, 'posts', flag, ...args],
    [han, flag]
  );

  let timePosted: string;
  const mutationFn = async (variables: {
    cacheId: CacheId;
    essay: PostEssay;
    tracked?: boolean;
  }) => {
    if (!variables.tracked) {
      // If we use a trackedPoke here then the trackedPost status will be updated
      // out of order. So we use a normal poke.
      return api.poke(
        channelPostAction(nest, {
          add: variables.essay,
        })
      );
    }

    // for diary notes, we want to wait for the post to get an ID back from the backend.
    return asyncCallWithTimeout(
      new Promise<string>((resolve) => {
        try {
          api
            .trackedPoke<ChannelsAction, ChannelsResponse>(
              channelPostAction(nest, {
                add: variables.essay,
              }),
              { app: 'channels', path: `/${nest}` },
              ({ response }) => {
                if ('post' in response) {
                  const { id, 'r-post': postResponse } = response.post;
                  if (
                    'set' in postResponse &&
                    postResponse.set !== null &&
                    postResponse.set.essay.author === variables.essay.author &&
                    postResponse.set.essay.sent === variables.essay.sent
                  ) {
                    timePosted = id;
                    return true;
                  }
                  return true;
                }

                return false;
              }
            )
            .then(() => {
              resolve(timePosted);
            });
        } catch (e) {
          // eslint-disable-next-line no-console
          console.error(e);
        }
      }),
      15000
    );
  };

  return useMutation({
    mutationFn,
    onMutate: async (variables) => {
      await queryClient.cancelQueries(queryKey());

      usePostsStore.getState().addTracked(variables.cacheId);

      const sent = unixToDa(variables.essay.sent).toString();
      const post = {
        seal: {
          id: sent,
          replies: {},
          reacts: {},
          meta: {
            replyCount: 0,
            lastRepliers: [],
            lastReply: null,
          },
        },
        essay: variables.essay,
      };

      queryClient.setQueryData<PostDataResponse>(
        queryKey(variables.cacheId),
        post
      );

      infinitePostUpdater(queryKey('infinite'), {
        nest,
        response: {
          post: {
            id: sent,
            'r-post': {
              set: {
                ...post,
                seal: {
                  ...post.seal,
                  replies: null,
                },
              },
            },
          },
        },
      });
    },
    onSuccess: async (_data, variables) => {
      const status = usePostsStore.getState().getStatus(variables.cacheId);
      if (status === 'pending') {
        usePostsStore.getState().updateStatus(variables.cacheId, 'sent');
      }
      queryClient.removeQueries(queryKey(variables.cacheId));
    },
    onError: async (_error, variables) => {
      usePostsStore.setState((state) => ({
        ...state,
        trackedPosts: state.trackedPosts.filter(
          (p) => p.cacheId !== variables.cacheId
        ),
      }));

      queryClient.setQueryData(queryKey(variables.cacheId), undefined);
    },
    onSettled: async (_data, _error) => {
      await queryClient.invalidateQueries({
        queryKey: queryKey('infinite'),
        refetchType: 'none',
      });
    },
  });
}

export function useEditPostMutation() {
  const mutationFn = async (variables: {
    nest: Nest;
    time: string;
    essay: PostEssay;
  }) => {
    checkNest(variables.nest);

    asyncCallWithTimeout(
      api.poke(
        channelPostAction(variables.nest, {
          edit: {
            id: decToUd(variables.time),
            essay: variables.essay,
          },
        })
      ),
      15000
    );
  };

  return useMutation({
    mutationFn,
    onMutate: async (variables) => {
      const updater = (prev: PostDataResponse | undefined) => {
        if (prev === undefined) {
          return prev;
        }

        return {
          ...prev,
          essay: variables.essay,
        };
      };

      const postsUpdater = (prev: PostsInCachePrev | undefined) => {
        if (prev === undefined) {
          return prev;
        }

        if (prev.pages === undefined) {
          return prev;
        }

        const allPostsInCache = prev.pages.flatMap((page) =>
          Object.entries(page.posts)
        );

        const prevPost = allPostsInCache.find(
          ([k]) => k === decToUd(variables.time)
        )?.[1];

        if (prevPost === null || prevPost === undefined) {
          return prev;
        }

        const pageInCache = prev.pages.find((page) =>
          Object.keys(page.posts).some((k) => k === decToUd(variables.time))
        );

        const pageInCacheIdx = prev.pages.findIndex((page) =>
          Object.keys(page.posts).some((k) => k === decToUd(variables.time))
        );

        if (pageInCache === undefined) {
          return prev;
        }

        return {
          ...prev,
          pages: [
            ...prev.pages.slice(0, pageInCacheIdx),
            {
              ...pageInCache,
              posts: {
                ...pageInCache?.posts,
                [decToUd(variables.time)]: {
                  ...prevPost,
                  essay: variables.essay,
                  seal: prevPost.seal,
                },
              },
            },
            ...prev.pages.slice(pageInCacheIdx + 1),
          ],
        };
      };

      await updatePostInCache(
        {
          nest: variables.nest,
          postId: variables.time,
        },
        updater
      );

      await updatePostsInCache(variables, postsUpdater);
    },
    onSettled: async (_data, _error, variables) => {
      const [han, flag] = nestToFlag(variables.nest);
      await queryClient.invalidateQueries({
        queryKey: [han, 'posts', flag, variables.time],
        refetchType: 'none',
      });
      await queryClient.invalidateQueries({
        queryKey: [han, 'posts', flag, 'infinite'],
      });
    },
  });
}

export function useDeletePostMutation() {
  const mutationFn = async (variables: { nest: Nest; time: string }) => {
    checkNest(variables.nest);

    await api.trackedPoke<ChannelsAction, ChannelsResponse>(
      channelPostAction(variables.nest, { del: variables.time }),
      {
        app: 'channels',
        path: `/${variables.nest}`,
      },
      (event) => {
        if ('post' in event.response) {
          const { id, 'r-post': postResponse } = event.response.post;
          return (
            decToUd(id) === variables.time &&
            'set' in postResponse &&
            postResponse.set === null
          );
        }
        return false;
      }
    );
  };

  return useMutation({
    mutationFn,
    onMutate: async (variables) => {
      const updater = (prev: PostsInCachePrev | undefined) => {
        if (prev === undefined) {
          return prev;
        }

        if (prev.pages === undefined) {
          return prev;
        }

        const allPostsInCache = prev.pages.flatMap((page) =>
          Object.entries(page.posts)
        );

        const prevPost = allPostsInCache.find(
          ([k]) => k === decToUd(variables.time)
        )?.[1];

        if (prevPost === null || prevPost === undefined) {
          return prev;
        }

        const pageInCache = prev.pages.find((page) =>
          Object.keys(page.posts).some((k) => k === decToUd(variables.time))
        );

        const pageInCacheIdx = prev.pages.findIndex((page) =>
          Object.keys(page.posts).some((k) => k === decToUd(variables.time))
        );

        if (pageInCache === undefined) {
          return prev;
        }

        return {
          ...prev,
          pages: [
            ...prev.pages.slice(0, pageInCacheIdx),
            {
              ...pageInCache,
              posts: Object.fromEntries(
                Object.entries(pageInCache.posts).filter(
                  ([k]) => k !== decToUd(variables.time)
                )
              ),
            },
            ...prev.pages.slice(pageInCacheIdx + 1),
          ],
        };
      };

      await updatePostsInCache(variables, updater);
    },
    onSuccess: async (_data, variables) => {
      removePostFromInfiniteQuery(variables.nest, variables.time);
    },
    onSettled: async (_data, _error, variables) => {
      const [han, flag] = nestToFlag(variables.nest);
      setTimeout(async () => {
        await queryClient.invalidateQueries([han, 'posts', flag]);
        await queryClient.invalidateQueries([han, 'posts', flag, 'infinite']);
      }, 3000);
    },
  });
}

export function useCreateMutation() {
  const mutationFn = async (variables: Create) => {
    await api.trackedPoke<ChannelsAction, ChannelsResponse>(
      {
        app: 'channels',
        mark: 'channel-action',
        json: {
          create: variables,
        },
      },
      { app: 'channels', path: '/' },
      (event) => {
        const { response, nest } = event;
        return (
          'create' in response &&
          nest === `${variables.kind}/${window.our}/${variables.name}`
        );
      }
    );
  };

  return useMutation({
    mutationFn,
    onMutate: async (variables) => {
      await queryClient.cancelQueries(channelKey());

      const prev = queryClient.getQueryData<{ [nest: Nest]: Channel }>([
        'channels',
      ]);

      if (prev !== undefined) {
        queryClient.setQueryData<{ [nest: Nest]: Channel }>(channelKey(), {
          ...prev,
          [`${variables.kind}/${window.our}/${variables.name}`]: {
            perms: { writers: [], group: variables.group },
            view: 'list',
            order: [],
            sort: 'time',
          },
        });
      }
    },
    onSettled: async (_data, _error, variables) => {
      await queryClient.invalidateQueries(channelKey());
      await queryClient.invalidateQueries([
        variables.kind,
        'posts',
        `${window.our}/${variables.name}`,
        { exact: true },
      ]);
    },
  });
}

export function useAddSectsMutation() {
  const mutationFn = async (variables: { nest: Nest; writers: string[] }) => {
    await api.poke(
      channelAction(variables.nest, { 'add-writers': variables.writers })
    );
  };

  return useMutation({
    mutationFn,
    onMutate: async (variables) => {
      checkNest(variables.nest);

      await queryClient.cancelQueries(channelKey());

      const prev = queryClient.getQueryData<{ [nest: Nest]: Channel }>([
        'channels',
      ]);

      if (prev !== undefined) {
        queryClient.setQueryData<{ [nest: Nest]: Channel }>(channelKey(), {
          ...prev,
          [variables.nest]: {
            ...prev[variables.nest],
            perms: {
              ...prev[variables.nest].perms,
              writers: [
                ...prev[variables.nest].perms.writers,
                ...variables.writers,
              ],
            },
          },
        });
      }
    },
  });
}

export function useDeleteSectsMutation() {
  const mutationFn = async (variables: { nest: Nest; writers: string[] }) => {
    checkNest(variables.nest);

    await api.poke(
      channelAction(variables.nest, { 'del-writers': variables.writers })
    );
  };

  return useMutation({
    mutationFn,
    onMutate: async (variables) => {
      await queryClient.cancelQueries(channelKey());

      const prev = queryClient.getQueryData<{ [nest: Nest]: Channel }>([
        'channels',
      ]);

      if (prev !== undefined) {
        queryClient.setQueryData<{ [nest: Nest]: Channel }>(channelKey(), {
          ...prev,
          [variables.nest]: {
            ...prev[variables.nest],
            perms: {
              ...prev[variables.nest].perms,
              writers: prev[variables.nest].perms.writers.filter(
                (writer) => !variables.writers.includes(writer)
              ),
            },
          },
        });
      }
    },
  });
}

export function useAddReplyMutation() {
  const mutationFn = async (variables: {
    nest: Nest;
    postId: string;
    memo: Memo;
    cacheId: CacheId;
  }) => {
    checkNest(variables.nest);

    const replying = decToUd(variables.postId);
    const action: Action = {
      post: {
        reply: {
          id: replying,
          action: {
            add: variables.memo,
          },
        },
      },
    };

    await api.poke(channelAction(variables.nest, action));
  };

  return useMutation({
    mutationFn,
    onMutate: async (variables) => {
      usePostsStore.getState().addTracked(variables.cacheId);

      const postsUpdater = (prev: PostsInCachePrev | undefined) => {
        if (prev === undefined) {
          return prev;
        }

        const replying = decToUd(variables.postId);

        const allPostsInCache = prev.pages.flatMap((page) =>
          Object.entries(page.posts)
        );

        if (replying in allPostsInCache) {
          const replyingPost = allPostsInCache.find(
            ([k]) => k === replying
          )?.[1];
          if (replyingPost === null || replyingPost === undefined) {
            return prev;
          }

          const updatedPost = {
            ...replyingPost,
            seal: {
              ...replyingPost.seal,
              meta: {
                ...replyingPost.seal.meta,
                replyCount: replyingPost.seal.meta.replyCount + 1,
                repliers: [...replyingPost.seal.meta.lastRepliers, window.our],
              },
            },
          };

          const pageInCache = prev.pages.find((page) =>
            Object.keys(page.posts).some((k) => k === decToUd(replying))
          );

          const pageInCacheIdx = prev.pages.findIndex((page) =>
            Object.keys(page.posts).some((k) => k === decToUd(replying))
          );

          if (pageInCache === undefined) {
            return prev;
          }

          return {
            ...prev,
            pages: [
              ...prev.pages.slice(0, pageInCacheIdx),
              {
                ...pageInCache,
                posts: {
                  ...pageInCache?.posts,
                  [decToUd(replying)]: updatedPost,
                },
              },
              ...prev.pages.slice(pageInCacheIdx + 1),
            ],
          };
        }
        return prev;
      };

      const updater = (prevPost: PostDataResponse | undefined) => {
        if (prevPost === undefined) {
          return prevPost;
        }
        const prevReplies = prevPost.seal.replies;
        const newReplies: Record<string, Reply> = {
          ...prevReplies,
          [decToUd(unixToDa(variables.memo.sent).toString())]: {
            seal: {
              id: unixToDa(variables.memo.sent).toString(),
              'parent-id': variables.postId,
              reacts: {},
            },
            memo: variables.memo,
          },
        };

        const updatedPost: PostDataResponse = {
          ...prevPost,
          seal: {
            ...prevPost.seal,
            replies: newReplies,
          },
        };

        return updatedPost;
      };

      await updatePostsInCache(variables, postsUpdater);
      await updatePostInCache(variables, updater);
    },
    onSuccess: async (_data, variables) => {
      const status = usePostsStore.getState().getStatus(variables.cacheId);
      if (status === 'pending') {
        usePostsStore.getState().updateStatus(variables.cacheId, 'sent');
      }
    },
  });
}

export function useDeleteReplyMutation() {
  const mutationFn = async (variables: {
    nest: Nest;
    postId: string;
    replyId: string;
  }) => {
    checkNest(variables.nest);

    const action: Action = {
      post: {
        reply: {
          id: decToUd(variables.postId),
          action: {
            del: decToUd(variables.replyId),
          },
        },
      },
    };

    await api.poke(channelAction(variables.nest, action));
  };

  return useMutation({
    mutationFn,
    onMutate: async (variables) => {
      const postsUpdater = (prev: PostsInCachePrev | undefined) => {
        if (prev === undefined) {
          return prev;
        }
        const replying = decToUd(variables.postId);

        const allPostsInCache = prev.pages.flatMap((page) =>
          Object.entries(page.posts)
        );

        if (replying in allPostsInCache) {
          const replyingPost = allPostsInCache.find(
            ([k]) => k === replying
          )?.[1];

          if (replyingPost === null || replyingPost === undefined) {
            return prev;
          }

          const updatedPost = {
            ...replyingPost,
            seal: {
              ...replyingPost.seal,
              replyCount: replyingPost.seal.meta.replyCount - 1,
              repliers: replyingPost.seal.meta.lastRepliers.filter(
                (replier) => replier !== window.our
              ),
            },
          };

          const pageInCache = prev.pages.find((page) =>
            Object.keys(page.posts).some((k) => k === decToUd(replying))
          );

          const pageInCacheIdx = prev.pages.findIndex((page) =>
            Object.keys(page.posts).some((k) => k === decToUd(replying))
          );

          if (pageInCache === undefined) {
            return prev;
          }

          return {
            ...prev,
            pages: [
              ...prev.pages.slice(0, pageInCacheIdx),
              {
                ...pageInCache,
                posts: {
                  ...pageInCache?.posts,
                  [decToUd(replying)]: updatedPost,
                },
              },
              ...prev.pages.slice(pageInCacheIdx + 1),
            ],
          };
        }
        return prev;
      };

      const updater = (prevPost: PostDataResponse | undefined) => {
        if (prevPost === undefined) {
          return prevPost;
        }

        const prevReplies = prevPost.seal.replies;
        const newReplies = { ...prevReplies };
        delete newReplies[variables.replyId];

        const updatedPost: PostDataResponse = {
          ...prevPost,
          seal: {
            ...prevPost.seal,
            replies: newReplies,
          },
        };

        return updatedPost;
      };

      await updatePostInCache(variables, updater);
      await updatePostsInCache(variables, postsUpdater);
    },
    onSettled: async (_data, _error, variables) => {
      const [han, flag] = nestToFlag(variables.nest);
      setTimeout(async () => {
        // TODO: this is a hack to make sure the post is updated before refetching
        // the queries. We need to figure out why the post is not updated immediately.
        await queryClient.refetchQueries([
          han,
          'posts',
          flag,
          variables.postId,
        ]);
      }, 300);
    },
  });
}

export function useAddPostReactMutation() {
  const mutationFn = async (variables: {
    nest: Nest;
    postId: string;
    react: string;
  }) => {
    checkNest(variables.nest);

    const action: Action = {
      post: {
        'add-react': {
          id: decToUd(variables.postId),
          react: variables.react,
          ship: window.our,
        },
      },
    };

    await api.poke(channelAction(variables.nest, action));
  };

  return useMutation({
    mutationFn,
    onMutate: async (variables) => {
      const postsUpdater = (prev: PostsInCachePrev | undefined) => {
        if (prev === undefined) {
          return prev;
        }

        const allPostsInCache = prev.pages.flatMap((page) =>
          Object.entries(page.posts)
        );

        const prevPost = allPostsInCache.find(
          ([k]) => k === decToUd(variables.postId)
        )?.[1];

        if (prevPost === null || prevPost === undefined) {
          return prev;
        }

        const updatedPost = {
          ...prevPost,
          seal: {
            ...prevPost.seal,
            reacts: {
              ...prevPost.seal.reacts,
              [window.our]: variables.react,
            },
          },
        };

        const pageInCache = prev.pages.find((page) =>
          Object.keys(page.posts).some((k) => k === decToUd(variables.postId))
        );

        const pageInCacheIdx = prev.pages.findIndex((page) =>
          Object.keys(page.posts).some((k) => k === decToUd(variables.postId))
        );

        if (pageInCache === undefined) {
          return prev;
        }

        return {
          ...prev,
          pages: [
            ...prev.pages.slice(0, pageInCacheIdx),
            {
              ...pageInCache,
              posts: {
                ...pageInCache?.posts,
                [decToUd(variables.postId)]: updatedPost,
              },
            },
            ...prev.pages.slice(pageInCacheIdx + 1),
          ],
        };
      };

      const postUpdater = (prevPost: PostDataResponse | undefined) => {
        if (prevPost === undefined) {
          return prevPost;
        }

        const prevReacts = prevPost.seal.reacts;
        const newReacts = {
          ...prevReacts,
          [window.our]: variables.react,
        };

        const updatedPost: PostDataResponse = {
          ...prevPost,
          seal: {
            ...prevPost.seal,
            reacts: newReacts,
          },
        };

        return updatedPost;
      };

      await updatePostInCache(variables, postUpdater);

      await updatePostsInCache(variables, postsUpdater);
    },
  });
}

export function useDeletePostReactMutation() {
  const mutationFn = async (variables: { nest: Nest; postId: string }) => {
    checkNest(variables.nest);

    const action: Action = {
      post: {
        'del-react': {
          id: decToUd(variables.postId),
          ship: window.our,
        },
      },
    };

    await api.poke(channelAction(variables.nest, action));
  };

  return useMutation({
    mutationFn,
    onMutate: async (variables) => {
      const postsUpdater = (prev: PostsInCachePrev | undefined) => {
        if (prev === undefined) {
          return prev;
        }

        const allPostsInCache = prev.pages.flatMap((page) =>
          Object.entries(page.posts)
        );

        const prevPost = allPostsInCache.find(
          ([k]) => k === decToUd(variables.postId)
        )?.[1];

        if (prevPost === null || prevPost === undefined) {
          return prev;
        }

        const newReacts = {
          ...prevPost.seal.reacts,
        };

        delete newReacts[window.our];

        const updatedPost = {
          ...prevPost,
          seal: {
            ...prevPost.seal,
            reacts: newReacts,
          },
        };

        const pageInCache = prev.pages.find((page) =>
          Object.keys(page.posts).some((k) => k === decToUd(variables.postId))
        );

        const pageInCacheIdx = prev.pages.findIndex((page) =>
          Object.keys(page.posts).some((k) => k === decToUd(variables.postId))
        );

        if (pageInCache === undefined) {
          return prev;
        }

        return {
          ...prev,
          pages: [
            ...prev.pages.slice(0, pageInCacheIdx),
            {
              ...pageInCache,
              posts: {
                ...pageInCache?.posts,
                [decToUd(variables.postId)]: updatedPost,
              },
            },
            ...prev.pages.slice(pageInCacheIdx + 1),
          ],
        };
      };

      const postUpdater = (prev: PostDataResponse | undefined) => {
        if (prev === undefined) {
          return prev;
        }

        const prevReacts = prev.seal.reacts;
        const newReacts = {
          ...prevReacts,
        };
        delete newReacts[window.our];

        const updatedPost = {
          ...prev,
          seal: {
            ...prev.seal,
            reacts: newReacts,
          },
        };

        return updatedPost;
      };

      await updatePostInCache(variables, postUpdater);
      await updatePostsInCache(variables, postsUpdater);
    },
  });
}

export function useAddReplyReactMutation() {
  const mutationFn = async (variables: {
    nest: Nest;
    postId: string;
    replyId: string;
    react: string;
  }) => {
    checkNest(variables.nest);

    const action: Action = {
      post: {
        reply: {
          id: decToUd(variables.postId),
          action: {
            'add-react': {
              id: decToUd(variables.replyId),
              react: variables.react,
              ship: window.our,
            },
          },
        },
      },
    };

    await api.poke(channelAction(variables.nest, action));
  };

  return useMutation({
    mutationFn,
    onMutate: async (variables) => {
      const updater = (prev: PostDataResponse | undefined) => {
        if (prev === undefined) {
          return prev;
        }

        const { replies } = prev.seal;
        Object.entries(replies).forEach(([time, reply]) => {
          if (time === decToUd(variables.replyId)) {
            replies[decToUd(variables.replyId)] = {
              ...reply,
              seal: {
                ...reply.seal,
                reacts: {
                  ...reply.seal.reacts,
                  [window.our]: variables.react,
                },
              },
            };
          }
        });

        const updatedPost = {
          ...prev,
          seal: {
            ...prev.seal,
            replies,
          },
        };

        return updatedPost;
      };

      await updatePostInCache(variables, updater);
    },
  });
}

export function useDeleteReplyReactMutation() {
  const mutationFn = async (variables: {
    nest: Nest;
    postId: string;
    replyId: string;
  }) => {
    checkNest(variables.nest);

    const action: Action = {
      post: {
        reply: {
          id: decToUd(variables.postId),
          action: {
            'del-react': {
              id: decToUd(variables.replyId),
              ship: window.our,
            },
          },
        },
      },
    };

    await api.poke(channelAction(variables.nest, action));
  };

  return useMutation({
    mutationFn,
    onMutate: async (variables) => {
      const updater = (prev: PostDataResponse | undefined) => {
        if (prev === undefined) {
          return prev;
        }
        const { replies } = prev.seal;
        Object.entries(replies).forEach(([time, reply]) => {
          if (time === decToUd(variables.replyId)) {
            const newReacts = {
              ...reply.seal.reacts,
            };
            delete newReacts[window.our];

            replies[decToUd(variables.replyId)] = {
              ...reply,
              seal: {
                ...reply.seal,
                reacts: newReacts,
              },
            };
          }
        });

        const updatedPost = {
          ...prev,
          seal: {
            ...prev.seal,
            replies,
          },
        };

        return updatedPost;
      };

      await updatePostInCache(variables, updater);
    },
    onSettled: async (_data, _error, variables) => {
      const [han, flag] = nestToFlag(variables.nest);
      await queryClient.invalidateQueries([
        han,
        'posts',
        flag,
        variables.postId,
      ]);
    },
  });
}

export function useChannelSearch(nest: string, query: string) {
  const encodedQuery = stringToTa(query);
  const { data, ...rest } = useInfiniteQuery({
    queryKey: ['channel', 'search', nest, query],
    enabled: query !== '',
    queryFn: async ({ pageParam = 0 }) => {
      const res = await api.scry<ChannelScan>({
        app: 'channels',
        path: `/${nest}/search/text/${
          decToUd(pageParam.toString()) || '0'
        }/20/${encodedQuery}`,
      });
      return res;
    },
    getNextPageParam: (lastPage, allPages) => {
      if (lastPage.length === 0) return undefined;
      return allPages.length * 20;
    },
  });

  const scan = useMemo(
    () =>
      newChatMap(
        (data?.pages || [])
          .flat()
          .map((scItem: ChannelScanItem) =>
            'post' in scItem
              ? ([bigInt(scItem.post.seal.id), scItem.post] as PageTuple)
              : ([
                  bigInt(scItem.reply.reply.seal.id),
                  scItem.reply.reply,
                ] as ReplyTuple)
          ),
        true
      ),
    [data]
  );

  return {
    scan,
    ...rest,
  };
}

export function useHiddenPosts() {
  return useReactQueryScry<HiddenPosts>({
    queryKey: ['channels', 'hidden'],
    app: 'channels',
    path: '/hidden-posts',
    options: {
      placeholderData: [],
    },
  });
}

export function useTogglePostMutation() {
  const mutationFn = (variables: { toggle: TogglePost }) =>
    api.poke({
      app: 'channels',
      mark: 'channel-action',
      json: {
        'toggle-post': variables.toggle,
      },
    });

  return useMutation(mutationFn, {
    onMutate: ({ toggle }) => {
      const hiding = 'hide' in toggle;
      queryClient.setQueryData<HiddenPosts>(['diary', 'hidden'], (prev) => {
        if (!prev) {
          return hiding ? [udToDec(toggle.hide)] : [];
        }

        return hiding
          ? [...prev, udToDec(toggle.hide)]
          : prev.filter((postId) => postId !== udToDec(toggle.show));
      });
    },
    onSuccess: () => {
      queryClient.invalidateQueries(['diary', 'hidden']);
    },
  });
}

export function usePostToggler(postId: string) {
  const udId = decToUd(postId);
  const { mutate } = useTogglePostMutation();
  const { data: hidden } = useHiddenPosts();
  const isHidden = useMemo(
    () => (hidden || []).some((h) => h === postId),
    [hidden, postId]
  );
  const show = useCallback(
    () => mutate({ toggle: { show: udId } }),
    [mutate, udId]
  );
  const hide = useCallback(
    () => mutate({ toggle: { hide: udId } }),
    [mutate, udId]
  );

  return {
    show,
    hide,
    isHidden,
  };
}<|MERGE_RESOLUTION|>--- conflicted
+++ resolved
@@ -1,27 +1,4 @@
 import { QueryKey, useInfiniteQuery, useMutation } from '@tanstack/react-query';
-<<<<<<< HEAD
-import { decToUd, udToDec, unixToDa } from '@urbit/api';
-import { Poke } from '@urbit/http-api';
-import bigInt from 'big-integer';
-import _ from 'lodash';
-import { useCallback, useEffect, useMemo, useRef } from 'react';
-import create from 'zustand';
-
-import api from '@/api';
-import { useChatStore } from '@/chat/useChatStore';
-import {
-  LARGE_MESSAGE_FETCH_PAGE_SIZE,
-  STANDARD_MESSAGE_FETCH_PAGE_SIZE,
-} from '@/constants';
-import asyncCallWithTimeout from '@/logic/asyncWithTimeout';
-import { isNativeApp } from '@/logic/native';
-import useReactQueryScry from '@/logic/useReactQueryScry';
-import useReactQuerySubscribeOnce from '@/logic/useReactQuerySubscribeOnce';
-import useReactQuerySubscription from '@/logic/useReactQuerySubscription';
-import { checkNest, log, nestToFlag, whomIsFlag, stringToTa } from '@/logic/utils';
-import queryClient from '@/queryClient';
-=======
->>>>>>> 2268ae77
 import {
   Action,
   Channel,
@@ -72,7 +49,13 @@
 import useReactQueryScry from '@/logic/useReactQueryScry';
 import useReactQuerySubscribeOnce from '@/logic/useReactQuerySubscribeOnce';
 import useReactQuerySubscription from '@/logic/useReactQuerySubscription';
-import { checkNest, log, nestToFlag, whomIsFlag } from '@/logic/utils';
+import {
+  checkNest,
+  log,
+  nestToFlag,
+  stringToTa,
+  whomIsFlag,
+} from '@/logic/utils';
 import queryClient from '@/queryClient';
 
 import { channelKey } from './keys';

import { stripSourcePrefix } from '@tloncorp/shared/src/urbit/activity';
import fuzzy from 'fuzzy';
import React, { PropsWithChildren, useEffect, useMemo, useRef } from 'react';
import { StateSnapshot, Virtuoso, VirtuosoHandle } from 'react-virtuoso';

import { InlineEmptyPlaceholder } from '@/components/EmptyPlaceholder';
import { canReadChannel } from '@/logic/channel';
import { useIsMobile } from '@/logic/useMedia';
import useMessageSort from '@/logic/useMessageSort';
<<<<<<< HEAD
import { whomIsDm, whomIsMultiDm } from '@/logic/utils';
import {
  CohortUnread,
  Cohorts,
  cohortToUnread,
  useCohorts,
} from '@/state/broadcasts';
import { useChats, useUnreads } from '@/state/channel/channel';
=======
import { useChats } from '@/state/channel/channel';
>>>>>>> 980b3cfa
import { useContacts } from '@/state/contact';
import { useGroups } from '@/state/groups';
import { usePinnedChats } from '@/state/pins';
import { SidebarFilter, filters } from '@/state/settings';
import { Unread, useUnreads } from '@/state/unreads';

import { useMultiDms, usePendingDms, usePendingMultiDms } from '../state/chat';
import MessagesSidebarItem from './MessagesSidebarItem';

type MessagesListProps = PropsWithChildren<{
  filter: SidebarFilter;
  searchQuery?: string;
  atTopChange?: (atTop: boolean) => void;
  isScrolling?: (scrolling: boolean) => void;
}>;

<<<<<<< HEAD
function itemContent(
  _i: number,
  [whom, _unread]: [string, Unread | DMUnread | CohortUnread]
) {
=======
function itemContent(_i: number, [whom, _unread]: [string, Unread]) {
>>>>>>> 980b3cfa
  return (
    <div className="px-4 sm:px-2">
      <MessagesSidebarItem key={whom} whom={whom} />
    </div>
  );
}

<<<<<<< HEAD
const computeItemKey = (
  _i: number,
  [whom, _unread]: [string, Unread | DMUnread | CohortUnread]
) => whom;
=======
const computeItemKey = (_i: number, [whom, _unread]: [string, Unread]) => whom;
>>>>>>> 980b3cfa

let virtuosoState: StateSnapshot | undefined;

export default function MessagesList({
  filter,
  searchQuery,
  atTopChange,
  isScrolling,
  children,
}: MessagesListProps) {
  const { pending } = usePendingDms();
  const pendingMultis = usePendingMultiDms();
  const pinned = usePinnedChats();
  const { sortMessages } = useMessageSort();
<<<<<<< HEAD
  const { data: dmUnreads } = useDmUnreads();
  const channelUnreads = useUnreads();
  const broadcasts = useCohorts();
  const unreads = useMemo(
    () => ({
      ...channelUnreads,
      ...dmUnreads,
    }),
    [channelUnreads, dmUnreads]
  );
=======
  const unreads = useUnreads();
>>>>>>> 980b3cfa
  const contacts = useContacts();
  const clubs = useMultiDms();
  const chats = useChats();
  const groups = useGroups();
  const allPending = pending.concat(pendingMultis);
  const hasPending = allPending && allPending.length > 0;
  const isMobile = useIsMobile();
  const thresholds = {
    atBottomThreshold: 125,
    atTopThreshold: 125,
    overscan: isMobile
      ? { main: 200, reverse: 200 }
      : { main: 400, reverse: 400 },
  };

<<<<<<< HEAD
  const messages = useMemo(() => {
    const filteredMsgs =
      filter === filters.broadcasts
        ? sortMessages(
            Object.fromEntries(
              Object.entries(broadcasts.data || {}).map(
                (v): [string, CohortUnread] => {
                  return [v[0], cohortToUnread(v[1])]; //REVIEW hax
                }
              )
            )
          )
        : sortMessages(unreads).filter(([b]) => {
            const chat = chats[b];
            const groupFlag = chat?.perms.group;
            const group = groups[groupFlag || ''];
            const vessel = group?.fleet[window.our];
            const channel = group?.channels[b];

            if (
              chat &&
              channel &&
              vessel &&
              !canReadChannel(channel, vessel, group?.bloc)
            ) {
              return false;
            }

            if (pinned.includes(b) && !searchQuery) {
              return false;
            }

            if (allPending.includes(b)) {
              return false;
            }

            if (
              filter === filters.groups &&
              (whomIsDm(b) || whomIsMultiDm(b))
            ) {
              return false;
            }

            if (filter === filters.dms && b.includes('/')) {
              return false;
            }

            if (b.includes('/') && !group) {
              return false;
            }

            if (searchQuery) {
              if (b.includes('/')) {
                const titleMatch = group.meta.title
                  .toLowerCase()
                  .startsWith(searchQuery.toLowerCase());
                const shipMatch = deSig(b)?.startsWith(
                  deSig(searchQuery) || ''
                );
                return titleMatch || shipMatch;
              }

              if (whomIsDm(b)) {
                const contact = contacts[b];
                const nicknameMatch = contact?.nickname
                  .toLowerCase()
                  .startsWith(searchQuery.toLowerCase());
                const shipMatch = deSig(b)?.startsWith(
                  deSig(searchQuery) || ''
                );
                return nicknameMatch || shipMatch;
              }

              if (whomIsMultiDm(b)) {
                const club = clubs[b];
                const titleMatch = club?.meta.title
                  ?.toLowerCase()
                  .startsWith(searchQuery.toLowerCase());
                const shipsMatch = club?.hive?.some((ship) =>
                  deSig(ship)?.startsWith(deSig(searchQuery) || '')
                );
                return titleMatch || shipsMatch;
              }
            }

            return true; // is all
          });
=======
  const organizedUnreads = useMemo(() => {
    const filteredMsgs = sortMessages(unreads)
      .filter(([k]) => {
        if (
          !(
            k.startsWith('ship/') ||
            k.startsWith('club/') ||
            k.startsWith('channel/')
          )
        ) {
          return false;
        }

        const key = stripSourcePrefix(k);
        const chat = chats[key];
        const groupFlag = chat?.perms.group;
        const group = groups[groupFlag || ''];
        const vessel = group?.fleet[window.our];
        const channel = group?.channels[key];
        const isChannel = k.startsWith('channel/');
        const isDm = k.startsWith('ship/');
        const isMultiDm = k.startsWith('club/');

        if (
          chat &&
          channel &&
          vessel &&
          !canReadChannel(channel, vessel, group?.bloc)
        ) {
          return false;
        }

        if (pinned.includes(key) && !searchQuery) {
          return false;
        }

        if (allPending.includes(key)) {
          return false;
        }

        if (filter === filters.groups && (isDm || isMultiDm)) {
          return false;
        }

        if (filter === filters.dms && isChannel) {
          return false;
        }

        if (!group && isChannel) {
          return false;
        }

        return true; // is all
      })
      .map(([k, v]) => [stripSourcePrefix(k), v]) as [string, Unread][];
>>>>>>> 980b3cfa
    return !searchQuery
      ? filteredMsgs
      : fuzzy
          .filter(searchQuery, filteredMsgs, { extract: (x) => x[0] })
          .sort((a, b) => b.score - a.score)
          .map((x) => x.original);
  }, [
    sortMessages,
    unreads,
    chats,
    groups,
    pinned,
    searchQuery,
    allPending,
    filter,
    contacts,
    clubs,
    broadcasts,
  ]);

  const headerHeightRef = useRef<number>(0);
  const headerRef = useRef<HTMLDivElement>(null);
  const head = useMemo(
    () => (
      <div ref={headerRef}>
        {children}
        {allPending &&
          filter !== filters.groups &&
          allPending.map((whom) => (
            <div key={whom} className="px-4 sm:px-2">
              <MessagesSidebarItem pending key={whom} whom={whom} />
            </div>
          ))}
      </div>
    ),
    [headerRef, children, allPending, filter]
  );

  useEffect(() => {
    if (!headerRef.current) {
      return () => {
        // do nothing
      };
    }

    const resizeObserver = new ResizeObserver(() => {
      headerHeightRef.current =
        headerRef.current?.offsetHeight ?? headerHeightRef.current;
    });

    resizeObserver.observe(headerRef.current);
    return () => resizeObserver.disconnect();
  }, []);

  const components = useMemo(
    () => ({
      Header: () => head,
      EmptyPlaceholder: () =>
        isMobile && !hasPending ? (
          <InlineEmptyPlaceholder className="mt-24">
            Your direct messages will be shown here
          </InlineEmptyPlaceholder>
        ) : null,
    }),
    [head, isMobile, hasPending]
  );

  const virtuosoRef = useRef<VirtuosoHandle>(null);

  useEffect(() => {
    const currentVirtuosoRef = virtuosoRef.current;

    return () => {
      currentVirtuosoRef?.getState((state) => {
        virtuosoState = {
          ...state,
          // Virtuoso contains a bug where `scrollTop` includes the Header's size,
          // though it's treated relatively to the List component when applied.
          scrollTop: state.scrollTop - (headerHeightRef.current ?? 0),
        };
      });
    };
  }, []);

  return (
    <Virtuoso
      {...thresholds}
      ref={virtuosoRef}
      data={organizedUnreads}
      computeItemKey={computeItemKey}
      itemContent={itemContent}
      components={components}
      atTopStateChange={atTopChange}
      isScrolling={isScrolling}
      restoreStateFrom={virtuosoState}
      className="w-full overflow-x-hidden"
      data-testid="messages-menu"
    />
  );
}<|MERGE_RESOLUTION|>--- conflicted
+++ resolved
@@ -7,18 +7,14 @@
 import { canReadChannel } from '@/logic/channel';
 import { useIsMobile } from '@/logic/useMedia';
 import useMessageSort from '@/logic/useMessageSort';
-<<<<<<< HEAD
 import { whomIsDm, whomIsMultiDm } from '@/logic/utils';
 import {
-  CohortUnread,
+  Cohort,
   Cohorts,
   cohortToUnread,
   useCohorts,
 } from '@/state/broadcasts';
-import { useChats, useUnreads } from '@/state/channel/channel';
-=======
 import { useChats } from '@/state/channel/channel';
->>>>>>> 980b3cfa
 import { useContacts } from '@/state/contact';
 import { useGroups } from '@/state/groups';
 import { usePinnedChats } from '@/state/pins';
@@ -35,14 +31,7 @@
   isScrolling?: (scrolling: boolean) => void;
 }>;
 
-<<<<<<< HEAD
-function itemContent(
-  _i: number,
-  [whom, _unread]: [string, Unread | DMUnread | CohortUnread]
-) {
-=======
 function itemContent(_i: number, [whom, _unread]: [string, Unread]) {
->>>>>>> 980b3cfa
   return (
     <div className="px-4 sm:px-2">
       <MessagesSidebarItem key={whom} whom={whom} />
@@ -50,14 +39,7 @@
   );
 }
 
-<<<<<<< HEAD
-const computeItemKey = (
-  _i: number,
-  [whom, _unread]: [string, Unread | DMUnread | CohortUnread]
-) => whom;
-=======
 const computeItemKey = (_i: number, [whom, _unread]: [string, Unread]) => whom;
->>>>>>> 980b3cfa
 
 let virtuosoState: StateSnapshot | undefined;
 
@@ -72,22 +54,8 @@
   const pendingMultis = usePendingMultiDms();
   const pinned = usePinnedChats();
   const { sortMessages } = useMessageSort();
-<<<<<<< HEAD
-  const { data: dmUnreads } = useDmUnreads();
-  const channelUnreads = useUnreads();
   const broadcasts = useCohorts();
-  const unreads = useMemo(
-    () => ({
-      ...channelUnreads,
-      ...dmUnreads,
-    }),
-    [channelUnreads, dmUnreads]
-  );
-=======
   const unreads = useUnreads();
->>>>>>> 980b3cfa
-  const contacts = useContacts();
-  const clubs = useMultiDms();
   const chats = useChats();
   const groups = useGroups();
   const allPending = pending.concat(pendingMultis);
@@ -101,98 +69,23 @@
       : { main: 400, reverse: 400 },
   };
 
-<<<<<<< HEAD
-  const messages = useMemo(() => {
-    const filteredMsgs =
-      filter === filters.broadcasts
-        ? sortMessages(
-            Object.fromEntries(
+  console.log('filter', filter, filters.broadcasts, broadcasts.data);
+  const organizedUnreads = useMemo(() => {
+    const filteredMsgs = sortMessages(
+        filter === filters.broadcasts
+          ? Object.fromEntries(
               Object.entries(broadcasts.data || {}).map(
-                (v): [string, CohortUnread] => {
-                  return [v[0], cohortToUnread(v[1])]; //REVIEW hax
+                (v): [string, Unread] => {
+                  return [v[0], cohortToUnread(v[1] as Cohort)]; //REVIEW hax
                 }
               )
             )
-          )
-        : sortMessages(unreads).filter(([b]) => {
-            const chat = chats[b];
-            const groupFlag = chat?.perms.group;
-            const group = groups[groupFlag || ''];
-            const vessel = group?.fleet[window.our];
-            const channel = group?.channels[b];
-
-            if (
-              chat &&
-              channel &&
-              vessel &&
-              !canReadChannel(channel, vessel, group?.bloc)
-            ) {
-              return false;
-            }
-
-            if (pinned.includes(b) && !searchQuery) {
-              return false;
-            }
-
-            if (allPending.includes(b)) {
-              return false;
-            }
-
-            if (
-              filter === filters.groups &&
-              (whomIsDm(b) || whomIsMultiDm(b))
-            ) {
-              return false;
-            }
-
-            if (filter === filters.dms && b.includes('/')) {
-              return false;
-            }
-
-            if (b.includes('/') && !group) {
-              return false;
-            }
-
-            if (searchQuery) {
-              if (b.includes('/')) {
-                const titleMatch = group.meta.title
-                  .toLowerCase()
-                  .startsWith(searchQuery.toLowerCase());
-                const shipMatch = deSig(b)?.startsWith(
-                  deSig(searchQuery) || ''
-                );
-                return titleMatch || shipMatch;
-              }
-
-              if (whomIsDm(b)) {
-                const contact = contacts[b];
-                const nicknameMatch = contact?.nickname
-                  .toLowerCase()
-                  .startsWith(searchQuery.toLowerCase());
-                const shipMatch = deSig(b)?.startsWith(
-                  deSig(searchQuery) || ''
-                );
-                return nicknameMatch || shipMatch;
-              }
-
-              if (whomIsMultiDm(b)) {
-                const club = clubs[b];
-                const titleMatch = club?.meta.title
-                  ?.toLowerCase()
-                  .startsWith(searchQuery.toLowerCase());
-                const shipsMatch = club?.hive?.some((ship) =>
-                  deSig(ship)?.startsWith(deSig(searchQuery) || '')
-                );
-                return titleMatch || shipsMatch;
-              }
-            }
-
-            return true; // is all
-          });
-=======
-  const organizedUnreads = useMemo(() => {
-    const filteredMsgs = sortMessages(unreads)
-      .filter(([k]) => {
+          : unreads
+      ).filter(([k]) => {
+        if (k.startsWith('~~') && filter === filters.broadcasts) {
+          return true;
+        }
+
         if (
           !(
             k.startsWith('ship/') ||
@@ -245,26 +138,13 @@
         return true; // is all
       })
       .map(([k, v]) => [stripSourcePrefix(k), v]) as [string, Unread][];
->>>>>>> 980b3cfa
     return !searchQuery
       ? filteredMsgs
       : fuzzy
           .filter(searchQuery, filteredMsgs, { extract: (x) => x[0] })
           .sort((a, b) => b.score - a.score)
           .map((x) => x.original);
-  }, [
-    sortMessages,
-    unreads,
-    chats,
-    groups,
-    pinned,
-    searchQuery,
-    allPending,
-    filter,
-    contacts,
-    clubs,
-    broadcasts,
-  ]);
+  }, [sortMessages, unreads, chats, groups, pinned, searchQuery, allPending, filter, broadcasts]);
 
   const headerHeightRef = useRef<number>(0);
   const headerRef = useRef<HTMLDivElement>(null);

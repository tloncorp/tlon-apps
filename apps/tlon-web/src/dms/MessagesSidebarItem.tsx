import React, { useEffect, useState } from 'react';

import ClubName from '@/components/ClubName';
import useLongPress from '@/logic/useLongPress';
import { useCohort } from '@/state/broadcasts';

import Avatar, { AvatarSizes } from '../components/Avatar';
import ShipName from '../components/ShipName';
import SidebarItem from '../components/Sidebar/SidebarItem';
import GroupAvatar from '../groups/GroupAvatar';
import useMedia, { useIsMobile } from '../logic/useMedia';
<<<<<<< HEAD
import { whomIsBroadcast, whomIsDm, whomIsMultiDm } from '../logic/utils';
=======
import { nestToFlag, whomIsDm, whomIsMultiDm } from '../logic/utils';
>>>>>>> 980b3cfa
import { useMultiDm } from '../state/chat';
import { useGroup, useGroupChannel, useGroups } from '../state/groups/groups';
import BroadcastOptions from './BroadcastOptions';
import DmOptions from './DMOptions';
import { useMessagesScrolling } from './MessagesScrollingContext';
import MultiDmAvatar, { MultiDmAvatarSize } from './MultiDmAvatar';

interface MessagesSidebarItemProps {
  whom: string;
  pending?: boolean; // eslint-disable-line
}

interface MessagesSidebarItemWithOptionsProps extends MessagesSidebarItemProps {
  optionsOpen: boolean;
  onOptionsOpenChange: (open: boolean) => void;
}

function ChannelSidebarItem({
  whom,
  pending,
  optionsOpen,
  onOptionsOpenChange,
  ...props
}: MessagesSidebarItemWithOptionsProps) {
  const isMobile = useIsMobile();
  const groups = useGroups();
  const nest = whom;
  const [, flag] = nestToFlag(nest);
  const groupFlag = Object.entries(groups).find(
    ([k, v]) => nest in v.channels
  )?.[0];
  const channel = useGroupChannel(groupFlag || '', nest);
  const group = useGroup(groupFlag || '');
  const isScrolling = useMessagesScrolling();

  const to = `/dm/groups/${groupFlag}/channels/${nest}`;

  if (!channel) {
    return null;
  }

  return (
    <SidebarItem
      inexact
      to={to}
      icon={
        <GroupAvatar
          size="h-12 w-12 sm:h-6 sm:w-6 rounded-lg sm:rounded"
          {...group?.meta}
          loadImage={!isScrolling}
        />
      }
      actions={({ hover }) => (
        <DmOptions
          open={optionsOpen}
          onOpenChange={onOptionsOpenChange}
          whom={flag}
          pending={!!pending}
          isHovered={hover}
          triggerDisabled={isMobile}
        />
      )}
      {...props}
    >
      {channel.meta.title}
    </SidebarItem>
  );
}

function BroadcastSidebarItem({
  whom,
  optionsOpen,
  onOptionsOpenChange,
  ...props
}: MessagesSidebarItemWithOptionsProps) {
  const cohort = useCohort(whom);
  const to = `/dm/broadcasts/${whom}`;

  return (
    <SidebarItem
      inexact
      to={to}
      icon={
        <MultiDmAvatar
          title={cohort.title}
          image={''}
          color={''}
          className="h-12 w-12 rounded-lg sm:h-6 sm:w-6 sm:rounded"
          loadImage={false}
        />
      }
      actions={({ hover }) => (
        <BroadcastOptions
          open={optionsOpen}
          onOpenChange={onOptionsOpenChange}
          whom={whom}
          pending={false}
          isHovered={hover}
          triggerDisabled={false}
        />
      )}
      {...props}
    >
      {cohort.title}
    </SidebarItem>
  );
}

function DMSidebarItem({
  whom,
  pending,
  optionsOpen,
  onOptionsOpenChange,
  ...props
}: MessagesSidebarItemWithOptionsProps) {
  const isMobile = useIsMobile();
  const isScrolling = useMessagesScrolling();
  const isSmall = useMedia('(max-width: 768px) and (min-width: 640px)');

  function avatarSize(): { size: AvatarSizes; icon: boolean } {
    if (isMobile && !isSmall) {
      return {
        size: 'default',
        icon: false,
      };
    }
    return {
      size: 'xs',
      icon: true,
    };
  }

  return (
    <SidebarItem
      to={`/dm/${whom}`}
      icon={
        <Avatar
          className="h-12 w-12 rounded-lg sm:h-6 sm:w-6 sm:rounded"
          ship={whom}
          loadImage={!isScrolling}
          {...avatarSize()}
        />
      }
      actions={({ hover }) => (
        <DmOptions
          open={optionsOpen}
          onOpenChange={onOptionsOpenChange}
          whom={whom}
          pending={!!pending}
          isHovered={hover}
          triggerDisabled={isMobile}
        />
      )}
      {...props}
    >
      <ShipName className="truncate" name={whom} showAlias />
    </SidebarItem>
  );
}

export function MultiDMSidebarItem({
  whom,
  pending,
  optionsOpen,
  onOptionsOpenChange,
  ...props
}: MessagesSidebarItemWithOptionsProps) {
  const isMobile = useIsMobile();
  const club = useMultiDm(whom);
  const allMembers = club?.team.concat(club.hive);
  const isScrolling = useMessagesScrolling();
  const isSmall = useMedia('(max-width: 768px) and (min-width: 640px)');

  function avatarSize(): { size: MultiDmAvatarSize } {
    if (isMobile && !isSmall) {
      return {
        size: 'default',
      };
    }
    return {
      size: 'xs',
    };
  }

  if (club && !allMembers?.includes(window.our)) {
    return null;
  }

  return (
    <SidebarItem
      to={`/dm/${whom}`}
      icon={
        <MultiDmAvatar
          {...club?.meta}
          className="h-12 w-12 rounded-lg sm:h-6 sm:w-6 sm:rounded"
          loadImage={!isScrolling}
          {...avatarSize()}
        />
      }
      actions={({ hover }) => (
        <DmOptions
          open={optionsOpen}
          onOpenChange={onOptionsOpenChange}
          whom={whom}
          pending={!!pending}
          isHovered={hover}
          isMulti
          triggerDisabled={isMobile}
        />
      )}
      {...props}
    >
      <ClubName club={club} />
    </SidebarItem>
  );
}

function MessagesSidebarItem({ whom, pending }: MessagesSidebarItemProps) {
  const isMobile = useIsMobile();
  const [optionsOpen, setOptionsOpen] = useState(false);
  const { action, handlers } = useLongPress();

  useEffect(() => {
    if (!isMobile) {
      return;
    }

    if (action === 'longpress') {
      setOptionsOpen(true);
    }
  }, [action, isMobile]);

  let ResolvedSidebarItem = ChannelSidebarItem;

  if (whomIsDm(whom)) {
    ResolvedSidebarItem = DMSidebarItem;
  }

  if (whomIsMultiDm(whom)) {
    ResolvedSidebarItem = MultiDMSidebarItem;
  }

  if (whomIsBroadcast(whom)) {
    ResolvedSidebarItem = BroadcastSidebarItem;
  }

  return (
    <ResolvedSidebarItem
      whom={whom}
      pending={pending}
      optionsOpen={optionsOpen}
      onOptionsOpenChange={setOptionsOpen}
      {...handlers}
    />
  );
}

export default React.memo(MessagesSidebarItem);<|MERGE_RESOLUTION|>--- conflicted
+++ resolved
@@ -9,11 +9,7 @@
 import SidebarItem from '../components/Sidebar/SidebarItem';
 import GroupAvatar from '../groups/GroupAvatar';
 import useMedia, { useIsMobile } from '../logic/useMedia';
-<<<<<<< HEAD
-import { whomIsBroadcast, whomIsDm, whomIsMultiDm } from '../logic/utils';
-=======
-import { nestToFlag, whomIsDm, whomIsMultiDm } from '../logic/utils';
->>>>>>> 980b3cfa
+import { nestToFlag, whomIsBroadcast, whomIsDm, whomIsMultiDm } from '../logic/utils';
 import { useMultiDm } from '../state/chat';
 import { useGroup, useGroupChannel, useGroups } from '../state/groups/groups';
 import BroadcastOptions from './BroadcastOptions';

import { Page, expect } from '@playwright/test';

export async function channelIsLoaded(page: Page) {
  await expect(
    page.getByTestId('ScreenHeaderTitle').getByText('Loading…')
  ).not.toBeVisible();
}

export async function navigateToChannel(page: Page, channelName: string) {
  await page.getByTestId(`ChannelListItem-${channelName}`).click();
  await channelIsLoaded(page);
}

export async function createGroup(page: Page) {
  // Ensure session is stable before creating group
  await waitForSessionStability(page);
  
  await page.getByTestId('CreateChatSheetTrigger').click();
  await page.getByText('New group', { exact: true }).click();
  await page.getByText('Select contacts to invite').click();
  await page.getByText('Create group').click();

  // Wait for group creation to complete and navigate to group
  // Either we're already in the group or need to navigate to it
  const channelHeader = page.getByTestId('ChannelHeaderTitle');

  try {
    // Wait briefly to see if we're automatically navigated to the group
    await expect(channelHeader).toBeVisible({ timeout: 5000 });
    await expect(page.getByText('Welcome to your group!')).toBeVisible({
      timeout: 3000,
    });
  } catch {
    // If not automatically navigated, go to the group manually
    await page.getByTestId('HomeNavIcon').click();
    await expect(
      page.getByTestId('ChatListItem-Untitled group-unpinned')
    ).toBeVisible({ timeout: 10000 });
    await page.getByTestId('ChatListItem-Untitled group-unpinned').click();
    await expect(channelHeader).toBeVisible({ timeout: 5000 });
    await expect(page.getByText('Welcome to your group!')).toBeVisible({
      timeout: 5000,
    });
  }
}

export async function leaveGroup(page: Page, groupName: string) {
  await page.getByTestId('HomeNavIcon').click();
  if (await page.getByText(groupName).first().isVisible()) {
    await page.getByText(groupName).first().click();
    await openGroupSettings(page);
    await page.waitForSelector('text=Group Info');
    await page.getByText('Leave group').click();
  }
}

export async function openGroupOptionsSheet(page: Page) {
  if (await page.getByTestId('GroupOptionsSheetTrigger').first().isVisible()) {
    await page
      .getByTestId('GroupOptionsSheetTrigger')
      .first()
      .click({ force: true });
  } else {
    await page
      .getByTestId('GroupOptionsSheetTrigger')
      .nth(1)
      .click({ force: true });
  }
}

export async function inviteMembersToGroup(page: Page, memberIds: string[]) {
  await openGroupOptionsSheet(page);
  await page.getByTestId('ActionSheetAction-Invite people').first().click();

  for (const memberId of memberIds) {
    const filterInput = page.getByPlaceholder('Filter by nickname');
    await expect(filterInput).toBeVisible({ timeout: 5000 });
    await filterInput.fill(memberId);

    // Wait for contact to appear in search results
    await expect(
      page.getByTestId('ContactRow').getByText(memberId)
    ).toBeVisible({
      timeout: 10000,
    });
    await page.getByTestId('ContactRow').getByText(memberId).click();
  }

  // Wait for continue button to update with selection count and click
  const continueButton = page.getByText(/continue|Invite \d+ and continue/);
  await expect(continueButton).toBeVisible({ timeout: 5000 });
  await continueButton.click();

  // Brief wait for invitation to be sent
  await page.waitForTimeout(1000);
}

export async function acceptGroupInvite(page: Page, groupName?: string) {
  // Wait for and click the invitation
  await expect(page.getByText('Group invitation')).toBeVisible({
    timeout: 10000,
  });
  await page.getByText('Group invitation').click();

  // Accept the invitation
  const acceptButton = page.getByText('Accept invite');
  if (await acceptButton.isVisible()) {
    await acceptButton.click();
  }

  // Check if we see the joining state (this may be skipped if join is very fast)
  const joiningMessage = await page
    .getByText('Joining, please wait...')
    .isVisible({ timeout: 5000 })
    .catch(() => false);

  if (joiningMessage) {
    // If we saw the joining message, wait for "Go to group" button
    const goToGroupButton = page.getByText('Go to group');
    await expect(goToGroupButton).toBeVisible({
      timeout: 45000, // Extended timeout for CI environments
    });

    // Click the button to navigate to the group
    await goToGroupButton.click();
  } else {
    // If joining was fast and we didn't see the joining message,
    // check if "Go to group" button is already visible
    const goToGroupButton = page.getByText('Go to group');
    const buttonVisible = await goToGroupButton
      .isVisible({ timeout: 5000 })
      .catch(() => false);

    if (buttonVisible) {
      await goToGroupButton.click();
    } else if (groupName) {
      // Fallback: navigate to group directly if we're already past the invitation flow
      await expect(page.getByText(groupName).first()).toBeVisible({
        timeout: 10000,
      });
      await page.getByText(groupName).first().click();
    }
  }

  // Verify we're in the group
  if (groupName) {
    await expect(page.getByText(groupName).first()).toBeVisible({
      timeout: 5000,
    });
  }
}

export async function rejectGroupInvite(page: Page) {
  if (await page.getByText('Group invitation').isVisible()) {
    await page.getByText('Group invitation').click();
  }

  // If there's a reject invitation button, click it
  if (await page.getByText('Reject invite').isVisible()) {
    await page.getByText('Reject invite').click();
  }
}

export async function deleteGroup(page: Page, groupName?: string) {
<<<<<<< HEAD
  await expect(page.getByTestId('GroupLeaveAction-Delete group')).toBeVisible({
    timeout: 10000,
  });
=======
  // Ensure session is stable before deleting group
  await waitForSessionStability(page);
  
>>>>>>> 747a80c6
  await page.getByTestId('GroupLeaveAction-Delete group').click();
  await expect(
    page.getByText(`Delete ${groupName || 'Untitled group'}?`)
  ).toBeVisible({ timeout: 10000 });
  await expect(
    page.getByTestId('ActionSheetAction-Delete group').first()
  ).toBeVisible({ timeout: 10000 });
  await page.getByTestId('ActionSheetAction-Delete group').click();
  await expect(page.getByText(groupName || 'Untitled group')).not.toBeVisible({
    timeout: 20000,
  });
}

export async function openGroupSettings(page: Page) {
  await openGroupOptionsSheet(page);
  await expect(page.getByText('Group info & settings')).toBeVisible();
  await page.getByText('Group info & settings').click();
}

export async function navigateToHomeAndVerifyGroup(
  page: Page,
  expectedStatus: 'pinned' | 'unpinned'
) {
  await page.getByTestId('HeaderBackButton').nth(1).click();
  if (await page.getByText('Home').isVisible()) {
    await expect(
      page.getByTestId(`ChatListItem-Untitled group-${expectedStatus}`)
    ).toBeVisible();
  }
}

export async function fillFormField(
  page: Page,
  testId: string,
  value: string,
  shouldClear = false
) {
  await page.getByTestId(testId).click();
  if (shouldClear) {
    await page.getByTestId(testId).fill('');
  }
  await page.fill(`[data-testid="${testId}"]`, value);
  await expect(page.getByTestId(testId)).toHaveValue(value);
}

// New helper functions to extract common patterns

/**
 * Waits for an element to be visible with optional timeout and executes callback if visible
 */
export async function waitForElementAndAct(
  page: Page,
  selector: string,
  callback?: () => Promise<void>,
  timeout = 2000
) {
  try {
    const element = page.getByText(selector);
    if (await element.isVisible({ timeout })) {
      if (callback) {
        await callback();
      }
      return true;
    }
  } catch (error) {
    // Element not visible within timeout
  }
  return false;
}

/**
 * Handles cleanup of existing "Untitled group" if present
 */
export async function cleanupExistingGroup(page: Page, groupName?: string) {
  if (
    await page
      .getByText(groupName || 'Untitled group')
      .first()
      .isVisible()
  ) {
    await page
      .getByText(groupName || 'Untitled group')
      .first()
      .click();
    await openGroupSettings(page);
    await deleteGroup(page, groupName);
  }
}

/**
 * Navigates back using header back button with fallback logic
 */
export async function navigateBack(page: Page, preferredIndex = 0) {
  const backButtons = page.getByTestId('HeaderBackButton');

  if (await backButtons.nth(preferredIndex).isVisible()) {
    await backButtons.nth(preferredIndex).click();
  } else if (await backButtons.first().isVisible()) {
    await backButtons.first().click();
  } else if (await backButtons.nth(1).isVisible()) {
    await backButtons.nth(1).click();
  } else {
    await backButtons.nth(2).click();
  }
}

/**
 * Creates a new role with title and description
 */
export async function createRole(
  page: Page,
  title: string,
  description: string
) {
  // Ensure session is stable before creating role
  await waitForSessionStability(page);
  
  await page.getByText('Add Role').click();
  await expect(page.getByRole('dialog').getByText('Add role')).toBeVisible();

  await fillFormField(page, 'RoleTitleInput', title);
  await fillFormField(page, 'RoleDescriptionInput', description);

  await page.getByText('Save').click();
  await expect(page.getByText(title, { exact: true })).toBeVisible();
}

/**
 * Assigns a role to a member
 */
export async function assignRoleToMember(
  page: Page,
  roleName: string,
  memberIndex = 0
) {
  const memberRow = page.getByTestId('MemberRow').nth(memberIndex);
  await expect(memberRow).toBeVisible();
  await memberRow.click();

  await expect(page.getByText('Assign role')).toBeVisible();
  await page.getByText('Assign role').click();
  await page.getByRole('dialog').getByText(roleName).click();

  await page.waitForTimeout(2000); // Wait for assignment to complete
}

/**
 * Unassigns a role from a member
 */
export async function unassignRoleFromMember(
  page: Page,
  roleName: string,
  memberIndex = 0
) {
  const memberRow = page.getByTestId('MemberRow').nth(memberIndex);
  await memberRow.click();

  await page.getByText('Assign role').click();
  await page.getByRole('dialog').getByText(roleName).click(); // This should unassign the role

  await page.waitForTimeout(2000);
}

/**
 * Bans a user from a group
 */
export async function banUserFromGroup(page: Page, memberName: string) {
  // Navigate to members page - always navigate since we might be in wrong context
  await openGroupSettings(page);
  await page.getByTestId('GroupMembers').click();

  // Wait for members page to load - wait for member rows to appear
  await page.waitForTimeout(2000);
  await expect(page.getByTestId('MemberRow').first()).toBeVisible({
    timeout: 5000,
  });

  // Find and click on the member
  await page.getByTestId('MemberRow').filter({ hasText: memberName }).click();

  await expect(page.getByText('Ban User')).toBeVisible();
  await page.getByText('Ban User').click();

  // Wait for the action to complete and sheet to close
  await page.waitForTimeout(3000);

  // Close sheet if still open by pressing Escape
  await page.keyboard.press('Escape');
  await page.waitForTimeout(1000);
}

/**
 * Unbans a user from a group
 */
export async function unbanUserFromGroup(page: Page, memberName: string) {
  // Navigate to members page - always navigate since we might be in wrong context
  await openGroupSettings(page);
  await page.getByTestId('GroupMembers').click();

  // Wait for members page to load - wait for member rows to appear
  await page.waitForTimeout(2000);
  await expect(page.getByTestId('MemberRow').first()).toBeVisible({
    timeout: 5000,
  });

  // Scroll down to find banned users section
  await page.getByTestId('MemberRow').filter({ hasText: memberName }).click();

  await expect(page.getByText('Unban User')).toBeVisible();
  await page.getByText('Unban User').click();

  await page.waitForTimeout(2000); // Wait for unban to complete
}

/**
 * Kicks a user from a group
 */
export async function kickUserFromGroup(page: Page, memberName: string) {
  // Navigate to members page - always navigate since we might be in wrong context
  await openGroupSettings(page);
  await page.getByTestId('GroupMembers').click();

  // Wait for members page to load - wait for member rows to appear
  await page.waitForTimeout(2000);
  await expect(page.getByTestId('MemberRow').first()).toBeVisible({
    timeout: 5000,
  });

  // Find and click on the member
  await page.getByTestId('MemberRow').filter({ hasText: memberName }).click();

  await expect(page.getByText('Kick User')).toBeVisible();
  await page.getByText('Kick User').click();

  await page.waitForTimeout(2000); // Wait for kick to complete
}

/**
 * Forwards a message to a specific contact via DM
 */
export async function forwardMessageToDM(
  page: Page,
  messageText: string,
  contactId: string
) {
  await longPressMessage(page, messageText);
  await page.getByText('Forward', { exact: true }).click();

  // Verify forward sheet opened
  await expect(page.getByText('Forward to channel')).toBeVisible();

  // Search for the contact's DM
  await page.getByPlaceholder('Search channels').fill(contactId);
  await page.waitForTimeout(2000); // Wait longer for search results

  // Try to click on the contact using a more specific selector
  try {
    // First try with test ID if available
    const contactRow = page.getByTestId(`ChannelListItem-${contactId}`);
    if (await contactRow.isVisible({ timeout: 2000 })) {
      await contactRow.click();
    } else {
      // Fallback to text-based selection with force click to handle overlays
      await page.getByText(contactId).first().click({ force: true });
    }
  } catch (error) {
    // Final fallback: try clicking with force
    await page.getByText(contactId).first().click({ force: true });
  }

  // Confirm forward
  await page.getByText(`Forward to ${contactId}`).click();
}

/**
 * Forwards a group reference to a specified channel
 */
export async function forwardGroupReference(page: Page, channelName: string) {
  // Click the Forward button in group info
  await page.getByText('Forward').click();

  // Verify forward sheet opened
  await expect(page.getByText('Forward group')).toBeVisible();

  // Search for the channel
  await page.getByPlaceholder('Search channels').fill(channelName);
  await page.waitForTimeout(2000);

  // Click on the channel in the modal (not the sidebar)
  const channelRow = page.getByTestId(`ChannelListItem-${channelName}`);
  await expect(channelRow).toBeVisible({ timeout: 5000 });
  await channelRow.click();

  // Wait for the confirm button to appear and become clickable
  const confirmButton = page.getByText(`Forward to ${channelName}`);
  await expect(confirmButton).toBeVisible({ timeout: 5000 });
  await confirmButton.click();

  // Verify toast appears
  await expect(page.getByText('Forwarded')).toBeVisible({ timeout: 5000 });

  // Verify modal closes
  await expect(page.getByText('Forward to channel')).not.toBeVisible({
    timeout: 3000,
  });
}

/**
 * Creates a new channel with title and type
 */
export async function createChannel(
  page: Page,
  title: string,
  type: 'chat' | 'notebook' | 'gallery' = 'chat'
) {
  // Ensure session is stable before creating channel
  await waitForSessionStability(page);
  
  await page.getByText('New Channel').click();
  await expect(page.getByText('Create a new channel')).toBeVisible();

  await fillFormField(page, 'ChannelTitleInput', title);

  if (type === 'notebook') {
    await page.getByText('Notebook', { exact: true }).click();
  } else if (type === 'gallery') {
    await page.getByText('Gallery', { exact: true }).click();
  }

  await page.getByText('Create channel').click();
  await page.waitForTimeout(1000);
}

/**
 * Edits a channel's title and description
 */
export async function editChannel(
  page: Page,
  channelName: string,
  newTitle?: string,
  newDescription?: string
) {
  // Ensure session is stable before editing channel
  await waitForSessionStability(page);
  
  await page
    .getByTestId(`ChannelItem-${channelName}-1`)
    .getByTestId('EditChannelButton')
    .first()
    .click();
  await expect(page.getByText('Edit channel')).toBeVisible();

  if (newTitle) {
    await fillFormField(page, 'ChannelTitleInput', newTitle, true);
  }
  if (newDescription) {
    await fillFormField(page, 'ChannelDescriptionInput', newDescription);
  }

  await page.getByText('Save').click();
}

/**
 * Deletes a channel
 */
export async function deleteChannel(page: Page, channelName: string) {
  // Ensure session is stable before deleting channel
  await waitForSessionStability(page);
  
  await page
    .getByTestId(`ChannelItem-${channelName}-1`)
    .getByTestId('EditChannelButton')
    .first()
    .click();
  await expect(page.getByText('Edit channel')).toBeVisible();

  await page.getByText('Delete channel for everyone').click();
  await expect(page.getByText('This action cannot be undone.')).toBeVisible();
  await page.getByText('Delete channel', { exact: true }).click();
}

/**
 * Sets channel permissions for reader and writer roles
 */
export async function setChannelPermissions(
  page: Page,
  readerRoles?: string[],
  writerRoles?: string[]
) {
  // Change to custom permissions
  await page.getByText('Custom', { exact: true }).click();

  if (readerRoles) {
    await page.getByTestId('ReaderRoleSelector').click();
    for (const role of readerRoles) {
      await page.getByText(role).click();
    }
    await page.getByText('Readers').click();
  }

  if (writerRoles) {
    await page.getByTestId('WriterRoleSelector').click();
    for (const role of writerRoles) {
      await page.getByText(role).nth(1).click();
    }
    await page.getByText('Writers').click();
  }
}

/**
 * Toggles group/chat pin/unpin status
 */
export async function toggleChatPin(page: Page) {
  try {
    if (await page.getByText('Unpin').isVisible({ timeout: 1000 })) {
      await page.getByText('Unpin').click();
      await page.getByText('Pin').waitFor({ state: 'visible', timeout: 2000 });
      return 'unpinned';
    } else if (await page.getByText('Pin').isVisible({ timeout: 1000 })) {
      await page.getByText('Pin').click();
      await page
        .getByText('Unpin')
        .waitFor({ state: 'visible', timeout: 2000 });
      return 'pinned';
    }
  } catch (error) {
    console.warn('Could not determine pin state or toggle pin status');
  }
  return null;
}

/**
 * Changes group privacy setting
 */
export async function setGroupPrivacy(
  page: Page,
  privacy: 'public' | 'private' | 'secret'
) {
  await page.getByText('Privacy').click();

  await expect(page.getByText('Group privacy')).toBeVisible();

  if (privacy === 'private') {
    await page
      .getByTestId('GroupPrivacyScreen-RadioInput')
      .getByText('Private', { exact: true })
      .click();
  } else if (privacy === 'secret') {
    await page
      .getByTestId('GroupPrivacyScreen-RadioInput')
      .getByText('Secret', { exact: true })
      .click();
  } else {
    await page
      .getByTestId('GroupPrivacyScreen-RadioInput')
      .getByText('Public', { exact: true })
      .click();
  }
}

/**
 * Changes group notification settings
 */
export async function setGroupNotifications(
  page: Page,
  level: 'All activity' | 'Posts, mentions, and replies' | 'Nothing'
) {
  await page.getByTestId('GroupNotifications').click();
  await expect(
    page.getByText('Posts, mentions, and replies', { exact: true })
  ).toBeVisible();
  await page.getByText(level).click();
}

/**
 * Creates a channel section
 */
export async function createChannelSection(page: Page, sectionName: string) {
  // Ensure session is stable before creating channel section
  await waitForSessionStability(page);
  
  await page.getByText('New Section').click();
  await expect(page.getByText('Add section')).toBeVisible();

  await fillFormField(page, 'SectionNameInput', sectionName, true);
  await page.getByText('Save').click();

  // Wait for section creation (optional)
  try {
    await expect(page.getByText(sectionName)).toBeVisible({
      timeout: 10000,
    });
  } catch (e) {
    // Optional assertion - continue if it fails
  }
}

/**
 * Verifies element count in a container
 */
export async function verifyElementCount(
  page: Page,
  containerTestId: string,
  expectedCount: number
) {
  await page.waitForTimeout(500);
  await expect(
    page
      .getByTestId(containerTestId)
      .locator('div')
      .filter({ hasText: expectedCount.toString() })
  ).toBeVisible();
}

/**
 * Opens the group customization screen
 */
export async function openGroupCustomization(page: Page) {
  await page.getByText('Customize').click();
  await expect(page.getByText('Edit group info')).toBeVisible();
}

/**
 * Changes the group name
 */
export async function changeGroupName(page: Page, newName: string) {
  // Ensure session is stable before changing group name
  await waitForSessionStability(page);
  
  await page.getByTestId('GroupTitleInput').click();
  await fillFormField(page, 'GroupTitleInput', newName, true);
  await page.getByText('Save').click();
}

/**
 * Changes the group description
 */
export async function changeGroupDescription(page: Page, description: string) {
  // Ensure session is stable before changing group description
  await waitForSessionStability(page);
  
  await page.getByTestId('GroupDescriptionInput').click();
  await fillFormField(page, 'GroupDescriptionInput', description, true);
  await page.getByText('Save').click();
}

/**
 * Attempts to change group icon (handles web file picker behavior)
 */
export async function changeGroupIcon(page: Page, imagePath?: string) {
  await page.getByText('Change icon image').click();

  const fileInput = page.locator('input[type="file"]');
  if (await fileInput.isVisible()) {
    if (imagePath) {
      // Upload a specific image file
      await fileInput.setInputFiles(imagePath);
    } else {
      // Just verify the interface is accessible and cancel
      await expect(fileInput).toBeVisible();
      const cancelButton = page.getByText('Cancel');
      if (await cancelButton.isVisible()) {
        await cancelButton.click();
      }
    }
  }
}

// Notebook-related helper functions

/**
 * Creates a new notebook post
 */
export async function createNotebookPost(
  page: Page,
  title: string,
  content: string
) {
  // Wait for add button to be ready and click
  await expect(page.getByTestId('AddNotebookPost')).toBeVisible({
    timeout: 10000,
  });
  await page.getByTestId('AddNotebookPost').click();

  // Fill in title with deterministic wait
  const titleInput = page.getByRole('textbox', { name: 'New Title' });
  await expect(titleInput).toBeVisible({ timeout: 5000 });
  await titleInput.click();
  await titleInput.fill(title);

  // Wait for iframe to be properly loaded and accessible
  const iframe = page.locator('iframe');
  await expect(iframe).toBeVisible({ timeout: 10000 });

  // Wait for iframe content to be ready
  await iframe.waitFor({ state: 'attached' });
  const contentFrame = iframe.contentFrame();
  if (!contentFrame) {
    throw new Error('Iframe content frame not available');
  }

  // Wait for editor to be initialized with placeholder text (with ellipsis)
  await expect(contentFrame.getByRole('paragraph')).toBeVisible({
    timeout: 5000,
  });

  // Click in the editor area to focus
  await contentFrame.getByRole('paragraph').click();

  // Use more stable selector - target the paragraph element directly
  const editorParagraph = contentFrame.getByRole('paragraph');
  await expect(editorParagraph).toBeVisible({ timeout: 3000 });
  await editorParagraph.fill(content);

  // Wait for post button to be enabled and click
  const postButton = page.getByTestId('BigInputPostButton');
  await expect(postButton).toBeVisible({ timeout: 5000 });
  
  // Ensure session is stable before posting
  await waitForSessionStability(page);
  
  await postButton.click();

  // Wait for post to appear in the channel with the correct title
  await expect(page.getByText(title).first()).toBeVisible({ timeout: 15000 });

  // Wait for backend to sync the post data to prevent 500 "hosed" errors
  // This prevents race conditions when immediately clicking the post
  await page.waitForTimeout(3000);
}

// Gallery-related helper functions

/**
 * Creates a new gallery post
 */
export async function createGalleryPost(page: Page, content: string) {
  await page.getByTestId('AddGalleryPost').click();
  await page.getByTestId('AddGalleryPostText').click();
<<<<<<< HEAD
  
  // Wait for iframe to be properly loaded and accessible
  const iframe = page.locator('iframe');
  await expect(iframe).toBeVisible({ timeout: 10000 });
  
  // Wait for iframe content to be ready
  await iframe.waitFor({ state: 'attached' });
  const contentFrame = iframe.contentFrame();
  if (!contentFrame) {
    throw new Error('Iframe content frame not available');
  }
  
  // Wait for editor to be initialized
  await expect(contentFrame.getByRole('paragraph')).toBeVisible({
    timeout: 5000,
  });
  
  // Click in the editor area to focus
  await contentFrame.getByRole('paragraph').click();
  
  // Use more stable selector - target the paragraph element directly
  const editorParagraph = contentFrame.getByRole('paragraph');
  await expect(editorParagraph).toBeVisible({ timeout: 3000 });
  await editorParagraph.fill(content);
=======
  await page.locator('iframe').contentFrame().getByRole('paragraph').click();
  await page
    .locator('iframe')
    .contentFrame()
    .locator('div')
    .nth(2)
    .fill(content);
  
  // Ensure session is stable before posting
  await waitForSessionStability(page);
>>>>>>> 747a80c6
  
  await page.getByTestId('BigInputPostButton').click();
  await page.waitForTimeout(1500);
  await expect(page.getByText(content).first()).toBeVisible();
}

// Chat-related helper functions

/**
 * Sends a message in the current channel
 */
export async function sendMessage(page: Page, message: string) {
  // Ensure session is stable before sending message
  await waitForSessionStability(page);
  
  await page.getByTestId('MessageInput').click();
  await page.fill('[data-testid="MessageInput"]', message);
  await expect(page.getByTestId('MessageInputSendButton')).toBeVisible({
    timeout: 10000,
  });
  await page.getByTestId('MessageInputSendButton').click({ force: true });
  // Wait for message to appear
  await expect(
    page.getByTestId('Post').getByText(message, { exact: true }).first()
  ).toBeVisible({ timeout: 10000 });
}

/**
 * Long presses on a message to open the context menu
 */
export async function longPressMessage(page: Page, messageText: string) {
  await expect(
    page.getByTestId('ChatMessageDeliveryStatus').first()
  ).not.toBeVisible({ timeout: 10000 });

  // Not really a longpress since this is web.
  const postElement = page
    .getByTestId('Post')
    .getByText(messageText, { exact: true })
    .first();

  // Ensure the post is visible and ready for interaction
  await expect(postElement).toBeVisible({ timeout: 10000 });
  await postElement.hover({ force: true });

  // Wait for message actions trigger to appear
  const actionsTrigger = page.getByTestId('MessageActionsTrigger');
  await expect(actionsTrigger).toBeVisible({ timeout: 5000 });
  await actionsTrigger.click();

  // Wait for the action menu to be visible by checking for context-specific menu items
  await page.getByTestId('ChatMessageActions').waitFor({
    state: 'visible',
    timeout: 5000,
  });
}

/**
 * Starts a thread from a message
 */
export async function startThread(page: Page, messageText: string) {
  await longPressMessage(page, messageText);
  // Menu is already visible from longPressMessage, click Reply to start thread
  await expect(page.getByText('Reply', { exact: true })).toBeVisible({
    timeout: 10000,
  });
  await page.getByText('Reply', { exact: true }).click();
  await page.waitForTimeout(500);
  await expect(page.getByRole('textbox', { name: 'Reply' })).toBeVisible();
}

/**
 * Sends a reply in a thread
 */
export async function sendThreadReply(page: Page, replyText: string) {
  // Ensure session is stable before sending thread reply
  await waitForSessionStability(page);
  
  await page.getByRole('textbox', { name: 'Reply' }).click();
  await page.getByRole('textbox', { name: 'Reply' }).fill(replyText);
  await page
    .locator('#reply-container')
    .getByTestId('MessageInputSendButton')
    .click();
  await expect(page.getByText(replyText, { exact: true })).toBeVisible();
  await page.waitForTimeout(1000);
}

/**
 * Reacts to a message with an emoji
 */
export async function reactToMessage(
  page: Page,
  messageText: string,
  emoji: 'thumb' | 'heart' | 'laughing' = 'thumb'
) {
  // Ensure session is stable before reacting to message
  await waitForSessionStability(page);
  
  await longPressMessage(page, messageText);
  await page.getByTestId(`EmojiToolbarButton-${emoji}`).click();

  // Map emoji names to actual emoji characters
  const emojiMap = {
    thumb: '👍',
    heart: '❤️',
    laughing: '😆',
  };

  await expect(
    page.getByTestId('ReactionDisplay').getByText(emojiMap[emoji])
  ).toBeVisible();
}

/**
 * Removes a reaction from a message
 */
export async function removeReaction(page: Page, emoji: string = '👍') {
  // Ensure session is stable before removing reaction
  await waitForSessionStability(page);
  
  const reactionButton = page.getByText(emoji);
  await reactionButton.click();
  await expect(reactionButton).not.toBeVisible();
}

/**
 * Quote replies to a message
 */
export async function quoteReply(
  page: Page,
  originalMessage: string,
  replyText: string,
  isDM = false
) {
  // Ensure session is stable before quote reply
  await waitForSessionStability(page);
  
  await longPressMessage(page, originalMessage);
  await page.getByText('Quote', { exact: true }).click();

  // In DM context, there's no "Chat Post" text, just quoted content in input
  if (!isDM) {
    await expect(page.getByText('Chat Post')).toBeVisible();
    await expect(page.getByText(originalMessage).nth(1)).toBeVisible(); // Quote shows original
  }

  const messageInput = page.getByTestId('MessageInput');
  await messageInput.click();

  if (isDM) {
    // In DMs, the quote is already inserted as "> originalMessage"
    // We need to append our reply text to the existing quoted content
    const currentValue = await messageInput.inputValue();
    await messageInput.fill(currentValue + '\n' + replyText);
  } else {
    // In group channels, we can just fill the reply text
    await messageInput.fill(replyText);
  }

  await page.getByTestId('MessageInputSendButton').click();

  await expect(
    page.getByText(replyText, { exact: true }).first()
  ).toBeVisible();
}

/**
 * Quote replies to a message in thread context
 */
export async function threadQuoteReply(
  page: Page,
  originalMessage: string,
  replyText: string,
  isDM = false
) {
  // Ensure session is stable before thread quote reply
  await waitForSessionStability(page);
  
  // Use the thread-specific message interaction
  await page.getByText(originalMessage).first().click();
  await page.waitForTimeout(500);
  await page.getByTestId('MessageActionsTrigger').click();
  await page.waitForTimeout(500);
  await page.getByText('Quote', { exact: true }).click();

  // In DM threads, there's no "Chat Post" text, just quoted content in reply input
  if (!isDM) {
    await expect(page.getByText('Chat Post')).toBeVisible();
    await expect(page.getByText(originalMessage).nth(1)).toBeVisible(); // Quote shows original
  }

  // Use thread-specific reply input
  const replyInput = page.getByPlaceholder('Reply');
  await replyInput.click();

  if (isDM) {
    // In DM threads, the quote is already inserted as "> originalMessage"
    // We need to append our reply text to the existing quoted content
    const currentValue = await replyInput.inputValue();
    await replyInput.fill(currentValue + '\n' + replyText);
  } else {
    // In group channels, we can just fill the reply text
    await replyInput.fill(replyText);
  }

  await page
    .locator('#reply-container')
    .getByTestId('MessageInputSendButton')
    .click();

  await expect(page.getByText(replyText, { exact: true })).toBeVisible();
}

/**
 * Hides a message
 */
export async function hideMessage(
  page: Page,
  messageText: string,
  isDM = false
) {
  // Ensure session is stable before hiding message
  await waitForSessionStability(page);
  
  await longPressMessage(page, messageText);
  await page.getByText('Hide message', { exact: true }).click();
  if (!isDM) {
    await expect(
      page.getByText(messageText, { exact: true })
    ).not.toBeVisible();
  } else {
    await expect(
      page.getByText('Message hidden or flagged').first()
    ).toBeVisible();
  }
}

/**
 * Reports a message
 */
export async function reportMessage(page: Page, messageText: string) {
  // Ensure session is stable before reporting message
  await waitForSessionStability(page);
  
  await longPressMessage(page, messageText);
  await page.getByText('Report message').click();
  await expect(page.getByText(messageText, { exact: true })).not.toBeVisible();
}

/**
 * Deletes a message
 */
export async function deleteMessage(
  page: Page,
  messageText: string,
  isDM = false
) {
  // Ensure session is stable before deleting message
  await waitForSessionStability(page);
  
  await longPressMessage(page, messageText);
  await page.getByText('Delete message').click();
  if (!isDM) {
    await expect(
      page.getByText(messageText, { exact: true })
    ).not.toBeVisible();
  } else {
    await expect(page.getByText('Message deleted').first()).toBeVisible();
  }
}

/**
 * Deletes a post
 */
export async function deletePost(page: Page, postText: string) {
  // Ensure session is stable before deleting post
  await waitForSessionStability(page);
  
  await longPressMessage(page, postText);
  await page.getByText('Delete post').click();
  await expect(page.getByText(postText, { exact: true })).not.toBeVisible();
}

/**
 * Waits for the session to be stable and ready for operations
 */
export async function waitForSessionStability(page: Page) {
  // Wait a moment to ensure any pending state changes have settled
  await page.waitForTimeout(500);

  // Ensure we're not on a loading state by checking for common loading indicators
  const loadingIndicators = [
    page.getByText('Loading…'),
    page.getByText('Reconnecting…'),
    page.getByText('Connecting…'),
  ];

  for (const indicator of loadingIndicators) {
    await expect(indicator)
      .not.toBeVisible({ timeout: 1000 })
      .catch(() => {
        // Ignore if the element doesn't exist at all
      });
  }

  // Additional small delay to ensure session is fully stable
  await page.waitForTimeout(300);
}

/**
 * Edits a message
 */
export async function editMessage(
  page: Page,
  originalText: string,
  newText: string,
  isThread = false
) {
  // Ensure session is stable before attempting edit
  await waitForSessionStability(page);

  await longPressMessage(page, originalText);
  await page.getByText('Edit message').click();

  // Wait for edit mode to be fully initialized
  await page.waitForTimeout(500);

  // Wait for the input to be populated with the original text
  const inputSelector = isThread
    ? page.getByTestId('MessageInput').nth(1)
    : page.getByTestId('MessageInput');

  // Wait for the input to contain the original text before editing
  // The input may have trailing whitespace, so we check if it contains the text
  await expect(async () => {
    const value = await inputSelector.inputValue();
    return value.trim() === originalText;
  }).toPass({ timeout: 5000, intervals: [100, 200, 500] });

  // Clear and fill with new text
  await inputSelector.fill(newText);

  // Ensure session is still stable before sending
  await waitForSessionStability(page);

  // Click the send button
  const sendButton = isThread
    ? page.getByTestId('MessageInputSendButton').nth(1)
    : page.getByTestId('MessageInputSendButton');

  await sendButton.click();

  // Wait for the edited message to appear
  await expect(page.getByText(newText, { exact: true })).toBeVisible({
    timeout: 15000, // Increased timeout for CI environment
  });
}

/**
 * Verifies message preview on Home screen
 */
export async function verifyMessagePreview(
  page: Page,
  messageText: string,
  isDM = false,
  channelTitle: string
) {
  await page.waitForTimeout(500);
  if (!isDM) {
    await expect(
      page.getByTestId(`ChannelListItem-${channelTitle}`).getByText(messageText)
    ).toBeVisible({ timeout: 15000 });
  } else {
    await expect(
      page.getByTestId(`ChannelListItem-${channelTitle}`).getByText(messageText)
    ).toBeVisible({ timeout: 15000 });
  }
}

/**
 * Verifies unread count badge on chat list item
 */
export async function verifyChatUnreadCount(
  page: Page,
  chatName: string,
  expectedCount: number,
  isPinned = false
) {
  await page.waitForTimeout(1000);
  const chatItem = page.getByTestId(
    `ChatListItem-${chatName}-${isPinned ? 'pinned' : 'unpinned'}`
  );

  if (expectedCount === 0) {
    // When count is 0, the UnreadCount Stack component itself should have opacity controlled
    // Check that either the count shows "0" or the whole unread badge is not visible
    const unreadCount = chatItem.getByTestId('UnreadCount');

    // Try to check if the count text is "0"
    try {
      const countNumber = unreadCount.locator(
        '[data-testid="UnreadCountNumber"]'
      );
      await expect(countNumber).toContainText('0', { timeout: 2000 });
    } catch {
      // If we can't find the count number, check if the whole unread count is not visible
      await expect(unreadCount).not.toBeVisible({ timeout: 2000 });
    }
  } else {
    // Should show the expected count - look for text with the number
    const unreadCount = chatItem.getByTestId('UnreadCount');
    await expect(
      unreadCount.getByText(expectedCount.toString(), { exact: true })
    ).toBeVisible({ timeout: 10000 });
  }
}

/**
 * Creates a direct message with a specified contact
 */
export async function createDirectMessage(page: Page, contactId: string) {
  await page.getByTestId('CreateChatSheetTrigger').click();
  await expect(page.getByText('Create a new chat with one')).toBeVisible();
  await page.getByText('New direct message').click();

  await expect(page.getByText('Select a contact to chat with')).toBeVisible();
  await page.getByPlaceholder('Filter by nickname or id').click();
  await page.getByPlaceholder('Filter by nickname or id').fill(contactId);
  await page.waitForTimeout(2000);
  await page.getByTestId('ContactRow').first().click();

  // Wait for DM to open
  await expect(page.getByText(contactId).first()).toBeVisible();
  if (await isMobileViewport(page)) {
    console.log('header back button');
    await expect(page.getByTestId('HeaderBackButton')).toBeVisible();
  }
}

/**
 * Leaves a direct message
 */
export async function leaveDM(page: Page, contactId: string) {
  await page.getByTestId('HomeNavIcon').click();
  await page.getByTestId(`ChannelListItem-${contactId}`).first().click();
  await page.waitForTimeout(500);
  await page.getByTestId('ChannelOptionsSheetTrigger').first().click();
  await page.waitForTimeout(500);
  await page.getByTestId('ActionSheetAction-Leave chat').click();
  await page.waitForTimeout(500);
  // without this reload we'll still see previous messages in the DM
  // TODO: figure out why this is happening
  await page.reload();
  await expect(
    page.getByTestId(`ChannelListItem-${contactId}`)
  ).not.toBeVisible();
}

/**
 * Check if we're on a mobile viewport
 */
export async function isMobileViewport(page: Page) {
  const viewport = page.viewportSize();
  return viewport && viewport.width < 768;
}

/**
 * Retry an interaction with exponential backoff
 * Useful for handling DOM detachment and other transient failures
 */
export async function retryInteraction<T>(
  action: () => Promise<T>,
  options: {
    maxAttempts?: number;
    delayMs?: number;
    description?: string;
  } = {}
): Promise<T> {
  const {
    maxAttempts = 3,
    delayMs = 1000,
    description = 'interaction',
  } = options;
  let lastError: Error = new Error('No attempts made');

  for (let attempt = 1; attempt <= maxAttempts; attempt++) {
    try {
      return await action();
    } catch (error) {
      lastError = error as Error;
      if (attempt < maxAttempts) {
        console.log(`${description} attempt ${attempt} failed, retrying...`);
        // Use void to properly handle the promise without await
        await new Promise<void>((resolve) =>
          setTimeout(resolve, delayMs * attempt)
        ); // Exponential backoff
      }
    }
  }

  throw new Error(
    `Failed ${description} after ${maxAttempts} attempts: ${lastError.message}`
  );
}

/**
 * Interact with a hidden post element (which doesn't have data-testid="Post")
 */
export async function interactWithHiddenPost(
  page: Page,
  action: 'Show post' | 'Delete post' | 'Report post'
) {
  const hiddenPostMessage = page
    .getByText('You have hidden or reported this post')
    .first();
  await expect(hiddenPostMessage).toBeVisible({ timeout: 10000 });
  await hiddenPostMessage.hover({ force: true });

  // Wait for message actions trigger to appear
  const actionsTrigger = page.getByTestId('MessageActionsTrigger');
  await expect(actionsTrigger).toBeVisible({ timeout: 5000 });
  await actionsTrigger.click();

  // Click the requested action
  await expect(page.getByText(action)).toBeVisible({ timeout: 5000 });
  await page.getByText(action).click();

  // Wait for action to complete
  await page.waitForTimeout(500);
}

/**
 * Wait for navigation to complete and verify we're not on an unexpected page
 */
export async function verifyNavigation(
  page: Page,
  expectedNotVisible?: string,
  options: {
    timeout?: number;
    fallbackAction?: () => Promise<void>;
  } = {}
) {
  const { timeout = 2000, fallbackAction } = options;

  // Wait for navigation to settle
  await page.waitForLoadState('networkidle', { timeout }).catch(() => {
    // Network might not go idle in time, that's okay
  });

  // Check if we ended up on an unexpected page
  if (expectedNotVisible) {
    const unexpectedVisible = await page
      .getByText(expectedNotVisible)
      .isVisible()
      .catch(() => false);
    if (unexpectedVisible && fallbackAction) {
      console.log(
        `WARNING: Unexpected navigation to ${expectedNotVisible}, attempting recovery`
      );
      await fallbackAction();
    }
    return !unexpectedVisible;
  }

  return true;
}<|MERGE_RESOLUTION|>--- conflicted
+++ resolved
@@ -14,7 +14,7 @@
 export async function createGroup(page: Page) {
   // Ensure session is stable before creating group
   await waitForSessionStability(page);
-  
+
   await page.getByTestId('CreateChatSheetTrigger').click();
   await page.getByText('New group', { exact: true }).click();
   await page.getByText('Select contacts to invite').click();
@@ -162,15 +162,12 @@
 }
 
 export async function deleteGroup(page: Page, groupName?: string) {
-<<<<<<< HEAD
+  // Ensure session is stable before deleting group
+  await waitForSessionStability(page);
   await expect(page.getByTestId('GroupLeaveAction-Delete group')).toBeVisible({
     timeout: 10000,
   });
-=======
-  // Ensure session is stable before deleting group
-  await waitForSessionStability(page);
-  
->>>>>>> 747a80c6
+
   await page.getByTestId('GroupLeaveAction-Delete group').click();
   await expect(
     page.getByText(`Delete ${groupName || 'Untitled group'}?`)
@@ -287,7 +284,7 @@
 ) {
   // Ensure session is stable before creating role
   await waitForSessionStability(page);
-  
+
   await page.getByText('Add Role').click();
   await expect(page.getByRole('dialog').getByText('Add role')).toBeVisible();
 
@@ -488,7 +485,7 @@
 ) {
   // Ensure session is stable before creating channel
   await waitForSessionStability(page);
-  
+
   await page.getByText('New Channel').click();
   await expect(page.getByText('Create a new channel')).toBeVisible();
 
@@ -515,7 +512,7 @@
 ) {
   // Ensure session is stable before editing channel
   await waitForSessionStability(page);
-  
+
   await page
     .getByTestId(`ChannelItem-${channelName}-1`)
     .getByTestId('EditChannelButton')
@@ -539,7 +536,7 @@
 export async function deleteChannel(page: Page, channelName: string) {
   // Ensure session is stable before deleting channel
   await waitForSessionStability(page);
-  
+
   await page
     .getByTestId(`ChannelItem-${channelName}-1`)
     .getByTestId('EditChannelButton')
@@ -651,7 +648,7 @@
 export async function createChannelSection(page: Page, sectionName: string) {
   // Ensure session is stable before creating channel section
   await waitForSessionStability(page);
-  
+
   await page.getByText('New Section').click();
   await expect(page.getByText('Add section')).toBeVisible();
 
@@ -699,7 +696,7 @@
 export async function changeGroupName(page: Page, newName: string) {
   // Ensure session is stable before changing group name
   await waitForSessionStability(page);
-  
+
   await page.getByTestId('GroupTitleInput').click();
   await fillFormField(page, 'GroupTitleInput', newName, true);
   await page.getByText('Save').click();
@@ -711,7 +708,7 @@
 export async function changeGroupDescription(page: Page, description: string) {
   // Ensure session is stable before changing group description
   await waitForSessionStability(page);
-  
+
   await page.getByTestId('GroupDescriptionInput').click();
   await fillFormField(page, 'GroupDescriptionInput', description, true);
   await page.getByText('Save').click();
@@ -788,10 +785,10 @@
   // Wait for post button to be enabled and click
   const postButton = page.getByTestId('BigInputPostButton');
   await expect(postButton).toBeVisible({ timeout: 5000 });
-  
+
   // Ensure session is stable before posting
   await waitForSessionStability(page);
-  
+
   await postButton.click();
 
   // Wait for post to appear in the channel with the correct title
@@ -810,44 +807,34 @@
 export async function createGalleryPost(page: Page, content: string) {
   await page.getByTestId('AddGalleryPost').click();
   await page.getByTestId('AddGalleryPostText').click();
-<<<<<<< HEAD
-  
+
   // Wait for iframe to be properly loaded and accessible
   const iframe = page.locator('iframe');
   await expect(iframe).toBeVisible({ timeout: 10000 });
-  
+
   // Wait for iframe content to be ready
   await iframe.waitFor({ state: 'attached' });
   const contentFrame = iframe.contentFrame();
   if (!contentFrame) {
     throw new Error('Iframe content frame not available');
   }
-  
+
   // Wait for editor to be initialized
   await expect(contentFrame.getByRole('paragraph')).toBeVisible({
     timeout: 5000,
   });
-  
+
   // Click in the editor area to focus
   await contentFrame.getByRole('paragraph').click();
-  
+
   // Use more stable selector - target the paragraph element directly
   const editorParagraph = contentFrame.getByRole('paragraph');
   await expect(editorParagraph).toBeVisible({ timeout: 3000 });
   await editorParagraph.fill(content);
-=======
-  await page.locator('iframe').contentFrame().getByRole('paragraph').click();
-  await page
-    .locator('iframe')
-    .contentFrame()
-    .locator('div')
-    .nth(2)
-    .fill(content);
-  
+
   // Ensure session is stable before posting
   await waitForSessionStability(page);
->>>>>>> 747a80c6
-  
+
   await page.getByTestId('BigInputPostButton').click();
   await page.waitForTimeout(1500);
   await expect(page.getByText(content).first()).toBeVisible();
@@ -861,7 +848,7 @@
 export async function sendMessage(page: Page, message: string) {
   // Ensure session is stable before sending message
   await waitForSessionStability(page);
-  
+
   await page.getByTestId('MessageInput').click();
   await page.fill('[data-testid="MessageInput"]', message);
   await expect(page.getByTestId('MessageInputSendButton')).toBeVisible({
@@ -924,7 +911,7 @@
 export async function sendThreadReply(page: Page, replyText: string) {
   // Ensure session is stable before sending thread reply
   await waitForSessionStability(page);
-  
+
   await page.getByRole('textbox', { name: 'Reply' }).click();
   await page.getByRole('textbox', { name: 'Reply' }).fill(replyText);
   await page
@@ -945,7 +932,7 @@
 ) {
   // Ensure session is stable before reacting to message
   await waitForSessionStability(page);
-  
+
   await longPressMessage(page, messageText);
   await page.getByTestId(`EmojiToolbarButton-${emoji}`).click();
 
@@ -967,7 +954,7 @@
 export async function removeReaction(page: Page, emoji: string = '👍') {
   // Ensure session is stable before removing reaction
   await waitForSessionStability(page);
-  
+
   const reactionButton = page.getByText(emoji);
   await reactionButton.click();
   await expect(reactionButton).not.toBeVisible();
@@ -984,7 +971,7 @@
 ) {
   // Ensure session is stable before quote reply
   await waitForSessionStability(page);
-  
+
   await longPressMessage(page, originalMessage);
   await page.getByText('Quote', { exact: true }).click();
 
@@ -1025,7 +1012,7 @@
 ) {
   // Ensure session is stable before thread quote reply
   await waitForSessionStability(page);
-  
+
   // Use the thread-specific message interaction
   await page.getByText(originalMessage).first().click();
   await page.waitForTimeout(500);
@@ -1071,7 +1058,7 @@
 ) {
   // Ensure session is stable before hiding message
   await waitForSessionStability(page);
-  
+
   await longPressMessage(page, messageText);
   await page.getByText('Hide message', { exact: true }).click();
   if (!isDM) {
@@ -1091,7 +1078,7 @@
 export async function reportMessage(page: Page, messageText: string) {
   // Ensure session is stable before reporting message
   await waitForSessionStability(page);
-  
+
   await longPressMessage(page, messageText);
   await page.getByText('Report message').click();
   await expect(page.getByText(messageText, { exact: true })).not.toBeVisible();
@@ -1107,7 +1094,7 @@
 ) {
   // Ensure session is stable before deleting message
   await waitForSessionStability(page);
-  
+
   await longPressMessage(page, messageText);
   await page.getByText('Delete message').click();
   if (!isDM) {
@@ -1125,7 +1112,7 @@
 export async function deletePost(page: Page, postText: string) {
   // Ensure session is stable before deleting post
   await waitForSessionStability(page);
-  
+
   await longPressMessage(page, postText);
   await page.getByText('Delete post').click();
   await expect(page.getByText(postText, { exact: true })).not.toBeVisible();

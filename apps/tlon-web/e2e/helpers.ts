import { Page, expect } from '@playwright/test';

export async function channelIsLoaded(page: Page) {
  await expect(
    page.getByTestId('ScreenHeaderTitle').getByText('Loading…')
  ).not.toBeVisible();
}

export async function navigateToChannel(page: Page, channelName: string) {
  await page.getByTestId(`ChannelListItem-${channelName}`).click();
  await channelIsLoaded(page);
}

export async function createGroup(page: Page) {
  // Ensure session is stable before creating group
  await waitForSessionStability(page);

  await page.getByTestId('CreateChatSheetTrigger').click();
  await page.getByText('New group', { exact: true }).click();
  await page.getByText('Select contacts to invite').click();
  await page.getByText('Create group').click();

  // Wait for group creation to complete and navigate to group
  // Either we're already in the group or need to navigate to it
  const channelHeader = page.getByTestId('ChannelHeaderTitle');

  try {
    // Wait briefly to see if we're automatically navigated to the group
    await expect(channelHeader).toBeVisible({ timeout: 5000 });
    await expect(page.getByText('Welcome to your group!')).toBeVisible({
      timeout: 3000,
    });
  } catch {
    // If not automatically navigated, go to the group manually
    await page.getByTestId('HomeNavIcon').click();
    await expect(
      page.getByTestId('ChatListItem-Untitled group-unpinned')
    ).toBeVisible({ timeout: 10000 });
    await page.getByTestId('ChatListItem-Untitled group-unpinned').click();
    await expect(channelHeader).toBeVisible({ timeout: 5000 });
    await expect(page.getByText('Welcome to your group!')).toBeVisible({
      timeout: 5000,
    });
  }
}

export async function leaveGroup(page: Page, groupName: string) {
  await page.getByTestId('HomeNavIcon').click();
  if (await page.getByText(groupName).first().isVisible()) {
    await page.getByText(groupName).first().click();
    await openGroupSettings(page);
    await page.waitForSelector('text=Group Info');
    await page.getByText('Leave group').click();
  }
}

export async function openGroupOptionsSheet(page: Page) {
  if (await page.getByTestId('GroupOptionsSheetTrigger').first().isVisible()) {
    await page
      .getByTestId('GroupOptionsSheetTrigger')
      .first()
      .click({ force: true });
  } else {
    await page
      .getByTestId('GroupOptionsSheetTrigger')
      .nth(1)
      .click({ force: true });
  }
}

export async function inviteMembersToGroup(page: Page, memberIds: string[]) {
  // Ensure session is stable before inviting members
  await waitForSessionStability(page);

  await openGroupOptionsSheet(page);
  await page.getByTestId('ActionSheetAction-Invite people').first().click();

  for (const memberId of memberIds) {
    const filterInput = page.getByPlaceholder('Filter by nickname');
    await expect(filterInput).toBeVisible({ timeout: 5000 });
    await filterInput.fill(memberId);

    // Wait for contact to appear in search results
    await expect(
      page.getByTestId('ContactRow').getByText(memberId)
    ).toBeVisible({
      timeout: 10000,
    });
    await page.getByTestId('ContactRow').getByText(memberId).click();
  }

  // Wait for continue button to update with selection count and click
  const continueButton = page.getByText(/continue|Invite \d+ and continue/);
  await expect(continueButton).toBeVisible({ timeout: 5000 });
  await continueButton.click();

  // Brief wait for invitation to be sent
  await page.waitForTimeout(1000);
}

export async function acceptGroupInvite(page: Page, groupName?: string) {
  // Ensure session is stable before accepting invite
  await waitForSessionStability(page);

  // Wait for and click the invitation
  await expect(page.getByText('Group invitation')).toBeVisible({
    timeout: 10000,
  });
  await page.getByText('Group invitation').click();

  // Accept the invitation
  const acceptButton = page.getByText('Accept invite');
  if (await acceptButton.isVisible()) {
    await acceptButton.click();
  }

  // Check if we see the joining state (this may be skipped if join is very fast)
  const joiningMessage = await page
    .getByText('Joining, please wait...')
    .isVisible({ timeout: 5000 })
    .catch(() => false);

  if (joiningMessage) {
    // If we saw the joining message, wait for "Go to group" button
    const goToGroupButton = page.getByText('Go to group');
    await expect(goToGroupButton).toBeVisible({
      timeout: 45000, // Extended timeout for CI environments
    });

    // Click the button to navigate to the group
    await goToGroupButton.click();
  } else {
    // If joining was fast and we didn't see the joining message,
    // check if "Go to group" button is already visible
    const goToGroupButton = page.getByText('Go to group');
    const buttonVisible = await goToGroupButton
      .isVisible({ timeout: 5000 })
      .catch(() => false);

    if (buttonVisible) {
      await goToGroupButton.click();
    } else if (groupName) {
      // Fallback: navigate to group directly if we're already past the invitation flow
      await expect(page.getByText(groupName).first()).toBeVisible({
        timeout: 10000,
      });
      await page.getByText(groupName).first().click();
    }
  }

  // Verify we're in the group
  if (groupName) {
    await expect(page.getByText(groupName).first()).toBeVisible({
      timeout: 5000,
    });
  }
}

export async function rejectGroupInvite(page: Page) {
  if (await page.getByText('Group invitation').isVisible()) {
    await page.getByText('Group invitation').click();
  }

  // If there's a reject invitation button, click it
  if (await page.getByText('Reject invite').isVisible()) {
    await page.getByText('Reject invite').click();
  }
}

export async function deleteGroup(page: Page, groupName?: string) {
  // Ensure session is stable before deleting group
  await waitForSessionStability(page);
<<<<<<< HEAD
  await expect(page.getByTestId('GroupLeaveAction-Delete group')).toBeVisible({
    timeout: 10000,
  });
=======
>>>>>>> 67c42435

  await page.getByTestId('GroupLeaveAction-Delete group').click();
  await expect(
    page.getByText(`Delete ${groupName || 'Untitled group'}?`)
  ).toBeVisible({ timeout: 10000 });
  await expect(
    page.getByTestId('ActionSheetAction-Delete group').first()
  ).toBeVisible({ timeout: 10000 });
  await page.getByTestId('ActionSheetAction-Delete group').click();
  await expect(page.getByText(groupName || 'Untitled group')).not.toBeVisible({
    timeout: 20000,
  });
}

export async function openGroupSettings(page: Page) {
  await openGroupOptionsSheet(page);
  await expect(page.getByText('Group info & settings')).toBeVisible();
  await page.getByText('Group info & settings').click();
}

export async function navigateToHomeAndVerifyGroup(
  page: Page,
  expectedStatus: 'pinned' | 'unpinned'
) {
  await page.getByTestId('HeaderBackButton').nth(1).click();
  if (await page.getByText('Home').isVisible()) {
    await expect(
      page.getByTestId(`ChatListItem-Untitled group-${expectedStatus}`)
    ).toBeVisible();
  }
}

export async function fillFormField(
  page: Page,
  testId: string,
  value: string,
  shouldClear = false
) {
  await page.getByTestId(testId).click();
  if (shouldClear) {
    await page.getByTestId(testId).fill('');
  }
  await page.fill(`[data-testid="${testId}"]`, value);
  await expect(page.getByTestId(testId)).toHaveValue(value);
}

// New helper functions to extract common patterns

/**
 * Waits for an element to be visible with optional timeout and executes callback if visible
 */
export async function waitForElementAndAct(
  page: Page,
  selector: string,
  callback?: () => Promise<void>,
  timeout = 2000
) {
  try {
    const element = page.getByText(selector);
    if (await element.isVisible({ timeout })) {
      if (callback) {
        await callback();
      }
      return true;
    }
  } catch (error) {
    // Element not visible within timeout
  }
  return false;
}

/**
 * Handles cleanup of existing "Untitled group" if present
 */
export async function cleanupExistingGroup(page: Page, groupName?: string) {
  if (
    await page
      .getByText(groupName || 'Untitled group')
      .first()
      .isVisible()
  ) {
    await page
      .getByText(groupName || 'Untitled group')
      .first()
      .click();
    await openGroupSettings(page);
    await deleteGroup(page, groupName);
  }
}

/**
 * Navigates back using header back button with fallback logic
 */
export async function navigateBack(page: Page, preferredIndex = 0) {
  const backButtons = page.getByTestId('HeaderBackButton');

  if (await backButtons.nth(preferredIndex).isVisible()) {
    await backButtons.nth(preferredIndex).click();
  } else if (await backButtons.first().isVisible()) {
    await backButtons.first().click();
  } else if (await backButtons.nth(1).isVisible()) {
    await backButtons.nth(1).click();
  } else {
    await backButtons.nth(2).click();
  }
}

/**
 * Creates a new role with title and description
 */
export async function createRole(
  page: Page,
  title: string,
  description: string
) {
  // Ensure session is stable before creating role
  await waitForSessionStability(page);

  await page.getByText('Add Role').click();
  await expect(page.getByRole('dialog').getByText('Add role')).toBeVisible();

  await fillFormField(page, 'RoleTitleInput', title);
  await fillFormField(page, 'RoleDescriptionInput', description);

  await page.getByText('Save').click();
  await expect(page.getByText(title, { exact: true })).toBeVisible();
}

/**
 * Assigns a role to a member
 */
export async function assignRoleToMember(
  page: Page,
  roleName: string,
  memberIndex = 0
) {
  // Ensure session is stable before assigning role
  await waitForSessionStability(page);

  const memberRow = page.getByTestId('MemberRow').nth(memberIndex);
  await expect(memberRow).toBeVisible();
  await memberRow.click();

  await expect(page.getByText('Assign role')).toBeVisible();
  await page.getByText('Assign role').click();
  await page.getByRole('dialog').getByText(roleName).click();

  await page.waitForTimeout(2000); // Wait for assignment to complete
}

/**
 * Unassigns a role from a member
 */
export async function unassignRoleFromMember(
  page: Page,
  roleName: string,
  memberIndex = 0
) {
  // Ensure session is stable before unassigning role
  await waitForSessionStability(page);

  const memberRow = page.getByTestId('MemberRow').nth(memberIndex);
  await memberRow.click();

  await page.getByText('Assign role').click();
  await page.getByRole('dialog').getByText(roleName).click(); // This should unassign the role

  await page.waitForTimeout(2000);
}

/**
 * Bans a user from a group
 */
export async function banUserFromGroup(page: Page, memberName: string) {
  // Navigate to members page - always navigate since we might be in wrong context
  await openGroupSettings(page);
  await page.getByTestId('GroupMembers').click();

  // Wait for members page to load - wait for member rows to appear
  await page.waitForTimeout(2000);
  await expect(page.getByTestId('MemberRow').first()).toBeVisible({
    timeout: 5000,
  });

  // Find and click on the member
  await page.getByTestId('MemberRow').filter({ hasText: memberName }).click();

  await expect(page.getByText('Ban User')).toBeVisible();
  await page.getByText('Ban User').click();

  // Wait for the action to complete and sheet to close
  await page.waitForTimeout(3000);

  // Close sheet if still open by pressing Escape
  await page.keyboard.press('Escape');
  await page.waitForTimeout(1000);
}

/**
 * Unbans a user from a group
 */
export async function unbanUserFromGroup(page: Page, memberName: string) {
  // Navigate to members page - always navigate since we might be in wrong context
  await openGroupSettings(page);
  await page.getByTestId('GroupMembers').click();

  // Wait for members page to load - wait for member rows to appear
  await page.waitForTimeout(2000);
  await expect(page.getByTestId('MemberRow').first()).toBeVisible({
    timeout: 5000,
  });

  // Scroll down to find banned users section
  await page.getByTestId('MemberRow').filter({ hasText: memberName }).click();

  await expect(page.getByText('Unban User')).toBeVisible();
  await page.getByText('Unban User').click();

  await page.waitForTimeout(2000); // Wait for unban to complete
}

/**
 * Kicks a user from a group
 */
export async function kickUserFromGroup(page: Page, memberName: string) {
  // Navigate to members page - always navigate since we might be in wrong context
  await openGroupSettings(page);
  await page.getByTestId('GroupMembers').click();

  // Wait for members page to load - wait for member rows to appear
  await page.waitForTimeout(2000);
  await expect(page.getByTestId('MemberRow').first()).toBeVisible({
    timeout: 5000,
  });

  // Find and click on the member
  await page.getByTestId('MemberRow').filter({ hasText: memberName }).click();

  await expect(page.getByText('Kick User')).toBeVisible();
  await page.getByText('Kick User').click();

  await page.waitForTimeout(2000); // Wait for kick to complete
}

/**
 * Forwards a message to a specific contact via DM
 */
export async function forwardMessageToDM(
  page: Page,
  messageText: string,
  contactId: string
) {
  // Ensure session is stable before forwarding message
  await waitForSessionStability(page);

  await longPressMessage(page, messageText);
  await page.getByText('Forward', { exact: true }).click();

  // Verify forward sheet opened
  await expect(page.getByText('Forward to channel')).toBeVisible();

  // Search for the contact's DM
  await page.getByPlaceholder('Search channels').fill(contactId);
  await page.waitForTimeout(2000); // Wait longer for search results

  // Try to click on the contact using a more specific selector
  try {
    // First try with test ID if available
    const contactRow = page.getByTestId(`ChannelListItem-${contactId}`);
    if (await contactRow.isVisible({ timeout: 2000 })) {
      await contactRow.click();
    } else {
      // Fallback to text-based selection with force click to handle overlays
      await page.getByText(contactId).first().click({ force: true });
    }
  } catch (error) {
    // Final fallback: try clicking with force
    await page.getByText(contactId).first().click({ force: true });
  }

  // Confirm forward
  await page.getByText(`Forward to ${contactId}`).click();
}

/**
 * Forwards a group reference to a specified channel
 */
export async function forwardGroupReference(page: Page, channelName: string) {
  // Ensure session is stable before forwarding group reference
  await waitForSessionStability(page);

  // Click the Forward button in group info
  await page.getByText('Forward').click();

  // Verify forward sheet opened
  await expect(page.getByText('Forward group')).toBeVisible();

  // Search for the channel
  await page.getByPlaceholder('Search channels').fill(channelName);
  await page.waitForTimeout(2000);

  // Click on the channel in the modal (not the sidebar)
  const channelRow = page.getByTestId(`ChannelListItem-${channelName}`);
  await expect(channelRow).toBeVisible({ timeout: 5000 });
  await channelRow.click();

  // Wait for the confirm button to appear and become clickable
  const confirmButton = page.getByText(`Forward to ${channelName}`);
  await expect(confirmButton).toBeVisible({ timeout: 5000 });
  await confirmButton.click();

  // Verify toast appears
  await expect(page.getByText('Forwarded')).toBeVisible({ timeout: 5000 });

  // Verify modal closes
  await expect(page.getByText('Forward to channel')).not.toBeVisible({
    timeout: 3000,
  });
}

/**
 * Creates a new channel with title and type
 */
export async function createChannel(
  page: Page,
  title: string,
  type: 'chat' | 'notebook' | 'gallery' = 'chat'
) {
  // Ensure session is stable before creating channel
  await waitForSessionStability(page);

  await page.getByText('New Channel').click();
  await expect(page.getByText('Create a new channel')).toBeVisible();

  await fillFormField(page, 'ChannelTitleInput', title);

  if (type === 'notebook') {
    await page.getByText('Notebook', { exact: true }).click();
  } else if (type === 'gallery') {
    await page.getByText('Gallery', { exact: true }).click();
  }

  await page.getByText('Create channel').click();
  await page.waitForTimeout(1000);
}

/**
 * Edits a channel's title and description
 */
export async function editChannel(
  page: Page,
  channelName: string,
  newTitle?: string,
  newDescription?: string
) {
  // Ensure session is stable before editing channel
  await waitForSessionStability(page);

  await page
    .getByTestId(`ChannelItem-${channelName}-1`)
    .getByTestId('EditChannelButton')
    .first()
    .click();
  await expect(page.getByText('Edit channel')).toBeVisible();

  if (newTitle) {
    await fillFormField(page, 'ChannelTitleInput', newTitle, true);
  }
  if (newDescription) {
    await fillFormField(page, 'ChannelDescriptionInput', newDescription);
  }

  await page.getByText('Save').click();
}

/**
 * Deletes a channel
 */
export async function deleteChannel(page: Page, channelName: string) {
  // Ensure session is stable before deleting channel
  await waitForSessionStability(page);

  await page
    .getByTestId(`ChannelItem-${channelName}-1`)
    .getByTestId('EditChannelButton')
    .first()
    .click();
  await expect(page.getByText('Edit channel')).toBeVisible();

  await page.getByText('Delete channel for everyone').click();
  await expect(page.getByText('This action cannot be undone.')).toBeVisible();
  await page.getByText('Delete channel', { exact: true }).click();
}

/**
 * Sets channel permissions for reader and writer roles
 */
export async function setChannelPermissions(
  page: Page,
  readerRoles?: string[],
  writerRoles?: string[]
) {
  // Change to custom permissions
  await page.getByText('Custom', { exact: true }).click();

  if (readerRoles) {
    await page.getByTestId('ReaderRoleSelector').click();
    for (const role of readerRoles) {
      await page.getByText(role).click();
    }
    await page.getByText('Readers').click();
  }

  if (writerRoles) {
    await page.getByTestId('WriterRoleSelector').click();
    for (const role of writerRoles) {
      await page.getByText(role).nth(1).click();
    }
    await page.getByText('Writers').click();
  }
}

/**
 * Toggles group/chat pin/unpin status
 */
export async function toggleChatPin(page: Page) {
  // Ensure session is stable before toggling pin
  await waitForSessionStability(page);

  try {
    if (await page.getByText('Unpin').isVisible({ timeout: 1000 })) {
      await page.getByText('Unpin').click();
      await page.getByText('Pin').waitFor({ state: 'visible', timeout: 2000 });
      return 'unpinned';
    } else if (await page.getByText('Pin').isVisible({ timeout: 1000 })) {
      await page.getByText('Pin').click();
      await page
        .getByText('Unpin')
        .waitFor({ state: 'visible', timeout: 2000 });
      return 'pinned';
    }
  } catch (error) {
    console.warn('Could not determine pin state or toggle pin status');
  }
  return null;
}

/**
 * Changes group privacy setting
 */
<<<<<<< HEAD
export async function setGroupPrivacy(
  page: Page,
  privacy: 'public' | 'private' | 'secret'
) {
=======
export async function setGroupPrivacy(page: Page, isPrivate: boolean) {
  // Ensure session is stable before changing privacy
  await waitForSessionStability(page);

>>>>>>> 67c42435
  await page.getByText('Privacy').click();

  await expect(page.getByText('Group privacy')).toBeVisible();

  if (privacy === 'private') {
    await page
      .getByTestId('GroupPrivacyScreen-RadioInput')
      .getByText('Private', { exact: true })
      .click();
  } else if (privacy === 'secret') {
    await page
      .getByTestId('GroupPrivacyScreen-RadioInput')
      .getByText('Secret', { exact: true })
      .click();
  } else {
    await page
      .getByTestId('GroupPrivacyScreen-RadioInput')
      .getByText('Public', { exact: true })
      .click();
  }
}

/**
 * Changes group notification settings
 */
export async function setGroupNotifications(
  page: Page,
  level: 'All activity' | 'Posts, mentions, and replies' | 'Nothing'
) {
  // Ensure session is stable before changing notifications
  await waitForSessionStability(page);

  await page.getByTestId('GroupNotifications').click();
  await expect(
    page.getByText('Posts, mentions, and replies', { exact: true })
  ).toBeVisible();
  await page.getByText(level).click();
}

/**
 * Creates a channel section
 */
export async function createChannelSection(page: Page, sectionName: string) {
  // Ensure session is stable before creating channel section
  await waitForSessionStability(page);

  await page.getByText('New Section').click();
  await expect(page.getByText('Add section')).toBeVisible();

  await fillFormField(page, 'SectionNameInput', sectionName, true);
  await page.getByText('Save').click();

  // Wait for section creation (optional)
  try {
    await expect(page.getByText(sectionName)).toBeVisible({
      timeout: 10000,
    });
  } catch (e) {
    // Optional assertion - continue if it fails
  }
}

/**
 * Verifies element count in a container
 */
export async function verifyElementCount(
  page: Page,
  containerTestId: string,
  expectedCount: number
) {
  await page.waitForTimeout(500);
  await expect(
    page
      .getByTestId(containerTestId)
      .locator('div')
      .filter({ hasText: expectedCount.toString() })
  ).toBeVisible();
}

/**
 * Opens the group customization screen
 */
export async function openGroupCustomization(page: Page) {
  await page.getByText('Customize').click();
  await expect(page.getByText('Edit group info')).toBeVisible();
}

/**
 * Changes the group name
 */
export async function changeGroupName(page: Page, newName: string) {
  // Ensure session is stable before changing group name
  await waitForSessionStability(page);

  await page.getByTestId('GroupTitleInput').click();
  await fillFormField(page, 'GroupTitleInput', newName, true);
  await page.getByText('Save').click();
}

/**
 * Changes the group description
 */
export async function changeGroupDescription(page: Page, description: string) {
  // Ensure session is stable before changing group description
  await waitForSessionStability(page);

  await page.getByTestId('GroupDescriptionInput').click();
  await fillFormField(page, 'GroupDescriptionInput', description, true);
  await page.getByText('Save').click();
}

/**
 * Attempts to change group icon (handles web file picker behavior)
 */
export async function changeGroupIcon(page: Page, imagePath?: string) {
  await page.getByText('Change icon image').click();

  const fileInput = page.locator('input[type="file"]');
  if (await fileInput.isVisible()) {
    if (imagePath) {
      // Upload a specific image file
      await fileInput.setInputFiles(imagePath);
    } else {
      // Just verify the interface is accessible and cancel
      await expect(fileInput).toBeVisible();
      const cancelButton = page.getByText('Cancel');
      if (await cancelButton.isVisible()) {
        await cancelButton.click();
      }
    }
  }
}

// Notebook-related helper functions

/**
 * Creates a new notebook post
 */
export async function createNotebookPost(
  page: Page,
  title: string,
  content: string
) {
  // Wait for add button to be ready and click
  await expect(page.getByTestId('AddNotebookPost')).toBeVisible({
    timeout: 10000,
  });
  await page.getByTestId('AddNotebookPost').click();

  // Fill in title with deterministic wait
  const titleInput = page.getByRole('textbox', { name: 'New Title' });
  await expect(titleInput).toBeVisible({ timeout: 5000 });
  await titleInput.click();
  await titleInput.fill(title);

  // Wait for iframe to be properly loaded and accessible
  const iframe = page.locator('iframe');
  await expect(iframe).toBeVisible({ timeout: 10000 });

  // Wait for iframe content to be ready
  await iframe.waitFor({ state: 'attached' });
  const contentFrame = iframe.contentFrame();
  if (!contentFrame) {
    throw new Error('Iframe content frame not available');
  }

  // Wait for editor to be initialized with placeholder text (with ellipsis)
  await expect(contentFrame.getByRole('paragraph')).toBeVisible({
    timeout: 5000,
  });

  // Click in the editor area to focus
  await contentFrame.getByRole('paragraph').click();

  // Use more stable selector - target the paragraph element directly
  const editorParagraph = contentFrame.getByRole('paragraph');
  await expect(editorParagraph).toBeVisible({ timeout: 3000 });
  await editorParagraph.fill(content);

  // Wait for post button to be enabled and click
  const postButton = page.getByTestId('BigInputPostButton');
  await expect(postButton).toBeVisible({ timeout: 5000 });

  // Ensure session is stable before posting
  await waitForSessionStability(page);

  await postButton.click();

  // Wait for post to appear in the channel with the correct title
  await expect(page.getByText(title).first()).toBeVisible({ timeout: 15000 });

  // Wait for backend to sync the post data to prevent 500 "hosed" errors
  // This prevents race conditions when immediately clicking the post
  await page.waitForTimeout(3000);
}

// Gallery-related helper functions

/**
 * Creates a new gallery post
 */
export async function createGalleryPost(page: Page, content: string) {
  await page.getByTestId('AddGalleryPost').click();
  await page.getByTestId('AddGalleryPostText').click();
<<<<<<< HEAD

  // Wait for iframe to be properly loaded and accessible
  const iframe = page.locator('iframe');
  await expect(iframe).toBeVisible({ timeout: 10000 });

  // Wait for iframe content to be ready
  await iframe.waitFor({ state: 'attached' });
  const contentFrame = iframe.contentFrame();
  if (!contentFrame) {
    throw new Error('Iframe content frame not available');
  }

  // Wait for editor to be initialized
  await expect(contentFrame.getByRole('paragraph')).toBeVisible({
    timeout: 5000,
  });

  // Click in the editor area to focus
  await contentFrame.getByRole('paragraph').click();

  // Use more stable selector - target the paragraph element directly
  const editorParagraph = contentFrame.getByRole('paragraph');
  await expect(editorParagraph).toBeVisible({ timeout: 3000 });
  await editorParagraph.fill(content);
=======
  await page.locator('iframe').contentFrame().getByRole('paragraph').click();
  await page
    .locator('iframe')
    .contentFrame()
    .locator('div')
    .nth(2)
    .fill(content);
>>>>>>> 67c42435

  // Ensure session is stable before posting
  await waitForSessionStability(page);

  await page.getByTestId('BigInputPostButton').click();
  await page.waitForTimeout(1500);
  await expect(page.getByText(content).first()).toBeVisible();
}

// Chat-related helper functions

/**
 * Sends a message in the current channel
 */
export async function sendMessage(page: Page, message: string) {
  // Ensure session is stable before sending message
  await waitForSessionStability(page);

  await page.getByTestId('MessageInput').click();
  await page.fill('[data-testid="MessageInput"]', message);
  await expect(page.getByTestId('MessageInputSendButton')).toBeVisible({
    timeout: 10000,
  });
  await page.getByTestId('MessageInputSendButton').click({ force: true });
  // Wait for message to appear
  await expect(
    page.getByTestId('Post').getByText(message, { exact: true }).first()
  ).toBeVisible({ timeout: 10000 });
}

/**
 * Long presses on a message to open the context menu
 */
export async function longPressMessage(page: Page, messageText: string) {
  // Check if page is still valid
  if (page.isClosed()) {
    throw new Error('Page has been closed');
  }

  try {
    await expect(
      page.getByTestId('ChatMessageDeliveryStatus').first()
    ).not.toBeVisible({ timeout: 10000 });

    // Not really a longpress since this is web.
    const postElement = page
      .getByTestId('Post')
      .getByText(messageText, { exact: true })
      .first();

    // Ensure the post is visible and ready for interaction
    await expect(postElement).toBeVisible({ timeout: 10000 });
    await postElement.hover({ force: true });

    // Wait for message actions trigger to appear
    const actionsTrigger = page.getByTestId('MessageActionsTrigger');
    await expect(actionsTrigger).toBeVisible({ timeout: 5000 });
    await actionsTrigger.click();

    // Wait for the action menu to be visible by checking for context-specific menu items
    await page.getByTestId('ChatMessageActions').waitFor({
      state: 'visible',
      timeout: 5000,
    });
  } catch (error) {
    const errorMessage = error instanceof Error ? error.message : String(error);
    if (
      errorMessage?.includes('Target closed') ||
      errorMessage?.includes('Target page, context or browser has been closed')
    ) {
      console.error('Page was closed during operation');
      throw new Error('Test context was closed prematurely');
    }
    throw error;
  }
}

/**
 * Starts a thread from a message
 */
export async function startThread(page: Page, messageText: string) {
  // Ensure session is stable before starting thread
  await waitForSessionStability(page);

  await longPressMessage(page, messageText);
  // Menu is already visible from longPressMessage, click Reply to start thread
  await expect(page.getByText('Reply', { exact: true })).toBeVisible({
    timeout: 10000,
  });
  await page.getByText('Reply', { exact: true }).click();
  await page.waitForTimeout(500);
  await expect(page.getByRole('textbox', { name: 'Reply' })).toBeVisible();
}

/**
 * Sends a reply in a thread
 */
export async function sendThreadReply(page: Page, replyText: string) {
  // Ensure session is stable before sending thread reply
  await waitForSessionStability(page);

  await page.getByRole('textbox', { name: 'Reply' }).click();
  await page.getByRole('textbox', { name: 'Reply' }).fill(replyText);
  await page
    .locator('#reply-container')
    .getByTestId('MessageInputSendButton')
    .click();
  await expect(page.getByText(replyText, { exact: true })).toBeVisible();
  await page.waitForTimeout(1000);
}

/**
 * Reacts to a message with an emoji
 */
export async function reactToMessage(
  page: Page,
  messageText: string,
  emoji: 'thumb' | 'heart' | 'laughing' = 'thumb'
) {
  // Ensure session is stable before reacting to message
  await waitForSessionStability(page);

  await longPressMessage(page, messageText);
  await page.getByTestId(`EmojiToolbarButton-${emoji}`).click();

  // Map emoji names to actual emoji characters
  const emojiMap = {
    thumb: '👍',
    heart: '❤️',
    laughing: '😆',
  };

  await expect(
    page.getByTestId('ReactionDisplay').getByText(emojiMap[emoji])
  ).toBeVisible();
}

/**
 * Removes a reaction from a message
 */
export async function removeReaction(page: Page, emoji: string = '👍') {
  // Ensure session is stable before removing reaction
  await waitForSessionStability(page);

  const reactionButton = page.getByText(emoji);
  await reactionButton.click();
  await expect(reactionButton).not.toBeVisible();
}

/**
 * Quote replies to a message
 */
export async function quoteReply(
  page: Page,
  originalMessage: string,
  replyText: string,
  isDM = false
) {
  // Ensure session is stable before quote reply
  await waitForSessionStability(page);

  await longPressMessage(page, originalMessage);
  await page.getByText('Quote', { exact: true }).click();

  // In DM context, there's no "Chat Post" text, just quoted content in input
  if (!isDM) {
    await expect(page.getByText('Chat Post')).toBeVisible();
    await expect(page.getByText(originalMessage).nth(1)).toBeVisible(); // Quote shows original
  }

  const messageInput = page.getByTestId('MessageInput');
  await messageInput.click();

  if (isDM) {
    // In DMs, the quote is already inserted as "> originalMessage"
    // We need to append our reply text to the existing quoted content
    const currentValue = await messageInput.inputValue();
    await messageInput.fill(currentValue + '\n' + replyText);
  } else {
    // In group channels, we can just fill the reply text
    await messageInput.fill(replyText);
  }

  await page.getByTestId('MessageInputSendButton').click();

  await expect(
    page.getByText(replyText, { exact: true }).first()
  ).toBeVisible();
}

/**
 * Quote replies to a message in thread context
 */
export async function threadQuoteReply(
  page: Page,
  originalMessage: string,
  replyText: string,
  isDM = false
) {
  // Ensure session is stable before thread quote reply
  await waitForSessionStability(page);

  // Use the thread-specific message interaction
  await page.getByText(originalMessage).first().click();
  await page.waitForTimeout(500);
  await page.getByTestId('MessageActionsTrigger').click();
  await page.waitForTimeout(500);
  await page.getByText('Quote', { exact: true }).click();

  // In DM threads, there's no "Chat Post" text, just quoted content in reply input
  if (!isDM) {
    await expect(page.getByText('Chat Post')).toBeVisible();
    await expect(page.getByText(originalMessage).nth(1)).toBeVisible(); // Quote shows original
  }

  // Use thread-specific reply input
  const replyInput = page.getByPlaceholder('Reply');
  await replyInput.click();

  if (isDM) {
    // In DM threads, the quote is already inserted as "> originalMessage"
    // We need to append our reply text to the existing quoted content
    const currentValue = await replyInput.inputValue();
    await replyInput.fill(currentValue + '\n' + replyText);
  } else {
    // In group channels, we can just fill the reply text
    await replyInput.fill(replyText);
  }

  await page
    .locator('#reply-container')
    .getByTestId('MessageInputSendButton')
    .click();

  await expect(page.getByText(replyText, { exact: true })).toBeVisible();
}

/**
 * Hides a message
 */
export async function hideMessage(
  page: Page,
  messageText: string,
  isDM = false
) {
  // Ensure session is stable before hiding message
  await waitForSessionStability(page);

  await longPressMessage(page, messageText);
  await page.getByText('Hide message', { exact: true }).click();
  if (!isDM) {
    await expect(
      page.getByText(messageText, { exact: true })
    ).not.toBeVisible();
  } else {
    await expect(
      page.getByText('Message hidden or flagged').first()
    ).toBeVisible();
  }
}

/**
 * Reports a message
 */
export async function reportMessage(page: Page, messageText: string) {
  // Ensure session is stable before reporting message
  await waitForSessionStability(page);

  await longPressMessage(page, messageText);
  await page.getByText('Report message').click();
  await expect(page.getByText(messageText, { exact: true })).not.toBeVisible();
}

/**
 * Deletes a message
 */
export async function deleteMessage(
  page: Page,
  messageText: string,
  isDM = false
) {
  // Ensure session is stable before deleting message
  await waitForSessionStability(page);

  await longPressMessage(page, messageText);
  await page.getByText('Delete message').click();
  if (!isDM) {
    await expect(
      page.getByText(messageText, { exact: true })
    ).not.toBeVisible();
  } else {
    await expect(page.getByText('Message deleted').first()).toBeVisible();
  }
}

/**
 * Deletes a post
 */
export async function deletePost(page: Page, postText: string) {
  // Ensure session is stable before deleting post
  await waitForSessionStability(page);

  await longPressMessage(page, postText);
  await page.getByText('Delete post').click();
  await expect(page.getByText(postText, { exact: true })).not.toBeVisible();
}

/**
 * Waits for the session to be stable and ready for operations
 */
export async function waitForSessionStability(page: Page) {
  // Wait a moment to ensure any pending state changes have settled
  await page.waitForTimeout(500);

  // Ensure we're not on a loading state by checking for common loading indicators
  const loadingIndicators = [
    page.getByText('Loading…'),
    page.getByText('Reconnecting…'),
    page.getByText('Connecting…'),
  ];

  for (const indicator of loadingIndicators) {
    await expect(indicator)
      .not.toBeVisible({ timeout: 1000 })
      .catch(() => {
        // Ignore if the element doesn't exist at all
      });
  }

  // Additional small delay to ensure session is fully stable
  await page.waitForTimeout(300);
}

/**
 * Edits a message
 */
export async function editMessage(
  page: Page,
  originalText: string,
  newText: string,
  isThread = false
) {
  // Ensure session is stable before attempting edit
  await waitForSessionStability(page);

  await longPressMessage(page, originalText);
  await page.getByText('Edit message').click();

  // Wait for edit mode to be fully initialized
  await page.waitForTimeout(500);

  // Wait for the input to be populated with the original text
  const inputSelector = isThread
    ? page.getByTestId('MessageInput').nth(1)
    : page.getByTestId('MessageInput');

  // Wait for the input to contain the original text before editing
  // The input may have trailing whitespace, so we check if it contains the text
  await expect(async () => {
    const value = await inputSelector.inputValue();
    return value.trim() === originalText;
  }).toPass({ timeout: 5000, intervals: [100, 200, 500] });

  // Clear and fill with new text
  await inputSelector.fill(newText);

  // Click the send button
  const sendButton = isThread
    ? page.getByTestId('MessageInputSendButton').nth(1)
    : page.getByTestId('MessageInputSendButton');

  await sendButton.click();

  // Wait for the edited message to appear
  await expect(page.getByText(newText, { exact: true })).toBeVisible({
    timeout: 15000, // Increased timeout for CI environment
  });
}

/**
 * Verifies message preview on Home screen
 */
export async function verifyMessagePreview(
  page: Page,
  messageText: string,
  isDM = false,
  channelTitle: string
) {
  await page.waitForTimeout(500);
  if (!isDM) {
    await expect(
      page.getByTestId(`ChannelListItem-${channelTitle}`).getByText(messageText)
    ).toBeVisible({ timeout: 15000 });
  } else {
    await expect(
      page.getByTestId(`ChannelListItem-${channelTitle}`).getByText(messageText)
    ).toBeVisible({ timeout: 15000 });
  }
}

/**
 * Verifies unread count badge on chat list item
 */
export async function verifyChatUnreadCount(
  page: Page,
  chatName: string,
  expectedCount: number,
  isPinned = false
) {
  await page.waitForTimeout(1000);
  const chatItem = page.getByTestId(
    `ChatListItem-${chatName}-${isPinned ? 'pinned' : 'unpinned'}`
  );

  if (expectedCount === 0) {
    // When count is 0, the UnreadCount Stack component itself should have opacity controlled
    // Check that either the count shows "0" or the whole unread badge is not visible
    const unreadCount = chatItem.getByTestId('UnreadCount');

    // Try to check if the count text is "0"
    try {
      const countNumber = unreadCount.locator(
        '[data-testid="UnreadCountNumber"]'
      );
      await expect(countNumber).toContainText('0', { timeout: 2000 });
    } catch {
      // If we can't find the count number, check if the whole unread count is not visible
      await expect(unreadCount).not.toBeVisible({ timeout: 2000 });
    }
  } else {
    // Should show the expected count - look for text with the number
    const unreadCount = chatItem.getByTestId('UnreadCount');
    await expect(
      unreadCount.getByText(expectedCount.toString(), { exact: true })
    ).toBeVisible({ timeout: 10000 });
  }
}

/**
 * Creates a direct message with a specified contact
 */
export async function createDirectMessage(page: Page, contactId: string) {
  // Ensure session is stable before creating DM
  await waitForSessionStability(page);

  await page.getByTestId('CreateChatSheetTrigger').click();
  await expect(page.getByText('Create a new chat with one')).toBeVisible();
  await page.getByText('New direct message').click();

  await expect(page.getByText('Select a contact to chat with')).toBeVisible();
  await page.getByPlaceholder('Filter by nickname or id').click();
  await page.getByPlaceholder('Filter by nickname or id').fill(contactId);
  await page.waitForTimeout(2000);
  await page.getByTestId('ContactRow').first().click();

  // Wait for DM to open
  await expect(page.getByText(contactId).first()).toBeVisible();
  if (await isMobileViewport(page)) {
    console.log('header back button');
    await expect(page.getByTestId('HeaderBackButton')).toBeVisible();
  }
}

/**
 * Leaves a direct message
 */
export async function leaveDM(page: Page, contactId: string) {
  // Ensure session is stable before leaving DM
  await waitForSessionStability(page);

  await page.getByTestId('HomeNavIcon').click();
  await page.getByTestId(`ChannelListItem-${contactId}`).first().click();
  await page.waitForTimeout(500);
  await page.getByTestId('ChannelOptionsSheetTrigger').first().click();
  await page.waitForTimeout(500);
  await page.getByTestId('ActionSheetAction-Leave chat').click();
  await page.waitForTimeout(500);
  // without this reload we'll still see previous messages in the DM
  // TODO: figure out why this is happening
  await page.reload();
  await expect(
    page.getByTestId(`ChannelListItem-${contactId}`)
  ).not.toBeVisible();
}

/**
 * Check if we're on a mobile viewport
 */
export async function isMobileViewport(page: Page) {
  const viewport = page.viewportSize();
  return viewport && viewport.width < 768;
}

/**
 * Retry an interaction with exponential backoff
 * Useful for handling DOM detachment and other transient failures
 */
export async function retryInteraction<T>(
  action: () => Promise<T>,
  options: {
    maxAttempts?: number;
    delayMs?: number;
    description?: string;
  } = {}
): Promise<T> {
  const {
    maxAttempts = 3,
    delayMs = 1000,
    description = 'interaction',
  } = options;
  let lastError: Error = new Error('No attempts made');

  for (let attempt = 1; attempt <= maxAttempts; attempt++) {
    try {
      return await action();
    } catch (error) {
      lastError = error as Error;
      if (attempt < maxAttempts) {
        console.log(`${description} attempt ${attempt} failed, retrying...`);
        // Use void to properly handle the promise without await
        await new Promise<void>((resolve) =>
          setTimeout(resolve, delayMs * attempt)
        ); // Exponential backoff
      }
    }
  }

  throw new Error(
    `Failed ${description} after ${maxAttempts} attempts: ${lastError.message}`
  );
}

/**
 * Interact with a hidden post element (which doesn't have data-testid="Post")
 */
export async function interactWithHiddenPost(
  page: Page,
  action: 'Show post' | 'Delete post' | 'Report post'
) {
  const hiddenPostMessage = page
    .getByText('You have hidden or reported this post')
    .first();
  await expect(hiddenPostMessage).toBeVisible({ timeout: 10000 });
  await hiddenPostMessage.hover({ force: true });

  // Wait for message actions trigger to appear
  const actionsTrigger = page.getByTestId('MessageActionsTrigger');
  await expect(actionsTrigger).toBeVisible({ timeout: 5000 });
  await actionsTrigger.click();

  // Click the requested action
  await expect(page.getByText(action)).toBeVisible({ timeout: 5000 });
  await page.getByText(action).click();

  // Wait for action to complete
  await page.waitForTimeout(500);
}

/**
 * Wait for navigation to complete and verify we're not on an unexpected page
 */
export async function verifyNavigation(
  page: Page,
  expectedNotVisible?: string,
  options: {
    timeout?: number;
    fallbackAction?: () => Promise<void>;
  } = {}
) {
  const { timeout = 2000, fallbackAction } = options;

  // Wait for navigation to settle
  await page.waitForLoadState('networkidle', { timeout }).catch(() => {
    // Network might not go idle in time, that's okay
  });

  // Check if we ended up on an unexpected page
  if (expectedNotVisible) {
    const unexpectedVisible = await page
      .getByText(expectedNotVisible)
      .isVisible()
      .catch(() => false);
    if (unexpectedVisible && fallbackAction) {
      console.log(
        `WARNING: Unexpected navigation to ${expectedNotVisible}, attempting recovery`
      );
      await fallbackAction();
    }
    return !unexpectedVisible;
  }

  return true;
}<|MERGE_RESOLUTION|>--- conflicted
+++ resolved
@@ -170,12 +170,9 @@
 export async function deleteGroup(page: Page, groupName?: string) {
   // Ensure session is stable before deleting group
   await waitForSessionStability(page);
-<<<<<<< HEAD
   await expect(page.getByTestId('GroupLeaveAction-Delete group')).toBeVisible({
     timeout: 10000,
   });
-=======
->>>>>>> 67c42435
 
   await page.getByTestId('GroupLeaveAction-Delete group').click();
   await expect(
@@ -626,17 +623,13 @@
 /**
  * Changes group privacy setting
  */
-<<<<<<< HEAD
 export async function setGroupPrivacy(
   page: Page,
   privacy: 'public' | 'private' | 'secret'
 ) {
-=======
-export async function setGroupPrivacy(page: Page, isPrivate: boolean) {
   // Ensure session is stable before changing privacy
   await waitForSessionStability(page);
 
->>>>>>> 67c42435
   await page.getByText('Privacy').click();
 
   await expect(page.getByText('Group privacy')).toBeVisible();
@@ -841,7 +834,6 @@
 export async function createGalleryPost(page: Page, content: string) {
   await page.getByTestId('AddGalleryPost').click();
   await page.getByTestId('AddGalleryPostText').click();
-<<<<<<< HEAD
 
   // Wait for iframe to be properly loaded and accessible
   const iframe = page.locator('iframe');
@@ -866,15 +858,6 @@
   const editorParagraph = contentFrame.getByRole('paragraph');
   await expect(editorParagraph).toBeVisible({ timeout: 3000 });
   await editorParagraph.fill(content);
-=======
-  await page.locator('iframe').contentFrame().getByRole('paragraph').click();
-  await page
-    .locator('iframe')
-    .contentFrame()
-    .locator('div')
-    .nth(2)
-    .fill(content);
->>>>>>> 67c42435
 
   // Ensure session is stable before posting
   await waitForSessionStability(page);

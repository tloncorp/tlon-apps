import { BrowserContext, Page, test as base } from '@playwright/test';

import * as helpers from './helpers';
import shipManifest from './shipManifest.json';

type TestFixtures = {
  zodSetup: { context: BrowserContext; page: Page };
  tenSetup: { context: BrowserContext; page: Page };
  busSetup: { context: BrowserContext; page: Page };
  zodPage: Page;
  tenPage: Page;
  busPage: Page;
};

const zodUrl = `${shipManifest['~zod'].webUrl}/apps/groups/`;
const tenUrl = `${shipManifest['~ten'].webUrl}/apps/groups/`;
const busUrl = `${shipManifest['~bus'].webUrl}/apps/groups/`;

async function performCleanup(page: Page, shipName: string) {
  try {
    await page.getByTestId('HomeNavIcon').click();
    if (shipName === 'zod') {
      if (await page.getByTestId('ChannelListItem-~ten').isVisible()) {
        await helpers.leaveDM(page, '~ten');
      }
      if (await page.getByTestId('ChannelListItem-~bus').isVisible()) {
        await helpers.leaveDM(page, '~bus');
      }
      await helpers.cleanupExistingGroup(page, '~ten, ~zod');
      await helpers.cleanupExistingGroup(page, '~bus, ~zod');
      await helpers.cleanupExistingGroup(page);
      await helpers.cleanupExistingGroup(page, 'Test Group');
    } else if (shipName === 'ten') {
      if (await page.getByTestId('ChannelListItem-~zod').isVisible()) {
        await helpers.leaveDM(page, '~zod');
      }
      await helpers.rejectGroupInvite(page);
      await helpers.leaveGroup(page, '~ten, ~zod');
    } else if (shipName === 'bus') {
      if (await page.getByTestId('ChannelListItem-~zod').isVisible()) {
        await helpers.leaveDM(page, '~zod');
      }
      await helpers.rejectGroupInvite(page);
      await helpers.leaveGroup(page, '~bus, ~zod');
    }
  } catch (error) {
    console.log(
      `${shipName} cleanup failed (expected if context was closed):`,
      error.message
    );
  }
}

export const test = base.extend<TestFixtures>({
  zodSetup: async ({ browser }, use) => {
    const context = await browser.newContext({
      storageState: shipManifest['~zod'].authFile,
    });
    const page = await context.newPage();

    await page.goto(zodUrl);
    await page.waitForSelector('text=Home', { state: 'visible' });
    await page.evaluate(() => {
      window.toggleDevTools();
    });
    await page.waitForTimeout(1000);

    await performCleanup(page, 'zod');

    await use({ context, page });

<<<<<<< HEAD
    // Cleanup for pier reuse
    try {
      if (!page.isClosed() && !context.closed) {
        await page.goto(zodUrl);
        await page.waitForSelector('text=Home', { state: 'visible', timeout: 5000 });
        await helpers.cleanupExistingGroup(page, '~ten, ~zod');
        await helpers.cleanupExistingGroup(page, 'Untitled group');
      }
    } catch (error) {
      console.log('Zod cleanup failed (expected):', error.message);
    }
=======
    await performCleanup(page, 'zod');
>>>>>>> 29b28370
  },

  tenSetup: async ({ browser }, use) => {
    const context = await browser.newContext({
      storageState: shipManifest['~ten'].authFile,
    });
    const page = await context.newPage();

    await page.goto(tenUrl);
    await page.waitForSelector('text=Home', { state: 'visible' });
    await page.evaluate(() => {
      window.toggleDevTools();
    });
    await page.waitForTimeout(1000);
    await performCleanup(page, 'ten');

    await use({ context, page });

<<<<<<< HEAD
    // Cleanup for pier reuse
    try {
      if (!page.isClosed() && !context.closed) {
        await page.goto(tenUrl);
        await page.waitForSelector('text=Home', { state: 'visible', timeout: 5000 });
        await helpers.rejectGroupInvite(page);
        await helpers.leaveGroup(page, '~ten, ~zod');
      }
    } catch (error) {
      console.log('Ten cleanup failed (expected):', error.message);
    }
=======
    await performCleanup(page, 'ten');
  },

  busSetup: async ({ browser }, use) => {
    const context = await browser.newContext({
      storageState: shipManifest['~bus'].authFile,
    });
    const page = await context.newPage();

    await page.goto(busUrl);
    await page.waitForSelector('text=Home', { state: 'visible' });
    await page.evaluate(() => {
      window.toggleDevTools();
    });

    await page.waitForTimeout(1000);
    await performCleanup(page, 'bus');

    await use({ context, page });

    await performCleanup(page, 'bus');
  },

  zodPage: async ({ zodSetup }, use) => {
    await use(zodSetup.page);
  },

  tenPage: async ({ tenSetup }, use) => {
    await use(tenSetup.page);
  },

  busPage: async ({ busSetup }, use) => {
    await use(busSetup.page);
>>>>>>> 29b28370
  },
});

export { expect } from '@playwright/test';<|MERGE_RESOLUTION|>--- conflicted
+++ resolved
@@ -69,21 +69,7 @@
 
     await use({ context, page });
 
-<<<<<<< HEAD
-    // Cleanup for pier reuse
-    try {
-      if (!page.isClosed() && !context.closed) {
-        await page.goto(zodUrl);
-        await page.waitForSelector('text=Home', { state: 'visible', timeout: 5000 });
-        await helpers.cleanupExistingGroup(page, '~ten, ~zod');
-        await helpers.cleanupExistingGroup(page, 'Untitled group');
-      }
-    } catch (error) {
-      console.log('Zod cleanup failed (expected):', error.message);
-    }
-=======
     await performCleanup(page, 'zod');
->>>>>>> 29b28370
   },
 
   tenSetup: async ({ browser }, use) => {
@@ -102,19 +88,6 @@
 
     await use({ context, page });
 
-<<<<<<< HEAD
-    // Cleanup for pier reuse
-    try {
-      if (!page.isClosed() && !context.closed) {
-        await page.goto(tenUrl);
-        await page.waitForSelector('text=Home', { state: 'visible', timeout: 5000 });
-        await helpers.rejectGroupInvite(page);
-        await helpers.leaveGroup(page, '~ten, ~zod');
-      }
-    } catch (error) {
-      console.log('Ten cleanup failed (expected):', error.message);
-    }
-=======
     await performCleanup(page, 'ten');
   },
 
@@ -148,7 +121,6 @@
 
   busPage: async ({ busSetup }, use) => {
     await use(busSetup.page);
->>>>>>> 29b28370
   },
 });
 

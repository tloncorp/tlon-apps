import * as baseStore from '@tloncorp/shared/store';
import { range } from 'lodash';
import { useCallback, useMemo, useState } from 'react';
import { useValue } from 'react-cosmos/client';
import { SafeAreaView } from 'react-native';
import { useSafeAreaInsets } from 'react-native-safe-area-context';

import {
  AppDataContextProvider,
  Button,
  PostScreenView,
  StoreProvider,
  Text,
  View,
} from '../ui';
import { PresentationalCarouselPostScreenContent } from '../ui/components/PostScreenView';
import { FixtureWrapper } from './FixtureWrapper';
import {
  createFakePosts,
  createImageContent,
  group,
  initialContacts,
  tlonLocalBulletinBoard,
  tlonLocalCommunityCatalog,
} from './fakeData';

const noop = async (): Promise<void> => {};

function spyOn<T extends object, MethodName extends keyof T>(
  base: T,
  method: MethodName,
  fn: T[MethodName]
) {
  return new Proxy(base, {
    get(target, prop) {
      if (prop === method) {
        return fn;
      }
      return target[prop as keyof T];
    },
  });
}

let seed = 0;
function createImagePosts(count: number) {
  return range(count).map(
    () =>
      createFakePosts(1, 'chat', {
        content: createImageContent(
          `https://picsum.photos/seed/s${seed++}/536/350`
        ),
        channelId: tlonLocalCommunityCatalog.id,
      })[0]
  );
}

export default {
  PostScreenView: (
    <AppDataContextProvider
      contacts={initialContacts}
      calmSettings={{
        disableAvatars: false,
        disableNicknames: false,
        disableRemoteContent: false,
      }}
    >
      <FixtureWrapper fillWidth fillHeight>
        <PostScreenView
          handleGoToUserProfile={() => {}}
          editPost={async () => {}}
          onPressRetry={async () => {}}
          onPressDelete={() => {}}
          editingPost={undefined}
          negotiationMatch={true}
          setEditingPost={() => {}}
          parentPost={null}
          channel={tlonLocalBulletinBoard}
<<<<<<< HEAD
          groupMembers={group.members ?? []}
=======
          group={group}
          headerMode="default"
>>>>>>> 932da7aa
          onGroupAction={() => {}}
          goToDm={() => {}}
        />
      </FixtureWrapper>
    </AppDataContextProvider>
  ),

  CarouselPostScreenContent() {
    const [hasNewerPosts] = useValue('Has newer posts', {
      defaultValue: true,
    });
    const [hasOlderPosts] = useValue('Has older posts', {
      defaultValue: true,
    });

    const [data, setData] = useState(() => ({
      channel: tlonLocalCommunityCatalog,
      posts: createImagePosts(5),
    }));

    const pendingAction = useFixturePendingAction();

    const fetchNewerPage = useCallback(() => {
      if (!hasNewerPosts) {
        return;
      }

      pendingAction.queue({
        title: 'fetch newer',
        complete: () => {
          setData((prev) => ({
            ...prev,
            posts: [...prev.posts, ...createImagePosts(5)],
          }));
        },
      });
    }, [pendingAction, hasNewerPosts]);
    const fetchOlderPage = useCallback(() => {
      if (!hasOlderPosts) {
        return;
      }
      pendingAction.queue({
        title: 'fetch older',
        complete: () => {
          setData((prev) => ({
            ...prev,
            posts: [...createImagePosts(5), ...prev.posts],
          }));
        },
      });
    }, [hasOlderPosts, pendingAction]);

    const store = useMemo(() => {
      const fail = () => {
        throw new Error();
      };
      // `useChannelContext` is used deep in the post detail screen to
      // determine how to present the post.
      return spyOn(baseStore, 'useChannelContext', () => ({
        // @ts-expect-error - close enough
        group: data.channel.group,
        channel: data.channel,
        // @ts-expect-error - negotiationStatus is hard to stub
        negotiationStatus: 'todo',
        getDraft: fail,
        storeDraft: fail,
        clearDraft: fail,
        editingPost: undefined,
        setEditingPost: fail,
        editPost: fail,
      }));
    }, [data.channel]);

    const safeAreaInsets = useSafeAreaInsets();

    return (
      <StoreProvider stub={store}>
        <FixtureWrapper fillWidth fillHeight>
          <View
            height={100}
            paddingTop={safeAreaInsets.top}
            alignItems="center"
            justifyContent="center"
          >
            <Text>Header</Text>
          </View>
          <PresentationalCarouselPostScreenContent
            {...{
              flex: 1,
              width: '100%',
              initialPostIndex: 2,
              channel: data.channel,
              posts: data.posts,
              fetchNewerPage,
              fetchOlderPage,
              channelContext: {
                group: data.channel.group || null,
                editingPost: undefined,
                setEditingPost: undefined,
                editPost: noop,
                negotiationMatch: true,
                onPressRetry: undefined,
                onPressDelete: noop,
              },
            }}
          />
          {pendingAction.mountControl()}
        </FixtureWrapper>
      </StoreProvider>
    );
  },
};

/**
 * Use this to `queue()` an action, which will then be shown in the UI mounted
 * by `mountControl()` with a button to complete the action. (e.g. queue a
 * faked network call, manually interact with UI to get into a desired state,
 * then simulate the network call completing)
 */
function useFixturePendingAction() {
  const [pendingLoad, setPendingLoad] = useState<
    Array<{
      title: string;
      complete: () => void;
    }>
  >([]);

  return useMemo(
    () => ({
      queue: ({ title, complete }: { title: string; complete: () => void }) => {
        setPendingLoad((prev) => [...prev, { title, complete }]);
      },
      mountControl() {
        return (
          <SafeAreaView
            style={{
              position: 'absolute',
              alignSelf: 'center',
              padding: 8,
            }}
          >
            {pendingLoad.map((action, idx) => (
              <View key={idx}>
                <Text>{action.title}</Text>
                <Button
                  onPress={() => {
                    action.complete();
                    setPendingLoad((prev) => prev.filter((a) => a !== action));
                  }}
                >
                  <Text>Complete</Text>
                </Button>
                <Button
                  onPress={() => {
                    setPendingLoad((prev) => prev.filter((a) => a !== action));
                  }}
                >
                  <Text>Cancel</Text>
                </Button>
              </View>
            ))}
          </SafeAreaView>
        );
      },
    }),
    [pendingLoad]
  );
}<|MERGE_RESOLUTION|>--- conflicted
+++ resolved
@@ -75,12 +75,7 @@
           setEditingPost={() => {}}
           parentPost={null}
           channel={tlonLocalBulletinBoard}
-<<<<<<< HEAD
-          groupMembers={group.members ?? []}
-=======
           group={group}
-          headerMode="default"
->>>>>>> 932da7aa
           onGroupAction={() => {}}
           goToDm={() => {}}
         />

import * as api from '@tloncorp/shared/dist/api';
import { ClientParams } from 'packages/shared/src/api';
//@ts-expect-error no typedefs
import { fetch as streamingFetch } from 'react-native-fetch-api';
//@ts-expect-error no typedefs
import { polyfill as polyfillEncoding } from 'react-native-polyfill-globals/src/encoding';
//@ts-expect-error no typedefs
import { polyfill as polyfillReadableStream } from 'react-native-polyfill-globals/src/readable-stream';

polyfillReadableStream();
polyfillEncoding();

let abortController = new AbortController();

const apiFetch: typeof fetch = (input, { ...init } = {}) => {
  // Wire our injected AbortController up to the one passed in by the client.
  if (init.signal) {
    init.signal.onabort = () => {
      abortController.abort();
      abortController = new AbortController();
    };
  }

  const headers = new Headers(init.headers);
  // The urbit client is inconsistent about sending cookies, sometimes causing
  // the server to send back a new, anonymous, cookie, which is sent on all
  // subsequent requests and screws everything up. This ensures that explicit
  // cookie headers are never set, delegating all cookie handling to the
  // native http client.
  headers.delete('Cookie');
  headers.delete('cookie');
  const newInit: RequestInit = {
    ...init,
    headers,
    // Avoid setting credentials method for same reason as above.
    credentials: undefined,
    signal: abortController.signal,
    // @ts-expect-error This is used by the SSE polyfill to determine whether
    // to stream the request.
    reactNative: { textStreaming: true },
  };
  return streamingFetch(input, newInit);
};

export const cancelFetch = () => {
  abortController.abort();
  abortController = new AbortController();
};

<<<<<<< HEAD
export function configureClient({
  shipName,
  shipUrl,
  onReconnect,
  onChannelReset,
  onChannelStatusChange,
  verbose,
}: {
  shipName: string;
  shipUrl: string;
  onReconnect?: () => void;
  onChannelReset?: () => void;
  onChannelStatusChange?: (status: ChannelStatus) => void;
  verbose?: boolean;
}) {
=======
export function configureClient(params: Omit<ClientParams, 'fetchFn'>) {
>>>>>>> ec53b55b
  api.configureClient({
    ...params,
    fetchFn: apiFetch,
<<<<<<< HEAD
    onReconnect,
    onChannelReset,
    onChannelStatusChange,
    verbose,
=======
>>>>>>> ec53b55b
  });
}<|MERGE_RESOLUTION|>--- conflicted
+++ resolved
@@ -47,34 +47,9 @@
   abortController = new AbortController();
 };
 
-<<<<<<< HEAD
-export function configureClient({
-  shipName,
-  shipUrl,
-  onReconnect,
-  onChannelReset,
-  onChannelStatusChange,
-  verbose,
-}: {
-  shipName: string;
-  shipUrl: string;
-  onReconnect?: () => void;
-  onChannelReset?: () => void;
-  onChannelStatusChange?: (status: ChannelStatus) => void;
-  verbose?: boolean;
-}) {
-=======
 export function configureClient(params: Omit<ClientParams, 'fetchFn'>) {
->>>>>>> ec53b55b
   api.configureClient({
     ...params,
     fetchFn: apiFetch,
-<<<<<<< HEAD
-    onReconnect,
-    onChannelReset,
-    onChannelStatusChange,
-    verbose,
-=======
->>>>>>> ec53b55b
   });
 }
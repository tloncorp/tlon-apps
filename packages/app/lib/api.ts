--- conflicted
+++ resolved
@@ -1,13 +1,10 @@
 import * as api from '@tloncorp/shared/dist/api';
-<<<<<<< HEAD
 import {
   getInitializedClient,
   updateInitializedClient,
 } from '@tloncorp/shared/dist/store';
 import { ChannelStatus } from '@urbit/http-api';
-=======
 import { ClientParams } from 'packages/shared/src/api';
->>>>>>> 7d62a67d
 //@ts-expect-error no typedefs
 import { fetch as streamingFetch } from 'react-native-fetch-api';
 //@ts-expect-error no typedefs
@@ -55,42 +52,15 @@
   abortController = new AbortController();
 };
 
-<<<<<<< HEAD
-export function configureClient({
-  shipName,
-  shipUrl,
-  onReset,
-  onChannelReset,
-  onChannelStatusChange,
-  verbose,
-}: {
-  shipName: string;
-  shipUrl: string;
-  onReset?: () => void;
-  onChannelReset?: () => void;
-  onChannelStatusChange?: (status: ChannelStatus) => void;
-  verbose?: boolean;
-}) {
+export function configureClient(params: Omit<ClientParams, 'fetchFn'>) {
   const clientInitialized = getInitializedClient();
   if (!clientInitialized) {
     api.configureClient({
-      shipName,
-      shipUrl,
+      ...params,
       fetchFn: apiFetch,
-      onReset,
-      onChannelReset,
-      onChannelStatusChange,
-      verbose,
     });
     updateInitializedClient(true);
   } else {
-    console.log(`skippingn client configuration, already initialized`);
+    console.log(`skipping client configuration, already initialized`);
   }
-=======
-export function configureClient(params: Omit<ClientParams, 'fetchFn'>) {
-  api.configureClient({
-    ...params,
-    fetchFn: apiFetch,
-  });
->>>>>>> 7d62a67d
 }
--- conflicted
+++ resolved
@@ -4,11 +4,7 @@
 import * as ub from '@tloncorp/shared/urbit';
 import { Icon, useIsWindowNarrow } from '@tloncorp/ui';
 import { IconButton } from '@tloncorp/ui';
-<<<<<<< HEAD
-import { ChevronLeft } from '@tloncorp/ui/assets/icons';
 import { isEqual } from 'lodash';
-=======
->>>>>>> 9bfb67cc
 import React, {
   ReactElement,
   memo,

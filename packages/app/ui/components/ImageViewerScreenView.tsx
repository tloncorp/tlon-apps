--- conflicted
+++ resolved
@@ -298,51 +298,13 @@
                 }}
                 data-testid="image"
                 style={{
+                  width: '100%',
                   height: 'auto',
-                  maxWidth: Dimensions.get('window').width,
-                  maxHeight: Dimensions.get('window').height - top,
+                  aspectRatio:
+                    Dimensions.get('window').width /
+                    (Dimensions.get('window').height - top),
                 }}
-<<<<<<< HEAD
-=======
-                isDoubleTapEnabled
-                isSingleTapEnabled
-                isPanEnabled
-                minScale={0.1}
-                onPinchEnd={handlePinchEnd}
-                onDoubleTap={onDoubleTap}
-                onSingleTap={onSingleTap}
-                maxPanPointers={maxPanPointers}
-              >
-                <Image
-                  source={{
-                    uri: props.uri,
-                  }}
-                  data-testid="image"
-                  style={{
-                    width: '100%',
-                    height: 'auto',
-                    aspectRatio:
-                      Dimensions.get('window').width /
-                      (Dimensions.get('window').height - top),
-                  }}
-                  contentFit="contain"
-                />
-              </Zoomable>
-            ) : (
-              <ImageZoom
-                ref={zoomableRef}
-                uri={props.uri}
-                style={{ flex: 1 }}
-                isDoubleTapEnabled
-                isSingleTapEnabled
-                isPanEnabled
-                width={Dimensions.get('window').width}
-                maxPanPointers={maxPanPointers}
-                minScale={0.1}
-                onPinchEnd={handlePinchEnd}
-                onDoubleTap={onDoubleTap}
-                onSingleTap={onSingleTap}
->>>>>>> 932da7aa
+                contentFit="contain"
               />
             </View>
           ) : (

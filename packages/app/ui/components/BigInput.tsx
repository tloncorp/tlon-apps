--- conflicted
+++ resolved
@@ -52,7 +52,6 @@
     editingPost?.image || null
   );
   const [showAttachmentSheet, setShowAttachmentSheet] = useState(false);
-<<<<<<< HEAD
   const [hasContentChanges, setHasContentChanges] = useState(false);
   const [hasTitleChanges, setHasTitleChanges] = useState(false);
   const [hasImageChanges, setHasImageChanges] = useState(false);
@@ -147,17 +146,6 @@
 
       logger.log(
         `Post/save successful for channel type: ${currentChannelType}`
-=======
-  const titleInputHeight = getTokenValue('$4xl', 'size');
-  const imageButtonHeight = getTokenValue('$4xl', 'size');
-
-  const { attachments } = useAttachmentContext();
-  const imageAttachment = useMemo(() => {
-    if (attachments.length > 0) {
-      return attachments.find(
-        (attachment): attachment is ImageAttachment =>
-          attachment.type === 'image'
->>>>>>> 107a3241
       );
 
       // Clear all state first
@@ -414,12 +402,9 @@
         <AttachmentSheet
           isOpen={showAttachmentSheet}
           onOpenChange={setShowAttachmentSheet}
-<<<<<<< HEAD
-          onAttachmentsSet={handleImageSelect}
+          onAttach={handleImageSelect}
           showClearOption={!!imageUri}
           onClearAttachments={handleClearImage}
-=======
->>>>>>> 107a3241
         />
       )}
     </KeyboardAvoidingView>

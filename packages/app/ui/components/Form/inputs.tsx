--- conflicted
+++ resolved
@@ -22,10 +22,6 @@
 } from 'react';
 import React from 'react';
 import { Platform, TextInput as RNTextInput } from 'react-native';
-<<<<<<< HEAD
-import { NativeViewGestureHandler } from 'react-native-gesture-handler';
-=======
->>>>>>> f8c0b33a
 import {
   GetProps,
   ScrollView,
@@ -148,9 +144,6 @@
 }>(
   ({ icon, accent, backgroundType, frameStyle, ...props }, ref) => {
     const fieldContext = useContext(FieldContext);
-<<<<<<< HEAD
-    const inputElement = <RawTextInput flex={1} ref={ref} {...props} />;
-=======
     const actionSheetContext = useContext(ActionSheetContext);
 
     // Use BottomSheetTextInput when inside an ActionSheet on mobile platforms
@@ -165,7 +158,6 @@
       ...textInputDefaultProps,
       ...props,
     } as GetProps<typeof RawTextInput>;
->>>>>>> f8c0b33a
 
     return (
       <InputFrame
@@ -177,18 +169,6 @@
         {...frameStyle}
       >
         {icon ? <Icon type={icon} size="$m" /> : null}
-<<<<<<< HEAD
-        {Platform.OS === 'android' ? (
-          // Android-specific: Wrap TextInput in NativeViewGestureHandler to prevent
-          // gesture conflicts with parent components (e.g., Sheet's pan gesture).
-          // disallowInterruption ensures TextInput gestures take priority, fixing
-          // focus issues in sheets on physical Android devices.
-          <NativeViewGestureHandler disallowInterruption>
-            {inputElement}
-          </NativeViewGestureHandler>
-        ) : (
-          inputElement
-=======
         {shouldUseBottomSheetInput ? (
           <RawBottomSheetTextInput
             ref={ref}
@@ -196,7 +176,6 @@
           />
         ) : (
           <RawTextInput ref={ref} {...sharedInputProps} />
->>>>>>> f8c0b33a
         )}
         {props.rightControls}
       </InputFrame>

--- conflicted
+++ resolved
@@ -1,14 +1,9 @@
 import {
-<<<<<<< HEAD
-  Icon,
-  IconType,
-=======
   ActionSheetContext,
   Icon,
   IconButton,
   IconType,
   Pressable,
->>>>>>> 7d818258
   Sheet,
   useCopy,
   useIsWindowNarrow,
@@ -553,14 +548,9 @@
   paddingHorizontal: '$2xl',
   paddingVertical: '$l',
   alignItems: 'center',
-<<<<<<< HEAD
-  pressStyle: {
-    backgroundColor: '$secondaryBackground',
-=======
   $gtSm: {
     paddingHorizontal: '$l',
     paddingVertical: '$m',
->>>>>>> 7d818258
   },
   cursor: 'pointer',
   variants: {
@@ -651,39 +641,6 @@
   }
 
   return (
-<<<<<<< HEAD
-    <ActionSheetActionFrame
-      type={
-        action.selected
-          ? 'selected'
-          : action.disabled
-            ? 'disabled'
-            : action.accent ?? accent
-      }
-      onPress={handlePress}
-      testID={testID}
-      ref={ref}
-      {...props}
-    >
-      {action.startIcon &&
-        resolveIcon(action.startIcon, action.accent ?? accent)}
-      <ActionSheetActionContent>
-        <ActionSheet.ActionTitle accent={action.accent ?? accent}>
-          {action.title}
-        </ActionSheet.ActionTitle>
-        {action.description && (
-          <ActionSheet.ActionDescription>
-            {action.description}
-          </ActionSheet.ActionDescription>
-        )}
-      </ActionSheetActionContent>
-      {action.endIcon && (
-        <ListItem.EndContent>
-          {resolveIcon(action.endIcon, action.accent ?? accent)}
-        </ListItem.EndContent>
-      )}
-    </ActionSheetActionFrame>
-=======
     <Pressable onPress={handlePress} pressStyle={pressStyle}>
       <ActionSheetActionFrame
         type={
@@ -693,12 +650,13 @@
               ? 'disabled'
               : action.accent ?? accent
         }
-        height={isWindowNarrow ? undefined : '$4xl'}
         testID={testID}
+        ref={ref}
+        {...props}
       >
         {action.startIcon &&
           resolveIcon(action.startIcon, action.accent ?? accent)}
-        <ActionSheetMainContent>
+        <ActionSheetActionContent>
           <ActionSheet.ActionTitle accent={action.accent ?? accent}>
             {action.title}
           </ActionSheet.ActionTitle>
@@ -707,7 +665,7 @@
               {action.description}
             </ActionSheet.ActionDescription>
           )}
-        </ActionSheetMainContent>
+        </ActionSheetActionContent>
         {action.endIcon && (
           <ListItem.EndContent>
             {resolveIcon(action.endIcon, action.accent ?? accent)}
@@ -715,7 +673,6 @@
         )}
       </ActionSheetActionFrame>
     </Pressable>
->>>>>>> 7d818258
   );
 });
 

--- conflicted
+++ resolved
@@ -249,11 +249,7 @@
             maxHeight={popoverMaxHeight - 32}
             showsVerticalScrollIndicator={true}
           >
-<<<<<<< HEAD
-            <ActionSheetContext.Provider value={{ isInsideSheet: true }}>
-=======
             <ActionSheetContext.Provider value={actionSheetContextValue}>
->>>>>>> fef340ba
               {children}
             </ActionSheetContext.Provider>
           </ScrollView>
@@ -305,16 +301,10 @@
                 </Dialog.Close>
               </XStack>
             )}
-<<<<<<< HEAD
-            <ActionSheetContext.Provider value={{ isInsideSheet: true }}>
-              {children}
-            </ActionSheetContext.Provider>
-=======
             <ActionSheetContext.Provider value={actionSheetContextValue}>
               {children}
             </ActionSheetContext.Provider>
             {footerComponent && footerComponent({})}
->>>>>>> fef340ba
           </Dialog.Content>
         </Dialog.Portal>
 
@@ -333,24 +323,6 @@
     );
   }
 
-<<<<<<< HEAD
-  // On Android with new architecture (bridgeless mode), wrapping Sheet in Modal
-  // causes the Modal to receive ThemedReactContext instead of BridgelessReactContext,
-  // preventing access to native/JS modules and causing the app to freeze.
-  // See: https://github.com/reactwg/react-native-new-architecture/discussions/186
-  //
-  // Tamagui Sheet has a built in `modal` prop that uses a custom portal implementation
-  // distinct from the native RN Modal. On Android, you can pass this ActionSheet to force
-  // modal-like display. This approach cannot be used everywhere since context isn't passed
-  // through the portal. In cases where context is required, we attempt to break out of the
-  // view hierarchy using an absolutely positioned wrapper View.
-
-  // On Android, force modal mode for nested sheets to ensure proper portaling
-  const shouldUseModal =
-    Platform.OS === 'android' && (isInsideSheet || props.modal);
-
-  const sheetContent = (
-=======
   // Use BottomSheetWrapper for native platforms, Sheet for web
   const useBottomSheet = Platform.OS !== 'web';
 
@@ -382,7 +354,6 @@
       </ActionSheetContext.Provider>
     </BottomSheetWrapper>
   ) : (
->>>>>>> fef340ba
     <Sheet
       open={open}
       onOpenChange={onOpenChange}
@@ -391,20 +362,12 @@
       animation="quick"
       handleDisableScroll
       {...props}
-<<<<<<< HEAD
-      modal={Platform.OS === 'ios' ? false : shouldUseModal}
-=======
       modal={props.modal}
->>>>>>> fef340ba
     >
       <Sheet.Overlay animation="quick" />
       <Sheet.Frame pressStyle={{}}>
         <Sheet.Handle />
-<<<<<<< HEAD
-        <ActionSheetContext.Provider value={{ isInsideSheet: true }}>
-=======
         <ActionSheetContext.Provider value={actionSheetContextValue}>
->>>>>>> fef340ba
           {forcedMode === 'popover' ? (
             <ActionSheet.ScrollableContent>
               <ActionSheet.ContentBlock>{children}</ActionSheet.ContentBlock>
@@ -420,26 +383,7 @@
   return (
     <>
       {trigger}
-<<<<<<< HEAD
-      {Platform.OS === 'android' ? (
-        shouldUseModal ? (
-          sheetContent
-        ) : (
-          <ModalLikeWrapper visible={open}>{sheetContent}</ModalLikeWrapper>
-        )
-      ) : (
-        <Modal
-          visible={open}
-          onRequestClose={() => onOpenChange(false)}
-          transparent
-          animationType="none"
-        >
-          {sheetContent}
-        </Modal>
-      )}
-=======
       {sheetContent}
->>>>>>> fef340ba
     </>
   );
 };

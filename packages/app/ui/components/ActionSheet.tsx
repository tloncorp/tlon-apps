--- conflicted
+++ resolved
@@ -1,14 +1,9 @@
 import {
-<<<<<<< HEAD
   ActionSheetContext,
   Icon,
   IconButton,
   IconType,
   Pressable,
-=======
-  Icon,
-  IconType,
->>>>>>> 85204a6c
   Sheet,
   useCopy,
   useIsWindowNarrow,
@@ -553,14 +548,9 @@
   paddingHorizontal: '$2xl',
   paddingVertical: '$l',
   alignItems: 'center',
-<<<<<<< HEAD
   $gtSm: {
     paddingHorizontal: '$l',
     paddingVertical: '$m',
-=======
-  pressStyle: {
-    backgroundColor: '$secondaryBackground',
->>>>>>> 85204a6c
   },
   cursor: 'pointer',
   variants: {
@@ -660,7 +650,6 @@
   }
 
   return (
-<<<<<<< HEAD
     <Pressable onPress={handlePress} pressStyle={pressStyle}>
       <ActionSheetActionFrame
         type={
@@ -692,39 +681,6 @@
         )}
       </ActionSheetActionFrame>
     </Pressable>
-=======
-    <ActionSheetActionFrame
-      type={
-        action.selected
-          ? 'selected'
-          : action.disabled
-            ? 'disabled'
-            : action.accent ?? accent
-      }
-      onPress={handlePress}
-      testID={testID}
-      ref={ref}
-      {...props}
-    >
-      {action.startIcon &&
-        resolveIcon(action.startIcon, action.accent ?? accent)}
-      <ActionSheetActionContent>
-        <ActionSheet.ActionTitle accent={action.accent ?? accent}>
-          {action.title}
-        </ActionSheet.ActionTitle>
-        {action.description && (
-          <ActionSheet.ActionDescription>
-            {action.description}
-          </ActionSheet.ActionDescription>
-        )}
-      </ActionSheetActionContent>
-      {action.endIcon && (
-        <ListItem.EndContent>
-          {resolveIcon(action.endIcon, action.accent ?? accent)}
-        </ListItem.EndContent>
-      )}
-    </ActionSheetActionFrame>
->>>>>>> 85204a6c
   );
 });
 

--- conflicted
+++ resolved
@@ -1,10 +1,6 @@
-<<<<<<< HEAD
+import { isTrustedEmbed, trustedProviders } from '@tloncorp/shared';
 import type * as cn from '@tloncorp/shared/logic';
-import { Image, Pressable, Text, useCopy } from '@tloncorp/ui';
-=======
-import { isTrustedEmbed, trustedProviders } from '@tloncorp/shared';
 import { Icon, Image, Pressable, Text, useCopy } from '@tloncorp/ui';
->>>>>>> 932da7aa
 import { ImageLoadEventData } from 'expo-image';
 import React, {
   ComponentProps,

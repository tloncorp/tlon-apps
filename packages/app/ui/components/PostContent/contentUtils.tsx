--- conflicted
+++ resolved
@@ -397,41 +397,6 @@
         children: convertInlineContent(block.header.content),
       };
     }
-<<<<<<< HEAD
-  } else if (ub.isBlockLink(block)) {
-    return {
-      ...block.link.meta,
-      type: 'link',
-      url: block.link.url,
-    };
-  } else if (ub.isListing(block)) {
-    return {
-      type: 'list',
-      list: convertListing(block.listing),
-    };
-  } else if (ub.isHeader(block)) {
-    return {
-      type: 'header',
-      level: block.header.tag,
-      children: convertInlineContent(block.header.content),
-    };
-  } else if (ub.isCode(block)) {
-    return {
-      type: 'code',
-      content: block.code.code,
-      lang: block.code.lang,
-    };
-  } else if ('rule' in block) {
-    return {
-      type: 'rule',
-    };
-  } else {
-    console.warn('Unhandled block type:', { block });
-    return {
-      type: 'paragraph',
-      content: [{ type: 'text', text: 'Unknown content type' }],
-    };
-=======
     case is(block, 'code'): {
       return {
         type: 'code',
@@ -449,13 +414,19 @@
         api.toContentReference(block.cite) ?? errorMessage('Failed to parse')
       );
     }
+    case is(block, 'link'): {
+      return {
+        ...block.link.meta,
+        type: 'link',
+        url: block.link.url,
+      };
+    }
     default: {
       assertNever(block);
 
       console.warn('Unhandled block type:', { block });
       return errorMessage('Unknown content type');
     }
->>>>>>> bb9f87ea
   }
 }
 

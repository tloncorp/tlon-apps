import {
<<<<<<< HEAD
  useConnectionStatus,
  useContact,
=======
  getNestParts,
  useConnectionStatus,
>>>>>>> 023b9844
  useDebouncedValue,
} from '@tloncorp/shared';
import * as db from '@tloncorp/shared/db';
import { useIsWindowNarrow } from '@tloncorp/ui';
import {
  Fragment,
  createContext,
  useCallback,
  useContext,
  useEffect,
  useMemo,
  useState,
} from 'react';
import { XStack } from 'tamagui';

<<<<<<< HEAD
import { useChatDescription, useChatTitle } from '../../utils/channelUtils';
import { ContactAvatar, GroupAvatar } from '../Avatar';
import { FacePile } from '../FacePile/FacePile';
=======
import { useChatOptions, useCurrentUserId } from '../../contexts';
import { getChannelHost, useChatTitle } from '../../utils';
import { ChatOptionsSheet } from '../ChatOptionsSheet';
import ConnectionStatus from '../ConnectionStatus';
>>>>>>> 023b9844
import { ScreenHeader } from '../ScreenHeader';

export interface ChannelHeaderItemsContextValue {
  registerItem: (options: { item: JSX.Element }) => { remove: () => void };
  items: readonly JSX.Element[];
}

const ChannelHeaderItemsContext =
  createContext<ChannelHeaderItemsContextValue | null>(null);

/**
 * Provides a way for children to dynamically register new header items.
 * These items are rendered between the search and overflow menu buttons.
 *
 * ```tsx
 * // in a child:
 * useRegisterChannelHeaderItem(useMemo(() => <Button>Add flarb</Button>, []));
 * // make sure to use `useMemo` to avoid re-registering the item on every render!
 * ```
 */
export function ChannelHeaderItemsProvider({
  children,
}: {
  children: JSX.Element;
}) {
  const [items, setItems] = useState<JSX.Element[]>([]);
  const registerItem = useCallback(
    ({ item }: { item: JSX.Element }) => {
      setItems((prev) => [...prev, item]);
      return {
        remove: () => {
          setItems((prev) => prev.filter((i) => i !== item));
        },
      };
    },
    [setItems]
  );
  return (
    <ChannelHeaderItemsContext.Provider value={{ registerItem, items }}>
      {children}
    </ChannelHeaderItemsContext.Provider>
  );
}

export function useRegisterChannelHeaderItem(item: JSX.Element | null) {
  const registerItem = useContext(ChannelHeaderItemsContext)?.registerItem;

  // NB: Since we're mutating the ChannelHeaderItemsContext in this effect, we
  // need to be careful about the dependencies to avoid recursively updating on
  // every change to the context. We avoid this by (1) defining `registerItem`
  // using a `useCallback`, and (2) only listing `registerItem` as a dependency
  // of the effect (and importantly not `items` nor the full context value).
  useEffect(() => {
    if (registerItem == null || item == null) {
      return;
    }
    const { remove } = registerItem({ item });
    return remove;
  }, [registerItem, item]);
}

export function ChannelHeader({
  title,
  titleIcon,
  description,
  channel,
  group,
  goBack,
  goToSearch,
  goToEdit,
  goToChatDetails,
  goToProfile,
  showSpinner,
  showSearchButton = false,
  showEditButton = false,
}: {
  title: string;
  titleIcon?: React.ReactNode;
  description: string;
  channel: db.Channel;
  group?: db.Group | null;
  goBack?: () => void;
  goToSearch?: () => void;
  goToEdit?: () => void;
  goToChatDetails?: () => void;
  goToProfile?: () => void;
  showSpinner?: boolean;
  showSearchButton?: boolean;
  showEditButton?: boolean;
  post?: db.Post;
}) {
  const connectionStatus = useConnectionStatus();
  const chatTitle = useChatTitle(channel, group);
<<<<<<< HEAD
  const chatDescription = useChatDescription(channel, group);

  // Get contact info for 1:1 DMs - only fetch when we have a valid contact ID
  const dmContactId = channel.type === 'dm' ? channel.contactId : null;
  const { data: dmContact } = useContact({ id: dmContactId || '' });
=======
  const currentUserId = useCurrentUserId();
>>>>>>> 023b9844

  const getChannelTypeName = (channelType: db.Channel['type']) => {
    switch (channelType) {
      case 'chat':
        return 'Chat channel';
      case 'notebook':
        return 'Notebook channel';
      case 'gallery':
        return 'Gallery channel';
      default:
        return 'Channel';
    }
  };

  const contextItems = useContext(ChannelHeaderItemsContext)?.items ?? [];
  const isWindowNarrow = useIsWindowNarrow();

  const channelHost = useMemo(() => {
    return getChannelHost(channel, currentUserId);
  }, [channel, currentUserId]);

  const titleText = useMemo(() => {
    return chatTitle ?? title;
  }, [chatTitle, title]);

  const subtitleText = useMemo(() => {
    if (connectionStatus !== 'Connected') {
      const statusText =
        connectionStatus === 'Connecting' || connectionStatus === 'Reconnecting'
          ? 'Connecting...'
          : connectionStatus === 'Idle'
            ? 'Initializing...'
            : 'Disconnected';
      return statusText;
    }

    // DM (1:1) - Show contact's status if available, otherwise "Direct message"
    if (channel.type === 'dm') {
      if (dmContactId && dmContact?.status) {
        return dmContact.status;
      }
      return 'Direct message';
    }

    // Group DM (multi-DM) - "Chat with N members"
    if (channel.type === 'groupDm') {
      const memberCount = channel.members?.length ?? 0;
      const result = `Chat with ${memberCount} members`;
      return result;
    }

    // Single-channel chat group
    if (channel.type === 'chat' && group) {
      const hasMultipleChannels = (group.channels?.length ?? 0) > 1;

      // If it's a single-channel group
      if (!hasMultipleChannels) {
        // If group has title and description, use description
        if (group.title && group.title.trim() !== '' && group.description) {
          return group.description;
        }
        // If it's a single-channel group without explicit title/description, show member count
        const memberCount = group.members?.length ?? 0;
        const result = `Chat with ${memberCount} members`;
        return result;
      }

      // For multi-channel groups, check for descriptions first
      if (chatDescription && chatDescription.trim()) {
        return chatDescription;
      }
      if (description && description.trim()) {
        return description;
      }
      // No description, return channel type
      const channelType = getChannelTypeName(channel.type);
      return channelType;
    }

    // For other channel types (notebook, gallery, etc.)
    if (chatDescription && chatDescription.trim()) {
      return chatDescription;
    }
    if (description && description.trim()) {
      return description;
    }

    // No description available, show channel type for non-DM channels
    if (
      channel.type === 'chat' ||
      channel.type === 'notebook' ||
      channel.type === 'gallery'
    ) {
      const channelType = getChannelTypeName(channel.type);
      return channelType;
    }

    return '';
  }, [
    connectionStatus,
    channel,
    group,
    chatDescription,
    description,
    dmContactId,
    dmContact?.status,
  ]);

  const displayTitle = useDebouncedValue(titleText, 300);
  const displaySubtitle = useDebouncedValue(subtitleText, 300);

  const facePileContacts = useMemo(() => {
    if (!channel?.members) return [];

    // For DMs and group DMs, show all members
    if (channel.type === 'dm' || channel.type === 'groupDm') {
      return channel.members
        .map((member) => member.contact)
        .filter(Boolean) as db.Contact[];
    }

    // For single-channel groups, show group members
    if (channel.type === 'chat' && group?.members) {
      return group.members
        .map((member) => member.contact)
        .filter(Boolean) as db.Contact[];
    }

    return [];
  }, [channel, group]);

  const avatarElement = useMemo(() => {
    // For DMs, show the other user's avatar
    if (channel.type === 'dm' && dmContactId) {
      return <ContactAvatar contactId={dmContactId} size="$2xl" />;
    }

    // For group DMs, show FacePile
    if (channel.type === 'groupDm' && facePileContacts.length > 0) {
      return <FacePile contacts={facePileContacts} maxVisible={3} />;
    }

    // For group channels
    if (channel.type === 'chat' && group) {
      const hasMultipleChannels = (group.channels?.length ?? 0) > 1;
      const hasGroupTitle = group.title && group.title.trim() !== '';
      const isSingleChannelGroup = !hasMultipleChannels && !hasGroupTitle;

      // Don't show group icons for channels within multi-channel groups when using horizontal layout
      if (!isSingleChannelGroup && !isWindowNarrow) {
        return null;
      }

      // If group has an avatar, use it
      if (group.iconImage) {
        return <GroupAvatar model={group} size="$2xl" />;
      }

      // For single-channel groups without explicit title, use FacePile
      if (isSingleChannelGroup && facePileContacts.length > 0) {
        return <FacePile contacts={facePileContacts} maxVisible={3} />;
      }

      // For other cases (single-channel groups or vertical layout), use group avatar (with fallback)
      return <GroupAvatar model={group} size="$2xl" />;
    }

    // For notebook and gallery channels, show group avatar only in vertical layout (narrow/mobile)
    if (
      (channel.type === 'notebook' || channel.type === 'gallery') &&
      group &&
      isWindowNarrow
    ) {
      return <GroupAvatar model={group} size="$2xl" />;
    }

    return null;
  }, [channel, group, dmContactId, facePileContacts, isWindowNarrow]);

  const handleTitlePress = useMemo(() => {
    // For DMs, navigate to profile
    if (channel.type === 'dm' && goToProfile) {
      return goToProfile;
    }

    // For group DMs, group chats, notebooks, and galleries, navigate to chat details/group info
    if (
      (channel.type === 'groupDm' ||
        channel.type === 'chat' ||
        channel.type === 'notebook' ||
        channel.type === 'gallery') &&
      goToChatDetails
    ) {
      return goToChatDetails;
    }

    return undefined;
  }, [channel.type, goToProfile, goToChatDetails]);

  return (
    <>
      <ScreenHeader
<<<<<<< HEAD
        title={displayTitle}
        titleIcon={avatarElement || titleIcon}
        subtitle={displaySubtitle}
=======
        title={
          <XStack alignItems="center" gap="$m">
            <Pressable flex={1} onPress={goToChatDetails}>
              <ScreenHeader.Title testID="ChannelHeaderTitle">
                <XStack alignItems="center">
                  {channelHost && isWindowNarrow && (
                    <ConnectionStatus
                      contactId={channelHost}
                      type="indicator"
                    />
                  )}
                  {displayTitle}
                </XStack>
              </ScreenHeader.Title>
            </Pressable>
          </XStack>
        }
        titleWidth={titleWidth()}
>>>>>>> 023b9844
        showSessionStatus
        showSubtitle
        borderBottom
        isLoading={showSpinner}
        onTitlePress={handleTitlePress}
        useHorizontalTitleLayout={!isWindowNarrow}
        leftControls={goBack && <ScreenHeader.BackButton onPress={goBack} />}
        rightControls={
          <>
            {channelHost && !isWindowNarrow && (
              <ConnectionStatus
                contactId={channelHost}
                type="indicator-with-text"
              />
            )}
            {showSearchButton && (
              <ScreenHeader.IconButton type="Search" onPress={goToSearch} />
            )}
            {/* this fragment/map is necessary to be able to provide a key to the items */}
            {contextItems.map((item, index) => (
              <Fragment key={index}>{item}</Fragment>
            ))}
            {showEditButton && (
              <ScreenHeader.IconButton
                onPress={goToEdit}
                testID="ChannelHeaderEditButton"
                type="Draw"
              />
            )}
          </>
        }
      />
    </>
  );
}<|MERGE_RESOLUTION|>--- conflicted
+++ resolved
@@ -1,14 +1,10 @@
 import {
-<<<<<<< HEAD
-  useConnectionStatus,
-  useContact,
-=======
   getNestParts,
   useConnectionStatus,
->>>>>>> 023b9844
   useDebouncedValue,
 } from '@tloncorp/shared';
 import * as db from '@tloncorp/shared/db';
+import { useContact } from '@tloncorp/shared/store';
 import { useIsWindowNarrow } from '@tloncorp/ui';
 import {
   Fragment,
@@ -21,16 +17,11 @@
 } from 'react';
 import { XStack } from 'tamagui';
 
-<<<<<<< HEAD
-import { useChatDescription, useChatTitle } from '../../utils/channelUtils';
+import { useChatOptions, useCurrentUserId } from '../../contexts';
+import { getChannelHost, useChatDescription, useChatTitle } from '../../utils';
 import { ContactAvatar, GroupAvatar } from '../Avatar';
-import { FacePile } from '../FacePile/FacePile';
-=======
-import { useChatOptions, useCurrentUserId } from '../../contexts';
-import { getChannelHost, useChatTitle } from '../../utils';
 import { ChatOptionsSheet } from '../ChatOptionsSheet';
 import ConnectionStatus from '../ConnectionStatus';
->>>>>>> 023b9844
 import { ScreenHeader } from '../ScreenHeader';
 
 export interface ChannelHeaderItemsContextValue {
@@ -124,15 +115,12 @@
 }) {
   const connectionStatus = useConnectionStatus();
   const chatTitle = useChatTitle(channel, group);
-<<<<<<< HEAD
   const chatDescription = useChatDescription(channel, group);
+  const currentUserId = useCurrentUserId();
 
   // Get contact info for 1:1 DMs - only fetch when we have a valid contact ID
   const dmContactId = channel.type === 'dm' ? channel.contactId : null;
   const { data: dmContact } = useContact({ id: dmContactId || '' });
-=======
-  const currentUserId = useCurrentUserId();
->>>>>>> 023b9844
 
   const getChannelTypeName = (channelType: db.Channel['type']) => {
     switch (channelType) {
@@ -270,9 +258,9 @@
       return <ContactAvatar contactId={dmContactId} size="$2xl" />;
     }
 
-    // For group DMs, show FacePile
-    if (channel.type === 'groupDm' && facePileContacts.length > 0) {
-      return <FacePile contacts={facePileContacts} maxVisible={3} />;
+    // For group DMs, show group avatar as fallback
+    if (channel.type === 'groupDm' && group) {
+      return <GroupAvatar model={group} size="$2xl" />;
     }
 
     // For group channels
@@ -291,9 +279,9 @@
         return <GroupAvatar model={group} size="$2xl" />;
       }
 
-      // For single-channel groups without explicit title, use FacePile
-      if (isSingleChannelGroup && facePileContacts.length > 0) {
-        return <FacePile contacts={facePileContacts} maxVisible={3} />;
+      // For single-channel groups without explicit title, use group avatar
+      if (isSingleChannelGroup) {
+        return <GroupAvatar model={group} size="$2xl" />;
       }
 
       // For other cases (single-channel groups or vertical layout), use group avatar (with fallback)
@@ -335,30 +323,27 @@
   return (
     <>
       <ScreenHeader
-<<<<<<< HEAD
         title={displayTitle}
         titleIcon={avatarElement || titleIcon}
         subtitle={displaySubtitle}
-=======
-        title={
-          <XStack alignItems="center" gap="$m">
-            <Pressable flex={1} onPress={goToChatDetails}>
-              <ScreenHeader.Title testID="ChannelHeaderTitle">
-                <XStack alignItems="center">
-                  {channelHost && isWindowNarrow && (
-                    <ConnectionStatus
-                      contactId={channelHost}
-                      type="indicator"
-                    />
-                  )}
-                  {displayTitle}
-                </XStack>
-              </ScreenHeader.Title>
-            </Pressable>
-          </XStack>
-        }
-        titleWidth={titleWidth()}
->>>>>>> 023b9844
+        // title={
+        //   <XStack alignItems="center" gap="$m">
+        //     <Pressable flex={1} onPress={goToChatDetails}>
+        //       <ScreenHeader.Title testID="ChannelHeaderTitle">
+        //         <XStack alignItems="center">
+        //           {channelHost && isWindowNarrow && (
+        //             <ConnectionStatus
+        //               contactId={channelHost}
+        //               type="indicator"
+        //             />
+        //           )}
+        //           {displayTitle}
+        //         </XStack>
+        //       </ScreenHeader.Title>
+        //     </Pressable>
+        //   </XStack>
+        // }
+        // titleWidth={titleWidth()}
         showSessionStatus
         showSubtitle
         borderBottom

import {
  BridgeExtension,
  EditorBridge,
  EditorMessage,
  PlaceholderBridge,
  RichText,
  TenTapStartKit,
  useBridgeState,
  useEditorBridge,
  useEditorContent,
} from '@10play/tentap-editor';
//ts-expect-error not typed
import { editorHtml } from '@tloncorp/editor/dist/editorHtml';
import {
  CodeBlockBridge,
  MentionsBridge,
  ShortcutsBridge,
} from '@tloncorp/editor/src/bridges';
import {
  REF_REGEX,
  createDevLogger,
  extractContentTypesFromPost,
  tiptap,
} from '@tloncorp/shared';
import {
  contentReferenceToCite,
  toContentReference,
} from '@tloncorp/shared/api';
import * as db from '@tloncorp/shared/db';
import * as logic from '@tloncorp/shared/logic';
import {
  Block,
  Inline,
  JSONContent,
  Story,
  citeToPath,
  constructStory,
  isInline,
  pathToCite,
} from '@tloncorp/shared/urbit';
<<<<<<< HEAD
import {
  forwardRef,
  useCallback,
  useEffect,
  useImperativeHandle,
  useMemo,
  useRef,
  useState,
} from 'react';
import { Keyboard } from 'react-native';
=======
import { useCallback, useEffect, useMemo, useState } from 'react';
import { Keyboard, Platform } from 'react-native';
>>>>>>> 107a3241
import { useSafeAreaInsets } from 'react-native-safe-area-context';
import type { WebViewMessageEvent } from 'react-native-webview';
import {
  XStack,
  YStack,
  getTokenValue,
  useTheme,
  useWindowDimensions,
} from 'tamagui';

import { useBranchDomain, useBranchKey } from '../../contexts';
import {
  Attachment,
  UploadedImageAttachment,
  useAttachmentContext,
} from '../../contexts/attachment';
import { AttachmentPreviewList } from './AttachmentPreviewList';
import { MessageInputContainer, MessageInputProps } from './MessageInputBase';
<<<<<<< HEAD
import { processReferenceAndUpdateEditor } from './helpers';
=======

export const DEFAULT_MESSAGE_INPUT_HEIGHT = Platform.OS === 'web' ? 38 : 44;
>>>>>>> 107a3241

const messageInputLogger = createDevLogger('MessageInput', false);

type MessageEditorMessage = {
  type: 'contentHeight';
  payload: number;
} & EditorMessage;

// This function and the one below it are taken from RichText.tsx
// in the tentap-editor package.
// We need this because we're overriding the injectedJavaScript prop
// in the RichText component, and we need to make sure that the
// bridge extension CSS is injected into the WebView.
export const getStyleSheetCSS = (css: string, styleSheetTag: string) => {
  return `
    cssContent = \`${css}\`;
    head = document.head || document.getElementsByTagName('head')[0],
    styleElement = head.querySelector('style[data-tag="${styleSheetTag}"]');

    if (!styleElement) {
      // If no such element exists, create a new <style> element.
      styleElement = document.createElement('style');
      styleElement.setAttribute('data-tag', '${styleSheetTag}'); // Assign the unique 'data-tag' attribute.
      styleElement.type = 'text/css'; // Specify the type attribute for clarity.
      head.appendChild(styleElement); // Append the newly created <style> element to the <head>.
    }

    styleElement.innerHTML = cssContent;
    `;
};

const getInjectedJS = (bridgeExtensions: BridgeExtension[]) => {
  let injectJS = '';
  // For each bridge extension, we create a stylesheet with it's name as the tag
  const styleSheets = bridgeExtensions.map(({ extendCSS, name }) =>
    getStyleSheetCSS(extendCSS || '', name)
  );
  injectJS += styleSheets.join(' ');
  return injectJS;
};

// 44 accounts for the 12px padding around the text within the input
// and the 20px line height of the text. 12 + 20 + 12 = 52
export const DEFAULT_MESSAGE_INPUT_HEIGHT = 44;

export interface MessageInputHandle {
  editor: EditorBridge | null;
}

export const MessageInput = forwardRef<MessageInputHandle, MessageInputProps>(
  (
    {
      shouldBlur,
      setShouldBlur,
      send,
      channelId,
      groupMembers,
      storeDraft,
      clearDraft,
      getDraft,
      editingPost,
      setEditingPost,
      editPost,
      setShowBigInput,
      showInlineAttachments = true,
      showAttachmentButton = true,
      floatingActionButton = false,
      backgroundColor = '$background',
      paddingHorizontal,
      initialHeight = DEFAULT_MESSAGE_INPUT_HEIGHT,
      placeholder = 'Message',
      bigInput = false,
      draftType,
      title,
      image,
      channelType,
      setHeight,
      shouldAutoFocus,
      goBack,
      onSend,
      onEditorStateChange,
      onEditorContentChange,
      onInitialContentSet,
      frameless = false,
    },
    ref
  ) => {
    const branchDomain = useBranchDomain();
    const branchKey = useBranchKey();
    const [isSending, setIsSending] = useState(false);
    const [sendError, setSendError] = useState(false);
    const [hasSetInitialContent, setHasSetInitialContent] = useState(false);
    useEffect(() => {
      hasSetInitialContent && onInitialContentSet?.();
      // Only want to trigger initially and on actual changes
      // eslint-disable-next-line react-hooks/exhaustive-deps
    }, [hasSetInitialContent]);
    const [hasAutoFocused, setHasAutoFocused] = useState(false);
    const [editorCrashed, setEditorCrashed] = useState<string | undefined>();
    const [containerHeight, setContainerHeight] = useState(initialHeight);
    const { bottom, top } = useSafeAreaInsets();
    const { height } = useWindowDimensions();
    const headerHeight = 48;
    const titleInputHeight = 48;
    const imageInputButtonHeight = 50;
    const maxInputHeightBasic = useMemo(
      () => height - headerHeight - bottom - top,
      [height, bottom, top, headerHeight]
    );
    const bigInputHeightBasic = useMemo(() => {
      const extraHeaderSpace =
        channelType === 'notebook'
          ? titleInputHeight + imageInputButtonHeight + 150
          : 0;
      return height - top - headerHeight - extraHeaderSpace;
    }, [
      height,
      top,
      headerHeight,
      titleInputHeight,
      imageInputButtonHeight,
      channelType,
    ]);
    const [bigInputHeight, setBigInputHeight] = useState(bigInputHeightBasic);
    const [maxInputHeight, setMaxInputHeight] = useState(maxInputHeightBasic);
    const [mentionText, setMentionText] = useState<string>();
    const [showMentionPopup, setShowMentionPopup] = useState(false);

    const {
      attachments,
      addAttachment,
      clearAttachments,
      resetAttachments,
      waitForAttachmentUploads,
    } = useAttachmentContext();

    const [editorIsEmpty, setEditorIsEmpty] = useState(
      attachments.length === 0
    );

    const bridgeExtensions = [
      ...TenTapStartKit,
      MentionsBridge,
      ShortcutsBridge,
      CodeBlockBridge,
    ];

    if (placeholder) {
      bridgeExtensions.push(
        PlaceholderBridge.configureExtension({
          placeholder,
        })
      );
    }
    const editor = useEditorBridge({
      customSource: editorHtml,
      autofocus: shouldAutoFocus || false,
      bridgeExtensions,
    });

    useImperativeHandle(ref, () => ({
      editor,
    }));

    const editorState = useBridgeState(editor);
    useEffect(() => {
      onEditorStateChange?.(editorState);
      // Only want to trigger initially and on actual changes
      // eslint-disable-next-line react-hooks/exhaustive-deps
    }, [editorState]);

    const editorContent = useEditorContent(editor, { type: 'json' });
    useEffect(() => {
      onEditorContentChange?.(editorContent);
      // Only want to trigger initially and on actual changes
      // eslint-disable-next-line react-hooks/exhaustive-deps
    }, [editorContent]);

    const webviewRef = editor.webviewRef;

    const reloadWebview = useCallback(
      (reason: string) => {
        webviewRef.current?.reload();
        messageInputLogger.log('[webview] Reloading webview, reason:', reason);
        setEditorCrashed(undefined);
      },
      [webviewRef]
    );

    const lastEditingPost = useRef<db.Post | undefined>(editingPost);

    useEffect(() => {
      if (!hasSetInitialContent && editorState.isReady) {
        messageInputLogger.log('Setting initial content');
        try {
          getDraft(draftType).then((draft) => {
            if (!editingPost && draft) {
              messageInputLogger.log(
                'Not editing and we have draft content',
                draft
              );
              const inlines = tiptap.JSONToInlines(draft);
              const newInlines = inlines
                .map((inline) => {
                  if (typeof inline === 'string') {
                    if (inline.match(REF_REGEX)) {
                      return null;
                    }
                    return inline;
                  }
                  return inline;
                })
                .filter((inline) => inline !== null) as Inline[];
              const newStory = constructStory(newInlines);
              const tiptapContent = tiptap.diaryMixedToJSON(newStory);
              messageInputLogger.log(
                'Setting content with draft',
                tiptapContent
              );
              // @ts-expect-error setContent does accept JSONContent
              editor.setContent(tiptapContent);
              setEditorIsEmpty(false);
              messageInputLogger.log(
                'set has set initial content, not editing'
              );
              setHasSetInitialContent(true);
            }

            if (editingPost && editingPost.content) {
              messageInputLogger.log('Editing post', editingPost);
              const {
                story,
                references: postReferences,
                blocks,
              } = extractContentTypesFromPost(editingPost);

              if (story === null && !postReferences && blocks.length === 0) {
                return;
              }

              const attachments: Attachment[] = [];

              postReferences.forEach((p) => {
                const cite = contentReferenceToCite(p);
                const path = citeToPath(cite);
                attachments.push({
                  type: 'reference',
                  reference: p,
                  path,
                });
              });

              blocks.forEach((b) => {
                if ('image' in b) {
                  attachments.push({
                    type: 'image',
                    file: {
                      uri: b.image.src,
                      height: b.image.height,
                      width: b.image.width,
                    },
                  });
                }
              });

              resetAttachments(attachments);

              const tiptapContent = tiptap.diaryMixedToJSON(
                story?.filter(
                  (c) => !('type' in c) && !('block' in c && 'image' in c.block)
                ) as Story
              );
              messageInputLogger.log(
                'Setting content with edit post content',
                tiptapContent
              );
              // @ts-expect-error setContent does accept JSONContent
              editor.setContent(tiptapContent);
              setEditorIsEmpty(false);
              messageInputLogger.log('set has set initial content, editing');
              setHasSetInitialContent(true);
            }

            if (editingPost?.image) {
              addAttachment({
                type: 'image',
                file: {
                  uri: editingPost.image,
                  height: 0,
                  width: 0,
                },
              });
            }
          });
        } catch (e) {
          messageInputLogger.error('Error getting draft', e);
        }
      }
    }, [
      editor,
      getDraft,
      draftType,
      hasSetInitialContent,
      editorState.isReady,
      editingPost,
      resetAttachments,
      addAttachment,
    ]);

    useEffect(() => {
      if (editingPost && lastEditingPost.current?.id !== editingPost.id) {
        messageInputLogger.log('Editing post changed', editingPost);
        lastEditingPost.current = editingPost;
        setHasSetInitialContent(false);
      }
    }, [editingPost]);

    useEffect(() => {
      if (
        editor &&
        editorState.isReady &&
        !shouldBlur &&
        shouldAutoFocus &&
        !editorState.isFocused &&
        !hasAutoFocused
      ) {
        messageInputLogger.log('Auto focusing editor', editorState);
        editor.focus();
        messageInputLogger.log('Auto focused editor');
        setHasAutoFocused(true);
      }
    }, [shouldAutoFocus, editor, editorState, shouldBlur, hasAutoFocused]);

    useEffect(() => {
      if (editor && shouldBlur && editorState.isFocused) {
        editor.blur();
        messageInputLogger.log('Blurred editor');
        setShouldBlur(false);
      }
    }, [shouldBlur, editor, editorState, setShouldBlur]);

    useEffect(() => {
      editor.getJSON().then((json: JSONContent) => {
        const inlines = tiptap
          .JSONToInlines(json)
          .filter(
            (c) =>
              typeof c === 'string' || (typeof c === 'object' && isInline(c))
          ) as Inline[];
        const blocks =
          tiptap
            .JSONToInlines(json)
            .filter((c) => typeof c !== 'string' && 'block' in c) || [];

        const inlineIsJustBreak = !!(
          inlines.length === 1 &&
          inlines[0] &&
          typeof inlines[0] === 'object' &&
          'break' in inlines[0]
        );

        const isEmpty =
          (inlines.length === 0 || inlineIsJustBreak) &&
          blocks.length === 0 &&
          attachments.length === 0;

        if (isEmpty !== editorIsEmpty) {
          messageInputLogger.log('Editor is empty?', isEmpty);
          setEditorIsEmpty(isEmpty);
          setContainerHeight(initialHeight);
        }
      });
    }, [editor, attachments, editorIsEmpty, initialHeight]);

    editor._onContentUpdate = async () => {
      messageInputLogger.log(
        'Content updated, update draft and check for mention text'
      );

      const json = (await editor.getJSON()) as JSONContent;
      const inlines = (
        tiptap
          .JSONToInlines(json)
          .filter(
            (c) =>
              typeof c === 'string' || (typeof c === 'object' && isInline(c))
          ) as Inline[]
      ).filter((inline) => inline !== null) as Inline[];
      // find the first mention in the inlines without refs
      const mentionInline = inlines.find(
        (inline) => typeof inline === 'string' && inline.match(/\B[~@]/)
      ) as string | undefined;
      // extract the mention text from the mention inline
      const mentionTextFromInline = mentionInline
        ? mentionInline.slice((mentionInline.match(/\B[~@]/)?.index ?? -1) + 1)
        : null;
      if (mentionTextFromInline !== null) {
        messageInputLogger.log('Mention text', mentionTextFromInline);
        // if we have a mention text, we show the mention popup
        setShowMentionPopup(true);
        setMentionText(mentionTextFromInline);
      } else {
        setShowMentionPopup(false);
        setMentionText('');
      }

      messageInputLogger.log('Storing draft', json);

      if (
        json.content?.length === 1 &&
        json.content[0].type === 'paragraph' &&
        !json.content[0].content
      ) {
        clearDraft(draftType);
      }

      storeDraft(json, draftType);
    };

    const handlePaste = useCallback(
      async (pastedText: string) => {
        messageInputLogger.log('Pasted text', pastedText);
        // check for ref from pasted cite paths
        const editorJson = await editor.getJSON();
        const citePathAttachment = await processReferenceAndUpdateEditor({
          editor,
          editorJson,
          pastedText,
          matchRegex: REF_REGEX,
          processMatch: async (match) => {
            const cite = pathToCite(match);
            if (cite) {
              const reference = toContentReference(cite);
              return reference
                ? { type: 'reference', reference, path: match }
                : null;
            }
            return null;
          },
        });
        if (citePathAttachment) {
          addAttachment(citePathAttachment);
        }

        // check for refs from pasted deeplinks
        const DEEPLINK_REGEX = new RegExp(`^(https?://)?${branchDomain}/\\S+$`);
        const deepLinkAttachment = await processReferenceAndUpdateEditor({
          editor,
          editorJson,
          pastedText,
          matchRegex: DEEPLINK_REGEX,
          processMatch: async (deeplink) => {
            const deeplinkRef = await logic.getReferenceFromDeeplink({
              deepLink: deeplink,
              branchKey,
              branchDomain,
            });
            return deeplinkRef
              ? {
                  type: 'reference',
                  reference: deeplinkRef.reference,
                  path: deeplinkRef.path,
                }
              : null;
          },
        });
        if (deepLinkAttachment) {
          addAttachment(deepLinkAttachment);
        }

        // check for refs from pasted lure links (after fallback redirect)
        const TLON_LURE_REGEX =
          /^(https?:\/\/)?(tlon\.network\/lure\/)(0v[^/]+)$/;
        const lureLinkAttachment = await processReferenceAndUpdateEditor({
          editor,
          editorJson,
          pastedText,
          matchRegex: TLON_LURE_REGEX,
          processMatch: async (tlonLure) => {
            const parts = tlonLure.split('/');
            const token = parts[parts.length - 1];
            if (!token) return null;
            const deeplinkRef = await logic.getReferenceFromDeeplink({
              deepLink: `https://${branchDomain}/${token}`,
              branchKey,
              branchDomain,
            });
            return deeplinkRef
              ? {
                  type: 'reference',
                  reference: deeplinkRef.reference,
                  path: deeplinkRef.path,
                }
              : null;
          },
        });
        if (lureLinkAttachment) {
          addAttachment(lureLinkAttachment);
        }
      },
      [branchDomain, branchKey, addAttachment, editor]
    );

    const onSelectMention = useCallback(
      async (contact: db.Contact) => {
        messageInputLogger.log('Selected mention', contact);
        const json = await editor.getJSON();
        const inlines = tiptap.JSONToInlines(json);

        let textBeforeSig = '';
        let textBeforeAt = '';

        const newInlines = inlines.map((inline) => {
          if (typeof inline === 'string') {
            if (inline.match(`~`)) {
              textBeforeSig = inline.split('~')[0];

              return {
                ship: contact.id,
              };
            }

            if (inline.match(`@`)) {
              textBeforeAt = inline.split('@')[0];
              return {
                ship: contact.id,
              };
            }

            return inline;
          }
          return inline;
        });

        if (textBeforeSig) {
          const indexOfMention = newInlines.findIndex(
            (inline) =>
              typeof inline === 'object' &&
              'ship' in inline &&
              inline.ship === contact.id
          );

          newInlines.splice(indexOfMention, 0, textBeforeSig);
        }

        if (textBeforeAt) {
          const indexOfMention = newInlines.findIndex(
            (inline) =>
              typeof inline === 'object' &&
              'ship' in inline &&
              inline.ship === contact.id
          );

          newInlines.splice(indexOfMention, 0, textBeforeAt);
        }

        const newStory = constructStory(newInlines);

        const newJson = tiptap.diaryMixedToJSON(newStory);

        // insert empty text node after mention
        newJson.content?.map((node) => {
          const containsMention = node.content?.some(
            (n) => n.type === 'mention'
          );
          if (containsMention) {
            node.content?.push({
              type: 'text',
              text: ' ',
            });
          }
        });

        messageInputLogger.log('onSelectMention, setting new content', newJson);
        // @ts-expect-error setContent does accept JSONContent
        editor.setContent(newJson);
        storeDraft(newJson, draftType);
        setMentionText('');
        setShowMentionPopup(false);
      },
      [editor, storeDraft, draftType]
    );

    const sendMessage = useCallback(
      async (isEdit?: boolean) => {
        const json = await editor.getJSON();
        const inlines = tiptap.JSONToInlines(json);
        const story = constructStory(inlines);

        const finalAttachments = await waitForAttachmentUploads();

        const blocks = finalAttachments.flatMap((attachment): Block[] => {
          if (attachment.type === 'reference') {
            const cite = pathToCite(attachment.path);
            return cite ? [{ cite }] : [];
          }
          if (
            attachment.type === 'image' &&
            (!image || attachment.file.uri !== image?.uri)
          ) {
            return [
              {
                image: {
                  src: attachment.uploadState.remoteUri,
                  height: attachment.file.height,
                  width: attachment.file.width,
                  alt: 'image',
                },
              },
            ];
          }

          if (
            image &&
            attachment.type === 'image' &&
            attachment.file.uri === image?.uri &&
            isEdit &&
            channelType === 'gallery'
          ) {
            return [
              {
                image: {
                  src: image.uri,
                  height: image.height,
                  width: image.width,
                  alt: 'image',
                },
              },
            ];
          }

          return [];
        });

        if (blocks && blocks.length > 0) {
          if (channelType === 'chat') {
            story.unshift(...blocks.map((block) => ({ block })));
          } else {
            story.push(...blocks.map((block) => ({ block })));
          }
        }

        const metadata: db.PostMetadata = {};
        if (title && title.length > 0) {
          metadata['title'] = title;
        }

        if (image) {
          const attachment = finalAttachments.find(
            (a): a is UploadedImageAttachment =>
              a.type === 'image' && a.file.uri === image.uri
          );
          if (!attachment) {
            throw new Error('unable to attach image');
          }
          metadata['image'] = attachment.uploadState.remoteUri;
        }

        if (isEdit && editingPost) {
          if (editingPost.parentId) {
            await editPost?.(
              editingPost,
              story,
              editingPost.parentId,
              metadata
            );
          }
          await editPost?.(editingPost, story, undefined, metadata);
          setEditingPost?.(undefined);
        } else {
          // not awaiting since we don't want to wait for the send to complete
          // before clearing the draft and the editor content
          send(story, channelId, metadata);
        }

        onSend?.();
        editor.setContent('');
        clearAttachments();
        clearDraft(draftType);
        setShowBigInput?.(false);
      },
      [
        onSend,
        editor,
        waitForAttachmentUploads,
        editingPost,
        clearAttachments,
        clearDraft,
        setShowBigInput,
        editPost,
        setEditingPost,
        title,
        image,
        channelType,
        send,
        channelId,
        draftType,
      ]
    );

    const runSendMessage = useCallback(
      async (isEdit: boolean) => {
        setIsSending(true);
        try {
          await sendMessage(isEdit);
        } catch (e) {
          console.error('failed to send', e);
          setSendError(true);
        }
        setIsSending(false);
        setSendError(false);
      },
      [sendMessage]
    );

    const handleSend = useCallback(async () => {
      Keyboard.dismiss();
      runSendMessage(false);
    }, [runSendMessage]);

    const handleEdit = useCallback(async () => {
      Keyboard.dismiss();
      if (!editingPost) {
        return;
      }
      runSendMessage(true);
    }, [runSendMessage, editingPost]);

    const handleAddNewLine = useCallback(() => {
      if (editorState.isCodeBlockActive) {
        editor.newLineInCode();
        return;
      }

      if (editorState.isBulletListActive || editorState.isOrderedListActive) {
        editor.splitListItem('listItem');
        return;
      }

      if (editorState.isTaskListActive) {
        editor.splitListItem('taskItem');
        return;
      }

      editor.splitBlock();
    }, [editor, editorState]);

    const handleMessage = useCallback(
      async (event: WebViewMessageEvent) => {
        const { data } = event.nativeEvent;
        messageInputLogger.log('[webview] Message from editor', data);
        if (data === 'enter') {
          handleAddNewLine();
          return;
        }

        if (data === 'shift-enter') {
          handleAddNewLine();
          return;
        }

        const { type, payload } = JSON.parse(data) as MessageEditorMessage;

        if (type === 'editor-ready') {
          webviewRef.current?.injectJavaScript(
            `
              function updateContentHeight() {
                const editorElement = document.querySelector('#root div .ProseMirror');
                editorElement.style.height = 'auto';
                editorElement.style.overflow = 'auto';
                const newHeight = editorElement.scrollHeight;
                window.ReactNativeWebView.postMessage(JSON.stringify({ type: 'contentHeight', payload: newHeight }));
              }

              function setupMutationObserver() {
                // watch for changes in the content

                const observer = new MutationObserver(updateContentHeight);
                observer.observe(document.querySelector('#root'), { childList: true, subtree: true, attributes: true});

                updateContentHeight(); // this sets initial height
              }

              setupMutationObserver();
          `
          );

          return;
        }

        if (type === 'contentHeight') {
          if (payload === containerHeight) {
            return;
          }
          if (containerHeight > maxInputHeightBasic) {
            return;
          }
          setContainerHeight(payload);
          setHeight?.(payload);
          return;
        }

        if (type === 'paste') {
          handlePaste(payload);
          return;
        }

        editor.bridgeExtensions?.forEach((e) => {
          e.onEditorMessage && e.onEditorMessage({ type, payload }, editor);
          return;
        });

        if (type === 'content-error') {
          messageInputLogger.log('[webview] Content error', payload);
          if (!editorCrashed) {
            setEditorCrashed(payload);
          }
          return;
        }

        if (type === 'send-json-back') {
          return;
        }

        messageInputLogger.log('[webview] Unknown message from editor', {
          type,
          payload,
        });
      },
      [
        editor,
        handleAddNewLine,
        handlePaste,
        setHeight,
        webviewRef,
        editorCrashed,
        setEditorCrashed,
        containerHeight,
        maxInputHeightBasic,
      ]
    );

    const tentapInjectedJs = useMemo(
      () => getInjectedJS(editor.bridgeExtensions || []),
      [editor.bridgeExtensions]
    );

    useEffect(() => {
      messageInputLogger.log('Setting up keyboard listeners');
      if (bigInput) {
        messageInputLogger.log('Setting up keyboard listeners for big input');
        const keyboardShowListener = Keyboard.addListener(
          'keyboardDidShow',
          (event) => {
            // Use the keyboard height from the event
            const keyboardHeight = event.endCoordinates.height;

            // Calculate extra space needed based on channel type
            const extraHeaderSpace =
              channelType === 'notebook'
                ? titleInputHeight +
                  imageInputButtonHeight +
                  getTokenValue('$l', 'space')
                : 0;

            // Calculate available height for editor - more precise with keyboard
            const availableHeight =
              height - keyboardHeight - top - headerHeight - extraHeaderSpace;

            setBigInputHeight(availableHeight);
          }
        );

        const keyboardHideListener = Keyboard.addListener(
          'keyboardDidHide',
          () => {
            setBigInputHeight(bigInputHeightBasic);
          }
        );

        return () => {
          keyboardShowListener.remove();
          keyboardHideListener.remove();
        };
      }

      if (!bigInput) {
        messageInputLogger.log('Setting up keyboard listeners for basic input');
        const keyboardShowListener = Keyboard.addListener(
          'keyboardDidShow',
          (event) => {
            const keyboardHeight = event.endCoordinates.height;
            setMaxInputHeight(maxInputHeightBasic - keyboardHeight);
          }
        );

        const keyboardHideListener = Keyboard.addListener(
          'keyboardDidHide',
          () => {
            setMaxInputHeight(maxInputHeightBasic);
          }
        );

        return () => {
          keyboardShowListener.remove();
          keyboardHideListener.remove();
        };
      }
    }, [
      bigInput,
      bigInputHeightBasic,
      maxInputHeightBasic,
      height,
      top,
      bottom,
      channelType,
    ]);

    // we need to check if the app within the webview actually loaded
    useEffect(() => {
      if (editorCrashed) {
        messageInputLogger.warn('Editor crashed', editorCrashed);
        // if it hasn't loaded yet, we need to try loading the content again
        reloadWebview(`Editor crashed: ${editorCrashed}`);
      }
    }, [reloadWebview, editorCrashed]);

    const titleIsEmpty = useMemo(() => !title || title.length === 0, [title]);

    const handleCancelEditing = useCallback(() => {
      setEditingPost?.(undefined);
      setHasSetInitialContent(false);
      editor.setContent('');
      clearDraft(draftType);
      clearAttachments();
    }, [setEditingPost, editor, clearDraft, clearAttachments, draftType]);

    const primaryTextColor = useTheme().primaryText.val;
    const backgroundColorValue = useTheme().background.val;
    const injectThemeColors = `
      document.body.style.backgroundColor = '${backgroundColorValue}';
      document.body.style.color = '${primaryTextColor}';
    `;

    return (
      <MessageInputContainer
        setShouldBlur={setShouldBlur}
        onPressSend={handleSend}
        onPressEdit={handleEdit}
        containerHeight={containerHeight}
        sendError={sendError}
        mentionText={mentionText}
        groupMembers={groupMembers}
        onSelectMention={onSelectMention}
        showMentionPopup={showMentionPopup}
        isEditing={!!editingPost}
        isSending={isSending}
        cancelEditing={handleCancelEditing}
        showAttachmentButton={showAttachmentButton}
        floatingActionButton={floatingActionButton}
        disableSend={
          editorIsEmpty || (channelType === 'notebook' && titleIsEmpty)
        }
        goBack={goBack}
        frameless={frameless}
      >
        <YStack
          flex={1}
          paddingHorizontal={paddingHorizontal}
          borderColor={frameless ? 'transparent' : '$border'}
          borderWidth={frameless ? 0 : 1}
          borderRadius={frameless ? 0 : '$xl'}
          maxHeight={bigInput ? undefined : maxInputHeight}
          paddingTop={bigInput && frameless ? '$s' : undefined}
        >
          {showInlineAttachments && <AttachmentPreviewList />}
          <XStack
            height={bigInput ? bigInputHeight : containerHeight}
            style={{ width: '100%' }}
          >
            <RichText
              style={{
                maxHeight: bigInput ? bigInputHeight : maxInputHeight,
                width: '100%',
                flex: 1,
              }}
              editor={editor}
              onMessage={handleMessage}
              onError={(e) => {
                messageInputLogger.warn(
                  '[webview] Error from webview',
                  e.nativeEvent
                );
                reloadWebview('Error from webview');
              }}
              onRenderProcessGone={(e) => {
                // https://github.com/react-native-webview/react-native-webview/blob/master/docs/Reference.md#onrenderprocessgone
                messageInputLogger.warn(
                  '[webview] Render process gone',
                  e.nativeEvent.didCrash
                );
                reloadWebview(`Render process gone: ${e.nativeEvent.didCrash}`);
              }}
              onContentProcessDidTerminate={(e) => {
                // iOS will kill webview in background
                // https://github.com/react-native-webview/react-native-webview/blob/master/docs/Reference.md#oncontentprocessdidterminate
                messageInputLogger.warn(
                  '[webview] Content process terminated',
                  e
                );
                reloadWebview('Content process terminated');
              }}
              // we never want to see a loading indicator
              renderLoading={() => <></>}
              injectedJavaScript={`
              ${tentapInjectedJs}
              ${injectThemeColors}

              window.onerror = function(message, source, lineno, colno, error) {
                window.ReactNativeWebView.postMessage(JSON.stringify({ type: 'content-error', payload: message }));
                return true;
              }

              window.addEventListener('error', function(e) {
                window.ReactNativeWebView.postMessage(JSON.stringify({ type: 'content-error', payload: e.message }));
                return true;
              });

              window.addEventListener('unhandledrejection', function(e) {
                window.ReactNativeWebView.postMessage(JSON.stringify({ type: 'content-error', payload: e.message }));
                return true;
              });

              window.addEventListener('keydown', (e) => {

                if (e.key === 'Enter' && !e.shiftKey) {
                  window.ReactNativeWebView.postMessage('enter');
                  return;
                }

                if (e.key === 'Enter' && e.shiftKey) {
                  window.ReactNativeWebView.postMessage('shift-enter');
                  return;
                }

              });

              window.addEventListener('message', (event) => {
                const message = event.data;
                if (message === 'ready') {
                  setupMutationObserver();
                }
              });
            `}
            />
          </XStack>
        </YStack>
      </MessageInputContainer>
    );
  }
);

MessageInput.displayName = 'MessageInput';<|MERGE_RESOLUTION|>--- conflicted
+++ resolved
@@ -38,7 +38,6 @@
   isInline,
   pathToCite,
 } from '@tloncorp/shared/urbit';
-<<<<<<< HEAD
 import {
   forwardRef,
   useCallback,
@@ -48,11 +47,7 @@
   useRef,
   useState,
 } from 'react';
-import { Keyboard } from 'react-native';
-=======
-import { useCallback, useEffect, useMemo, useState } from 'react';
 import { Keyboard, Platform } from 'react-native';
->>>>>>> 107a3241
 import { useSafeAreaInsets } from 'react-native-safe-area-context';
 import type { WebViewMessageEvent } from 'react-native-webview';
 import {
@@ -71,12 +66,9 @@
 } from '../../contexts/attachment';
 import { AttachmentPreviewList } from './AttachmentPreviewList';
 import { MessageInputContainer, MessageInputProps } from './MessageInputBase';
-<<<<<<< HEAD
 import { processReferenceAndUpdateEditor } from './helpers';
-=======
 
 export const DEFAULT_MESSAGE_INPUT_HEIGHT = Platform.OS === 'web' ? 38 : 44;
->>>>>>> 107a3241
 
 const messageInputLogger = createDevLogger('MessageInput', false);
 
@@ -117,10 +109,6 @@
   injectJS += styleSheets.join(' ');
   return injectJS;
 };
-
-// 44 accounts for the 12px padding around the text within the input
-// and the 20px line height of the text. 12 + 20 + 12 = 52
-export const DEFAULT_MESSAGE_INPUT_HEIGHT = 44;
 
 export interface MessageInputHandle {
   editor: EditorBridge | null;

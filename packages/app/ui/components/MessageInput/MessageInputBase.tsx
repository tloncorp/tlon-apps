--- conflicted
+++ resolved
@@ -1,13 +1,8 @@
 import type { BridgeState, EditorBridge } from '@10play/tentap-editor';
 import * as db from '@tloncorp/shared/db';
 import { JSONContent, Story } from '@tloncorp/shared/urbit';
-<<<<<<< HEAD
-import { Button } from '@tloncorp/ui';
+import { Button, LoadingSpinner } from '@tloncorp/ui';
 import { FloatingActionButton } from '@tloncorp/ui';
-=======
-import { Button, LoadingSpinner } from '@tloncorp/ui';
-import { FloatingActionButton, Text } from '@tloncorp/ui';
->>>>>>> 87ddf464
 import { Icon } from '@tloncorp/ui';
 import { ImagePickerAsset } from 'expo-image-picker';
 import { memo } from 'react';

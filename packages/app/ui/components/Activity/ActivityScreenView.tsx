import { AnalyticsEvent, createDevLogger } from '@tloncorp/shared';
import * as db from '@tloncorp/shared/db';
import * as logic from '@tloncorp/shared/logic';
import * as store from '@tloncorp/shared/store';
import { LoadingSpinner } from '@tloncorp/ui';
import { setBadgeCountAsync } from 'expo-notifications';
import React, { useCallback, useEffect, useMemo, useState } from 'react';
import { FlatList, RefreshControl, StyleProp, ViewStyle } from 'react-native';
import { View, useStyle } from 'tamagui';

<<<<<<< HEAD
import { useConnectionStatus } from '../../../features/top/useConnectionStatus';
=======
>>>>>>> 023b9844
import { NavigationProvider, useStore } from '../../contexts';
import { GroupPreviewAction, GroupPreviewSheet } from '../GroupPreviewSheet';
import { ActivityHeader } from './ActivityHeader';
import { ActivityListItem } from './ActivityListItem';

const logger = createDevLogger('ActivityScreenView', false);

export function ActivityScreenView({
  isFocused,
  goToChannel,
  goToThread,
  goToGroup,
  goToUserProfile,
  onGroupAction,
  bucketFetchers,
  refresh,
  subtitle,
}: {
  isFocused: boolean;
  goToChannel: (channel: db.Channel, selectedPostId?: string) => void;
  goToThread: (post: db.Post) => void;
  goToGroup: (group: db.Group) => void;
  goToUserProfile: (userId: string) => void;
  onGroupAction: (action: GroupPreviewAction, group: db.Group) => void;
  bucketFetchers: store.BucketFetchers;
  refresh: () => Promise<void>;
  subtitle?: string;
}) {
  const store = useStore();
  const { data: activitySeenMarker } = store.useActivitySeenMarker();
  const [activeTab, setActiveTab] = useState<db.ActivityBucket>('all');
  const currentFetcher = bucketFetchers[activeTab];

  // keep track of the newest timestamp. If focused and newest timestamp is
  // greater than the seen marker, advance the seen marker
  const newestTimestamp = useMemo(() => {
    return (
      bucketFetchers.all.activity[0]?.newest.timestamp ?? activitySeenMarker
    );
  }, [activitySeenMarker, bucketFetchers.all.activity]);

  const moveSeenMarker = useCallback(() => {
    setTimeout(() => {
      store.advanceActivitySeenMarker(newestTimestamp);
    }, 1000);
  }, [newestTimestamp, store]);

  useEffect(() => {
    if (
      isFocused &&
      activitySeenMarker !== null &&
      activitySeenMarker !== undefined &&
      newestTimestamp > activitySeenMarker
    ) {
      moveSeenMarker();
    }
  }, [moveSeenMarker, newestTimestamp, isFocused, activitySeenMarker]);

  const handlePressEvent = useCallback(
    async (event: db.ActivityEvent) => {
      switch (event.type) {
        case 'flag-post':
        case 'post':
          if (event.channel) {
            logger.trackEvent(AnalyticsEvent.ActionSelectActivityEvent, {
              ...logic.getModelAnalytics({ channel: event.channel }),
              type: 'channelPost',
            });
            if (event.postId) {
              goToChannel(event.channel, event.postId);
            } else {
              goToChannel(event.channel);
            }
          } else if (event.channelId) {
            const channel = await db.getChannel({ id: event.channelId });
            if (channel) {
              logger.trackEvent(AnalyticsEvent.ActionSelectActivityEvent, {
                ...logic.getModelAnalytics({ channel }),
                type: 'channelPost',
              });
              goToChannel(channel, event.postId!);
            }
          } else {
            console.warn('No channel found for post', event);
          }
          break;
        case 'flag-reply':
        case 'reply':
          logger.trackEvent(AnalyticsEvent.ActionSelectActivityEvent, {
            type: 'channelThread',
          });
          if (event.parent) {
            goToThread(event.parent);
          } else if (event.parentId) {
            const parentPost = db.assembleParentPostFromActivityEvent(event);
            goToThread(parentPost);
          } else {
            console.warn('No parent found for reply', event);
          }
          break;
        case 'group-ask':
          if (event.group) {
            logger.trackEvent(AnalyticsEvent.ActionSelectActivityEvent, {
              ...logic.getModelAnalytics({ group: event.group }),
              type: 'groupInvite',
            });
            goToGroup(event.group);
          } else {
            console.warn('No group found for group-ask', event);
          }
          break;
        case 'contact':
          if (event.contactUserId) {
            logger.trackEvent(AnalyticsEvent.ActionSelectActivityEvent, {
              type: 'profileUpdate',
            });
            goToUserProfile(event.contactUserId);
          }
          break;
        default:
          break;
      }
    },
    [goToChannel, goToThread, goToGroup, goToUserProfile]
  );

  const events = useMemo(
    () => currentFetcher.activity,
    [currentFetcher.activity]
  );

  const handleTabPress = useCallback(
    (tab: db.ActivityBucket) => {
      if (tab !== activeTab) {
        setActiveTab(tab);
      }
    },
    [activeTab]
  );

  const handleEndReached = useCallback(() => {
    if (currentFetcher.canFetchMoreActivity) {
      currentFetcher.fetchMoreActivity();
    }
  }, [currentFetcher]);

  const [refreshing, setRefreshing] = React.useState(false);
  const onRefresh = React.useCallback(async () => {
    setRefreshing(true);
    await refresh();
    setRefreshing(false);
  }, [refresh]);

  return (
    <ActivityScreenContent
      activeTab={activeTab}
      onPressTab={handleTabPress}
      onPressEvent={handlePressEvent}
      onEndReached={handleEndReached}
      events={events}
      isFetching={currentFetcher.isFetching}
      isRefreshing={refreshing}
      onRefreshTriggered={onRefresh}
      seenMarker={activitySeenMarker ?? Date.now()}
      onGroupAction={onGroupAction}
      subtitle={subtitle}
    />
  );
}

export function ActivityScreenContent({
  activeTab,
  events,
  isFetching,
  isRefreshing,
  onPressTab,
  onPressEvent,
  onEndReached,
  onRefreshTriggered,
  onGroupAction,
  seenMarker,
  subtitle,
}: {
  activeTab: db.ActivityBucket;
  onPressTab: (tab: db.ActivityBucket) => void;
  onPressEvent: (event: db.ActivityEvent) => void;
  onEndReached: () => void;
  events: logic.SourceActivityEvents[];
  isFetching: boolean;
  isRefreshing: boolean;
  onRefreshTriggered: () => void;
  seenMarker: number;
  onGroupAction: (action: GroupPreviewAction, group: db.Group) => void;
  subtitle?: string;
}) {
  const [selectedGroup, setSelectedGroup] = useState<db.Group | null>(null);
  const handleGroupAction = useCallback(
    (action: GroupPreviewAction, group: db.Group) => {
      setSelectedGroup(null);
      setTimeout(() => {
        onGroupAction(action, group);
      }, 100);
    },
    [onGroupAction]
  );

  const markAllRead = useCallback(async () => {
    console.log('Marking all activity as read');
    await setBadgeCountAsync(0);
    await store.markAllRead();
  }, []);

  const keyExtractor = useCallback((item: logic.SourceActivityEvents) => {
    return `${item.newest.id}/${item.sourceId}/${item.newest.bucketId}/${item.all.length}`;
  }, []);

  const renderItem = useCallback(
    ({ item }: { item: logic.SourceActivityEvents }) => {
      return (
        <ActivityListItem
          sourceActivity={item}
          onPress={onPressEvent}
          seenMarker={seenMarker}
        />
      );
    },
    [onPressEvent, seenMarker]
  );

  const containerStyle = useStyle({
    padding: '$l',
    gap: '$l',
  }) as StyleProp<ViewStyle>;

  return (
    <NavigationProvider onPressGroupRef={setSelectedGroup}>
      <View flex={1}>
        <ActivityHeader
          activeTab={activeTab}
          onTabPress={onPressTab}
          markAllRead={markAllRead}
        />
        {events.length > 0 && (
          <FlatList
            data={events}
            renderItem={renderItem}
            keyExtractor={keyExtractor}
            contentContainerStyle={containerStyle}
            onEndReached={onEndReached}
            ListFooterComponent={isFetching ? <LoadingSpinner /> : null}
            refreshControl={
              <RefreshControl
                refreshing={isRefreshing}
                onRefresh={onRefreshTriggered}
              />
            }
          />
        )}
        <GroupPreviewSheet
          open={!!selectedGroup}
          onOpenChange={() => setSelectedGroup(null)}
          group={selectedGroup ?? undefined}
          onActionComplete={handleGroupAction}
        />
      </View>
    </NavigationProvider>
  );
}<|MERGE_RESOLUTION|>--- conflicted
+++ resolved
@@ -8,10 +8,6 @@
 import { FlatList, RefreshControl, StyleProp, ViewStyle } from 'react-native';
 import { View, useStyle } from 'tamagui';
 
-<<<<<<< HEAD
-import { useConnectionStatus } from '../../../features/top/useConnectionStatus';
-=======
->>>>>>> 023b9844
 import { NavigationProvider, useStore } from '../../contexts';
 import { GroupPreviewAction, GroupPreviewSheet } from '../GroupPreviewSheet';
 import { ActivityHeader } from './ActivityHeader';

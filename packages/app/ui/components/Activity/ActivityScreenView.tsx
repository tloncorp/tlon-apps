--- conflicted
+++ resolved
@@ -8,8 +8,8 @@
 import { FlatList, RefreshControl, StyleProp, ViewStyle } from 'react-native';
 import { View, useStyle } from 'tamagui';
 
+import { useConnectionStatus } from '../../../features/top/useConnectionStatus';
 import { NavigationProvider, useStore } from '../../contexts';
-import { useConnectionStatus } from '../../../features/top/useConnectionStatus';
 import { GroupPreviewAction, GroupPreviewSheet } from '../GroupPreviewSheet';
 import { ActivityHeader } from './ActivityHeader';
 import { ActivityListItem } from './ActivityListItem';
@@ -249,15 +249,11 @@
   return (
     <NavigationProvider onPressGroupRef={setSelectedGroup}>
       <View flex={1}>
-<<<<<<< HEAD
-        <ActivityHeader activeTab={activeTab} onTabPress={onPressTab} subtitle={subtitle} />
-=======
         <ActivityHeader
           activeTab={activeTab}
           onTabPress={onPressTab}
           markAllRead={markAllRead}
         />
->>>>>>> 2d4ccd3e
         {events.length > 0 && (
           <FlatList
             data={events}

--- conflicted
+++ resolved
@@ -3,11 +3,7 @@
 import React, { useCallback } from 'react';
 import { View } from 'tamagui';
 
-<<<<<<< HEAD
-import { useIsWindowNarrow } from '../..';
-=======
 import { ActionSheet } from '../ActionSheet';
->>>>>>> 2d4ccd3e
 import { ScreenHeader } from '../ScreenHeader';
 import { Tabs } from '../Tabs';
 
@@ -16,23 +12,6 @@
 function ActivityHeaderRaw({
   activeTab,
   onTabPress,
-<<<<<<< HEAD
-  subtitle,
-}: {
-  activeTab: db.ActivityBucket;
-  onTabPress: (tab: db.ActivityBucket) => void;
-  subtitle?: string;
-}) {
-  const isWindowNarrow = useIsWindowNarrow();
-  return (
-    <View>
-      <View width="100%">
-        <ScreenHeader
-          title="Activity"
-          subtitle={subtitle}
-          showSubtitle={isWindowNarrow}
-        />
-=======
   markAllRead,
 }: {
   activeTab: db.ActivityBucket;
@@ -58,7 +37,6 @@
             />
           </ScreenHeader.Controls>
         </ScreenHeader>
->>>>>>> 2d4ccd3e
       </View>
       <Tabs>
         <Tabs.Tab

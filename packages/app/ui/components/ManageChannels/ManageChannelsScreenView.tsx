<<<<<<< HEAD
import { createDevLogger } from '@tloncorp/shared';
import * as db from '@tloncorp/shared/db';
import { Button, useIsWindowNarrow } from '@tloncorp/ui';
=======
>>>>>>> 2d4ccd3e
import { Icon } from '@tloncorp/ui';
import { useCallback } from 'react';
import Sortable, { SortableGridRenderItem } from 'react-native-sortables';

import {
  SortableListItem,
  useChannelOrdering,
} from '../../../hooks/useSortableChannelNav';
import {
  ChannelItem,
  ManageChannelsProvider,
  ManageChannelsScreenViewProps,
  SectionHeader,
  useManageChannelsContext,
} from './ManageChannelsShared';

export function ManageChannelsScreenView({
  group,
  groupNavSectionsWithChannels,
  goBack,
  goToEditChannel,
  createNavSection,
  deleteNavSection,
  updateNavSection,
  updateGroupNavigation,
}: ManageChannelsScreenViewProps) {
  return (
    <ManageChannelsProvider
      goBack={goBack}
      group={group}
      createNavSection={createNavSection}
      groupNavSectionsWithChannels={groupNavSectionsWithChannels}
      updateNavSection={updateNavSection}
      deleteNavSection={deleteNavSection}
      updateGroupNavigation={updateGroupNavigation}
    >
      <ManageChannelsContent
        groupNavSectionsWithChannels={groupNavSectionsWithChannels}
        goToEditChannel={goToEditChannel}
        updateGroupNavigation={updateGroupNavigation}
      />
    </ManageChannelsProvider>
  );
}

function ManageChannelsContent({
  groupNavSectionsWithChannels,
  goToEditChannel,
  updateGroupNavigation,
}: {
  groupNavSectionsWithChannels: ManageChannelsScreenViewProps['groupNavSectionsWithChannels'];
  goToEditChannel: (channelId: string) => void;
  updateGroupNavigation: ManageChannelsScreenViewProps['updateGroupNavigation'];
}) {
  const { setSectionMenuSection, isEditMode } = useManageChannelsContext();

  const { sortableNavItems, handleActiveItemDropped } = useChannelOrdering({
    groupNavSectionsWithChannels,
    updateGroupNavigation,
  });

  const renderItem: SortableGridRenderItem<SortableListItem> = useCallback(
    ({ item }) => {
      if (item.type === 'section-header') {
        return (
          <SectionHeader
            index={item.sectionIndex}
            section={item.section}
            isDefault={item.isDefault}
            isEditMode={isEditMode}
            dragHandle={
              <Sortable.Handle>
                <Icon color="$tertiaryText" type="Sorter" size="$m" />
              </Sortable.Handle>
            }
            onOpenMenu={() =>
              setSectionMenuSection({
                section: item.section,
                isEmpty: item.isEmpty,
              })
            }
          />
        );
      }

      if (item.type === 'channel') {
        return (
          <ChannelItem
            channel={item.channel}
            index={item.channelIndex}
            onEdit={() => goToEditChannel(item.channel.id)}
            isEditMode={isEditMode}
            dragHandle={
              <Sortable.Handle>
                <Icon color="$tertiaryText" type="Sorter" size="$m" />
              </Sortable.Handle>
            }
          />
        );
      }

      return null;
    },
    [setSectionMenuSection, goToEditChannel, isEditMode]
  );

<<<<<<< HEAD
  const { bottom } = useSafeAreaInsets();

  const renderSectionsAndChannels = useMemo(() => {
    return sections.map((section, sectionIndex) => (
      <NavSection
        key={section.id}
        index={sectionIndex}
        totalSections={sections.length}
        section={section}
        onMoveUp={handleMoveSectionUp}
        onMoveDown={handleMoveSectionDown}
        editSection={setEditSection}
        deleteSection={handleDeleteSection}
        setShowAddSection={setShowAddSection}
        setShowCreateChannel={setShowCreateChannel}
        isEmpty={section.id !== 'default' && section.channels.length === 0}
        isDefault={section.id === 'default'}
      >
        {section.channels.length === 0 && <EmptySection />}
        {section.channels.map((channel, channelIndex) => (
          <ChannelItem
            key={channel.id}
            channel={channel}
            moveChannelWithinNavSection={(newIndex) => {
              handleMoveChannelWithinNavSection(
                channel.id,
                section.id,
                newIndex
              );
            }}
            moveChannelToNavSection={(newSectionIndex) => {
              handleMoveChannelToNavSection(
                channel.id,
                sections[newSectionIndex].id,
                section.id
              );
            }}
            index={channelIndex}
            sectionIndex={sectionIndex}
            isLast={channelIndex === section.channels.length - 1}
            isFirst={channelIndex === 0}
            isFirstSection={sectionIndex === 0}
            isLastSection={sectionIndex === sections.length - 1}
            onEdit={() => goToEditChannel(channel.id)}
          />
        ))}
      </NavSection>
    ));
  }, [
    sections,
    handleDeleteSection,
    goToEditChannel,
    handleMoveSectionDown,
    handleMoveSectionUp,
    handleMoveChannelWithinNavSection,
    handleMoveChannelToNavSection,
  ]);

  const isWindowNarrow = useIsWindowNarrow();

  return (
    <View backgroundColor="$background" flex={1}>
      <YStack
        backgroundColor="$background"
        justifyContent="space-between"
        flex={1}
      >
        <ScreenHeader
          title="Manage channels"
          useHorizontalTitleLayout={!isWindowNarrow}
          backAction={goBack}
          borderBottom
        />
        <YStack
          backgroundColor="$background"
          gap="$2xl"
          alignItems="center"
          flex={1}
        >
          <ScrollView
            style={{ zIndex: 1, elevation: 1, width: '100%' }}
            gap="$2xl"
            contentContainerStyle={{
              alignItems: 'center',
              paddingBottom: bottom,
            }}
          >
            {renderSectionsAndChannels}
          </ScrollView>
        </YStack>
      </YStack>
      {showCreateChannel && group && (
        <CreateChannelSheet
          group={group}
          onOpenChange={(open) => setShowCreateChannel(open)}
        />
      )}
      <EditSectionNameSheet
        open={showAddSection}
        mode="add"
        onOpenChange={(open) => setShowAddSection(open)}
        onSave={async (title) => {
          try {
            await createNavSection({
              title,
            });
          } catch (e) {
            logger.error('Failed to create section:', e);
            // Note: We don't need state rollback here since the section
            // hasn't been added to local state yet - the UI will update
            // via the useEffect when groupNavSectionsWithChannels changes
          }
        }}
      />
      <EditSectionNameSheet
        open={!!editSection}
        mode="edit"
        onOpenChange={(open) => setEditSection(open ? editSection : null)}
        onSave={
          editSection
            ? (title) => handleUpdateSection(editSection.id, title)
            : undefined
        }
      />
    </View>
=======
  return (
    <Sortable.Grid
      columns={1}
      data={sortableNavItems}
      renderItem={renderItem}
      activeItemScale={1.05}
      enableActiveItemSnap={false}
      customHandle
      sortEnabled={isEditMode}
      dragActivationDelay={0}
      onActiveItemDropped={handleActiveItemDropped}
    />
>>>>>>> 2d4ccd3e
  );
}<|MERGE_RESOLUTION|>--- conflicted
+++ resolved
@@ -1,9 +1,6 @@
-<<<<<<< HEAD
 import { createDevLogger } from '@tloncorp/shared';
 import * as db from '@tloncorp/shared/db';
 import { Button, useIsWindowNarrow } from '@tloncorp/ui';
-=======
->>>>>>> 2d4ccd3e
 import { Icon } from '@tloncorp/ui';
 import { useCallback } from 'react';
 import Sortable, { SortableGridRenderItem } from 'react-native-sortables';
@@ -110,133 +107,6 @@
     [setSectionMenuSection, goToEditChannel, isEditMode]
   );
 
-<<<<<<< HEAD
-  const { bottom } = useSafeAreaInsets();
-
-  const renderSectionsAndChannels = useMemo(() => {
-    return sections.map((section, sectionIndex) => (
-      <NavSection
-        key={section.id}
-        index={sectionIndex}
-        totalSections={sections.length}
-        section={section}
-        onMoveUp={handleMoveSectionUp}
-        onMoveDown={handleMoveSectionDown}
-        editSection={setEditSection}
-        deleteSection={handleDeleteSection}
-        setShowAddSection={setShowAddSection}
-        setShowCreateChannel={setShowCreateChannel}
-        isEmpty={section.id !== 'default' && section.channels.length === 0}
-        isDefault={section.id === 'default'}
-      >
-        {section.channels.length === 0 && <EmptySection />}
-        {section.channels.map((channel, channelIndex) => (
-          <ChannelItem
-            key={channel.id}
-            channel={channel}
-            moveChannelWithinNavSection={(newIndex) => {
-              handleMoveChannelWithinNavSection(
-                channel.id,
-                section.id,
-                newIndex
-              );
-            }}
-            moveChannelToNavSection={(newSectionIndex) => {
-              handleMoveChannelToNavSection(
-                channel.id,
-                sections[newSectionIndex].id,
-                section.id
-              );
-            }}
-            index={channelIndex}
-            sectionIndex={sectionIndex}
-            isLast={channelIndex === section.channels.length - 1}
-            isFirst={channelIndex === 0}
-            isFirstSection={sectionIndex === 0}
-            isLastSection={sectionIndex === sections.length - 1}
-            onEdit={() => goToEditChannel(channel.id)}
-          />
-        ))}
-      </NavSection>
-    ));
-  }, [
-    sections,
-    handleDeleteSection,
-    goToEditChannel,
-    handleMoveSectionDown,
-    handleMoveSectionUp,
-    handleMoveChannelWithinNavSection,
-    handleMoveChannelToNavSection,
-  ]);
-
-  const isWindowNarrow = useIsWindowNarrow();
-
-  return (
-    <View backgroundColor="$background" flex={1}>
-      <YStack
-        backgroundColor="$background"
-        justifyContent="space-between"
-        flex={1}
-      >
-        <ScreenHeader
-          title="Manage channels"
-          useHorizontalTitleLayout={!isWindowNarrow}
-          backAction={goBack}
-          borderBottom
-        />
-        <YStack
-          backgroundColor="$background"
-          gap="$2xl"
-          alignItems="center"
-          flex={1}
-        >
-          <ScrollView
-            style={{ zIndex: 1, elevation: 1, width: '100%' }}
-            gap="$2xl"
-            contentContainerStyle={{
-              alignItems: 'center',
-              paddingBottom: bottom,
-            }}
-          >
-            {renderSectionsAndChannels}
-          </ScrollView>
-        </YStack>
-      </YStack>
-      {showCreateChannel && group && (
-        <CreateChannelSheet
-          group={group}
-          onOpenChange={(open) => setShowCreateChannel(open)}
-        />
-      )}
-      <EditSectionNameSheet
-        open={showAddSection}
-        mode="add"
-        onOpenChange={(open) => setShowAddSection(open)}
-        onSave={async (title) => {
-          try {
-            await createNavSection({
-              title,
-            });
-          } catch (e) {
-            logger.error('Failed to create section:', e);
-            // Note: We don't need state rollback here since the section
-            // hasn't been added to local state yet - the UI will update
-            // via the useEffect when groupNavSectionsWithChannels changes
-          }
-        }}
-      />
-      <EditSectionNameSheet
-        open={!!editSection}
-        mode="edit"
-        onOpenChange={(open) => setEditSection(open ? editSection : null)}
-        onSave={
-          editSection
-            ? (title) => handleUpdateSection(editSection.id, title)
-            : undefined
-        }
-      />
-    </View>
-=======
   return (
     <Sortable.Grid
       columns={1}
@@ -249,6 +119,5 @@
       dragActivationDelay={0}
       onActiveItemDropped={handleActiveItemDropped}
     />
->>>>>>> 2d4ccd3e
   );
 }
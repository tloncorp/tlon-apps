--- conflicted
+++ resolved
@@ -14,14 +14,7 @@
 import { useSafeAreaInsets } from 'react-native-safe-area-context';
 import { ScrollView, View, XStack, YStack } from 'tamagui';
 
-<<<<<<< HEAD
-import { DeleteSheet } from '../DeleteSheet';
 import { RadioControl } from '../Form';
-=======
-import { ActionSheet } from '../ActionSheet';
-import { RadioControl, TextInput } from '../Form';
-import { ListItem } from '../ListItem';
->>>>>>> 15d7b03f
 import { ScreenHeader } from '../ScreenHeader';
 
 interface ChannelFormSchema {

import * as db from '@tloncorp/shared/db';
import { Button, Text } from '@tloncorp/ui';
import { useCallback } from 'react';
import { Alert } from 'react-native';
import { XStack, YStack, isWeb, styled } from 'tamagui';

import { useContactPermissions } from '../../hooks/useContactPermissions';
import { useStore } from '../contexts';

const SystemNotices = {
  ContactBookPrompt,
};

const NoticeFrame = styled(YStack, {
  backgroundColor: '$systemNoticeBackground',
  padding: '$2xl',
  marginHorizontal: '$l',
  borderRadius: '$l',
});

const NoticeBody = styled(Text, {
  color: '$systemNoticeText',
  opacity: 0.7,
  size: '$label/l',
});

const NoticeTitle = styled(Text, {
  color: '$systemNoticeText',
  size: '$label/xl',
  fontWeight: '600',
});

export default SystemNotices;

export function ContactBookPrompt(props: {
  status: 'denied' | 'granted' | 'undetermined';
  onDismiss: () => void;
  onRequestAccess: () => void;
  onOpenSettings: () => void;
}) {
  const store = useStore();
  const perms = useContactPermissions();
  const didDismiss = db.didDismissSystemContactsPrompt.useStorageItem();

  const handleDismiss = useCallback(() => {
    didDismiss.setValue(true);
  }, [didDismiss]);

  const handlePrimaryAction = useCallback(async () => {
    if (perms.canAskPermission) {
      const result = await perms.requestPermissions();
      if (result === 'granted') {
<<<<<<< HEAD
        await store.syncSystemContacts();
        await store.syncContactDiscovery().catch(() => {
          didDismiss.setValue(true);
=======
        await store.syncSystemContacts().then(() => {
          Alert.alert('Success', 'Your contacts have been synced.');
>>>>>>> 192692f1
        });
      }
      didDismiss.setValue(true);
    } else {
      perms.openSettings();
    }
  }, [didDismiss, perms, store]);

  if (
    isWeb ||
    perms.isLoading ||
    perms.status === 'granted' ||
    didDismiss.value
  ) {
    return null;
  }

  return (
    <NoticeFrame>
      <YStack gap="$5xl">
        <YStack gap="$xl">
          <NoticeTitle>Find Friends</NoticeTitle>
          <NoticeBody>
            Sync your contact book to easily find people you know on Tlon.
          </NoticeBody>
        </YStack>
        {props.status === 'undetermined' && (
          <XStack gap="$m" justifyContent="flex-end">
            <Button
              padding="$xl"
              paddingHorizontal="$2xl"
              backgroundColor="$systemNoticeBackground"
              borderColor="$positiveBorder"
              borderWidth={1.6}
              pressStyle={{
                opacity: 0.7,
                backgroundColor: '$systemNoticeBackground',
              }}
              onPress={handleDismiss}
            >
              <Button.Text color="$systemNoticeText" fontWeight="500">
                Not Now
              </Button.Text>
            </Button>
            <Button
              backgroundColor="$systemNoticeText"
              padding="$xl"
              paddingHorizontal="$2xl"
              borderWidth={0}
              pressStyle={{
                opacity: 0.8,
                backgroundColor: '$systemNoticeText',
              }}
              onPress={handlePrimaryAction}
            >
              <Button.Text color="$systemNoticeBackground" fontWeight="500">
                Continue
              </Button.Text>
            </Button>
          </XStack>
        )}
        {props.status === 'denied' && (
          <Button>
            <Button.Text color="$systemNoticeText">Open Settings</Button.Text>
          </Button>
        )}
      </YStack>
    </NoticeFrame>
  );
}<|MERGE_RESOLUTION|>--- conflicted
+++ resolved
@@ -50,14 +50,11 @@
     if (perms.canAskPermission) {
       const result = await perms.requestPermissions();
       if (result === 'granted') {
-<<<<<<< HEAD
-        await store.syncSystemContacts();
+        await store.syncSystemContacts().then(() => {
+          Alert.alert('Success', 'Your contacts have been synced.');
+        });
         await store.syncContactDiscovery().catch(() => {
           didDismiss.setValue(true);
-=======
-        await store.syncSystemContacts().then(() => {
-          Alert.alert('Success', 'Your contacts have been synced.');
->>>>>>> 192692f1
         });
       }
       didDismiss.setValue(true);

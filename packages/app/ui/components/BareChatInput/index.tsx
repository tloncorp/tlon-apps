import {
  JSONToInlines,
  REF_REGEX,
  createDevLogger,
  diaryMixedToJSON,
  extractContentTypesFromPost,
} from '@tloncorp/shared';
import {
  contentReferenceToCite,
  toContentReference,
} from '@tloncorp/shared/api';
import * as db from '@tloncorp/shared/db';
import * as logic from '@tloncorp/shared/logic';
import {
  Block,
  Story,
  citeToPath,
  constructStory,
  pathToCite,
} from '@tloncorp/shared/urbit';
import { useGlobalSearch } from '@tloncorp/ui';
import { RawText, Text } from '@tloncorp/ui';
import { useCallback, useEffect, useMemo, useRef, useState } from 'react';
import { Keyboard, TextInput } from 'react-native';
import { useSafeAreaInsets } from 'react-native-safe-area-context';
import {
  YStack,
  getFontSize,
  getVariableValue,
  useTheme,
  useWindowDimensions,
} from 'tamagui';
import { getTokenValue } from 'tamagui';
import { isWeb } from 'tamagui';
import { View } from 'tamagui';

import {
  Attachment,
  TextAttachment,
  UploadedImageAttachment,
  useAttachmentContext,
  useStore,
} from '../../contexts';
import { MentionController } from '../MentionPopup';
import { DEFAULT_MESSAGE_INPUT_HEIGHT } from '../MessageInput';
import { AttachmentPreviewList } from '../MessageInput/AttachmentPreviewList';
import {
  MessageInputContainer,
  MessageInputProps,
} from '../MessageInput/MessageInputBase';
import { contentToTextAndMentions, textAndMentionsToContent } from './helpers';
import {
  MentionOption,
  createMentionOptions,
  useMentions,
} from './useMentions';

const bareChatInputLogger = createDevLogger('bareChatInput', false);

const DEFAULT_KEYBOARD_HEIGHT = 300;

function useKeyboardHeight(maxInputHeightBasic: number) {
  const [maxInputHeight, setMaxInputHeight] = useState(maxInputHeightBasic);

  useEffect(() => {
    const handleKeyboardShow = () => {
      const keyboardHeight =
        Keyboard.metrics()?.height || DEFAULT_KEYBOARD_HEIGHT;
      setMaxInputHeight(maxInputHeightBasic - keyboardHeight);
    };

    const handleKeyboardHide = () => {
      setMaxInputHeight(maxInputHeightBasic);
    };

    const showSubscription = Keyboard.addListener(
      'keyboardDidShow',
      handleKeyboardShow
    );
    const hideSubscription = Keyboard.addListener(
      'keyboardDidHide',
      handleKeyboardHide
    );

    return () => {
      showSubscription.remove();
      hideSubscription.remove();
    };
  }, [maxInputHeightBasic]);

  return maxInputHeight;
}

function usePasteHandler(addAttachment: (attachment: Attachment) => void) {
  // For now, we only check to make sure we're on web,
  // we don't check if the input is focused. This allows users to paste
  // images before they select the input. We may want to change this behavior
  // if this feels weird, but it feels like a nice quality of life improvement.
  // We can do this because there is only ever one input on the screen at a time,
  // unlike the old app where you could have both the main chat input and the
  // thread input on screen at the same time.
  useEffect(() => {
    if (!isWeb) return;

    const handlePaste = async (e: ClipboardEvent) => {
      const items = Array.from(e.clipboardData?.items || []);
      const image = items.find((item) => item.type.includes('image'));

      if (!image) return;

      const file = image.getAsFile();
      if (!file) return;

      const uri = URL.createObjectURL(file);
      const img = new Image();

      img.onload = () => {
        addAttachment({
          type: 'image',
          file: {
            uri,
            height: img.height,
            width: img.width,
          },
        });
      };

      img.src = uri;
    };

    document.addEventListener('paste', handlePaste);
    return () => document.removeEventListener('paste', handlePaste);
  }, [addAttachment]);
}

interface TextWithMentionsProps {
  text: string;
  mentions: Array<{ start: number; end: number; display: string; id: string }>;
  textColor: string;
}

function TextWithMentions({
  text,
  mentions,
  textColor,
}: TextWithMentionsProps) {
  if (!text || mentions.length === 0) {
    return <RawText color={textColor}>{text}</RawText>;
  }

  const sortedMentions = [...mentions].sort((a, b) => a.start - b.start);
  const textParts: JSX.Element[] = [];

  if (sortedMentions[0].start > 0) {
    textParts.push(
      <RawText key="text-start" color={textColor}>
        {text.slice(0, sortedMentions[0].start)}
      </RawText>
    );
  }

  sortedMentions.forEach((mention, index) => {
    textParts.push(
      <Text
        key={`mention-${mention.id}-${index}`}
        color="$positiveActionText"
        backgroundColor="$positiveBackground"
      >
        {mention.display}
      </Text>
    );

    const nextStart = sortedMentions[index + 1]?.start ?? text.length;
    if (mention.end < nextStart) {
      textParts.push(
        <RawText key={`text-${index}`} color={textColor}>
          {text.slice(mention.end, nextStart)}
        </RawText>
      );
    }
  });

  return <>{textParts}</>;
}

export default function BareChatInput({
  shouldBlur,
  setShouldBlur,
  send,
  channelId,
  groupMembers,
  groupRoles,
  storeDraft,
  clearDraft,
  getDraft,
  editingPost,
  setEditingPost,
  editPost,
  showAttachmentButton,
  paddingHorizontal,
  initialHeight = DEFAULT_MESSAGE_INPUT_HEIGHT,
  backgroundColor,
  placeholder = 'Message',
  image,
  showInlineAttachments,
  channelType,
  onSend,
  goBack,
  shouldAutoFocus,
  showWayfindingTooltip,
}: MessageInputProps) {
  const { bottom, top } = useSafeAreaInsets();
  const { height } = useWindowDimensions();
  const store = useStore();
  const headerHeight = 48;
  const maxInputHeightBasic = useMemo(
    () => height - headerHeight - bottom - top,
    [height, bottom, top, headerHeight]
  );
  const {
    attachments,
    addAttachment,
    clearAttachments,
    resetAttachments,
    removeAttachment,
    waitForAttachmentUploads,
  } = useAttachmentContext();
  const [controlledText, setControlledText] = useState('');
  const [inputHeight, setInputHeight] = useState(initialHeight);
  const [sendError, setSendError] = useState(false);
  const [hasSetInitialContent, setHasSetInitialContent] = useState(false);
  const [editorIsEmpty, setEditorIsEmpty] = useState(attachments.length === 0);
  const [hasAutoFocused, setHasAutoFocused] = useState(false);
  const [needsHeightAdjustmentAfterLoad, setNeedsHeightAdjustmentAfterLoad] =
    useState(false);
<<<<<<< HEAD
  const options = useMemo(() => {
    return createMentionOptions(groupMembers, groupRoles);
  }, [groupMembers, groupRoles]);

=======
  const [isSending, setIsSending] = useState(false);
>>>>>>> 87ddf464
  const {
    mentions,
    validOptions,
    mentionSearchText,
    isMentionModeActive,
    hasMentionCandidates,
    setMentions,
    handleMention,
    handleSelectMention,
    handleMentionEscape,
  } = useMentions({ options });
  const maxInputHeight = useKeyboardHeight(maxInputHeightBasic);
  const inputRef = useRef<TextInput>(null);

  usePasteHandler(addAttachment);

  const processReferences = useCallback(
    (text: string): string => {
      const references = text.match(REF_REGEX);
      if (!references) {
        return text;
      }

      let newText = text;
      references.forEach((ref) => {
        const cite = pathToCite(ref);
        if (!cite) {
          return;
        }
        const reference = toContentReference(cite);
        if (!reference) {
          return;
        }

        addAttachment({
          type: 'reference',
          reference,
          path: ref,
        });

        newText = newText.replace(ref, '');
      });

      return newText;
    },
    [addAttachment]
  );

  const lastProcessedRef = useRef('');
  const mentionRef = useRef<MentionController>(null);

  const handleTextChange = useCallback(
    (newText: string) => {
      const oldText = controlledText;

      bareChatInputLogger.log('text change', newText);

      // Only process references if the text contains a reference and hasn't been processed before.
      // This check prevents infinite loops on native platforms where we manually update
      // the input's text value using setNativeProps after processing references.
      // Without this guard, each manual text update would trigger another onChangeText,
      // creating an endless cycle.
      if (REF_REGEX.test(newText) && lastProcessedRef.current !== newText) {
        lastProcessedRef.current = newText;
        const textWithoutRefs = processReferences(newText);
        setControlledText(textWithoutRefs);
        handleMention(oldText, textWithoutRefs);

        const jsonContent = textAndMentionsToContent(textWithoutRefs, mentions);
        bareChatInputLogger.log('setting draft', jsonContent);
        storeDraft(jsonContent);

        // force update the native input's text.
        // we must set the text to an empty string because sending any text via
        // setNativeProps is actually *additive* to the existing text and not a replacement.
        // calling setNativeProps is still necessary because it forces the input to update
        // and display the new text value.
        if (!isWeb) {
          inputRef.current?.setNativeProps({ text: '' });
        }
      } else if (!REF_REGEX.test(newText)) {
        // if there's no reference to process, just update normally
        setControlledText(newText);
        handleMention(oldText, newText);

        const jsonContent = textAndMentionsToContent(newText, mentions);
        bareChatInputLogger.log('setting draft', jsonContent);
        storeDraft(jsonContent);
      }
    },
    [controlledText, processReferences, storeDraft, handleMention, mentions]
  );

  const onMentionSelect = useCallback(
    (option: MentionOption) => {
      const newText = handleSelectMention(option, controlledText);

      if (!newText) {
        return;
      }

      setControlledText(newText);

      // Force focus back to input after mention selection
      inputRef.current?.focus();
    },
    [handleSelectMention, controlledText]
  );

  // Handle text attachments by inserting them into the input
  useEffect(() => {
    const textAttachment = attachments.find(
      (a): a is TextAttachment => a.type === 'text'
    );
    if (textAttachment) {
      if (controlledText === '') {
        handleTextChange(`${textAttachment.text}`);
      } else {
        handleTextChange(`${textAttachment.text}${controlledText}`);
      }
      // Remove the text attachment since we've handled it
      removeAttachment(textAttachment);
    }
  }, [attachments, handleTextChange, removeAttachment, controlledText]);

  const sendMessage = useCallback(
    async (isEdit?: boolean) => {
      const jsonContent = textAndMentionsToContent(controlledText, mentions);
      const inlines = JSONToInlines(jsonContent);
      const story = constructStory(inlines);
      const metadata: db.PostMetadata = {};

      try {
        const finalAttachments = await waitForAttachmentUploads();

        const blocks = finalAttachments
          .filter((attachment) => attachment.type !== 'text')
          .flatMap((attachment): Block[] => {
            if (attachment.type === 'reference') {
              const cite = pathToCite(attachment.path);
              return cite ? [{ cite }] : [];
            }
            if (
              attachment.type === 'image' &&
              (!image || attachment.file.uri !== image?.uri)
            ) {
              return [
                {
                  image: {
                    src: attachment.uploadState.remoteUri,
                    height: attachment.file.height,
                    width: attachment.file.width,
                    alt: 'image',
                  },
                },
              ];
            }

            if (
              image &&
              attachment.type === 'image' &&
              attachment.file.uri === image?.uri &&
              isEdit &&
              channelType === 'gallery'
            ) {
              return [
                {
                  image: {
                    src: image.uri,
                    height: image.height,
                    width: image.width,
                    alt: 'image',
                  },
                },
              ];
            }

            return [];
          });

        if (blocks && blocks.length > 0) {
          if (channelType === 'chat') {
            story.unshift(...blocks.map((block) => ({ block })));
          } else {
            story.push(...blocks.map((block) => ({ block })));
          }
        }

        if (image) {
          const attachment = finalAttachments.find(
            (a): a is UploadedImageAttachment =>
              a.type === 'image' && a.file.uri === image.uri
          );
          if (!attachment) {
            throw new Error('unable to attach image');
          }
          metadata['image'] = attachment.uploadState.remoteUri;
        }
      } catch (e) {
        bareChatInputLogger.error('Error processing attachments', e);
        setSendError(true);
        return;
      }

      try {
        setControlledText('');
        bareChatInputLogger.log('clearing attachments');
        clearAttachments();
        bareChatInputLogger.log('resetting input height');
        setInputHeight(initialHeight);

        if (isEdit && editingPost) {
          if (editingPost.parentId) {
            await editPost?.(
              editingPost,
              story,
              editingPost.parentId,
              metadata
            );
          }
          await editPost?.(editingPost, story, undefined, metadata);
          setEditingPost?.(undefined);
        } else {
          await send(story, channelId, metadata);
        }
      } catch (e) {
        bareChatInputLogger.error('Error sending message', e);
        setSendError(true);
      } finally {
        onSend?.();
        bareChatInputLogger.log('sent message', story);
        setMentions([]);
        bareChatInputLogger.log('clearing draft');
        await clearDraft();
        bareChatInputLogger.log('setting initial content');
        setHasSetInitialContent(false);
      }
    },
    [
      onSend,
      mentions,
      controlledText,
      waitForAttachmentUploads,
      editingPost,
      clearAttachments,
      clearDraft,
      editPost,
      setEditingPost,
      image,
      channelType,
      send,
      channelId,
      setMentions,
      initialHeight,
    ]
  );

  const runSendMessage = useCallback(
    async (isEdit: boolean) => {
      try {
        setIsSending(true);
        await sendMessage(isEdit);
      } catch (e) {
        bareChatInputLogger.trackError('failed to send', e);
        setSendError(true);
      } finally {
        setIsSending(false);
        setTimeout(() => {
          // allow some time for send errors to be displayed
          // before clearing the error state
          setSendError(false);
        }, 2000);
      }
    },
    [sendMessage]
  );

  const handleSend = useCallback(async () => {
    runSendMessage(false);
  }, [runSendMessage]);

  const handleEdit = useCallback(async () => {
    Keyboard.dismiss();
    if (!editingPost) {
      return;
    }
    runSendMessage(true);
  }, [runSendMessage, editingPost]);

  // Handle autofocus
  useEffect(() => {
    if (!shouldBlur && shouldAutoFocus && !hasAutoFocused) {
      inputRef.current?.focus();
      setHasAutoFocused(true);
    }
  }, [shouldBlur, shouldAutoFocus, hasAutoFocused]);

  // Blur input when needed
  useEffect(() => {
    if (shouldBlur) {
      inputRef.current?.blur();
      setShouldBlur(false);
    }
  }, [shouldBlur, setShouldBlur]);

  // Check if editor is empty
  useEffect(() => {
    setEditorIsEmpty(controlledText === '' && attachments.length === 0);
  }, [controlledText, attachments]);

  const adjustInputHeightProgrammatically = useCallback(() => {
    if (!isWeb || !inputRef.current) {
      return;
    }

    const el = inputRef.current;
    const htmlEl = el as unknown as HTMLElement;
    if (
      htmlEl &&
      'style' in htmlEl &&
      'offsetHeight' in htmlEl &&
      'clientHeight' in htmlEl &&
      'scrollHeight' in htmlEl
    ) {
      // We need to use requestAnimationFrame to ensure DOM is fully updated
      // after setting the text state before calculating the scrollHeight.
      requestAnimationFrame(() => {
        htmlEl.style.height = '0'; // Temporarily shrink to calculate scrollHeight correctly
        const newHeight =
          htmlEl.offsetHeight - htmlEl.clientHeight + htmlEl.scrollHeight;
        // Only resize if new height is greater than initial height to avoid shrinking unnecessarily
        if (newHeight > initialHeight) {
          htmlEl.style.height = `${newHeight}px`;
          setInputHeight(newHeight);
        } else {
          // Ensure it resets to initial height if content is smaller
          htmlEl.style.height = `${initialHeight}px`;
          setInputHeight(initialHeight);
        }
      });
    }
  }, [initialHeight]);

  // Set initial content from draft or post that is being edited
  useEffect(() => {
    if (!hasSetInitialContent) {
      bareChatInputLogger.log('setting initial content');
      try {
        getDraft().then((draft) => {
          bareChatInputLogger.log('got draft', draft);
          if (
            !editingPost &&
            draft &&
            draft.content &&
            draft.content.length > 0
          ) {
            setEditorIsEmpty(false);
            setHasSetInitialContent(true);
            bareChatInputLogger.log('setting initial content', draft);
            const { text, mentions } = contentToTextAndMentions(draft);
            bareChatInputLogger.log(
              'setting initial content text and mentions',
              text,
              mentions
            );
            setControlledText(text);
            setMentions(mentions);
            setNeedsHeightAdjustmentAfterLoad(true);
          }

          if (editingPost && editingPost.content) {
            const {
              story,
              references: postReferences,
              blocks,
            } = extractContentTypesFromPost(editingPost);

            if (story === null && !postReferences && blocks.length === 0) {
              return;
            }

            const attachments: Attachment[] = [];

            postReferences.forEach((p) => {
              const cite = contentReferenceToCite(p);
              const path = citeToPath(cite);
              attachments.push({
                type: 'reference',
                reference: p,
                path,
              });
            });

            blocks.forEach((b) => {
              if ('image' in b) {
                attachments.push({
                  type: 'image',
                  file: {
                    uri: b.image.src,
                    height: b.image.height,
                    width: b.image.width,
                  },
                });
              }
            });

            resetAttachments(attachments);
            const jsonContent = diaryMixedToJSON(
              story?.filter(
                (c) => !('type' in c) && !('block' in c && 'image' in c.block)
              ) as Story
            );

            bareChatInputLogger.log('jsonContent', jsonContent);
            const { text, mentions } = contentToTextAndMentions(jsonContent);
            bareChatInputLogger.log('setting initial content', text, mentions);
            setControlledText(text);
            setMentions(mentions);
            setEditorIsEmpty(false);
            setHasSetInitialContent(true);
            setNeedsHeightAdjustmentAfterLoad(true);
          }

          if (editingPost?.image) {
            addAttachment({
              type: 'image',
              file: {
                uri: editingPost.image,
                height: 0,
                width: 0,
              },
            });
          }
        });
      } catch (e) {
        bareChatInputLogger.error('Error setting initial content', e);
      }
    }
  }, [
    getDraft,
    hasSetInitialContent,
    editingPost,
    resetAttachments,
    addAttachment,
    setMentions,
  ]);

  useEffect(() => {
    if (needsHeightAdjustmentAfterLoad) {
      adjustInputHeightProgrammatically();
      setNeedsHeightAdjustmentAfterLoad(false); // Reset the flag
    }
  }, [needsHeightAdjustmentAfterLoad, adjustInputHeightProgrammatically]);

  const handleCancelEditing = useCallback(() => {
    setEditingPost?.(undefined);
    setHasSetInitialContent(false);
    setControlledText('');
    clearDraft();
    clearAttachments();
    setInputHeight(initialHeight);
  }, [setEditingPost, clearDraft, clearAttachments, initialHeight]);

  const theme = useTheme();

  const placeholderTextColor = {
    placeholderTextColor: getVariableValue(theme.secondaryText),
  };

  const adjustTextInputSize = (e: any) => {
    if (!isWeb) {
      return;
    }

    const el = e?.target;
    if (el && 'style' in el && 'height' in el.style) {
      el.style.height = 0;
      const newHeight = el.offsetHeight - el.clientHeight + el.scrollHeight;
      el.style.height = `${newHeight}px`;
      setInputHeight(newHeight);
    }
  };

  const { setIsOpen } = useGlobalSearch();

  const handleBlur = useCallback(() => {
    setShouldBlur(true);
  }, [setShouldBlur]);

  const handleFocus = useCallback(() => {
    // dismiss wayfinding tooltip if needed
    if (logic.isPersonalChatChannel(channelId)) {
      db.wayfindingProgress.setValue((prev) => ({
        ...prev,
        tappedChatInput: true,
      }));
    }
  }, [channelId]);

  const handleKeyPress = useCallback(
    (e: any) => {
      const keyEvent = e.nativeEvent as unknown as KeyboardEvent;
      if (!isWeb) return;

      if (
        (keyEvent.metaKey || keyEvent.ctrlKey) &&
        keyEvent.key.toLowerCase() === 'k'
      ) {
        e.preventDefault();
        inputRef.current?.blur();
        setIsOpen(true);
        return;
      }

      if (
        (keyEvent.key === 'ArrowUp' || keyEvent.key === 'ArrowDown') &&
        isMentionModeActive
      ) {
        e.preventDefault();
        mentionRef.current?.handleMentionKey(keyEvent.key);
      }

      if (keyEvent.key === 'Escape') {
        if (isMentionModeActive) {
          e.preventDefault();
          handleMentionEscape();
        }
      }

      if (keyEvent.key === 'Enter' && !keyEvent.shiftKey) {
        e.preventDefault();
        if (isMentionModeActive && hasMentionCandidates) {
          mentionRef.current?.handleMentionKey('Enter');
        } else if (editingPost) {
          handleEdit();
        } else {
          handleSend();
        }
      }
    },
    [
      isMentionModeActive,
      setIsOpen,
      editingPost,
      handleEdit,
      handleSend,
      handleMentionEscape,
      hasMentionCandidates,
    ]
  );

  return (
    <MessageInputContainer
      onPressSend={handleSend}
      setShouldBlur={setShouldBlur}
      containerHeight={48}
      disableSend={editorIsEmpty || isSending}
      isSending={isSending}
      sendError={sendError}
      showWayfindingTooltip={showWayfindingTooltip}
      isMentionModeActive={isMentionModeActive}
      mentionText={mentionSearchText}
      mentionOptions={validOptions}
      mentionRef={mentionRef}
      onSelectMention={onMentionSelect}
      showAttachmentButton={showAttachmentButton}
      isEditing={!!editingPost}
      cancelEditing={handleCancelEditing}
      onPressEdit={handleEdit}
      goBack={goBack}
    >
      <YStack
        flex={1}
        backgroundColor={backgroundColor}
        paddingHorizontal={paddingHorizontal}
        borderColor="$border"
        borderWidth={1}
        borderRadius="$xl"
        maxHeight={maxInputHeight}
        justifyContent="center"
      >
        {showInlineAttachments && <AttachmentPreviewList />}
        <TextInput
          ref={inputRef}
          value={isWeb ? controlledText : undefined}
          onChangeText={handleTextChange}
          onChange={isWeb ? adjustTextInputSize : undefined}
          onLayout={isWeb ? adjustTextInputSize : undefined}
          onBlur={handleBlur}
          onFocus={handleFocus}
          onKeyPress={handleKeyPress}
          multiline
          placeholder={placeholder}
          {...(!isWeb ? placeholderTextColor : {})}
          style={{
            backgroundColor: 'transparent',
            minHeight: initialHeight,
            height: isWeb ? inputHeight : undefined,
            maxHeight: maxInputHeight - getTokenValue('$s', 'space'),
            paddingHorizontal: getTokenValue('$l', 'space'),
            paddingTop: getTokenValue('$l', 'space'),
            paddingBottom: getTokenValue('$l', 'space'),
            fontSize: getFontSize('$m'),
            verticalAlign: 'middle',
            letterSpacing: -0.032,
            color: getVariableValue(useTheme().primaryText),
            ...(isWeb ? placeholderTextColor : {}),
            ...(isWeb ? { outlineStyle: 'none' } : {}),
          }}
          // Hack to prevent @p's getting squiggled on web
          spellCheck={!mentions.length}
        >
          {isWeb ? undefined : (
            <TextWithMentions
              text={controlledText}
              mentions={mentions}
              textColor="$primaryText"
            />
          )}
        </TextInput>
        {isWeb && !!controlledText && mentions.length > 0 && (
          <View height={inputHeight} position="absolute" pointerEvents="none">
            <RawText
              paddingHorizontal="$l"
              paddingTop={getTokenValue('$m', 'space') + 3}
              fontSize="$m"
              lineHeight={getFontSize('$m') * 1.2}
              letterSpacing={-0.032}
              color="$primaryText"
            >
              <TextWithMentions
                text={controlledText}
                mentions={mentions}
                textColor="transparent"
              />
            </RawText>
          </View>
        )}
      </YStack>
    </MessageInputContainer>
  );
}<|MERGE_RESOLUTION|>--- conflicted
+++ resolved
@@ -233,14 +233,11 @@
   const [hasAutoFocused, setHasAutoFocused] = useState(false);
   const [needsHeightAdjustmentAfterLoad, setNeedsHeightAdjustmentAfterLoad] =
     useState(false);
-<<<<<<< HEAD
   const options = useMemo(() => {
     return createMentionOptions(groupMembers, groupRoles);
   }, [groupMembers, groupRoles]);
 
-=======
   const [isSending, setIsSending] = useState(false);
->>>>>>> 87ddf464
   const {
     mentions,
     validOptions,

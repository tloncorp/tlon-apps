--- conflicted
+++ resolved
@@ -206,12 +206,8 @@
   const handleSelectMention = (option: MentionOption, text: string) => {
     if (mentionStartIndex === null) return;
 
-<<<<<<< HEAD
     const display = option.title || option.id;
     const mentionDisplay = isValidPatp(display) ? display : `@${display}`;
-=======
-    const mentionDisplay = contact.nickname || contact.id;
->>>>>>> 805b788f
     const beforeMention = text.slice(0, mentionStartIndex);
     const afterMention = text.slice(
       mentionStartIndex + (mentionSearchText?.length || 0) + 1

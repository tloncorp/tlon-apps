--- conflicted
+++ resolved
@@ -151,90 +151,16 @@
       onHoverOut={onHoverOut}
       flex={1}
     >
-<<<<<<< HEAD
-      <GalleryPostFrame {...rest}>
-=======
       <GalleryPostFrame {...props}>
         {showHeaderFooter && <GalleryPostHeader post={post} />}
->>>>>>> 932da7aa
         <GalleryContentRenderer
           post={post}
           pointerEvents="none"
           size={size}
           embedded={embedded}
         />
-<<<<<<< HEAD
-        {showAuthor && !post.hidden && !post.isDeleted && (
-          <>
-            <View
-              position="absolute"
-              top={0}
-              left={0}
-              right={0}
-              width="100%"
-              pointerEvents="none"
-            >
-              <XStack
-                alignItems="center"
-                justifyContent="space-between"
-                backgroundColor="$background"
-                borderBottomWidth={1}
-                borderColor="$border"
-                borderTopWidth={0}
-                padding="$l"
-                gap="$m"
-              >
-                <ContactName
-                  userId={post.authorId}
-                  showNickname
-                  size="$label/m"
-                  color="$tertiaryText"
-                />
-                <Text size="$label/m" color="$tertiaryText">
-                  {makePrettyDaysSince(new Date(post.receivedAt))}
-                </Text>
-              </XStack>
-            </View>
-            <View
-              position="absolute"
-              bottom={0}
-              left={0}
-              right={0}
-              width="100%"
-              pointerEvents="none"
-            >
-              <XStack
-                alignItems="center"
-                justifyContent="space-between"
-                backgroundColor="$background"
-                borderTopWidth={1}
-                borderColor="$border"
-                gap="$xl"
-                height="$3.5xl"
-                padding="$m"
-              >
-                <View pointerEvents="auto">
-                  <ReactionsDisplay post={post} minimal={true} />
-                </View>
-                {deliveryFailed ? (
-                  <Text color="$negativeActionText" size="$label/s">
-                    Tap to retry
-                  </Text>
-                ) : (
-                  <XStack alignItems="center" gap="$xs" justifyContent="center">
-                    <Text size="$label/m" color="$tertiaryText">
-                      {post.replyCount}
-                    </Text>
-                    <Icon color="$tertiaryText" size="$s" type="Messages" />
-                  </XStack>
-                )}
-              </XStack>
-            </View>
-          </>
-=======
         {showHeaderFooter && (
           <GalleryPostFooter post={post} deliveryFailed={deliveryFailed} />
->>>>>>> 932da7aa
         )}
         <SendPostRetrySheet
           open={showRetrySheet}

--- conflicted
+++ resolved
@@ -247,17 +247,15 @@
     case 'visibility':
       post.hidden ? store.showPost({ post }) : store.hidePost({ post });
       break;
-<<<<<<< HEAD
     case 'pin':
       console.log(`bl: executing pin action`);
       channel.group?.privacy &&
       ['private', 'secret'].includes(channel.group.privacy)
         ? store.pinPostToProfile({ post })
         : store.pinPostToProfile({ post });
-=======
+      break;
     case 'forward':
       onForward?.(post);
->>>>>>> 72ce50a2
       break;
   }
 

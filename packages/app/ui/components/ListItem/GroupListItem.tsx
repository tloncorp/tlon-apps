// sort-imports-ignore
import * as db from '@tloncorp/shared/db';
import * as logic from '@tloncorp/shared/logic';
<<<<<<< HEAD
import { Button, Icon, Pressable } from '@tloncorp/ui';
=======
import * as domain from '@tloncorp/shared/domain';
>>>>>>> be547f2c
import { View, isWeb } from 'tamagui';

import { useGroupTitle } from '../../utils';
import { Badge } from '../Badge';
import { ContactName } from '../ContactNameV2';
import { ListItem, ListItemProps } from './ListItem';
import { getGroupStatus, getPostTypeIcon } from './listItemUtils';
import { ChatOptionsSheet } from '../ChatOptionsSheet';
import { useState, useRef, useEffect, useCallback, useMemo } from 'react';
import { useChatOptions } from '../../contexts';

export const GroupListItem = ({
  model,
  onPress,
  onLongPress,
  customSubtitle,
  disableOptions = false,
  ...props
}: { customSubtitle?: string } & ListItemProps<db.Group>) => {
  const [open, setOpen] = useState(false);
  const { setChat } = useChatOptions();
  const [isHovered, setIsHovered] = useState(false);
  const containerRef = useRef<HTMLDivElement>(null);
  const unreadCount = model.unread?.count ?? 0;
  const notified = model.unread?.notify ?? false;
  const title = useGroupTitle(model);
  const { isPending, label: statusLabel, isErrored } = getGroupStatus(model);
<<<<<<< HEAD

  const handleHoverIn = useCallback(() => {
    if (isWeb) {
      setIsHovered(true);
    }
  }, []);

  const handleHoverOut = useCallback(() => {
    if (isWeb) {
      setIsHovered(false);
    }
  }, []);

=======
  const isWindowNarrow = useIsWindowNarrow();
  const { viewedPersonalGroup } = db.wayfindingProgress.useValue();

  // Memoize the trigger button to prevent re-renders
>>>>>>> be547f2c
  const triggerButton = useMemo(
    () => (
      <Button
        backgroundColor="transparent"
        borderWidth="unset"
        paddingHorizontal={0}
        marginHorizontal="$-m"
        minimal
<<<<<<< HEAD
        onPress={(e) => {
          e.stopPropagation();
        }}
=======
>>>>>>> be547f2c
      >
        <Icon type="Overflow" />
      </Button>
    ),
    []
  );
<<<<<<< HEAD

  useEffect(() => {
    if (isWeb && !isPending && !disableOptions && containerRef.current) {
      const handleContextMenu = (e: MouseEvent) => {
        e.preventDefault();
        setOpen(true);
        setChat({
          type: 'group',
          id: model.id,
        });
      };

      const element = containerRef.current;
      element.addEventListener('contextmenu', handleContextMenu);

      return () => {
        element.removeEventListener('contextmenu', handleContextMenu);
      };
    }
  }, [disableOptions, isPending, model.id, setChat]);

  const handleOpenChange = (isOpen: boolean) => {
    setOpen(isOpen);
    if (!isOpen) {
      setChat(null);
      setIsHovered(false);
    }
  };
=======
>>>>>>> be547f2c

  const handlePress = logic.useMutableCallback(() => {
    onPress?.(model);
  });

  const handleLongPress = logic.useMutableCallback(() => {
    onLongPress?.(model);
  });

  const isSingleChannel = model.channels?.length === 1;

  const shouldHighlight = useMemo(() => {
    if (
      model.id.includes(domain.PersonalGroupSlugs.slug) &&
      !viewedPersonalGroup
    ) {
      return true;
    }
    return false;
  }, [model.id, viewedPersonalGroup]);

  return (
    <View ref={containerRef}>
      <Pressable
        borderRadius="$xl"
        onPress={open ? undefined : handlePress}
        onLongPress={isWeb ? undefined : handleLongPress}
        hoverStyle={{ backgroundColor: '$secondaryBackground' }}
        onHoverIn={handleHoverIn}
        onHoverOut={handleHoverOut}
      >
        <ListItem
          {...props}
          alignItems={isPending ? 'center' : 'stretch'}
          backgroundColor={shouldHighlight ? '$positiveBackground' : 'unset'}
        >
          <ListItem.GroupIcon model={model} />
          <ListItem.MainContent>
            <ListItem.Title>{title}</ListItem.Title>
            {customSubtitle ? (
              <ListItem.Subtitle>{customSubtitle}</ListItem.Subtitle>
            ) : isSingleChannel ? (
              <ListItem.SubtitleWithIcon icon="ChannelMultiDM">
                Group
              </ListItem.SubtitleWithIcon>
            ) : model.lastPost ? (
              <ListItem.SubtitleWithIcon
                icon={getPostTypeIcon(model.lastPost.type)}
              >
                {(model.channels?.length ?? 0) > 1
                  ? model.channels?.[0]?.title
                  : 'Group'}
              </ListItem.SubtitleWithIcon>
            ) : isPending && model.hostUserId ? (
              <>
                <ListItem.SubtitleWithIcon icon="Mail">
                  Group invitation
                </ListItem.SubtitleWithIcon>
                <ListItem.Subtitle>
                  Hosted by <ContactName contactId={model.hostUserId} />
                </ListItem.Subtitle>
              </>
            ) : null}
            {model.lastPost ? (
              <ListItem.PostPreview post={model.lastPost} />
            ) : !isPending ? (
              model.id.includes(domain.PersonalGroupSlugs.slug) ? (
                <ListItem.Subtitle>Your personal group</ListItem.Subtitle>
              ) : (
                <ListItem.Subtitle>No posts yet</ListItem.Subtitle>
              )
            ) : null}
          </ListItem.MainContent>

          {props.EndContent ?? (
            <ListItem.EndContent>
              {statusLabel ? (
                <Badge
                  text={statusLabel}
                  type={isErrored ? 'warning' : 'positive'}
                />
              ) : (
                <>
                  <ListItem.Time time={model.lastPostAt} />
                  <ListItem.Count
                    notified={notified}
                    count={unreadCount}
                    muted={logic.isMuted(model.volumeSettings?.level, 'group')}
                    marginTop={isWeb ? 3 : 'unset'}
                  />
                </>
              )}
            </ListItem.EndContent>
          )}
        </ListItem>
        {isWeb && !isPending && !disableOptions && (isHovered || open) && (
          <View position="absolute" right={10} top="$2xl">
            <ChatOptionsSheet
              open={open}
              onOpenChange={handleOpenChange}
              chat={{ type: 'group', id: model.id }}
              trigger={triggerButton}
            />
          </View>
        )}
      </Pressable>
    </View>
  );
};<|MERGE_RESOLUTION|>--- conflicted
+++ resolved
@@ -1,11 +1,8 @@
 // sort-imports-ignore
 import * as db from '@tloncorp/shared/db';
 import * as logic from '@tloncorp/shared/logic';
-<<<<<<< HEAD
 import { Button, Icon, Pressable } from '@tloncorp/ui';
-=======
 import * as domain from '@tloncorp/shared/domain';
->>>>>>> be547f2c
 import { View, isWeb } from 'tamagui';
 
 import { useGroupTitle } from '../../utils';
@@ -33,7 +30,6 @@
   const notified = model.unread?.notify ?? false;
   const title = useGroupTitle(model);
   const { isPending, label: statusLabel, isErrored } = getGroupStatus(model);
-<<<<<<< HEAD
 
   const handleHoverIn = useCallback(() => {
     if (isWeb) {
@@ -47,12 +43,6 @@
     }
   }, []);
 
-=======
-  const isWindowNarrow = useIsWindowNarrow();
-  const { viewedPersonalGroup } = db.wayfindingProgress.useValue();
-
-  // Memoize the trigger button to prevent re-renders
->>>>>>> be547f2c
   const triggerButton = useMemo(
     () => (
       <Button
@@ -61,19 +51,15 @@
         paddingHorizontal={0}
         marginHorizontal="$-m"
         minimal
-<<<<<<< HEAD
         onPress={(e) => {
           e.stopPropagation();
         }}
-=======
->>>>>>> be547f2c
       >
         <Icon type="Overflow" />
       </Button>
     ),
     []
   );
-<<<<<<< HEAD
 
   useEffect(() => {
     if (isWeb && !isPending && !disableOptions && containerRef.current) {
@@ -102,8 +88,7 @@
       setIsHovered(false);
     }
   };
-=======
->>>>>>> be547f2c
+  const { viewedPersonalGroup } = db.wayfindingProgress.useValue();
 
   const handlePress = logic.useMutableCallback(() => {
     onPress?.(model);

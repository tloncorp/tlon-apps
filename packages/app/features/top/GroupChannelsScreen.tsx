--- conflicted
+++ resolved
@@ -112,11 +112,8 @@
           onChannelPressed={handleChannelSelected}
           onBackPressed={handleGoBackPressed}
           onJoinChannel={handleJoinChannel}
-<<<<<<< HEAD
           onGoToGroupMembers={handleGoToGroupMembers}
-=======
           onPressManageChannels={chatSettingsNav.onPressManageChannels}
->>>>>>> f1d08d9f
           group={group}
           unjoinedChannels={unjoinedChannels}
         />

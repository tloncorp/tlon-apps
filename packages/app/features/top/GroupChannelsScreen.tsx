--- conflicted
+++ resolved
@@ -88,14 +88,8 @@
 
   return (
     <ChatOptionsProvider
-<<<<<<< HEAD
       onPressInvite={handlePressInvite}
-=======
-      onPressInvite={(groupId) => {
-        setInviteSheetGroup(groupId);
-      }}
       initialChat={{ type: 'group', id }}
->>>>>>> be547f2c
       {...useChatSettingsNavigation()}
     >
       <NavigationProvider focusedChannelId={focusedChannelId}>

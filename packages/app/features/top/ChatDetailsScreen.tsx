--- conflicted
+++ resolved
@@ -227,17 +227,8 @@
       </ListItem>
 
       <YStack gap="$l">
-<<<<<<< HEAD
-        {chatType === 'group' && <GroupQuickActions group={group} />}
-        {chatType === 'group' && group.description && (
-          <WidgetPane>
-            <WidgetPane.Title>Description</WidgetPane.Title>
-            <TlonText.Text size="$label/l">{group.description}</TlonText.Text>
-          </WidgetPane>
-=======
         {chatType === 'group' && (
           <GroupQuickActions group={group} canInvite={canInviteToGroup} />
->>>>>>> 2d4ccd3e
         )}
         {chatType === 'group' && <GroupSettings group={group} />}
 
@@ -271,28 +262,24 @@
 
   const handleLeaveGroupWithConfirm = useCallback(async () => {
     const message = `You will no longer receive updates from this group.\n\nWarning: Leaving this group will invalidate any invitations you've sent.`;
-    
+
     if (isWeb) {
       const confirmed = window.confirm(`Leave ${groupTitle}?\n\n${message}`);
       if (confirmed) {
         await leaveGroup();
       }
     } else {
-      Alert.alert(
-        `Leave ${groupTitle}?`,
-        message,
-        [
-          {
-            text: 'Cancel',
-            style: 'cancel',
-          },
-          {
-            text: 'Leave Group',
-            style: 'destructive',
-            onPress: leaveGroup,
-          },
-        ]
-      );
+      Alert.alert(`Leave ${groupTitle}?`, message, [
+        {
+          text: 'Cancel',
+          style: 'cancel',
+        },
+        {
+          text: 'Leave Group',
+          style: 'destructive',
+          onPress: leaveGroup,
+        },
+      ]);
     }
   }, [groupTitle, leaveGroup]);
 
@@ -593,13 +580,7 @@
 }) {
   const { markGroupRead, togglePinned } = useChatOptions();
   const forwardGroupSheet = useForwardGroupSheet();
-<<<<<<< HEAD
-  const { doCopy } = useCopy(group.id);
-  const showToast = useToast();
-
-=======
   const { onPressInvite } = useChatOptions();
->>>>>>> 2d4ccd3e
   const isPinned = group?.pin;
   const canMarkRead = !(group.unread?.count === 0);
   const toast = useToast();
@@ -608,14 +589,6 @@
     forwardGroupSheet.open(group);
   }, [forwardGroupSheet, group]);
 
-<<<<<<< HEAD
-  const handleCopyFlag = useCallback(async () => {
-    await doCopy();
-    showToast({ message: 'Group ID copied to clipboard' });
-  }, [doCopy, showToast]);
-
-  const actions = useMemo(
-=======
   const handleCopyShortcode = useCallback(() => {
     Clipboard.setString(group.id);
     toast({ message: 'Copied!', duration: 1500 });
@@ -634,7 +607,6 @@
   );
 
   const secondaryActions = useMemo(
->>>>>>> 2d4ccd3e
     () =>
       createActionGroup(
         'neutral',
@@ -653,30 +625,17 @@
           action: handleForwardGroup,
         },
         {
-<<<<<<< HEAD
-          title: 'Copy ID',
-          action: handleCopyFlag,
-=======
           title: 'Copy group ID',
           action: handleCopyShortcode,
->>>>>>> 2d4ccd3e
         }
       ),
     [
       canMarkRead,
-<<<<<<< HEAD
-      markGroupRead,
-      isPinned,
-      togglePinned,
-      handleCopyFlag,
-      handleForwardGroup,
-=======
       isPinned,
       handleCopyShortcode,
       handleForwardGroup,
       markGroupRead,
       togglePinned,
->>>>>>> 2d4ccd3e
     ]
   );
 

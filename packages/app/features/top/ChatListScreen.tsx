import * as db from '@tloncorp/shared/dist/db';
import * as logic from '@tloncorp/shared/dist/logic';
import * as store from '@tloncorp/shared/dist/store';
import {
  AppDataContextProvider,
  Button,
  CalmProvider,
  ChatList,
  ChatOptionsProvider,
  ChatOptionsSheet,
  ChatOptionsSheetMethods,
  FloatingAddButton,
  GroupPreviewSheet,
  Icon,
  InviteUsersSheet,
  NavBarView,
  RequestsProvider,
  ScreenHeader,
  StartDmSheet,
  View,
  WelcomeSheet,
  useChatOptionsContextValue,
} from '@tloncorp/ui';
import { useCallback, useEffect, useMemo, useRef, useState } from 'react';

import { TLON_EMPLOYEE_GROUP } from '../../constants';
import { useCalmSettings } from '../../hooks/useCalmSettings';
import { useChatSettingsNavigation } from '../../hooks/useChatSettingsNavigation';
import { useCurrentUserId } from '../../hooks/useCurrentUser';
import { useIsFocused } from '../../hooks/useIsFocused';
import { useFeatureFlag } from '../../lib/featureFlags';
import { identifyTlonEmployee } from '../../utils/posthog';
import { isSplashDismissed, setSplashDismissed } from '../../utils/splash';

const ShowFiltersButton = ({ onPress }: { onPress: () => void }) => {
  return (
    <Button borderWidth={0} onPress={onPress}>
      <Icon type="Filter" size="$m" />
    </Button>
  );
};

export default function ChatListScreen({
  startDmOpen,
  setStartDmOpen,
  setAddGroupOpen,
  navigateToDm,
  navigateToGroupChannels,
  navigateToSelectedPost,
  navigateToHome,
  navigateToNotifications,
  navigateToProfile,
  branchDomain,
  branchKey,
}: {
  startDmOpen: boolean;
  setStartDmOpen: (open: boolean) => void;
  setAddGroupOpen: (open: boolean) => void;
  navigateToDm: (channel: db.Channel) => void;
  navigateToGroupChannels: (group: db.Group) => void;
  navigateToSelectedPost: (channel: db.Channel, postId?: string | null) => void;
  navigateToHome: () => void;
  navigateToNotifications: () => void;
  navigateToProfile: () => void;
  branchDomain: string;
  branchKey: string;
}) {
  const [screenTitle, setScreenTitle] = useState('Home');
  const [inviteSheetGroup, setInviteSheetGroup] = useState<db.Group | null>();
  const chatOptionsSheetRef = useRef<ChatOptionsSheetMethods>(null);
  const [longPressedChat, setLongPressedChat] = useState<
    db.Channel | db.Group | null
  >(null);
  const chatOptionsGroupId = useMemo(() => {
    if (!longPressedChat) {
      return;
    }
    return logic.isGroup(longPressedChat)
      ? longPressedChat.id
      : longPressedChat.group?.id;
  }, [longPressedChat]);

  const chatOptionsChannelId = useMemo(() => {
    if (!longPressedChat || logic.isGroup(longPressedChat)) {
      return;
    }
    return longPressedChat.id;
  }, [longPressedChat]);

  const [activeTab, setActiveTab] = useState<'all' | 'groups' | 'messages'>(
    'all'
  );
  const [selectedGroup, setSelectedGroup] = useState<db.Group | null>(null);
  const [showFilters, setShowFilters] = useState(false);
  const isFocused = useIsFocused();
  const { data: pins } = store.usePins({
    enabled: isFocused,
  });
  const pinned = useMemo(() => pins ?? [], [pins]);
  const { data: pendingChats } = store.usePendingChats({
    enabled: isFocused,
  });
  const { data: chats } = store.useCurrentChats({
    enabled: isFocused,
  });

  const currentUser = useCurrentUserId();

  const { data: contacts } = store.useContacts();
  const resolvedChats = useMemo(() => {
    return {
      pinned: chats?.pinned ?? [],
      unpinned: chats?.unpinned ?? [],
      pendingChats: pendingChats ?? [],
    };
  }, [chats, pendingChats]);

  const goToDm = useCallback(
    async (participants: string[]) => {
      const dmChannel = await store.upsertDmChannel({
        participants,
      });
      setStartDmOpen(false);
      navigateToDm(dmChannel);
    },
    [navigateToDm, setStartDmOpen]
  );

  const [isChannelSwitcherEnabled] = useFeatureFlag('channelSwitcher');

  const onPressChat = useCallback(
    (item: db.Channel | db.Group) => {
      if (logic.isGroup(item)) {
        setSelectedGroup(item);
      } else if (
        item.group &&
        !isChannelSwitcherEnabled &&
        // Should navigate to channel if it's pinned as a channel
        (!item.pin || item.pin.type === 'group')
      ) {
        navigateToGroupChannels(item.group);
      } else {
        navigateToSelectedPost(item, item.firstUnreadPostId);
      }
    },
    [navigateToGroupChannels, navigateToSelectedPost, isChannelSwitcherEnabled]
  );

  const onLongPressChat = useCallback((item: db.Channel | db.Group) => {
    if (logic.isChannel(item) && !item.isDmInvite) {
      setLongPressedChat(item);
      if (item.pin?.type === 'channel' || !item.group) {
        chatOptionsSheetRef.current?.open(item.id, item.type);
      } else {
        chatOptionsSheetRef.current?.open(item.group.id, 'group');
      }
    }
  }, []);

  const handleDmOpenChange = useCallback(
    (open: boolean) => {
      if (!open) {
        setStartDmOpen(false);
      }
    },
    [setStartDmOpen]
  );

  const handleGroupPreviewSheetOpenChange = useCallback((open: boolean) => {
    if (!open) {
      setSelectedGroup(null);
    }
  }, []);

<<<<<<< HEAD
  const handleInviteSheetOpenChange = useCallback((open: boolean) => {
    if (!open) {
      setInviteSheetGroup(null);
    }
  }, []);

=======
>>>>>>> aff008ff
  const { pinned: pinnedChats, unpinned } = resolvedChats;
  const allChats = [...pinnedChats, ...unpinned];
  const isTlonEmployee = !!allChats.find(
    (obj) => obj.groupId === TLON_EMPLOYEE_GROUP
  );
  if (isTlonEmployee && TLON_EMPLOYEE_GROUP !== '') {
    identifyTlonEmployee();
  }

  const { calmSettings } = useCalmSettings();

  const handleSectionChange = useCallback(
    (title: string) => {
      if (activeTab === 'all') {
        setScreenTitle(title);
      }
    },
    [activeTab]
  );

  useEffect(() => {
    if (activeTab === 'all') {
      setScreenTitle('Home');
    } else if (activeTab === 'groups') {
      setScreenTitle('Groups');
    } else if (activeTab === 'messages') {
      setScreenTitle('Messages');
    }
  }, [activeTab]);

  const [splashVisible, setSplashVisible] = useState(true);

  useEffect(() => {
    const checkSplashDismissed = async () => {
      const dismissed = await isSplashDismissed();
      setSplashVisible(!dismissed);
    };

    checkSplashDismissed();
  }, []);

  const handleWelcomeOpenChange = useCallback((open: boolean) => {
    if (!open) {
      setSplashVisible(false);
      setSplashDismissed();
    }
  }, []);

  const headerControls = useMemo(() => {
    return (
      <ShowFiltersButton onPress={() => setShowFilters((prev) => !prev)} />
    );
  }, []);

  const chatOptionsContext = useChatOptionsContextValue({
    channelId: chatOptionsChannelId,
    groupId: chatOptionsGroupId,
    pinned,
    ...useChatSettingsNavigation(),
  });

  return (
    <CalmProvider calmSettings={calmSettings}>
      <AppDataContextProvider
        currentUserId={currentUser}
        contacts={contacts ?? []}
        branchKey={branchKey}
        branchDomain={branchDomain}
      >
        <RequestsProvider
          usePostReference={store.usePostReference}
          useChannel={store.useChannelWithRelations}
          usePost={store.usePostWithRelations}
          useApp={store.useAppInfo}
          useGroup={store.useGroupPreview}
        >
          <ChatOptionsProvider
            channelId={chatOptionsChannelId}
            groupId={chatOptionsGroupId}
            pinned={pinned}
            {...useChatSettingsNavigation()}
            onPressInvite={(group) => {
              setInviteSheetGroup(group);
            }}
          >
            <View flex={1}>
              <ScreenHeader
                title={
                  !chats || (!chats.unpinned.length && !chats.pinned.length)
                    ? 'Loading…'
                    : screenTitle
                }
                rightControls={headerControls}
              />
              {chats && chats.unpinned.length ? (
                <ChatList
                  activeTab={activeTab}
                  setActiveTab={setActiveTab}
                  pinned={resolvedChats.pinned}
                  unpinned={resolvedChats.unpinned}
                  pendingChats={resolvedChats.pendingChats}
                  onLongPressItem={onLongPressChat}
                  onPressItem={onPressChat}
                  onSectionChange={handleSectionChange}
                  showFilters={showFilters}
                />
              ) : null}
              <View
                zIndex={50}
                position="absolute"
                bottom="$s"
                alignItems="center"
                width={'100%'}
                pointerEvents="box-none"
              >
                <FloatingAddButton
                  setStartDmOpen={setStartDmOpen}
                  setAddGroupOpen={setAddGroupOpen}
                />
              </View>
              <WelcomeSheet
                open={splashVisible}
                onOpenChange={handleWelcomeOpenChange}
              />
              <ChatOptionsSheet
                ref={chatOptionsSheetRef}
                chatOptionsContext={chatOptionsContext}
              />
              <StartDmSheet
                goToDm={goToDm}
                open={startDmOpen}
                onOpenChange={handleDmOpenChange}
              />
              <GroupPreviewSheet
                open={selectedGroup !== null}
                onOpenChange={handleGroupPreviewSheetOpenChange}
                group={selectedGroup ?? undefined}
              />
              <InviteUsersSheet
                open={inviteSheetGroup !== null}
                onOpenChange={handleInviteSheetOpenChange}
                onInviteComplete={() => setInviteSheetGroup(null)}
                group={inviteSheetGroup ?? undefined}
              />
            </View>
            <NavBarView
              navigateToHome={() => {
                navigateToHome();
              }}
              navigateToNotifications={() => {
                navigateToNotifications();
              }}
              navigateToProfile={() => {
                navigateToProfile();
              }}
              currentRoute="ChatList"
              currentUserId={currentUser}
            />
          </ChatOptionsProvider>
        </RequestsProvider>
      </AppDataContextProvider>
    </CalmProvider>
  );
}<|MERGE_RESOLUTION|>--- conflicted
+++ resolved
@@ -172,15 +172,12 @@
     }
   }, []);
 
-<<<<<<< HEAD
   const handleInviteSheetOpenChange = useCallback((open: boolean) => {
     if (!open) {
       setInviteSheetGroup(null);
     }
   }, []);
 
-=======
->>>>>>> aff008ff
   const { pinned: pinnedChats, unpinned } = resolvedChats;
   const allChats = [...pinnedChats, ...unpinned];
   const isTlonEmployee = !!allChats.find(

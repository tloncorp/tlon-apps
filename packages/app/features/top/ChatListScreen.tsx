--- conflicted
+++ resolved
@@ -100,32 +100,15 @@
     }, 200);
   }, [navigation]);
 
-<<<<<<< HEAD
-  const { connectionStatus: connStatus, subtitle: syncSubtitle } = useSyncStatus();
-  const isLoading = useMemo(() => {
-=======
-  const handlePressInvite = useCallback((groupId: string) => {
-    navigation.navigate('InviteUsers', { groupId });
-  }, [navigation]);
+  const handlePressInvite = useCallback(
+    (groupId: string) => {
+      navigation.navigate('InviteUsers', { groupId });
+    },
+    [navigation]
+  );
 
   const connStatus = store.useConnectionStatus();
-  const notReadyMessage: string | null = useMemo(() => {
-    // if not fully connected yet, show status
-    if (connStatus !== 'Connected') {
-      return `${connStatus}...`;
-    }
-
->>>>>>> 4efabbfb
-    // if still loading the screen data, show loading
-    return !chats || (!chats.unpinned.length && !chats.pinned.length);
-  }, [chats]);
-  
-  const subtitle = useMemo(() => {
-    if (isLoading) {
-      return 'Loading...';
-    }
-    return syncSubtitle;
-  }, [isLoading, syncSubtitle]);
+  const { subtitle } = useSyncStatus();
 
   /* Log an error if this screen takes more than 30 seconds to resolve to "Connected" */
   const connectionTimeout = useRef<NodeJS.Timeout | null>(null);
@@ -273,7 +256,7 @@
       useApp={db.appInfo.useValue}
       useGroup={store.useGroupPreview}
     >
-      <ChatOptionsProvider 
+      <ChatOptionsProvider
         {...useChatSettingsNavigation()}
         onPressInvite={handlePressInvite}
       >

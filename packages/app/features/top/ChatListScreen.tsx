--- conflicted
+++ resolved
@@ -291,12 +291,11 @@
     setShowSearchInput(!showSearchInput);
   }, [showSearchInput]);
 
-<<<<<<< HEAD
   const goToContacts = useCallback(() => {
     triggerHaptic('baseButtonClick');
     navigation.navigate('Contacts');
   }, [navigation]);
-=======
+
   const handleGroupAction = useCallback(
     (action: GroupPreviewAction, group: db.Group) => {
       performGroupAction(action, group);
@@ -304,7 +303,6 @@
     },
     [performGroupAction]
   );
->>>>>>> 841bc397
 
   return (
     <RequestsProvider

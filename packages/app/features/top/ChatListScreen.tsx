import type { NativeStackScreenProps } from '@react-navigation/native-stack';
import * as db from '@tloncorp/shared/dist/db';
import * as logic from '@tloncorp/shared/dist/logic';
import * as store from '@tloncorp/shared/dist/store';
import {
  AddGroupSheet,
  Button,
  ChatList,
  ChatOptionsProvider,
  ChatOptionsSheet,
  ChatOptionsSheetMethods,
  FloatingActionButton,
  GroupPreviewSheet,
  Icon,
  InviteUsersSheet,
  NavBarView,
  RequestsProvider,
  ScreenHeader,
  View,
  WelcomeSheet,
} from '@tloncorp/ui';
import { useCallback, useEffect, useMemo, useRef, useState } from 'react';

import { TLON_EMPLOYEE_GROUP } from '../../constants';
import { useChatSettingsNavigation } from '../../hooks/useChatSettingsNavigation';
import { useCurrentUserId } from '../../hooks/useCurrentUser';
import { useIsFocused } from '@react-navigation/native';
import { useFeatureFlag } from '../../lib/featureFlags';
import type { RootStackParamList } from '../../navigation/types';
import { identifyTlonEmployee } from '../../utils/posthog';
import { isSplashDismissed, setSplashDismissed } from '../../utils/splash';

<<<<<<< HEAD
type Props = NativeStackScreenProps<RootStackParamList, 'ChatList'>;

const ShowFiltersButton = ({ onPress }: { onPress: () => void }) => {
  return (
    <Button borderWidth={0} onPress={onPress}>
      <Icon type="Filter" size="$m" />
    </Button>
  );
};

export default function ChatListScreen(props: Props) {
  const {
    route: { params },
    navigation: { navigate },
  } = props;
  const previewGroup = params?.previewGroup;
=======
export default function ChatListScreen({
  previewGroup,
  navigateToChannel,
  navigateToGroupChannels,
  navigateToSelectedPost,
  navigateToHome,
  navigateToNotifications,
  navigateToProfile,
  navigateToFindGroups,
  navigateToCreateGroup,
}: {
  navigateToChannel: (channel: db.Channel) => void;
  navigateToGroupChannels: (group: db.Group) => void;
  navigateToSelectedPost: (channel: db.Channel, postId?: string | null) => void;
  navigateToHome: () => void;
  navigateToNotifications: () => void;
  navigateToProfile: () => void;
  navigateToFindGroups: () => void;
  navigateToCreateGroup: () => void;
  previewGroup?: db.Group;
}) {
>>>>>>> 386d31ee
  const [addGroupOpen, setAddGroupOpen] = useState(false);
  const [screenTitle, setScreenTitle] = useState('Home');
  const [inviteSheetGroup, setInviteSheetGroup] = useState<db.Group | null>();
  const chatOptionsSheetRef = useRef<ChatOptionsSheetMethods>(null);
  const [longPressedChat, setLongPressedChat] = useState<
    db.Channel | db.Group | null
  >(null);
  const chatOptionsGroupId = useMemo(() => {
    if (!longPressedChat) {
      return;
    }
    return logic.isGroup(longPressedChat)
      ? longPressedChat.id
      : longPressedChat.group?.id;
  }, [longPressedChat]);

  const chatOptionsChannelId = useMemo(() => {
    if (!longPressedChat || logic.isGroup(longPressedChat)) {
      return;
    }
    return longPressedChat.id;
  }, [longPressedChat]);

  const [activeTab, setActiveTab] = useState<'all' | 'groups' | 'messages'>(
    'all'
  );
  const [selectedGroup, setSelectedGroup] = useState<db.Group | null>(
    previewGroup ?? null
  );
  const [showSearchInput, setShowSearchInput] = useState(false);
  const isFocused = useIsFocused();
  const { data: pins } = store.usePins({
    enabled: isFocused,
  });
  const pinned = useMemo(() => pins ?? [], [pins]);
  const { data: pendingChats } = store.usePendingChats({
    enabled: isFocused,
  });
  const { data: chats } = store.useCurrentChats({
    enabled: isFocused,
  });

  const currentUser = useCurrentUserId();

  const connStatus = store.useConnectionStatus();
  const notReadyMessage: string | null = useMemo(() => {
    // if not fully connected yet, show status
    if (connStatus !== 'Connected') {
      return `${connStatus}...`;
    }

    // if still loading the screen data, show loading
    if (!chats || (!chats.unpinned.length && !chats.pinned.length)) {
      return 'Loading...';
    }

    return null;
  }, [connStatus, chats]);

  const resolvedChats = useMemo(() => {
    return {
      pinned: chats?.pinned ?? [],
      unpinned: chats?.unpinned ?? [],
      pendingChats: pendingChats ?? [],
    };
  }, [chats, pendingChats]);

  const handleNavigateToFindGroups = useCallback(() => {
    setAddGroupOpen(false);
    navigate('FindGroups');
  }, [navigate]);

  const handleNavigateToCreateGroup = useCallback(() => {
    setAddGroupOpen(false);
    navigate('CreateGroup');
  }, [navigate]);

  const goToDm = useCallback(
    async (userId: string) => {
      const dmChannel = await store.upsertDmChannel({
        participants: [userId],
      });
      setAddGroupOpen(false);
      props.navigation.push('Channel', { channel: dmChannel });
    },
    [props.navigation, setAddGroupOpen]
  );

  const handleAddGroupOpenChange = useCallback((open: boolean) => {
    if (!open) {
      setAddGroupOpen(false);
    }
  }, []);

  const [isChannelSwitcherEnabled] = useFeatureFlag('channelSwitcher');

  const onPressChat = useCallback(
    (item: db.Channel | db.Group) => {
      if (logic.isGroup(item)) {
        setSelectedGroup(item);
      } else if (
        item.group &&
        !isChannelSwitcherEnabled &&
        // Should navigate to channel if it's pinned as a channel
        (!item.pin || item.pin.type === 'group')
      ) {
        navigate('GroupChannels', { group: item.group });
      } else {
        navigate('Channel', {
          channel: item,
          selectedPostId: item.firstUnreadPostId,
        });
      }
    },
    [isChannelSwitcherEnabled, navigate]
  );

  const onLongPressChat = useCallback((item: db.Channel | db.Group) => {
    if (logic.isChannel(item) && !item.isDmInvite) {
      setLongPressedChat(item);
      if (item.pin?.type === 'channel' || !item.group) {
        chatOptionsSheetRef.current?.open(item.id, item.type);
      } else {
        chatOptionsSheetRef.current?.open(item.group.id, 'group');
      }
    }
  }, []);

  const handleGroupPreviewSheetOpenChange = useCallback((open: boolean) => {
    if (!open) {
      setSelectedGroup(null);
    }
  }, []);

  const handleInviteSheetOpenChange = useCallback((open: boolean) => {
    if (!open) {
      setInviteSheetGroup(null);
    }
  }, []);

  const { pinned: pinnedChats, unpinned } = resolvedChats;
  const allChats = [...pinnedChats, ...unpinned];
  const isTlonEmployee = !!allChats.find(
    (obj) => obj.groupId === TLON_EMPLOYEE_GROUP
  );
  if (isTlonEmployee && TLON_EMPLOYEE_GROUP !== '') {
    identifyTlonEmployee();
  }

  const handleSectionChange = useCallback(
    (title: string) => {
      if (activeTab === 'all') {
        setScreenTitle(title);
      }
    },
    [activeTab]
  );

  useEffect(() => {
    if (activeTab === 'all') {
      setScreenTitle('Home');
    } else if (activeTab === 'groups') {
      setScreenTitle('Groups');
    } else if (activeTab === 'messages') {
      setScreenTitle('Messages');
    }
  }, [activeTab]);

  const [splashVisible, setSplashVisible] = useState(true);

  useEffect(() => {
    const checkSplashDismissed = async () => {
      const dismissed = await isSplashDismissed();
      setSplashVisible(!dismissed);
    };

    checkSplashDismissed();
  }, []);

  const handleWelcomeOpenChange = useCallback((open: boolean) => {
    if (!open) {
      setSplashVisible(false);
      setSplashDismissed();
    }
  }, []);

  const [searchQuery, setSearchQuery] = useState('');

  const handleSearchInputToggled = useCallback(() => {
    if (showSearchInput) {
      setSearchQuery('');
    }
    setShowSearchInput(!showSearchInput);
  }, [showSearchInput]);

  return (
    <RequestsProvider
      usePostReference={store.usePostReference}
      useChannel={store.useChannelWithRelations}
      usePost={store.usePostWithRelations}
      useApp={store.useAppInfo}
      useGroup={store.useGroupPreview}
    >
      <ChatOptionsProvider
        channelId={chatOptionsChannelId}
        groupId={chatOptionsGroupId}
        pinned={pinned}
        {...useChatSettingsNavigation()}
        onPressInvite={(group) => {
          setInviteSheetGroup(group);
        }}
      >
        <View flex={1}>
          <ScreenHeader
            title={notReadyMessage ?? screenTitle}
            rightControls={
              <>
                <ScreenHeader.IconButton
                  type="Search"
                  onPress={handleSearchInputToggled}
                />
                <ScreenHeader.IconButton
                  type="Add"
                  onPress={() => setAddGroupOpen(true)}
                />
              </>
            }
          />
          {chats && chats.unpinned.length ? (
            <ChatList
              activeTab={activeTab}
              setActiveTab={setActiveTab}
              pinned={resolvedChats.pinned}
              unpinned={resolvedChats.unpinned}
              pendingChats={resolvedChats.pendingChats}
              onLongPressItem={onLongPressChat}
              onPressItem={onPressChat}
              onPressMenuButton={onLongPressChat}
              onSectionChange={handleSectionChange}
              showSearchInput={showSearchInput}
              searchQuery={searchQuery}
              onSearchQueryChange={setSearchQuery}
            />
          ) : null}

          <WelcomeSheet
            open={splashVisible}
            onOpenChange={handleWelcomeOpenChange}
          />
          <ChatOptionsSheet ref={chatOptionsSheetRef} />
          <GroupPreviewSheet
            open={selectedGroup !== null}
            onOpenChange={handleGroupPreviewSheetOpenChange}
            group={selectedGroup ?? undefined}
          />
          <InviteUsersSheet
            open={inviteSheetGroup !== null}
            onOpenChange={handleInviteSheetOpenChange}
            onInviteComplete={() => setInviteSheetGroup(null)}
            group={inviteSheetGroup ?? undefined}
          />
        </View>
        <NavBarView
          navigateToHome={() => {
            navigate('ChatList');
          }}
          navigateToNotifications={() => {
            navigate('Activity');
          }}
          navigateToProfileSettings={() => {
            navigate('Profile');
          }}
          currentRoute="ChatList"
          currentUserId={currentUser}
        />
      </ChatOptionsProvider>

      <AddGroupSheet
        open={addGroupOpen}
        onGoToDm={goToDm}
        onOpenChange={handleAddGroupOpenChange}
        navigateToFindGroups={handleNavigateToFindGroups}
        navigateToCreateGroup={handleNavigateToCreateGroup}
      />
    </RequestsProvider>
  );
}<|MERGE_RESOLUTION|>--- conflicted
+++ resolved
@@ -1,3 +1,4 @@
+import { useIsFocused } from '@react-navigation/native';
 import type { NativeStackScreenProps } from '@react-navigation/native-stack';
 import * as db from '@tloncorp/shared/dist/db';
 import * as logic from '@tloncorp/shared/dist/logic';
@@ -24,22 +25,10 @@
 import { TLON_EMPLOYEE_GROUP } from '../../constants';
 import { useChatSettingsNavigation } from '../../hooks/useChatSettingsNavigation';
 import { useCurrentUserId } from '../../hooks/useCurrentUser';
-import { useIsFocused } from '@react-navigation/native';
 import { useFeatureFlag } from '../../lib/featureFlags';
 import type { RootStackParamList } from '../../navigation/types';
 import { identifyTlonEmployee } from '../../utils/posthog';
 import { isSplashDismissed, setSplashDismissed } from '../../utils/splash';
-
-<<<<<<< HEAD
-type Props = NativeStackScreenProps<RootStackParamList, 'ChatList'>;
-
-const ShowFiltersButton = ({ onPress }: { onPress: () => void }) => {
-  return (
-    <Button borderWidth={0} onPress={onPress}>
-      <Icon type="Filter" size="$m" />
-    </Button>
-  );
-};
 
 export default function ChatListScreen(props: Props) {
   const {
@@ -47,29 +36,6 @@
     navigation: { navigate },
   } = props;
   const previewGroup = params?.previewGroup;
-=======
-export default function ChatListScreen({
-  previewGroup,
-  navigateToChannel,
-  navigateToGroupChannels,
-  navigateToSelectedPost,
-  navigateToHome,
-  navigateToNotifications,
-  navigateToProfile,
-  navigateToFindGroups,
-  navigateToCreateGroup,
-}: {
-  navigateToChannel: (channel: db.Channel) => void;
-  navigateToGroupChannels: (group: db.Group) => void;
-  navigateToSelectedPost: (channel: db.Channel, postId?: string | null) => void;
-  navigateToHome: () => void;
-  navigateToNotifications: () => void;
-  navigateToProfile: () => void;
-  navigateToFindGroups: () => void;
-  navigateToCreateGroup: () => void;
-  previewGroup?: db.Group;
-}) {
->>>>>>> 386d31ee
   const [addGroupOpen, setAddGroupOpen] = useState(false);
   const [screenTitle, setScreenTitle] = useState('Home');
   const [inviteSheetGroup, setInviteSheetGroup] = useState<db.Group | null>();

import {
  NavigationProp,
  useIsFocused,
  useNavigation,
} from '@react-navigation/native';
import type { NativeStackScreenProps } from '@react-navigation/native-stack';
import { AnalyticsEvent, createDevLogger } from '@tloncorp/shared';
import * as db from '@tloncorp/shared/db';
import * as logic from '@tloncorp/shared/logic';
import * as store from '@tloncorp/shared/store';
import { useCallback, useEffect, useMemo, useRef, useState } from 'react';
import { Keyboard } from 'react-native';
import { ColorTokens, Text, YStack, useTheme } from 'tamagui';

import { TLON_EMPLOYEE_GROUP } from '../../constants';
import { useChatSettingsNavigation } from '../../hooks/useChatSettingsNavigation';
import { useCurrentUserId } from '../../hooks/useCurrentUser';
import { useFilteredChats } from '../../hooks/useFilteredChats';
import { TabName } from '../../hooks/useFilteredChats';
import { useGroupActions } from '../../hooks/useGroupActions';
import { useSyncStatus } from '../../hooks/useSyncStatus';
import type { RootStackParamList } from '../../navigation/types';
import { useRootNavigation } from '../../navigation/utils';
import {
  ChatOptionsProvider,
  GroupPreviewAction,
  GroupPreviewSheet,
  NavBarView,
  NavigationProvider,
  PersonalInviteSheet,
  Pressable,
  RequestsProvider,
  ScreenHeader,
  View,
  triggerHaptic,
  useGlobalSearch,
  useIsWindowNarrow,
} from '../../ui';
import { identifyTlonEmployee } from '../../utils/posthog';
import { ChatList } from '../chat-list/ChatList';
import { ChatListSearch } from '../chat-list/ChatListSearch';
import { ChatListTabs } from '../chat-list/ChatListTabs';
import { CreateChatSheet, CreateChatSheetMethods } from './CreateChatSheet';

const logger = createDevLogger('ChatListScreen', false);

type Props = NativeStackScreenProps<RootStackParamList, 'ChatList'>;

export default function ChatListScreen(props: Props) {
  const previewGroupId = props.route.params?.previewGroupId;
  return <ChatListScreenView previewGroupId={previewGroupId} />;
}

export function ChatListScreenView({
  previewGroupId,
  focusedChannelId,
}: {
  previewGroupId?: string;
  focusedChannelId?: string;
}) {
  const navigation = useNavigation<NavigationProp<RootStackParamList>>();
  const [personalInviteOpen, setPersonalInviteOpen] = useState(false);
  const personalInvite = db.personalInviteLink.useValue();
  const viewedPersonalInvite = db.hasViewedPersonalInvite.useValue();
  const { isOpen, setIsOpen } = useGlobalSearch();
  const theme = useTheme();
  const inviteButtonColor = useMemo(
    () =>
      (viewedPersonalInvite
        ? theme?.primaryText?.val
        : theme?.positiveActionText?.val) as ColorTokens,
    [
      theme?.positiveActionText?.val,
      theme?.primaryText?.val,
      viewedPersonalInvite,
    ]
  );

  const [activeTab, setActiveTab] = useState<TabName>('home');
  const [selectedGroupId, setSelectedGroupId] = useState<string | null>(
    previewGroupId ?? null
  );
  const { data: selectedGroup } = store.useGroup({ id: selectedGroupId ?? '' });

  const [showSearchInput, setShowSearchInput] = useState(false);
  const isFocused = useIsFocused();

  const { data: chats } = store.useCurrentChats({
    enabled: isFocused,
  });
  const { performGroupAction } = useGroupActions();

  const currentUser = useCurrentUserId();

  const handleInviteFriends = useCallback(() => {
    setPersonalInviteOpen(false);
    triggerHaptic('baseButtonClick');
    setTimeout(() => {
      navigation.navigate('InviteSystemContacts');
    }, 200);
  }, [navigation]);

  const handlePressInvite = useCallback(
    (groupId: string) => {
      navigation.navigate('InviteUsers', { groupId });
    },
    [navigation]
  );

  const connStatus = store.useConnectionStatus();
<<<<<<< HEAD
  const { subtitle } = useSyncStatus();
=======
  const isSyncing = store.useIsSyncing();
  const notReadyMessage: string | null = useMemo(() => {
    // if not fully connected yet, show status
    // if (connStatus !== 'Connected') {
    //   return `${connStatus}...`;
    // }

    if (isSyncing) {
      return 'Syncing...';
    }

    // if still loading the screen data, show loading
    if (!chats || (!chats.unpinned.length && !chats.pinned.length)) {
      return 'Loading...';
    }

    return null;
  }, [isSyncing, chats]);
>>>>>>> 88e31cad

  /* Log an error if this screen takes more than 30 seconds to resolve to "Connected" */
  const connectionTimeout = useRef<NodeJS.Timeout | null>(null);
  const connectionAttempts = useRef(0);

  useEffect(() => {
    const checkConnection = () => {
      if (connStatus === 'Connected') {
        if (connectionTimeout.current) {
          clearTimeout(connectionTimeout.current);
        }
        connectionAttempts.current = 0;
      } else {
        connectionAttempts.current += 1;
        if (connectionAttempts.current >= 10) {
          logger.error('Connection not established within 10 seconds');
          if (connectionTimeout.current) {
            clearTimeout(connectionTimeout.current);
          }
        } else {
          connectionTimeout.current = setTimeout(checkConnection, 1000);
        }
      }
    };

    checkConnection();

    return () => {
      if (connectionTimeout.current) {
        clearTimeout(connectionTimeout.current);
      }
    };
  }, [connStatus]);

  const resolvedChats = useMemo(() => {
    return {
      pinned: chats?.pinned ?? [],
      unpinned: chats?.unpinned ?? [],
      pending: chats?.pending ?? [],
    };
  }, [chats]);

  const { navigateToGroup, navigateToChannel } = useRootNavigation();

  const createChatSheetRef = useRef<CreateChatSheetMethods | null>(null);
  const onPressChat = useCallback(
    async (item: db.Chat) => {
      if (item.type === 'group') {
        if (item.isPending) {
          setSelectedGroupId(item.id);
        } else {
          logger.trackEvent(
            AnalyticsEvent.ActionTappedChat,
            logic.getModelAnalytics({ group: item.group })
          );
          navigateToGroup(item.group.id);
        }
      } else {
        logger.trackEvent(
          AnalyticsEvent.ActionTappedChat,
          logic.getModelAnalytics({ channel: item.channel })
        );
        navigateToChannel(item.channel);
      }
    },
    [navigateToGroup, navigateToChannel]
  );

  const handlePressAddChat = useCallback(() => {
    createChatSheetRef.current?.open();
  }, []);

  const handleGroupPreviewSheetOpenChange = useCallback((open: boolean) => {
    if (!open) {
      setSelectedGroupId(null);
    }
  }, []);

  const isTlonEmployee = useMemo(() => {
    const allChats = [...resolvedChats.pinned, ...resolvedChats.unpinned];
    return !!allChats.find(
      (chat) => chat.type === 'group' && chat.group.id === TLON_EMPLOYEE_GROUP
    );
  }, [resolvedChats]);

  useEffect(() => {
    if (isTlonEmployee && TLON_EMPLOYEE_GROUP !== '') {
      identifyTlonEmployee();
    }
  }, [isTlonEmployee]);

  const [searchQuery, setSearchQuery] = useState('');

  const isWindowNarrow = useIsWindowNarrow();

  const handleSearchInputToggled = useCallback(() => {
    if (isWindowNarrow) {
      if (showSearchInput) {
        setSearchQuery('');
        Keyboard.dismiss();
      }
      setShowSearchInput(!showSearchInput);
    } else {
      setIsOpen(!isOpen);
    }
  }, [showSearchInput, isWindowNarrow, isOpen, setIsOpen]);

  const handleGroupAction = useCallback(
    (action: GroupPreviewAction, group: db.Group) => {
      performGroupAction(action, group);
      setSelectedGroupId(null);
    },
    [performGroupAction]
  );

  const handlePersonalInvitePress = useCallback(() => {
    logger.trackEvent(AnalyticsEvent.PersonalInvitePressed);
    db.hasViewedPersonalInvite.setValue(true);
    setPersonalInviteOpen(true);
  }, []);

  const handlePressTryAll = useCallback(() => {
    setActiveTab('home');
  }, [setActiveTab]);

  const handlePressClear = useCallback(() => {
    setSearchQuery('');
  }, [setSearchQuery]);

  const handlePressClose = useCallback(() => {
    handleSearchInputToggled();
  }, [handleSearchInputToggled]);

  const displayData = useFilteredChats({
    ...resolvedChats,
    searchQuery,
    activeTab,
  });

  return (
    <RequestsProvider
      usePostReference={store.usePostReference}
      useChannel={store.useChannelPreview}
      usePost={store.usePostWithRelations}
      useApp={db.appInfo.useValue}
      useGroup={store.useGroupPreview}
    >
      <ChatOptionsProvider
        {...useChatSettingsNavigation()}
        onPressInvite={handlePressInvite}
      >
        <NavigationProvider focusedChannelId={focusedChannelId}>
          <View userSelect="none" flex={1}>
            <ScreenHeader
              title="Home"
              subtitle={subtitle}
              showSubtitle={true}
              leftControls={
                personalInvite ? (
                  <ScreenHeader.IconButton
                    type="AddPerson"
                    color={inviteButtonColor}
                    onPress={handlePersonalInvitePress}
                  />
                ) : undefined
              }
              rightControls={
                <>
                  <ScreenHeader.IconButton
                    type="Search"
                    onPress={handleSearchInputToggled}
                  />
                  {isWindowNarrow ? (
                    <ScreenHeader.IconButton
                      type="Add"
                      onPress={handlePressAddChat}
                      testID="CreateChatSheetTrigger"
                    />
                  ) : (
                    <CreateChatSheet
                      ref={createChatSheetRef}
                      trigger={<ScreenHeader.IconButton type="Add" />}
                    />
                  )}
                </>
              }
            />
            {chats && chats.unpinned.length ? (
              <>
                <ChatListTabs onPressTab={setActiveTab} activeTab={activeTab} />
                <ChatListSearch
                  query={searchQuery}
                  onQueryChange={setSearchQuery}
                  isOpen={showSearchInput}
                  onPressClear={handlePressClear}
                  onPressClose={handlePressClose}
                />
                {searchQuery !== '' && !displayData[0]?.data.length ? (
                  <SearchResultsEmpty
                    activeTab={activeTab}
                    onPressClear={handlePressClear}
                    onPressTryAll={handlePressTryAll}
                  />
                ) : (
                  <ChatList data={displayData} onPressItem={onPressChat} />
                )}
              </>
            ) : null}
            <GroupPreviewSheet
              open={!!selectedGroup}
              onOpenChange={handleGroupPreviewSheetOpenChange}
              group={selectedGroup ?? undefined}
              onActionComplete={handleGroupAction}
            />
          </View>
        </NavigationProvider>
        <NavBarView
          navigateToContacts={() => {
            navigation.navigate('Contacts');
          }}
          navigateToHome={() => {
            navigation.navigate('ChatList');
          }}
          navigateToNotifications={() => {
            navigation.navigate('Activity');
          }}
          currentRoute="ChatList"
          currentUserId={currentUser}
        />
      </ChatOptionsProvider>

      {isWindowNarrow && <CreateChatSheet ref={createChatSheetRef} />}
      <PersonalInviteSheet
        open={personalInviteOpen}
        onOpenChange={() => setPersonalInviteOpen(false)}
        onPressInviteFriends={handleInviteFriends}
      />
    </RequestsProvider>
  );
}

function SearchResultsEmpty({
  activeTab,
  onPressClear,
  onPressTryAll,
}: {
  activeTab: TabName;
  onPressTryAll: () => void;
  onPressClear: () => void;
}) {
  return (
    <YStack
      gap="$l"
      alignItems="center"
      justifyContent="center"
      paddingHorizontal="$l"
      paddingVertical="$m"
    >
      <Text>No results found.</Text>
      {activeTab !== 'home' && (
        <Pressable onPress={onPressTryAll}>
          <Text textDecorationLine="underline">Try in All?</Text>
        </Pressable>
      )}
      <Pressable onPress={onPressClear}>
        <Text color="$positiveActionText">Clear search</Text>
      </Pressable>
    </YStack>
  );
}<|MERGE_RESOLUTION|>--- conflicted
+++ resolved
@@ -108,9 +108,6 @@
   );
 
   const connStatus = store.useConnectionStatus();
-<<<<<<< HEAD
-  const { subtitle } = useSyncStatus();
-=======
   const isSyncing = store.useIsSyncing();
   const notReadyMessage: string | null = useMemo(() => {
     // if not fully connected yet, show status
@@ -129,7 +126,6 @@
 
     return null;
   }, [isSyncing, chats]);
->>>>>>> 88e31cad
 
   /* Log an error if this screen takes more than 30 seconds to resolve to "Connected" */
   const connectionTimeout = useRef<NodeJS.Timeout | null>(null);
@@ -285,8 +281,8 @@
           <View userSelect="none" flex={1}>
             <ScreenHeader
               title="Home"
-              subtitle={subtitle}
-              showSubtitle={true}
+              subtitle={notReadyMessage ?? undefined}
+              showSubtitle={!!notReadyMessage}
               leftControls={
                 personalInvite ? (
                   <ScreenHeader.IconButton

import * as db from '@tloncorp/shared/dist/db';
import * as logic from '@tloncorp/shared/dist/logic';
import * as store from '@tloncorp/shared/dist/store';
import {
  AppDataContextProvider,
  Button,
  CalmProvider,
  ChatList,
  ChatOptionsProvider,
  ChatOptionsSheet,
  ChatOptionsSheetMethods,
  FloatingAddButton,
  GroupPreviewSheet,
  Icon,
  NavBarView,
  RequestsProvider,
  ScreenHeader,
  StartDmSheet,
  View,
  WelcomeSheet,
} from '@tloncorp/ui';
import { useCallback, useEffect, useMemo, useRef, useState } from 'react';

import { TLON_EMPLOYEE_GROUP } from '../../constants';
import { useCalmSettings } from '../../hooks/useCalmSettings';
import { useChatSettingsNavigation } from '../../hooks/useChatSettingsNavigation';
import { useCurrentUserId } from '../../hooks/useCurrentUser';
import { useIsFocused } from '../../hooks/useIsFocused';
import { useFeatureFlag } from '../../lib/featureFlags';
import { identifyTlonEmployee } from '../../utils/posthog';
import { isSplashDismissed, setSplashDismissed } from '../../utils/splash';

const ShowFiltersButton = ({ onPress }: { onPress: () => void }) => {
  return (
    <Button borderWidth={0} onPress={onPress}>
      <Icon type="Filter" size="$m" />
    </Button>
  );
};

export default function ChatListScreen({
  startDmOpen,
  setStartDmOpen,
  setAddGroupOpen,
  navigateToDm,
  navigateToGroupChannels,
  navigateToSelectedPost,
  navigateToHome,
  navigateToNotifications,
  navigateToProfile,
}: {
  startDmOpen: boolean;
  setStartDmOpen: (open: boolean) => void;
  setAddGroupOpen: (open: boolean) => void;
  navigateToDm: (channel: db.Channel) => void;
  navigateToGroupChannels: (group: db.Group) => void;
  navigateToSelectedPost: (channel: db.Channel, postId?: string | null) => void;
  navigateToHome: () => void;
  navigateToNotifications: () => void;
  navigateToProfile: () => void;
}) {
  const [screenTitle, setScreenTitle] = useState('Home');
  const chatOptionsSheetRef = useRef<ChatOptionsSheetMethods>(null);
  const [longPressedChat, setLongPressedChat] = useState<
    db.Channel | db.Group | null
  >(null);
  const chatOptionsGroupId = useMemo(() => {
    if (!longPressedChat) {
      return;
    }
    return logic.isGroup(longPressedChat)
      ? longPressedChat.id
      : longPressedChat.group?.id;
  }, [longPressedChat]);

  const chatOptionsChannelId = useMemo(() => {
    if (!longPressedChat || logic.isGroup(longPressedChat)) {
      return;
    }
    return longPressedChat.id;
  }, [longPressedChat]);

  const [activeTab, setActiveTab] = useState<'all' | 'groups' | 'messages'>(
    'all'
  );
  const [selectedGroup, setSelectedGroup] = useState<db.Group | null>(null);
  const [showFilters, setShowFilters] = useState(false);
  const isFocused = useIsFocused();
  const { data: pins } = store.usePins({
    enabled: isFocused,
  });
  const pinned = useMemo(() => pins ?? [], [pins]);
  const { data: pendingChats } = store.usePendingChats({
    enabled: isFocused,
  });
  const { data: chats } = store.useCurrentChats({
    enabled: isFocused,
  });

  const currentUser = useCurrentUserId();

  const { data: contacts } = store.useContacts();
  const resolvedChats = useMemo(() => {
    return {
      pinned: chats?.pinned ?? [],
      unpinned: chats?.unpinned ?? [],
      pendingChats: pendingChats ?? [],
    };
  }, [chats, pendingChats]);

  const goToDm = useCallback(
    async (participants: string[]) => {
      const dmChannel = await store.upsertDmChannel({
        participants,
      });
      setStartDmOpen(false);
      navigateToDm(dmChannel);
    },
    [navigateToDm, setStartDmOpen]
  );

<<<<<<< HEAD
=======
  // const goToChannel = useCallback(
  // ({ channel }: { channel: db.Channel }) => {
  // setStartDmOpen(false);
  // setAddGroupOpen(false);
  // setTimeout(() => navigateToC, 150);
  // },
  // [props.navigation]
  // );

  const [isChannelSwitcherEnabled] = useFeatureFlag('channelSwitcher');

>>>>>>> 7364d70b
  const onPressChat = useCallback(
    (item: db.Channel | db.Group) => {
      if (logic.isGroup(item)) {
        setSelectedGroup(item);
      } else if (
        item.group &&
        !isChannelSwitcherEnabled &&
        // Should navigate to channel if it's pinned as a channel
        (!item.pin || item.pin.type === 'group')
      ) {
        navigateToGroupChannels(item.group);
      } else {
        navigateToSelectedPost(item, item.firstUnreadPostId);
      }
    },
    [navigateToGroupChannels, navigateToSelectedPost, isChannelSwitcherEnabled]
  );

  const onLongPressChat = useCallback((item: db.Channel | db.Group) => {
    if (logic.isChannel(item) && !item.isDmInvite) {
      setLongPressedChat(item);
      if (item.pin?.type === 'channel' || !item.group) {
        chatOptionsSheetRef.current?.open(item.id, item.type);
      } else {
        chatOptionsSheetRef.current?.open(item.group.id, 'group');
      }
    }
  }, []);

  const handleDmOpenChange = useCallback(
    (open: boolean) => {
      if (!open) {
        setStartDmOpen(false);
      }
    },
    [setStartDmOpen]
  );

  const handleGroupPreviewSheetOpenChange = useCallback((open: boolean) => {
    if (!open) {
      setSelectedGroup(null);
    }
  }, []);

<<<<<<< HEAD
  const { pinned, unpinned } = resolvedChats;
  const allChats = [...pinned, ...unpinned];
=======
  // const handleGroupCreated = useCallback(
  // ({ channel }: { channel: db.Channel }) => goToChannel({ channel }),
  // [goToChannel]
  // );

  const { pinned: pinnedChats, unpinned } = resolvedChats;
  const allChats = [...pinnedChats, ...unpinned];
>>>>>>> 7364d70b
  const isTlonEmployee = !!allChats.find(
    (obj) => obj.groupId === TLON_EMPLOYEE_GROUP
  );
  if (isTlonEmployee && TLON_EMPLOYEE_GROUP !== '') {
    identifyTlonEmployee();
  }

  const { calmSettings } = useCalmSettings();

  const handleSectionChange = useCallback(
    (title: string) => {
      if (activeTab === 'all') {
        setScreenTitle(title);
      }
    },
    [activeTab]
  );

  useEffect(() => {
    if (activeTab === 'all') {
      setScreenTitle('Home');
    } else if (activeTab === 'groups') {
      setScreenTitle('Groups');
    } else if (activeTab === 'messages') {
      setScreenTitle('Messages');
    }
  }, [activeTab]);

  const [splashVisible, setSplashVisible] = useState(true);

  useEffect(() => {
    const checkSplashDismissed = async () => {
      const dismissed = await isSplashDismissed();
      setSplashVisible(!dismissed);
    };

    checkSplashDismissed();
  }, []);

  const handleWelcomeOpenChange = useCallback((open: boolean) => {
    if (!open) {
      setSplashVisible(false);
      setSplashDismissed();
    }
  }, []);

  const headerControls = useMemo(() => {
    return (
      <ShowFiltersButton onPress={() => setShowFilters((prev) => !prev)} />
    );
  }, []);

  return (
    <CalmProvider calmSettings={calmSettings}>
      <AppDataContextProvider
        currentUserId={currentUser}
        contacts={contacts ?? []}
      >
        <RequestsProvider
          usePostReference={store.usePostReference}
          useChannel={store.useChannelWithRelations}
          usePost={store.usePostWithRelations}
          useApp={store.useAppInfo}
          useGroup={store.useGroupPreview}
        >
          <ChatOptionsProvider
            channelId={chatOptionsChannelId}
            groupId={chatOptionsGroupId}
            pinned={pinned}
            {...useChatSettingsNavigation()}
          >
            <View backgroundColor="$background" flex={1}>
              <ScreenHeader
                title={
                  !chats || (!chats.unpinned.length && !chats.pinned.length)
                    ? 'Loading…'
                    : screenTitle
                }
                rightControls={headerControls}
              />
              {chats && chats.unpinned.length ? (
                <ChatList
                  activeTab={activeTab}
                  setActiveTab={setActiveTab}
                  pinned={resolvedChats.pinned}
                  unpinned={resolvedChats.unpinned}
                  pendingChats={resolvedChats.pendingChats}
                  onLongPressItem={onLongPressChat}
                  onPressItem={onPressChat}
                  onSectionChange={handleSectionChange}
                  showFilters={showFilters}
                />
              ) : null}
              <View
                zIndex={50}
                position="absolute"
                bottom="$s"
                alignItems="center"
                width={'100%'}
                pointerEvents="box-none"
              >
                <FloatingAddButton
                  setStartDmOpen={setStartDmOpen}
                  setAddGroupOpen={setAddGroupOpen}
                />
              </View>
              <WelcomeSheet
                open={splashVisible}
                onOpenChange={handleWelcomeOpenChange}
              />
              <ChatOptionsSheet ref={chatOptionsSheetRef} />
              <StartDmSheet
                goToDm={goToDm}
                open={startDmOpen}
                onOpenChange={handleDmOpenChange}
              />
              <GroupPreviewSheet
                open={selectedGroup !== null}
                onOpenChange={handleGroupPreviewSheetOpenChange}
                group={selectedGroup ?? undefined}
              />
            </View>
            <NavBarView
              navigateToHome={() => {
                navigateToHome();
              }}
              navigateToNotifications={() => {
                navigateToNotifications();
              }}
              navigateToProfile={() => {
                navigateToProfile();
              }}
              currentRoute="ChatList"
              currentUserId={currentUser}
            />
          </ChatOptionsProvider>
        </RequestsProvider>
      </AppDataContextProvider>
    </CalmProvider>
  );
}<|MERGE_RESOLUTION|>--- conflicted
+++ resolved
@@ -119,20 +119,9 @@
     [navigateToDm, setStartDmOpen]
   );
 
-<<<<<<< HEAD
-=======
-  // const goToChannel = useCallback(
-  // ({ channel }: { channel: db.Channel }) => {
-  // setStartDmOpen(false);
-  // setAddGroupOpen(false);
-  // setTimeout(() => navigateToC, 150);
-  // },
-  // [props.navigation]
-  // );
 
   const [isChannelSwitcherEnabled] = useFeatureFlag('channelSwitcher');
 
->>>>>>> 7364d70b
   const onPressChat = useCallback(
     (item: db.Channel | db.Group) => {
       if (logic.isGroup(item)) {
@@ -177,18 +166,9 @@
     }
   }, []);
 
-<<<<<<< HEAD
-  const { pinned, unpinned } = resolvedChats;
-  const allChats = [...pinned, ...unpinned];
-=======
-  // const handleGroupCreated = useCallback(
-  // ({ channel }: { channel: db.Channel }) => goToChannel({ channel }),
-  // [goToChannel]
-  // );
 
   const { pinned: pinnedChats, unpinned } = resolvedChats;
   const allChats = [...pinnedChats, ...unpinned];
->>>>>>> 7364d70b
   const isTlonEmployee = !!allChats.find(
     (obj) => obj.groupId === TLON_EMPLOYEE_GROUP
   );

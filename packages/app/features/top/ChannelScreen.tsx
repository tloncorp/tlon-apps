--- conflicted
+++ resolved
@@ -339,8 +339,6 @@
     [props.navigation]
   );
 
-<<<<<<< HEAD
-=======
   const handleGoToGroupSettings = useCallback(() => {
     if (group) {
       props.navigation.navigate('GroupSettings', {
@@ -350,13 +348,6 @@
     }
   }, [group, props.navigation]);
 
-  const handleInviteSheetOpenChange = useCallback((open: boolean) => {
-    if (!open) {
-      setInviteSheetGroup(null);
-    }
-  }, []);
-
->>>>>>> 932da7aa
   const channelRef = useRef<React.ElementRef<typeof Channel>>(null);
   const handleConfigureChannel = useCallback(() => {
     if (channelRef.current) {

import { useFocusEffect, useIsFocused } from '@react-navigation/native';
import type { NativeStackScreenProps } from '@react-navigation/native-stack';
import { createDevLogger } from '@tloncorp/shared';
import * as db from '@tloncorp/shared/db';
import * as store from '@tloncorp/shared/store';
import {
  useCanUpload,
  useChannel,
  useGroupPreview,
  usePostReference,
  usePostWithRelations,
} from '@tloncorp/shared/store';
import { Story } from '@tloncorp/shared/urbit';
import {
  Channel,
  ChannelSwitcherSheet,
  ChatOptionsProvider,
  INITIAL_POSTS_PER_PAGE,
  InviteUsersSheet,
  useCurrentUserId,
} from '@tloncorp/ui';
import React, { useCallback, useEffect, useMemo } from 'react';

import { useChannelContext } from '../../hooks/useChannelContext';
import { useChannelNavigation } from '../../hooks/useChannelNavigation';
import { useChatSettingsNavigation } from '../../hooks/useChatSettingsNavigation';
import { useGroupActions } from '../../hooks/useGroupActions';
import type { RootStackParamList } from '../../navigation/types';

const logger = createDevLogger('ChannelScreen', false);

type Props = NativeStackScreenProps<RootStackParamList, 'Channel'>;

export default function ChannelScreen(props: Props) {
<<<<<<< HEAD
  const channelFromParams = props.route.params.channel;
  const selectedPostId = props.route.params.selectedPostId;
  const startDraft = props.route.params.startDraft;
  const [currentChannelId, setCurrentChannelId] = React.useState(
    channelFromParams.id
  );
=======
  const { channelId, selectedPostId } = props.route.params;
  const [currentChannelId, setCurrentChannelId] = React.useState(channelId);

  useEffect(() => {
    setCurrentChannelId(channelId);
  }, [channelId]);
>>>>>>> 3161d162

  const {
    negotiationStatus,
    getDraft,
    storeDraft,
    clearDraft,
    editingPost,
    setEditingPost,
    editPost,
    channel,
    group,
    headerMode,
  } = useChannelContext({
    channelId: currentChannelId,
    draftKey: currentChannelId,
    uploaderKey: `${currentChannelId}`,
  });

  const currentUserId = useCurrentUserId();
  useFocusEffect(
    useCallback(() => {
      if (group?.isNew) {
        store.markGroupVisited(group);
      }
    }, [group])
  );
  useFocusEffect(
    useCallback(() => {
      if (channel && !channel.isPendingChannel) {
        store.syncChannelThreadUnreads(channel.id, {
          priority: store.SyncPriority.High,
        });
      }
      // Mark the channel as visited when we unfocus/leave this screen
      () => {
        if (channel) {
          store.markChannelVisited(channel);
        }
      };
    }, [channel])
  );

  const [channelNavOpen, setChannelNavOpen] = React.useState(false);
  const [inviteSheetGroup, setInviteSheetGroup] =
    React.useState<db.Group | null>();

  // for the unread channel divider, we care about the unread state when you enter but don't want it to update over
  // time
  const [initialChannelUnread, setInitialChannelUnread] =
    React.useState<db.ChannelUnread | null>(null);
  useEffect(() => {
    async function initializeChannelUnread() {
      const unread = await db.getChannelUnread({ channelId: currentChannelId });
      setInitialChannelUnread(unread ?? null);
    }
    initializeChannelUnread();
  }, [currentChannelId]);

  const { navigateToImage, navigateToPost, navigateToRef, navigateToSearch } =
    useChannelNavigation({ channelId: currentChannelId });

  const { performGroupAction } = useGroupActions();

  const session = store.useCurrentSession();
  const hasCachedNewest = useMemo(() => {
    if (!session || !channel) {
      return false;
    }
    const { syncedAt, lastPostAt } = channel;

    if (syncedAt == null) {
      return false;
    }

    // `syncedAt` is only set when sync endpoint reports that there are no newer posts.
    // https://github.com/tloncorp/tlon-apps/blob/adde000f4330af7e0a2e19bdfcb295f5eb9fe3da/packages/shared/src/store/sync.ts#L905-L910
    // We are guaranteed to have the most recent post before `syncedAt`; and
    // we are guaranteed to have the most recent post after `session.startTime`.

    // This case checks that we have overlap between sync backfill and session subscription.
    //
    //   ------------------------| syncedAt
    //     session.startTime |---------------
    if (syncedAt >= (session.startTime ?? 0)) {
      return true;
    }

    // `lastPostAt` is set with the channel's latest post during session init:
    // https://github.com/tloncorp/tlon-apps/blob/adde000f4330af7e0a2e19bdfcb295f5eb9fe3da/packages/shared/src/store/sync.ts#L1052
    //
    // Since we already checked that a session is active, this case checks
    // that we've hit `syncedAt`'s "no newer posts" at some point _after_ the
    // channel's most recent post's timestamp.
    //
    //          lastPostAt
    //              v
    //   ------------------------| syncedAt
    //
    // This check would fail if we first caught up via sync, and then later
    // started a session: in that case, there could be missing posts between
    // `syncedAt`'s "no newer posts" and the start of the session:
    //
    //                lastPostAt (post not received)
    //                    v
    //   ----| syncedAt
    //         session.startTime |---------
    //
    // NB: In that case, we *do* have the single latest post for the channel,
    // but we'd likely be missing all other posts in the gap. Wait until we
    // filled in the gap to show posts.
    if (lastPostAt && syncedAt > lastPostAt) {
      return true;
    }
    return false;
  }, [channel, session]);

  const cursor = useMemo(() => {
    if (!channel) {
      return undefined;
    }
    const firstUnreadId =
      initialChannelUnread &&
      (initialChannelUnread.countWithoutThreads ?? 0) > 0 &&
      initialChannelUnread?.firstUnreadPostId;
    return selectedPostId || firstUnreadId;
    // We only want this to rerun when the channel is loaded for the first time OR if
    // the selected post route param changes
    // eslint-disable-next-line
  }, [!!channel, initialChannelUnread, selectedPostId]);

  useEffect(() => {
    if (channel?.id) {
      logger.sensitiveCrumb(`channelId: ${channel?.id}`, `cursor: ${cursor}`);
    }
  }, [channel?.id, cursor]);

  const {
    posts,
    query: postsQuery,
    loadNewer,
    loadOlder,
    isLoading: isLoadingPosts,
  } = store.useChannelPosts({
    enabled: !!channel && !channel?.isPendingChannel,
    channelId: currentChannelId,
    count: 15,
    hasCachedNewest,
    ...(cursor
      ? {
          mode: 'around',
          cursor,
          firstPageCount: INITIAL_POSTS_PER_PAGE,
        }
      : {
          mode: 'newest',
          firstPageCount: 50,
        }),
  });

  const filteredPosts = useMemo(
    () =>
      channel?.type !== 'chat' ? posts?.filter((p) => !p.isDeleted) : posts,
    [posts, channel]
  );

  const sendPost = useCallback(
    async (content: Story, _channelId: string, metadata?: db.PostMetadata) => {
      if (!channel) {
        throw new Error('Tried to send message before channel loaded');
      }

      await store.sendPost({
        channel: channel,
        authorId: currentUserId,
        content,
        metadata,
      });
    },
    [currentUserId, channel]
  );

  const handleDeletePost = useCallback(
    async (post: db.Post) => {
      if (!channel) {
        throw new Error('Tried to delete message before channel loaded');
      }
      await store.deleteFailedPost({
        post,
      });
    },
    [channel]
  );

  const handleRetrySend = useCallback(
    async (post: db.Post) => {
      if (!channel) {
        throw new Error('Tried to retry send before channel loaded');
      }

      if (post.deliveryStatus === 'failed') {
        await store.retrySendPost({
          channel,
          post,
        });
      }

      if (post.editStatus === 'failed' && post.lastEditContent) {
        const postFromDb = await db.getPost({ postId: post.id });
        let metadata: db.PostMetadata | undefined;
        if (post.lastEditTitle) {
          metadata = {
            title: post.lastEditTitle ?? undefined,
          };
        }

        if (post.lastEditImage) {
          metadata = {
            ...metadata,
            image: post.lastEditImage ?? undefined,
          };
        }

        await store.editPost({
          post,
          content: JSON.parse(postFromDb?.lastEditContent as string) as Story,
          parentId: post.parentId ?? undefined,
          metadata,
        });
      }

      if (post.deleteStatus === 'failed') {
        await store.deletePost({
          post,
        });
      }
    },
    [channel]
  );

  const handleChannelNavButtonPressed = useCallback(() => {
    setChannelNavOpen(true);
  }, []);

  const handleChannelSelected = useCallback((channel: db.Channel) => {
    setCurrentChannelId(channel.id);
    setChannelNavOpen(false);
  }, []);

  const handleGoToDm = useCallback(
    async (participants: string[]) => {
      const dmChannel = await store.upsertDmChannel({
        participants,
      });
      props.navigation.push('Channel', { channelId: dmChannel.id });
    },
    [props.navigation]
  );

  const handleMarkRead = useCallback(() => {
    if (channel && !channel.isPendingChannel) {
      store.markChannelRead(channel);
    }
  }, [channel]);

  const canUpload = useCanUpload();

  const isFocused = useIsFocused();

  const { data: pins } = store.usePins({
    enabled: isFocused,
  });

  const pinnedItems = useMemo(() => {
    return pins ?? [];
  }, [pins]);

  const chatOptionsNavProps = useChatSettingsNavigation();

  const handleGoToUserProfile = useCallback(
    (userId: string) => {
      props.navigation.navigate('UserProfile', { userId });
    },
    [props.navigation]
  );

  const handleInviteSheetOpenChange = useCallback((open: boolean) => {
    if (!open) {
      setInviteSheetGroup(null);
    }
  }, []);

  if (!channel) {
    return null;
  }

  return (
    <ChatOptionsProvider
      groupId={group?.id}
      pinned={pinnedItems}
      useGroup={store.useGroup}
      onPressInvite={(group) => {
        setInviteSheetGroup(group);
      }}
      {...chatOptionsNavProps}
    >
      <Channel
        key={currentChannelId}
        headerMode={headerMode}
        channel={channel}
        initialChannelUnread={initialChannelUnread}
        isLoadingPosts={isLoadingPosts}
        hasNewerPosts={postsQuery.hasPreviousPage}
        hasOlderPosts={postsQuery.hasNextPage}
        group={group}
        posts={filteredPosts ?? null}
        selectedPostId={selectedPostId}
        goBack={props.navigation.goBack}
        messageSender={sendPost}
        goToPost={navigateToPost}
        goToImageViewer={navigateToImage}
        goToChannels={handleChannelNavButtonPressed}
        goToSearch={navigateToSearch}
        goToDm={handleGoToDm}
        goToUserProfile={handleGoToUserProfile}
        uploadAsset={store.uploadAsset}
        onScrollEndReached={loadOlder}
        onScrollStartReached={loadNewer}
        onPressRef={navigateToRef}
        markRead={handleMarkRead}
        usePost={usePostWithRelations}
        usePostReference={usePostReference}
        useGroup={useGroupPreview}
        onGroupAction={performGroupAction}
        useChannel={useChannel}
        storeDraft={storeDraft}
        clearDraft={clearDraft}
        getDraft={getDraft}
        editingPost={editingPost}
        onPressDelete={handleDeletePost}
        onPressRetry={handleRetrySend}
        setEditingPost={setEditingPost}
        editPost={editPost}
        negotiationMatch={negotiationStatus.matchedOrPending}
        canUpload={canUpload}
        startDraft={startDraft}
      />
      {group && (
        <>
          <ChannelSwitcherSheet
            open={channelNavOpen}
            onOpenChange={(open) => setChannelNavOpen(open)}
            group={group}
            channels={group?.channels || []}
            onSelect={handleChannelSelected}
          />
          <InviteUsersSheet
            open={inviteSheetGroup !== null}
            onOpenChange={handleInviteSheetOpenChange}
            onInviteComplete={() => setInviteSheetGroup(null)}
            group={inviteSheetGroup ?? undefined}
          />
        </>
      )}
    </ChatOptionsProvider>
  );
}<|MERGE_RESOLUTION|>--- conflicted
+++ resolved
@@ -32,21 +32,12 @@
 type Props = NativeStackScreenProps<RootStackParamList, 'Channel'>;
 
 export default function ChannelScreen(props: Props) {
-<<<<<<< HEAD
-  const channelFromParams = props.route.params.channel;
-  const selectedPostId = props.route.params.selectedPostId;
-  const startDraft = props.route.params.startDraft;
-  const [currentChannelId, setCurrentChannelId] = React.useState(
-    channelFromParams.id
-  );
-=======
-  const { channelId, selectedPostId } = props.route.params;
+  const { channelId, selectedPostId, startDraft } = props.route.params;
   const [currentChannelId, setCurrentChannelId] = React.useState(channelId);
 
   useEffect(() => {
     setCurrentChannelId(channelId);
   }, [channelId]);
->>>>>>> 3161d162
 
   const {
     negotiationStatus,

import { useFocusEffect } from '@react-navigation/native';
import type { NativeStackScreenProps } from '@react-navigation/native-stack';
import { createDevLogger, useChannelContext } from '@tloncorp/shared';
import * as db from '@tloncorp/shared/db';
import * as store from '@tloncorp/shared/store';
import {
  useCanUpload,
  useChannelPreview,
  useGroupPreview,
  usePostReference,
  usePostWithRelations,
} from '@tloncorp/shared/store';
import { Story } from '@tloncorp/shared/urbit';
import {
  AttachmentProvider,
  Channel,
  ChannelSwitcherSheet,
  ChatOptionsProvider,
  INITIAL_POSTS_PER_PAGE,
  InviteUsersSheet,
  useCurrentUserId,
} from '@tloncorp/ui';
import React, { useCallback, useEffect, useMemo, useRef } from 'react';

import { useChannelNavigation } from '../../hooks/useChannelNavigation';
import { useChatSettingsNavigation } from '../../hooks/useChatSettingsNavigation';
import { useGroupActions } from '../../hooks/useGroupActions';
import { useFeatureFlag } from '../../lib/featureFlags';
import type { RootStackParamList } from '../../navigation/types';

const logger = createDevLogger('ChannelScreen', false);

type Props = NativeStackScreenProps<RootStackParamList, 'Channel'>;

export default function ChannelScreen(props: Props) {
  const { channelId, selectedPostId, startDraft } = props.route.params;
  const [currentChannelId, setCurrentChannelId] = React.useState(channelId);

  useEffect(() => {
    setCurrentChannelId(channelId);
  }, [channelId]);

  const [isChannelSwitcherEnabled] = useFeatureFlag('channelSwitcher');
  const {
    negotiationStatus,
    getDraft,
    storeDraft,
    clearDraft,
    editingPost,
    setEditingPost,
    editPost,
    channel,
    group,
    headerMode,
  } = useChannelContext({
    channelId: currentChannelId,
    draftKey: currentChannelId,
    isChannelSwitcherEnabled,
  });

  const groupId = channel?.groupId ?? group?.id;
  const currentUserId = useCurrentUserId();

  const channelIsPending = !channel || channel.isPendingChannel;
  useFocusEffect(
    useCallback(() => {
      if (!channelIsPending) {
        store.syncChannelThreadUnreads(channelId, {
          priority: store.SyncPriority.High,
        });
      }
      // Mark the channel as visited when we unfocus/leave this screen
      () => {
        if (!channelIsPending) {
          store.markChannelVisited(channelId);
        }
      };
    }, [channelId, channelIsPending])
  );

  const groupIsNew = group?.isNew;
  useFocusEffect(
    useCallback(() => {
      // Mark group visited on enter if new
      if (groupId && groupIsNew) {
        store.markGroupVisited(groupId);
      }
    }, [groupId, groupIsNew])
  );

  useFocusEffect(
    useCallback(() => {
      if (groupId) {
        // Update the last visited channel in the group so we can return to it
        // when we come back to the group
        db.updateGroup({
          id: groupId,
          lastVisitedChannelId: channelId,
        });
      }
    }, [groupId, channelId])
  );

  const [channelNavOpen, setChannelNavOpen] = React.useState(false);
  const [inviteSheetGroup, setInviteSheetGroup] =
    React.useState<db.Group | null>();

  // for the unread channel divider, we care about the unread state when you enter but don't want it to update over
  // time
  const [initialChannelUnread, setInitialChannelUnread] =
    React.useState<db.ChannelUnread | null>(null);
  useEffect(() => {
    async function initializeChannelUnread() {
      const unread = await db.getChannelUnread({ channelId: currentChannelId });
      setInitialChannelUnread(unread ?? null);
    }
    initializeChannelUnread();
  }, [currentChannelId]);

  const { navigateToImage, navigateToPost, navigateToRef, navigateToSearch } =
    useChannelNavigation({ channelId: currentChannelId });

  const { performGroupAction } = useGroupActions();

  const session = store.useCurrentSession();
  const hasCachedNewest = useMemo(() => {
    if (!session || !channel) {
      return false;
    }
    const { syncedAt, lastPostAt } = channel;

    if (syncedAt == null) {
      return false;
    }

    // `syncedAt` is only set when sync endpoint reports that there are no newer posts.
    // https://github.com/tloncorp/tlon-apps/blob/adde000f4330af7e0a2e19bdfcb295f5eb9fe3da/packages/shared/src/store/sync.ts#L905-L910
    // We are guaranteed to have the most recent post before `syncedAt`; and
    // we are guaranteed to have the most recent post after `session.startTime`.

    // This case checks that we have overlap between sync backfill and session subscription.
    //
    //   ------------------------| syncedAt
    //     session.startTime |---------------
    if (syncedAt >= (session.startTime ?? 0)) {
      return true;
    }

    // `lastPostAt` is set with the channel's latest post during session init:
    // https://github.com/tloncorp/tlon-apps/blob/adde000f4330af7e0a2e19bdfcb295f5eb9fe3da/packages/shared/src/store/sync.ts#L1052
    //
    // Since we already checked that a session is active, this case checks
    // that we've hit `syncedAt`'s "no newer posts" at some point _after_ the
    // channel's most recent post's timestamp.
    //
    //          lastPostAt
    //              v
    //   ------------------------| syncedAt
    //
    // This check would fail if we first caught up via sync, and then later
    // started a session: in that case, there could be missing posts between
    // `syncedAt`'s "no newer posts" and the start of the session:
    //
    //                lastPostAt (post not received)
    //                    v
    //   ----| syncedAt
    //         session.startTime |---------
    //
    // NB: In that case, we *do* have the single latest post for the channel,
    // but we'd likely be missing all other posts in the gap. Wait until we
    // filled in the gap to show posts.
    if (lastPostAt && syncedAt > lastPostAt) {
      return true;
    }
    return false;
  }, [channel, session]);

  const cursor = useMemo(() => {
    if (!channel) {
      return undefined;
    }
    const firstUnreadId =
      initialChannelUnread &&
      (initialChannelUnread.countWithoutThreads ?? 0) > 0 &&
      initialChannelUnread?.firstUnreadPostId;
    return selectedPostId || firstUnreadId;
    // We only want this to rerun when the channel is loaded for the first time OR if
    // the selected post route param changes
    // eslint-disable-next-line
  }, [!!channel, initialChannelUnread, selectedPostId]);

  useEffect(() => {
    if (channel?.id) {
      logger.sensitiveCrumb(`channelId: ${channel?.id}`, `cursor: ${cursor}`);
    }
  }, [channel?.id, cursor]);

  // If scroll to bottom is pressed, it's most straighforward to ignore
  // existing cursor
  const [clearedCursor, setClearedCursor] = React.useState(false);

  // But if a new post is selected, we should mark the cursor
  // as uncleared
  useEffect(() => {
    setClearedCursor(false);
  }, [selectedPostId]);

  const handleScrollToBottom = useCallback(() => {
    setClearedCursor(true);
  }, []);

  const {
    posts,
    query: postsQuery,
    loadNewer,
    loadOlder,
    isLoading: isLoadingPosts,
  } = store.useChannelPosts({
    enabled: !!channel && !channel?.isPendingChannel,
    channelId: currentChannelId,
    count: 15,
    hasCachedNewest,
    ...(cursor && !clearedCursor
      ? {
          mode: 'around',
          cursor,
          firstPageCount: INITIAL_POSTS_PER_PAGE,
        }
      : {
          mode: 'newest',
          firstPageCount: 50,
        }),
  });

  const filteredPosts = useMemo(
    () =>
      channel?.type !== 'chat' ? posts?.filter((p) => !p.isDeleted) : posts,
    [posts, channel]
  );

  const sendPost = useCallback(
    async (content: Story, _channelId: string, metadata?: db.PostMetadata) => {
      if (!channel) {
        throw new Error('Tried to send message before channel loaded');
      }

      await store.sendPost({
        channel: channel,
        authorId: currentUserId,
        content,
        metadata,
      });
    },
    [currentUserId, channel]
  );

  const handleDeletePost = useCallback(
    async (post: db.Post) => {
      if (!channel) {
        throw new Error('Tried to delete message before channel loaded');
      }
      await store.deleteFailedPost({
        post,
      });
    },
    [channel]
  );

  const handleRetrySend = useCallback(
    async (post: db.Post) => {
      if (!channel) {
        throw new Error('Tried to retry send before channel loaded');
      }

      if (post.deliveryStatus === 'failed') {
        await store.retrySendPost({
          channel,
          post,
        });
      }

      if (post.editStatus === 'failed' && post.lastEditContent) {
        const postFromDb = await db.getPost({ postId: post.id });
        let metadata: db.PostMetadata | undefined;
        if (post.lastEditTitle) {
          metadata = {
            title: post.lastEditTitle ?? undefined,
          };
        }

        if (post.lastEditImage) {
          metadata = {
            ...metadata,
            image: post.lastEditImage ?? undefined,
          };
        }

        await store.editPost({
          post,
          content: JSON.parse(postFromDb?.lastEditContent as string) as Story,
          parentId: post.parentId ?? undefined,
          metadata,
        });
      }

      if (post.deleteStatus === 'failed') {
        await store.deletePost({
          post,
        });
      }
    },
    [channel]
  );

  const handleChannelNavButtonPressed = useCallback(() => {
    setChannelNavOpen(true);
  }, []);

  const handleChannelSelected = useCallback((channel: db.Channel) => {
    setCurrentChannelId(channel.id);
    setChannelNavOpen(false);
  }, []);

  const handleGoToDm = useCallback(
    async (participants: string[]) => {
      const dmChannel = await store.upsertDmChannel({
        participants,
      });
      props.navigation.push('DM', { channelId: dmChannel.id });
    },
    [props.navigation]
  );

  const handleMarkRead = useCallback(async () => {
    if (channel && !channel.isPendingChannel) {
      store.markChannelRead(channel);
    }
  }, [channel]);

  const canUpload = useCanUpload();

  const chatOptionsNavProps = useChatSettingsNavigation();

  const handleGoToUserProfile = useCallback(
    (userId: string) => {
      props.navigation.navigate('UserProfile', { userId });
    },
    [props.navigation]
  );

  const handleInviteSheetOpenChange = useCallback((open: boolean) => {
    if (!open) {
      setInviteSheetGroup(null);
    }
  }, []);

  const channelRef = useRef<React.ElementRef<typeof Channel>>(null);

  if (!channel) {
    return null;
  }

  return (
    <ChatOptionsProvider
      initialChat={{
        type: 'channel',
        id: currentChannelId,
      }}
      useGroup={store.useGroup}
      onPressInvite={(group) => {
        setInviteSheetGroup(group);
      }}
      onPressConfigureChannel={channelRef.current?.openChannelConfigurationBar}
      {...chatOptionsNavProps}
    >
<<<<<<< HEAD
      <Channel
        key={currentChannelId}
        ref={channelRef}
        headerMode={headerMode}
        channel={channel}
        initialChannelUnread={clearedCursor ? undefined : initialChannelUnread}
        isLoadingPosts={isLoadingPosts}
        hasNewerPosts={postsQuery.hasPreviousPage}
        hasOlderPosts={postsQuery.hasNextPage}
        group={group}
        posts={filteredPosts ?? null}
        selectedPostId={selectedPostId}
        goBack={props.navigation.goBack}
        messageSender={sendPost}
        goToPost={navigateToPost}
        goToImageViewer={navigateToImage}
        goToChannels={handleChannelNavButtonPressed}
        goToSearch={navigateToSearch}
        goToDm={handleGoToDm}
        goToUserProfile={handleGoToUserProfile}
        uploadAsset={store.uploadAsset}
        onScrollEndReached={loadOlder}
        onScrollStartReached={loadNewer}
        onPressRef={navigateToRef}
        markRead={handleMarkRead}
        usePost={usePostWithRelations}
        usePostReference={usePostReference}
        useGroup={useGroupPreview}
        onGroupAction={performGroupAction}
        useChannel={useChannelPreview}
        storeDraft={storeDraft}
        clearDraft={clearDraft}
        getDraft={getDraft}
        editingPost={editingPost}
        onPressDelete={handleDeletePost}
        onPressRetry={handleRetrySend}
        setEditingPost={setEditingPost}
        editPost={editPost}
        negotiationMatch={negotiationStatus.matchedOrPending}
        canUpload={canUpload}
        startDraft={startDraft}
        onPressScrollToBottom={handleScrollToBottom}
      />
=======
      <AttachmentProvider canUpload={canUpload} uploadAsset={store.uploadAsset}>
        <Channel
          key={currentChannelId}
          headerMode={headerMode}
          channel={channel}
          initialChannelUnread={
            clearedCursor ? undefined : initialChannelUnread
          }
          isLoadingPosts={isLoadingPosts}
          hasNewerPosts={postsQuery.hasPreviousPage}
          hasOlderPosts={postsQuery.hasNextPage}
          group={group}
          posts={filteredPosts ?? null}
          selectedPostId={selectedPostId}
          goBack={props.navigation.goBack}
          messageSender={sendPost}
          goToPost={navigateToPost}
          goToImageViewer={navigateToImage}
          goToChannels={handleChannelNavButtonPressed}
          goToSearch={navigateToSearch}
          goToDm={handleGoToDm}
          goToUserProfile={handleGoToUserProfile}
          onScrollEndReached={loadOlder}
          onScrollStartReached={loadNewer}
          onPressRef={navigateToRef}
          markRead={handleMarkRead}
          usePost={usePostWithRelations}
          usePostReference={usePostReference}
          useGroup={useGroupPreview}
          onGroupAction={performGroupAction}
          useChannel={useChannelPreview}
          storeDraft={storeDraft}
          clearDraft={clearDraft}
          getDraft={getDraft}
          editingPost={editingPost}
          onPressDelete={handleDeletePost}
          onPressRetry={handleRetrySend}
          setEditingPost={setEditingPost}
          editPost={editPost}
          negotiationMatch={negotiationStatus.matchedOrPending}
          startDraft={startDraft}
          onPressScrollToBottom={handleScrollToBottom}
        />
      </AttachmentProvider>
>>>>>>> e53496dd
      {group && (
        <>
          <ChannelSwitcherSheet
            open={channelNavOpen}
            onOpenChange={(open) => setChannelNavOpen(open)}
            group={group}
            channels={group?.channels || []}
            onSelect={handleChannelSelected}
          />
          <InviteUsersSheet
            open={inviteSheetGroup !== null}
            onOpenChange={handleInviteSheetOpenChange}
            onInviteComplete={() => setInviteSheetGroup(null)}
            group={inviteSheetGroup ?? undefined}
          />
        </>
      )}
    </ChatOptionsProvider>
  );
}<|MERGE_RESOLUTION|>--- conflicted
+++ resolved
@@ -373,54 +373,10 @@
       onPressConfigureChannel={channelRef.current?.openChannelConfigurationBar}
       {...chatOptionsNavProps}
     >
-<<<<<<< HEAD
-      <Channel
-        key={currentChannelId}
-        ref={channelRef}
-        headerMode={headerMode}
-        channel={channel}
-        initialChannelUnread={clearedCursor ? undefined : initialChannelUnread}
-        isLoadingPosts={isLoadingPosts}
-        hasNewerPosts={postsQuery.hasPreviousPage}
-        hasOlderPosts={postsQuery.hasNextPage}
-        group={group}
-        posts={filteredPosts ?? null}
-        selectedPostId={selectedPostId}
-        goBack={props.navigation.goBack}
-        messageSender={sendPost}
-        goToPost={navigateToPost}
-        goToImageViewer={navigateToImage}
-        goToChannels={handleChannelNavButtonPressed}
-        goToSearch={navigateToSearch}
-        goToDm={handleGoToDm}
-        goToUserProfile={handleGoToUserProfile}
-        uploadAsset={store.uploadAsset}
-        onScrollEndReached={loadOlder}
-        onScrollStartReached={loadNewer}
-        onPressRef={navigateToRef}
-        markRead={handleMarkRead}
-        usePost={usePostWithRelations}
-        usePostReference={usePostReference}
-        useGroup={useGroupPreview}
-        onGroupAction={performGroupAction}
-        useChannel={useChannelPreview}
-        storeDraft={storeDraft}
-        clearDraft={clearDraft}
-        getDraft={getDraft}
-        editingPost={editingPost}
-        onPressDelete={handleDeletePost}
-        onPressRetry={handleRetrySend}
-        setEditingPost={setEditingPost}
-        editPost={editPost}
-        negotiationMatch={negotiationStatus.matchedOrPending}
-        canUpload={canUpload}
-        startDraft={startDraft}
-        onPressScrollToBottom={handleScrollToBottom}
-      />
-=======
       <AttachmentProvider canUpload={canUpload} uploadAsset={store.uploadAsset}>
         <Channel
           key={currentChannelId}
+          ref={channelRef}
           headerMode={headerMode}
           channel={channel}
           initialChannelUnread={
@@ -462,7 +418,6 @@
           onPressScrollToBottom={handleScrollToBottom}
         />
       </AttachmentProvider>
->>>>>>> e53496dd
       {group && (
         <>
           <ChannelSwitcherSheet

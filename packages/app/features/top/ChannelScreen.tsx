import { useFocusEffect } from '@react-navigation/native';
import { useIsFocused } from '@react-navigation/native';
import type { NativeStackScreenProps } from '@react-navigation/native-stack';
import { createDevLogger } from '@tloncorp/shared/dist';
import * as db from '@tloncorp/shared/dist/db';
import * as store from '@tloncorp/shared/dist/store';
import {
  useCanUpload,
  useChannel,
  useGroupPreview,
  usePostReference,
  usePostWithRelations,
} from '@tloncorp/shared/dist/store';
import { Story } from '@tloncorp/shared/dist/urbit';
import {
  Channel,
  ChannelSwitcherSheet,
  ChatOptionsProvider,
  INITIAL_POSTS_PER_PAGE,
  InviteUsersSheet,
  useCurrentUserId,
} from '@tloncorp/ui';
import React, { useCallback, useEffect, useMemo } from 'react';

import { useChannelContext } from '../../hooks/useChannelContext';
import { useChannelNavigation } from '../../hooks/useChannelNavigation';
import { useChatSettingsNavigation } from '../../hooks/useChatSettingsNavigation';
import { useGroupActions } from '../../hooks/useGroupActions';
import type { RootStackParamList } from '../../navigation/types';

const logger = createDevLogger('ChannelScreen', false);

type Props = NativeStackScreenProps<RootStackParamList, 'Channel'>;

export default function ChannelScreen(props: Props) {
  const channelFromParams = props.route.params.channel;
  const selectedPostId = props.route.params.selectedPostId;
  const [currentChannelId, setCurrentChannelId] = React.useState(
    channelFromParams.id
  );

  const {
    negotiationStatus,
    getDraft,
    storeDraft,
    clearDraft,
    editingPost,
    setEditingPost,
    editPost,
    channel,
    group,
    headerMode,
  } = useChannelContext({
    channelId: currentChannelId,
    draftKey: currentChannelId,
    uploaderKey: `${currentChannelId}`,
  });

  const currentUserId = useCurrentUserId();
  useFocusEffect(
    useCallback(() => {
      if (group?.isNew) {
        store.markGroupVisited(group);
      }

      if (!channelFromParams.isPendingChannel) {
        store.syncChannelThreadUnreads(channelFromParams.id, {
          priority: store.SyncPriority.High,
        });
      }
    }, [channelFromParams, group])
  );
  useFocusEffect(
    useCallback(
      () =>
        // Mark the channel as visited when we unfocus/leave this screen
        () => {
          store.markChannelVisited(channelFromParams);
        },
      [channelFromParams]
    )
  );

  const [channelNavOpen, setChannelNavOpen] = React.useState(false);
<<<<<<< HEAD
  const [inviteSheetGroup, setInviteSheetGroup] =
    React.useState<db.Group | null>();
  const [currentChannelId, setCurrentChannelId] = React.useState(
    channelFromParams.id
  );
=======
>>>>>>> a1d8c021

  // for the unread channel divider, we care about the unread state when you enter but don't want it to update over
  // time
  const [initialChannelUnread, setInitialChannelUnread] =
    React.useState<db.ChannelUnread | null>(null);
  useEffect(() => {
    async function initializeChannelUnread() {
      const unread = await db.getChannelUnread({ channelId: currentChannelId });
      setInitialChannelUnread(unread ?? null);
    }
    initializeChannelUnread();
  }, [currentChannelId]);

  const { navigateToImage, navigateToPost, navigateToRef, navigateToSearch } =
    useChannelNavigation({ channelId: currentChannelId });

  const { performGroupAction } = useGroupActions();

  const session = store.useCurrentSession();
  const hasCachedNewest = useMemo(() => {
    if (!session || !channel) {
      return false;
    }
    const { syncedAt, lastPostAt } = channel;

    if (syncedAt == null) {
      return false;
    }

    // `syncedAt` is only set when sync endpoint reports that there are no newer posts.
    // https://github.com/tloncorp/tlon-apps/blob/adde000f4330af7e0a2e19bdfcb295f5eb9fe3da/packages/shared/src/store/sync.ts#L905-L910
    // We are guaranteed to have the most recent post before `syncedAt`; and
    // we are guaranteed to have the most recent post after `session.startTime`.

    // This case checks that we have overlap between sync backfill and session subscription.
    //
    //   ------------------------| syncedAt
    //     session.startTime |---------------
    if (syncedAt >= (session.startTime ?? 0)) {
      return true;
    }

    // `lastPostAt` is set with the channel's latest post during session init:
    // https://github.com/tloncorp/tlon-apps/blob/adde000f4330af7e0a2e19bdfcb295f5eb9fe3da/packages/shared/src/store/sync.ts#L1052
    //
    // Since we already checked that a session is active, this case checks
    // that we've hit `syncedAt`'s "no newer posts" at some point _after_ the
    // channel's most recent post's timestamp.
    //
    //          lastPostAt
    //              v
    //   ------------------------| syncedAt
    //
    // This check would fail if we first caught up via sync, and then later
    // started a session: in that case, there could be missing posts between
    // `syncedAt`'s "no newer posts" and the start of the session:
    //
    //                lastPostAt (post not received)
    //                    v
    //   ----| syncedAt
    //         session.startTime |---------
    //
    // NB: In that case, we *do* have the single latest post for the channel,
    // but we'd likely be missing all other posts in the gap. Wait until we
    // filled in the gap to show posts.
    if (lastPostAt && syncedAt > lastPostAt) {
      return true;
    }
    return false;
  }, [channel, session]);

  const cursor = useMemo(() => {
    if (!channel) {
      return undefined;
    }
    const firstUnreadId =
      initialChannelUnread &&
      (initialChannelUnread.countWithoutThreads ?? 0) > 0 &&
      initialChannelUnread?.firstUnreadPostId;
    return selectedPostId || firstUnreadId;
    // We only want this to rerun when the channel is loaded for the first time OR if
    // the selected post route param changes
    // eslint-disable-next-line
  }, [!!channel, initialChannelUnread, selectedPostId]);

  useEffect(() => {
    if (channel?.id) {
      logger.sensitiveCrumb(`channelId: ${channel?.id}`, `cursor: ${cursor}`);
    }
  }, [channel?.id, cursor]);

  const {
    posts,
    query: postsQuery,
    loadNewer,
    loadOlder,
    isLoading: isLoadingPosts,
  } = store.useChannelPosts({
    enabled: !!channel && !channel?.isPendingChannel,
    channelId: currentChannelId,
    count: 15,
    hasCachedNewest,
    ...(cursor
      ? {
          mode: 'around',
          cursor,
          firstPageCount: INITIAL_POSTS_PER_PAGE,
        }
      : {
          mode: 'newest',
          firstPageCount: 50,
        }),
  });

  const sendPost = useCallback(
    async (content: Story, _channelId: string, metadata?: db.PostMetadata) => {
      if (!channel) {
        throw new Error('Tried to send message before channel loaded');
      }

      await store.sendPost({
        channel: channel,
        authorId: currentUserId,
        content,
        metadata,
      });
    },
    [currentUserId, channel]
  );

  const handleDeletePost = useCallback(
    async (post: db.Post) => {
      if (!channel) {
        throw new Error('Tried to delete message before channel loaded');
      }
      await store.deleteFailedPost({
        post,
      });
    },
    [channel]
  );

  const handleRetrySend = useCallback(
    async (post: db.Post) => {
      if (!channel) {
        throw new Error('Tried to retry send before channel loaded');
      }
      await store.retrySendPost({
        channel,
        post,
      });
    },
    [channel]
  );

  const handleChannelNavButtonPressed = useCallback(() => {
    setChannelNavOpen(true);
  }, []);

  const handleChannelSelected = useCallback((channel: db.Channel) => {
    setCurrentChannelId(channel.id);
    setChannelNavOpen(false);
  }, []);

  const handleGoToDm = useCallback(
    async (participants: string[]) => {
      const dmChannel = await store.upsertDmChannel({
        participants,
      });
      props.navigation.push('Channel', { channel: dmChannel });
    },
    [props.navigation]
  );

  const handleMarkRead = useCallback(() => {
    if (channel && !channel.isPendingChannel) {
      store.markChannelRead(channel);
    }
  }, [channel]);

  const canUpload = useCanUpload();

  const isFocused = useIsFocused();

  const { data: pins } = store.usePins({
    enabled: isFocused,
  });

  const pinnedItems = useMemo(() => {
    return pins ?? [];
  }, [pins]);

  const chatOptionsNavProps = useChatSettingsNavigation();

  const handleGoToUserProfile = useCallback(
    (userId: string) => {
      props.navigation.push('UserProfile', { userId });
    },
    [props.navigation]
  );

  const handleInviteSheetOpenChange = useCallback((open: boolean) => {
    if (!open) {
      setInviteSheetGroup(null);
    }
  }, []);

  if (!channel) {
    return null;
  }

  return (
    <ChatOptionsProvider
      groupId={channelFromParams?.id}
      pinned={pinnedItems}
      useGroup={store.useGroup}
      onPressInvite={(group) => {
        setInviteSheetGroup(group);
      }}
      {...chatOptionsNavProps}
    >
      <Channel
        headerMode={headerMode}
        channel={channel}
        initialChannelUnread={initialChannelUnread}
        isLoadingPosts={isLoadingPosts}
        hasNewerPosts={postsQuery.hasPreviousPage}
        hasOlderPosts={postsQuery.hasNextPage}
        group={group}
        posts={posts}
        selectedPostId={selectedPostId}
        goBack={props.navigation.goBack}
        messageSender={sendPost}
        goToPost={navigateToPost}
        goToImageViewer={navigateToImage}
        goToChannels={handleChannelNavButtonPressed}
        goToSearch={navigateToSearch}
        goToDm={handleGoToDm}
        goToUserProfile={handleGoToUserProfile}
        uploadAsset={store.uploadAsset}
        onScrollEndReached={loadOlder}
        onScrollStartReached={loadNewer}
        onPressRef={navigateToRef}
        markRead={handleMarkRead}
        usePost={usePostWithRelations}
        usePostReference={usePostReference}
        useGroup={useGroupPreview}
        onGroupAction={performGroupAction}
        useChannel={useChannel}
        storeDraft={storeDraft}
        clearDraft={clearDraft}
        getDraft={getDraft}
        editingPost={editingPost}
        onPressDelete={handleDeletePost}
        onPressRetry={handleRetrySend}
        setEditingPost={setEditingPost}
        editPost={editPost}
        negotiationMatch={negotiationStatus.matchedOrPending}
        canUpload={canUpload}
      />
      {group && (
        <>
          <ChannelSwitcherSheet
            open={channelNavOpen}
            onOpenChange={(open) => setChannelNavOpen(open)}
            group={group}
            channels={group?.channels || []}
            onSelect={handleChannelSelected}
          />
          <InviteUsersSheet
            open={inviteSheetGroup !== null}
            onOpenChange={handleInviteSheetOpenChange}
            onInviteComplete={() => setInviteSheetGroup(null)}
            group={inviteSheetGroup ?? undefined}
          />
        </>
      )}
    </ChatOptionsProvider>
  );
}<|MERGE_RESOLUTION|>--- conflicted
+++ resolved
@@ -82,14 +82,12 @@
   );
 
   const [channelNavOpen, setChannelNavOpen] = React.useState(false);
-<<<<<<< HEAD
   const [inviteSheetGroup, setInviteSheetGroup] =
     React.useState<db.Group | null>();
   const [currentChannelId, setCurrentChannelId] = React.useState(
     channelFromParams.id
   );
-=======
->>>>>>> a1d8c021
+
 
   // for the unread channel divider, we care about the unread state when you enter but don't want it to update over
   // time

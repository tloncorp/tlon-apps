--- conflicted
+++ resolved
@@ -39,7 +39,7 @@
     // if still loading the initial activity data, show loading
     return allFetcher.isFetching && !allFetcher.activity.length;
   }, [allFetcher.isFetching, allFetcher.activity.length]);
-  
+
   const subtitle = useMemo(() => {
     if (isLoading) {
       return 'Loading...';
@@ -106,12 +106,9 @@
           goToUserProfile={handleGoToUserProfile}
           refresh={handleRefreshActivity}
           onGroupAction={performGroupAction}
-<<<<<<< HEAD
           subtitle={subtitle}
-=======
           onNavigateToContacts={handleNavigateToContacts}
           onInviteFriends={handleInviteFriends}
->>>>>>> 71c9cabc
         />
         <NavBarView
           navigateToContacts={() => props.navigation.navigate('Contacts')}

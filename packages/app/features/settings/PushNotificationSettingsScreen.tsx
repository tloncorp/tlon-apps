import { NativeStackScreenProps } from '@react-navigation/native-stack';
import * as db from '@tloncorp/shared/db';
import * as logic from '@tloncorp/shared/logic';
import * as store from '@tloncorp/shared/store';
import * as ub from '@tloncorp/shared/urbit';
import { ComponentProps, useCallback, useMemo } from 'react';
import { Platform } from 'react-native';
import { useSafeAreaInsets } from 'react-native-safe-area-context';

import { useChatSettingsNavigation } from '../../hooks/useChatSettingsNavigation';
import { RootStackParamList } from '../../navigation/types';
import {
  ChannelListItem,
  ChatOptionsProvider,
  GroupListItem,
  ListItem,
  RadioInput,
  RadioInputOption,
  ScreenHeader,
  ScrollView,
  TlonText,
  View,
  YStack,
} from '../../ui';

type Props = NativeStackScreenProps<RootStackParamList, 'AppSettings'>;

export function PushNotificationSettingsScreen({ navigation }: Props) {
  const baseVolumeSetting = store.useBaseVolumeLevel();
  const { data: exceptions } = store.useVolumeExceptions();
  const isNative = Platform.OS === 'ios' || Platform.OS === 'android';

  const numExceptions = useMemo(
    () => (exceptions?.channels.length ?? 0) + (exceptions?.groups.length ?? 0),
    [exceptions]
  );

  const setLevel = useCallback(
    async (level: ub.NotificationLevel) => {
      if (level === baseVolumeSetting) return;
      await store.setBaseVolumeLevel({ level });
    },
    [baseVolumeSetting]
  );

  const removeException = useCallback(
    async (exception: db.Group | db.Channel) => {
      if (logic.isGroup(exception)) {
        await store.setGroupVolumeLevel({ group: exception, level: null });
      } else {
        await store.setChannelVolumeLevel({ channel: exception, level: null });
      }
    },
    []
  );

  const notificationOptions: RadioInputOption<ub.NotificationLevel>[] =
    useMemo(() => {
      return [
        {
          title: 'All group activity',
          value: 'medium' as ub.NotificationLevel,
          description:
            'Notify for all posts, mentions, and replies in groups. Direct messages always notify unless muted.',
        },
        {
          title: 'Mentions and replies only',
          value: 'soft' as ub.NotificationLevel,
          description:
            'Notify only when someone mentions you or replies to your posts. Direct messages always notify unless muted.',
        },
        {
          title: 'Nothing',
          value: 'hush' as ub.NotificationLevel,
          description: isNative
            ? 'No notifications for anything, even if push notifications are enabled on your device.'
            : 'No notifications for anything.',
        },
      ];
    }, [isNative]);

  const insets = useSafeAreaInsets();

  return (
    <ChatOptionsProvider {...useChatSettingsNavigation()}>
      <View
        flex={1}
        paddingBottom={insets.bottom}
        backgroundColor="$background"
      >
        <ScreenHeader
<<<<<<< HEAD
          title="Push Notifications"
          useHorizontalTitleLayout={!isWindowNarrow}
          borderBottom
          backAction={isWindowNarrow ? () => navigation.goBack() : undefined}
=======
          title="Notifications"
          backAction={() => navigation.goBack()}
>>>>>>> 2d4ccd3e
        />
        <ScrollView
          flex={1}
          paddingHorizontal={'$xl'}
          maxWidth={600}
          marginHorizontal="auto"
        >
          <TlonText.Text size={'$label/m'} marginVertical={'$l'}>
            Configure what kinds of messages will send you
            {isNative ? ` device push notifications and ` : ' '}in-app alerts.
          </TlonText.Text>
          <RadioInput
            options={notificationOptions}
            value={baseVolumeSetting}
            onChange={setLevel}
          />
          {numExceptions > 0 ? (
            <ExceptionsDisplay
              channels={exceptions?.channels ?? []}
              groups={exceptions?.groups ?? []}
              removeException={removeException}
            />
          ) : null}
        </ScrollView>
      </View>
    </ChatOptionsProvider>
  );
}

export function ExceptionsDisplay({
  groups,
  channels,
  removeException,
  ...rest
}: {
  groups: db.Group[];
  channels: db.Channel[];
  removeException: (exception: db.Group | db.Channel) => void;
} & ComponentProps<typeof YStack>) {
  const isNative = Platform.OS === 'ios' || Platform.OS === 'android';
  return (
    <YStack marginTop={'$l'} flex={1} {...rest}>
      <TlonText.Text size={'$label/2xl'} marginBottom={'$l'}>
        Overrides
      </TlonText.Text>
      <TlonText.Text size={'$label/m'} marginBottom={'$xl'}>
        These groups, channels, and DMs have custom notification settings.{' '}
        {isNative ? 'Tap ' : 'Click '}
        the &quot;X&quot; to remove the override and return to the above
        setting.
      </TlonText.Text>
      {groups.map((group) => {
        return (
          <GroupListItem
            model={group}
            key={group.id}
            pressStyle={{ backgroundColor: '$background' }}
            customSubtitle={
              group.volumeSettings?.level
                ? ub.NotificationNamesShort[group.volumeSettings.level]
                : undefined
            }
            EndContent={
              <ListItem.SystemIcon
                icon="Close"
                backgroundColor="unset"
                onPress={() => removeException(group)}
              />
            }
            paddingVertical="$xs"
            paddingHorizontal={0}
            disableOptions
          />
        );
      })}
      {channels.map((channel) => {
        return (
          <ChannelListItem
            model={channel}
            key={channel.id}
            pressStyle={{ backgroundColor: '$background' }}
            customSubtitle={
              channel.volumeSettings?.level
                ? ub.NotificationNamesShort[channel.volumeSettings.level]
                : undefined
            }
            EndContent={
              <ListItem.SystemIcon
                icon="Close"
                backgroundColor="unset"
                onPress={() => removeException(channel)}
              />
            }
            paddingVertical={'$xs'}
            paddingHorizontal={0}
            disableOptions
          />
        );
      })}
    </YStack>
  );
}<|MERGE_RESOLUTION|>--- conflicted
+++ resolved
@@ -89,15 +89,8 @@
         backgroundColor="$background"
       >
         <ScreenHeader
-<<<<<<< HEAD
-          title="Push Notifications"
-          useHorizontalTitleLayout={!isWindowNarrow}
-          borderBottom
-          backAction={isWindowNarrow ? () => navigation.goBack() : undefined}
-=======
           title="Notifications"
           backAction={() => navigation.goBack()}
->>>>>>> 2d4ccd3e
         />
         <ScrollView
           flex={1}

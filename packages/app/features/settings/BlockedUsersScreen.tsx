import { NativeStackScreenProps } from '@react-navigation/native-stack';
import * as db from '@tloncorp/shared/dist/db';
import * as store from '@tloncorp/shared/dist/store';
import { BlockedContactsWidget, ScreenHeader, View } from '@tloncorp/ui';
import { useCallback } from 'react';
import { Alert } from 'react-native';

import { useCurrentUserId } from '../../hooks/useCurrentUser';
import { RootStackParamList } from '../../navigation/types';


type Props = NativeStackScreenProps<RootStackParamList, 'BlockedUsers'>;

export function BlockedUsersScreen(props: Props) {
  const currentUserId = useCurrentUserId();
  const { data: calm } = store.useCalmSettings({ userId: currentUserId });
  const { data: blockedContacts } = store.useBlockedContacts();

  const onBlockedContactPress = useCallback(
    (contact: db.Contact) => {
      Alert.alert(
        `${calm?.disableNicknames && contact.nickname ? contact.nickname : contact.id}`,
        `Are you sure you want to unblock this user?`,
        [
          {
            text: 'Cancel',
            style: 'cancel',
          },
          {
            text: 'Unblock',
            onPress: () => store.unblockUser(contact.id),
          },
        ]
      );
    },
    [calm?.disableNicknames]
  );

  return (
    <View flex={1}>
<<<<<<< HEAD
      <ScreenHeader>
        <ScreenHeader.BackButton onPress={() => props.navigation.goBack()} />
        <ScreenHeader.Title>Blocked Users</ScreenHeader.Title>
      </ScreenHeader>
=======
      <ScreenHeader
        leftControls={<ScreenHeader.BackButton onPress={onGoBack} />}
        title="Blocked users"
      />
>>>>>>> 386d31ee
      <View flex={1} paddingHorizontal="$xl">
        <BlockedContactsWidget
          blockedContacts={blockedContacts ?? []}
          onBlockedContactPress={onBlockedContactPress}
        />
      </View>
    </View>
  );
}<|MERGE_RESOLUTION|>--- conflicted
+++ resolved
@@ -7,7 +7,6 @@
 
 import { useCurrentUserId } from '../../hooks/useCurrentUser';
 import { RootStackParamList } from '../../navigation/types';
-
 
 type Props = NativeStackScreenProps<RootStackParamList, 'BlockedUsers'>;
 
@@ -38,17 +37,10 @@
 
   return (
     <View flex={1}>
-<<<<<<< HEAD
-      <ScreenHeader>
-        <ScreenHeader.BackButton onPress={() => props.navigation.goBack()} />
-        <ScreenHeader.Title>Blocked Users</ScreenHeader.Title>
-      </ScreenHeader>
-=======
       <ScreenHeader
         leftControls={<ScreenHeader.BackButton onPress={onGoBack} />}
         title="Blocked users"
       />
->>>>>>> 386d31ee
       <View flex={1} paddingHorizontal="$xl">
         <BlockedContactsWidget
           blockedContacts={blockedContacts ?? []}

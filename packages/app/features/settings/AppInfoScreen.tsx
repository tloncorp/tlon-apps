import { NativeStackScreenProps } from '@react-navigation/native-stack';
import { useDebugStore } from '@tloncorp/shared';
import { getCurrentUserId } from '@tloncorp/shared/dist/api';
import * as store from '@tloncorp/shared/dist/store';
import {
  AppSetting,
<<<<<<< HEAD
  Button,
  ListItem,
  ScreenHeader,
  SizableText,
  Stack,
  Text,
=======
  ScreenHeader,
  SizableText,
>>>>>>> 9613d428
  View,
  XStack,
  YStack,
} from '@tloncorp/ui';
import { preSig } from '@urbit/aura';
import * as Application from 'expo-application';
import * as Updates from 'expo-updates';
<<<<<<< HEAD
import { useEffect, useMemo, useState } from 'react';
import { useCallback } from 'react';
import { Alert, Platform, Switch } from 'react-native';
import { getEmailClients, openComposer } from 'react-native-email-link';
=======
import { useMemo } from 'react';
import { Platform } from 'react-native';
>>>>>>> 9613d428
import { ScrollView } from 'react-native-gesture-handler';

import { NOTIFY_PROVIDER, NOTIFY_SERVICE } from '../../constants';
import { setDebug } from '../../lib/debug';
import { getEasUpdateDisplay } from '../../lib/platformHelpers';
import { RootStackParamList } from '../../navigation/types';

const BUILD_VERSION = `${Platform.OS === 'ios' ? 'iOS' : 'Android'} ${Application.nativeBuildVersion}`;

type Props = NativeStackScreenProps<RootStackParamList, 'AppInfo'>;

function makeDebugEmail(appInfo: any, platformInfo: any) {
  return `
----------------------------------------------
Insert description of problem here.
----------------------------------------------

Tlon ID: ${getCurrentUserId()}

Platform Information:
${JSON.stringify(platformInfo)}

App Information:
${JSON.stringify(appInfo)}
`;
}

export function AppInfoScreen(props: Props) {
  const { data: appInfo } = store.useAppInfo();
  const { enabled, logs, logId, uploadLogs } = useDebugStore();
  const easUpdateDisplay = useMemo(() => getEasUpdateDisplay(Updates), []);
  const [hasClients, setHasClients] = useState(true);

  useEffect(() => {
    async function checkClients() {
      try {
        const clients = await getEmailClients();
        setHasClients(clients.length > 0);
      } catch (e) {
        setHasClients(false);
      }
    }

    checkClients();
  }, []);

<<<<<<< HEAD
  const onPressPreviewFeatures = useCallback(() => {
    props.navigation.navigate('FeatureFlags');
  }, [props.navigation]);

  const toggleDebugFlag = useCallback((enabled: boolean) => {
    setDebug(enabled);
    if (!enabled) {
      return;
    }

    Alert.alert(
      'Debug mode enabled',
      'Debug mode is now enabled. You may experience some degraded performance, because logs will be captured as you use the app. To get the best capture, you should kill the app and open it again.',
      [
        {
          text: 'OK',
        },
      ]
    );
  }, []);

  const onUploadLogs = useCallback(async () => {
    const id = uploadLogs();

    const { platform, appInfo } = useDebugStore.getState();
    const platformInfo = await platform?.getDebugInfo();

    if (!hasClients) {
      return;
    }

    openComposer({
      to: 'support@tlon.io',
      subject: `${getCurrentUserId()} uploaded logs ${id}`,
      body: makeDebugEmail(appInfo, platformInfo),
    });
  }, [hasClients]);

=======
>>>>>>> 9613d428
  return (
    <View flex={1}>
      <ScreenHeader
        title="App info"
        backAction={() => props.navigation.goBack()}
      />
      <ScrollView>
        <YStack marginTop="$xl" marginHorizontal="$2xl" gap="$s">
          <AppSetting title="Build version" value={BUILD_VERSION} copyable />
          <AppSetting title="OTA Update" value={easUpdateDisplay} copyable />
          <AppSetting
            title="Notify provider"
            value={preSig(NOTIFY_PROVIDER)}
            copyable
          />
          <AppSetting title="Notify service" value={NOTIFY_SERVICE} copyable />
          {appInfo ? (
            <>
              <AppSetting
                title="Desk version"
                value={appInfo.groupsVersion}
                copyable
              />
              <AppSetting
                title="Desk source"
                value={appInfo.groupsSyncNode}
                copyable
              />
              <AppSetting
                title="Desk hash"
                value={appInfo.groupsHash.split('.').pop() ?? 'n/a'}
                copyable
              />
            </>
          ) : (
            <View>
              <SizableText color="$negativeActionText">
                Cannot load app info settings
              </SizableText>
            </View>
          )}
<<<<<<< HEAD

          <XStack
            key="debug-toggle"
            justifyContent="space-between"
            alignItems="center"
            padding="$l"
          >
            <SizableText flexShrink={1}>Enable Developer Logs</SizableText>
            <Switch
              style={{ flexShrink: 0 }}
              value={enabled}
              onValueChange={toggleDebugFlag}
            ></Switch>
          </XStack>

          {enabled && logs.length > 0 && (
            <Stack>
              <Button onPress={onUploadLogs}>
                <Text>Upload logs ({logs.length})</Text>
              </Button>
            </Stack>
          )}
          {enabled && logId && !hasClients && (
            <YStack padding="$l">
              <Text>Please email support@tlon.io with this log ID:</Text>
              <Text>{logId}</Text>
            </YStack>
          )}

          <Stack marginTop="$xl">
            <ListItem onPress={onPressPreviewFeatures}>
              <ListItem.SystemIcon icon="Bang" rounded />
              <ListItem.MainContent>
                <ListItem.Title>Feature previews</ListItem.Title>
              </ListItem.MainContent>
              <ListItem.SystemIcon
                icon="ChevronRight"
                backgroundColor={'transparent'}
                position="relative"
                left="$m"
              />
            </ListItem>
          </Stack>
=======
>>>>>>> 9613d428
        </YStack>
      </ScrollView>
    </View>
  );
}<|MERGE_RESOLUTION|>--- conflicted
+++ resolved
@@ -4,17 +4,11 @@
 import * as store from '@tloncorp/shared/dist/store';
 import {
   AppSetting,
-<<<<<<< HEAD
   Button,
-  ListItem,
   ScreenHeader,
   SizableText,
   Stack,
   Text,
-=======
-  ScreenHeader,
-  SizableText,
->>>>>>> 9613d428
   View,
   XStack,
   YStack,
@@ -22,15 +16,10 @@
 import { preSig } from '@urbit/aura';
 import * as Application from 'expo-application';
 import * as Updates from 'expo-updates';
-<<<<<<< HEAD
 import { useEffect, useMemo, useState } from 'react';
 import { useCallback } from 'react';
 import { Alert, Platform, Switch } from 'react-native';
 import { getEmailClients, openComposer } from 'react-native-email-link';
-=======
-import { useMemo } from 'react';
-import { Platform } from 'react-native';
->>>>>>> 9613d428
 import { ScrollView } from 'react-native-gesture-handler';
 
 import { NOTIFY_PROVIDER, NOTIFY_SERVICE } from '../../constants';
@@ -77,11 +66,6 @@
     checkClients();
   }, []);
 
-<<<<<<< HEAD
-  const onPressPreviewFeatures = useCallback(() => {
-    props.navigation.navigate('FeatureFlags');
-  }, [props.navigation]);
-
   const toggleDebugFlag = useCallback((enabled: boolean) => {
     setDebug(enabled);
     if (!enabled) {
@@ -116,8 +100,6 @@
     });
   }, [hasClients]);
 
-=======
->>>>>>> 9613d428
   return (
     <View flex={1}>
       <ScreenHeader
@@ -159,7 +141,6 @@
               </SizableText>
             </View>
           )}
-<<<<<<< HEAD
 
           <XStack
             key="debug-toggle"
@@ -188,23 +169,6 @@
               <Text>{logId}</Text>
             </YStack>
           )}
-
-          <Stack marginTop="$xl">
-            <ListItem onPress={onPressPreviewFeatures}>
-              <ListItem.SystemIcon icon="Bang" rounded />
-              <ListItem.MainContent>
-                <ListItem.Title>Feature previews</ListItem.Title>
-              </ListItem.MainContent>
-              <ListItem.SystemIcon
-                icon="ChevronRight"
-                backgroundColor={'transparent'}
-                position="relative"
-                left="$m"
-              />
-            </ListItem>
-          </Stack>
-=======
->>>>>>> 9613d428
         </YStack>
       </ScrollView>
     </View>

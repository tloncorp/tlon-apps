import { NativeStackScreenProps } from '@react-navigation/native-stack';
import * as store from '@tloncorp/shared/dist/store';
import {
  AppSetting,
  ListItem,
  ScreenHeader,
  SizableText,
  Stack,
  View,
  YStack,
} from '@tloncorp/ui';
import { preSig } from '@urbit/aura';
import * as Application from 'expo-application';
import * as Updates from 'expo-updates';
import { useMemo } from 'react';
import { useCallback } from 'react';
import { Platform } from 'react-native';
import { ScrollView } from 'react-native-gesture-handler';

import { NOTIFY_PROVIDER, NOTIFY_SERVICE } from '../../constants';
import { getEasUpdateDisplay } from '../../lib/platformHelpers';
import { RootStackParamList } from '../../navigation/types';

const BUILD_VERSION = `${Platform.OS === 'ios' ? 'iOS' : 'Android'} ${Application.nativeBuildVersion}`;

type Props = NativeStackScreenProps<RootStackParamList, 'AppInfo'>;

export function AppInfoScreen(props: Props) {
  const { data: appInfo } = store.useAppInfo();
  const easUpdateDisplay = useMemo(() => getEasUpdateDisplay(Updates), []);

  const onPressPreviewFeatures = useCallback(() => {
    props.navigation.navigate('FeatureFlags');
  }, [props.navigation]);

  return (
    <View flex={1}>
<<<<<<< HEAD
      <GenericHeader
        title="App Info"
        goBack={() => props.navigation.goBack()}
      />
=======
      <ScreenHeader title="App info" backAction={onGoBack} />
>>>>>>> 386d31ee
      <ScrollView>
        <YStack marginTop="$xl" marginHorizontal="$2xl" gap="$s">
          <AppSetting title="Build version" value={BUILD_VERSION} copyable />
          <AppSetting title="OTA Update" value={easUpdateDisplay} copyable />
          <AppSetting
            title="Notify provider"
            value={preSig(NOTIFY_PROVIDER)}
            copyable
          />
          <AppSetting title="Notify service" value={NOTIFY_SERVICE} copyable />
          {appInfo ? (
            <>
              <AppSetting
                title="Desk version"
                value={appInfo.groupsVersion}
                copyable
              />
              <AppSetting
                title="Desk source"
                value={appInfo.groupsSyncNode}
                copyable
              />
              <AppSetting
                title="Desk hash"
                value={appInfo.groupsHash.split('.').pop() ?? 'n/a'}
                copyable
              />
            </>
          ) : (
            <View>
              <SizableText color="$negativeActionText">
                Cannot load app info settings
              </SizableText>
            </View>
          )}

          <Stack marginTop="$xl">
            <ListItem onPress={onPressPreviewFeatures}>
              <ListItem.SystemIcon icon="Bang" rounded />
              <ListItem.MainContent>
                <ListItem.Title>Feature previews</ListItem.Title>
              </ListItem.MainContent>
              <ListItem.SystemIcon
                icon="ChevronRight"
                backgroundColor={'transparent'}
                position="relative"
                left="$m"
              />
            </ListItem>
          </Stack>
        </YStack>
      </ScrollView>
    </View>
  );
}<|MERGE_RESOLUTION|>--- conflicted
+++ resolved
@@ -35,14 +35,7 @@
 
   return (
     <View flex={1}>
-<<<<<<< HEAD
-      <GenericHeader
-        title="App Info"
-        goBack={() => props.navigation.goBack()}
-      />
-=======
       <ScreenHeader title="App info" backAction={onGoBack} />
->>>>>>> 386d31ee
       <ScrollView>
         <YStack marginTop="$xl" marginHorizontal="$2xl" gap="$s">
           <AppSetting title="Build version" value={BUILD_VERSION} copyable />

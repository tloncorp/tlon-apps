import { FlashList, ListRenderItem } from '@shopify/flash-list';
import * as db from '@tloncorp/shared/db';
<<<<<<< HEAD
import { isEqual } from 'lodash';
import React, { useCallback, useMemo, useRef } from 'react';
=======
import React, { useCallback, useEffect, useMemo, useRef } from 'react';
>>>>>>> 6267c2c9
import { LayoutChangeEvent } from 'react-native';
import { getTokenValue } from 'tamagui';

import { SectionedChatData } from '../../hooks/useFilteredChats';
import { useRenderCount } from '../../hooks/useRenderCount';
import {
  ChatListItem,
  InteractableChatListItem,
  SectionListHeader,
  useChatOptions,
  useIsWindowNarrow,
} from '../../ui';

type SectionHeaderData = { type: 'sectionHeader'; title: string };
export type ChatListItemData = db.Chat | SectionHeaderData;

export const ChatList = React.memo(function ChatListComponent({
  data,
  onPressItem,
}: {
  data: SectionedChatData;
  onPressItem?: (chat: db.Chat) => void;
}) {
  const listItems: ChatListItemData[] = useMemo(
    () =>
      data.flatMap((section) => {
        return [
          { title: section.title, type: 'sectionHeader' },
          ...section.data,
        ];
      }),
    [data]
  );

  const { open } = useChatOptions();
  const handleLongPress = useCallback(
    (item: db.Chat) => {
      if (!item.isPending) {
        open(item.id, item.type);
      }
    },
    [open]
  );

  // removed the use of useStyle here because it was causing FlashList to
  // peg the CPU and freeze the app on web
  // see: https://github.com/Shopify/flash-list/pull/852
  const contentContainerStyle = {
    padding: getTokenValue('$l', 'size'),
    paddingBottom: 100, // bottom nav height + some cushion
  };

  const isNarrow = useIsWindowNarrow();
  const sizeRefs = useRef({
    sectionHeader: isNarrow ? 24.55 : 28,
    chatListItem: isNarrow ? 64 : 72,
  });

  // update the sizeRefs when the window size changes
  useEffect(() => {
    sizeRefs.current.sectionHeader = isNarrow ? 24.55 : 28;
    sizeRefs.current.chatListItem = isNarrow ? 64 : 72;
  }, [isNarrow]);

  const handleHeaderLayout = useCallback((e: LayoutChangeEvent) => {
    sizeRefs.current.sectionHeader = e.nativeEvent.layout.height;
  }, []);

  const handleItemLayout = useCallback((e: LayoutChangeEvent) => {
    sizeRefs.current.chatListItem = e.nativeEvent.layout.height;
  }, []);

  const handleOverrideLayout = useCallback(
    (layout: { span?: number; size?: number }, item: ChatListItemData) => {
      layout.size = isSectionHeader(item)
        ? sizeRefs.current.sectionHeader
        : sizeRefs.current.chatListItem;
    },
    []
  );

  const renderItem: ListRenderItem<ChatListItemData> = useCallback(
    ({ item }) => {
      if (isSectionHeader(item)) {
        return (
          <SectionListHeader onLayout={handleHeaderLayout}>
            <SectionListHeader.Text>{item.title}</SectionListHeader.Text>
          </SectionListHeader>
        );
      } else if (item.type === 'channel' && !item.isPending) {
        return (
          <InteractableChatListItem
            model={item}
            onPress={onPressItem}
            onLongPress={handleLongPress}
            onLayout={handleItemLayout}
            hoverStyle={{ backgroundColor: '$secondaryBackground' }}
          />
        );
      } else if (item.type === 'group' && !item.isPending) {
        return (
          <InteractableChatListItem
            model={item}
            onPress={onPressItem}
            onLongPress={handleLongPress}
            onLayout={handleItemLayout}
            hoverStyle={{ backgroundColor: '$secondaryBackground' }}
          />
        );
      } else {
        return (
          <ChatListItem
            model={item}
            onPress={onPressItem}
            onLongPress={handleLongPress}
            onLayout={handleItemLayout}
            disableOptions={item.isPending}
            hoverStyle={{ backgroundColor: '$secondaryBackground' }}
          />
        );
      }
    },
    [handleHeaderLayout, onPressItem, handleLongPress, handleItemLayout]
  );

  useRenderCount('ChatList');

  return (
    <FlashList
      data={listItems}
      contentContainerStyle={contentContainerStyle}
      keyExtractor={getChatKey}
      renderItem={renderItem}
      getItemType={getItemType}
      estimatedItemSize={sizeRefs.current.chatListItem}
      overrideItemLayout={handleOverrideLayout}
    />
  );
}, isEqual);

export function getItemType(item: ChatListItemData) {
  return isSectionHeader(item) ? 'sectionHeader' : item.type;
}

export function isSectionHeader(
  data: ChatListItemData
): data is SectionHeaderData {
  return 'type' in data && data.type === 'sectionHeader';
}

export function getChatKey(chatItem: ChatListItemData) {
  if (!chatItem || typeof chatItem !== 'object') {
    return 'invalid-item';
  }

  if (isSectionHeader(chatItem)) {
    return chatItem.title;
  }

  return `${chatItem.id}-${chatItem.pin?.itemId ?? ''}`;
}<|MERGE_RESOLUTION|>--- conflicted
+++ resolved
@@ -1,11 +1,7 @@
 import { FlashList, ListRenderItem } from '@shopify/flash-list';
 import * as db from '@tloncorp/shared/db';
-<<<<<<< HEAD
 import { isEqual } from 'lodash';
-import React, { useCallback, useMemo, useRef } from 'react';
-=======
 import React, { useCallback, useEffect, useMemo, useRef } from 'react';
->>>>>>> 6267c2c9
 import { LayoutChangeEvent } from 'react-native';
 import { getTokenValue } from 'tamagui';
 

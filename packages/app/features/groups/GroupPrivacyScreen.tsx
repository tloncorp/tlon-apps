--- conflicted
+++ resolved
@@ -1,5 +1,5 @@
+import { NativeStackScreenProps } from '@react-navigation/native-stack';
 import { GroupPrivacy } from '@tloncorp/shared/dist/db/schema';
-import { NativeStackScreenProps } from '@react-navigation/native-stack';
 import * as store from '@tloncorp/shared/dist/store';
 import {
   GroupPrivacySelector,
@@ -9,15 +9,10 @@
 } from '@tloncorp/ui';
 import { useCallback } from 'react';
 
+import { useGroupContext } from '../../hooks/useGroupContext';
 import { GroupSettingsStackParamList } from '../../navigation/types';
-import { useGroupContext } from '../../hooks/useGroupContext';
 
-
-type Props = NativeStackScreenProps<
-  GroupSettingsStackParamList,
-  'Privacy'
->;
-
+type Props = NativeStackScreenProps<GroupSettingsStackParamList, 'Privacy'>;
 
 export function GroupPrivacyScreen(props: Props) {
   const { groupId } = props.route.params;
@@ -35,11 +30,7 @@
 
   return (
     <View>
-<<<<<<< HEAD
-      <GenericHeader title="Privacy" goBack={props.navigation.goBack} />
-=======
       <ScreenHeader title="Privacy" backAction={onGoBack} />
->>>>>>> 386d31ee
       {group ? (
         <GroupPrivacySelector
           currentValue={group.privacy ?? 'private'}

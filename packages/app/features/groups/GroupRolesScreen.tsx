--- conflicted
+++ resolved
@@ -13,11 +13,8 @@
   ScreenHeader,
   ScrollView,
   View,
-<<<<<<< HEAD
   YStack,
   useIsWindowNarrow,
-=======
->>>>>>> eef9436d
 } from '../../ui';
 import { Badge } from '../../ui/components/Badge';
 
@@ -85,9 +82,7 @@
       <ScreenHeader
         backAction={handleGoBack}
         title={'Group Roles'}
-<<<<<<< HEAD
         useHorizontalTitleLayout={!isWindowNarrow}
-=======
         rightControls={
           <ScreenHeader.TextButton
             color={'$positiveActionText'}
@@ -96,7 +91,6 @@
             New
           </ScreenHeader.TextButton>
         }
->>>>>>> eef9436d
       />
       <ScrollView
         flex={1}

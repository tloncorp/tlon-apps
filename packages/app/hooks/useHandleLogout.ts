// TODO: Seems like we need something totally different for web than this.
// Branch context and methods removed here because a) it's not used and
// b) it breaks the web build because it relies on react-native-branch,
// which isn't made for web.
import { createDevLogger } from '@tloncorp/shared/dist';
import * as api from '@tloncorp/shared/dist/api';
import * as store from '@tloncorp/shared/dist/store';
import { useCallback } from 'react';

import { clearShipInfo, useShip } from '../contexts/ship';
import { useSignupContext } from '../contexts/signup';
import {
  removeHostingAuthTracking,
  removeHostingToken,
  removeHostingUserId,
} from '../utils/hosting';
import { clearSplashDismissed } from '../utils/splash';

const logger = createDevLogger('logout', true);

export function useHandleLogout({ resetDb }: { resetDb?: () => void }) {
  const { clearShip } = useShip();
<<<<<<< HEAD
=======
  const { clearLure, clearDeepLink } = useBranch();
  const signupContext = useSignupContext();
>>>>>>> b1e880a6

  const handleLogout = useCallback(async () => {
    api.queryClient.clear();
    store.removeClient();
    clearShip();
    clearShipInfo();
    removeHostingToken();
    removeHostingUserId();
    removeHostingAuthTracking();
    clearSplashDismissed();
    signupContext.clear();
    if (!resetDb) {
      logger.trackError('could not reset db on logout');
      return;
    }
    // delay DB reset to next tick to avoid race conditions
    setTimeout(() => resetDb());
<<<<<<< HEAD
  }, [clearShip, resetDb]);
=======
  }, [clearDeepLink, clearLure, clearShip, resetDb, signupContext]);
>>>>>>> b1e880a6

  return handleLogout;
}<|MERGE_RESOLUTION|>--- conflicted
+++ resolved
@@ -8,7 +8,9 @@
 import { useCallback } from 'react';
 
 import { clearShipInfo, useShip } from '../contexts/ship';
-import { useSignupContext } from '../contexts/signup';
+// Can't signup via the webapp, so this is commented out.
+// We might allow this in a desktop app in the future.
+// import { useSignupContext } from '../contexts/signup';
 import {
   removeHostingAuthTracking,
   removeHostingToken,
@@ -20,11 +22,7 @@
 
 export function useHandleLogout({ resetDb }: { resetDb?: () => void }) {
   const { clearShip } = useShip();
-<<<<<<< HEAD
-=======
-  const { clearLure, clearDeepLink } = useBranch();
-  const signupContext = useSignupContext();
->>>>>>> b1e880a6
+  // const signupContext = useSignupContext();
 
   const handleLogout = useCallback(async () => {
     api.queryClient.clear();
@@ -35,18 +33,14 @@
     removeHostingUserId();
     removeHostingAuthTracking();
     clearSplashDismissed();
-    signupContext.clear();
+    // signupContext.clear();
     if (!resetDb) {
       logger.trackError('could not reset db on logout');
       return;
     }
     // delay DB reset to next tick to avoid race conditions
     setTimeout(() => resetDb());
-<<<<<<< HEAD
   }, [clearShip, resetDb]);
-=======
-  }, [clearDeepLink, clearLure, clearShip, resetDb, signupContext]);
->>>>>>> b1e880a6
 
   return handleLogout;
 }
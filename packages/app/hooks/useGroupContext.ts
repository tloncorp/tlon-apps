--- conflicted
+++ resolved
@@ -114,19 +114,7 @@
       if (group == null) {
         throw new Error('Group is null');
       }
-<<<<<<< HEAD
       return _updateChannel({ channel, group });
-=======
-
-      await store.updateChannel({
-        groupId: group.id,
-        channel,
-        sectionId: navSection.sectionId,
-        readers: channel.readerRoles?.map((r) => r.roleId) ?? [],
-        writers: channel.writerRoles?.map((r) => r.roleId) ?? [],
-        join: true,
-      });
->>>>>>> 89e623aa
     },
     [group, _updateChannel]
   );

--- conflicted
+++ resolved
@@ -1,12 +1,6 @@
-<<<<<<< HEAD
 import { sync, useUpdateChannel } from '@tloncorp/shared';
-import * as db from '@tloncorp/shared/dist/db';
-import * as store from '@tloncorp/shared/dist/store';
-=======
-import { sync, useCreateChannel } from '@tloncorp/shared';
 import * as db from '@tloncorp/shared/db';
 import * as store from '@tloncorp/shared/store';
->>>>>>> 88a47dd0
 import { useCallback, useEffect, useMemo } from 'react';
 
 import { useCurrentUserId } from './useCurrentUser';

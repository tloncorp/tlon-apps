import type {
  NavigationProp,
  NavigatorScreenParams,
} from '@react-navigation/native';

export type RootStackParamList = {
  Contacts: undefined;
  Empty: undefined;
  ChatList: { previewGroupId: string } | undefined;
  Activity: undefined;
  Profile: undefined;
  DM: {
    channelId: string;
    selectedPostId?: string | null;
    startDraft?: boolean;
  };
  GroupDM: {
    channelId: string;
    selectedPostId?: string | null;
    startDraft?: boolean;
  };
  Channel: {
    channelId: string;
    groupId?: string;
    selectedPostId?: string | null;
    startDraft?: boolean;
  };
  GroupChannels: {
    groupId: string;
  };
  ChannelSearch: {
    channelId: string;
    groupId: string;
  };
  Post: {
    postId: string;
    channelId: string;
    authorId: string;
    groupId?: string;
  };
  ImageViewer: {
    uri?: string;
  };
  GroupSettings: NavigatorScreenParams<GroupSettingsStackParamList>;
  AppSettings: undefined;
  Theme: undefined;
  FeatureFlags: undefined;
  ManageAccount: undefined;
  BlockedUsers: undefined;
  AppInfo: undefined;
  PushNotificationSettings: undefined;
  AddContacts: undefined;
  UserProfile: {
    userId: string;
  };
  EditProfile: {
    userId: string;
  };
  WompWomp: undefined;
  ChannelMembers: {
    channelId: string;
  };
  ChannelMeta: {
    channelId: string;
  };
<<<<<<< HEAD
  PostUsingContentConfiguration: {
    postId: string;
=======
  ChannelTemplate: {
>>>>>>> e53496dd
    channelId: string;
  };
};

export type RootStackNavigationProp = NavigationProp<RootStackParamList>;

export type RootDrawerParamList = {
  Home: NavigatorScreenParams<HomeDrawerParamList>;
} & Pick<RootStackParamList, 'Activity' | 'Contacts'>;

export type CombinedParamList = RootStackParamList & RootDrawerParamList;

export type HomeDrawerParamList = Pick<
  RootStackParamList,
  'ChatList' | 'GroupChannels'
> & {
  MainContent: undefined;
  Channel:
    | NavigatorScreenParams<ChannelStackParamList>
    | RootStackParamList['Channel'];
  DM: NavigatorScreenParams<ChannelStackParamList> | RootStackParamList['DM'];
  GroupDM:
    | NavigatorScreenParams<ChannelStackParamList>
    | RootStackParamList['GroupDM'];
};

export type ChannelStackParamList = {
  ChannelRoot: RootStackParamList['Channel'];
  GroupSettings: RootStackParamList['GroupSettings'];
  ChannelSearch: RootStackParamList['ChannelSearch'];
  Post: RootStackParamList['Post'];
  ImageViewer: RootStackParamList['ImageViewer'];
  UserProfile: RootStackParamList['UserProfile'];
  EditProfile: RootStackParamList['EditProfile'];
  ChannelMembers: RootStackParamList['ChannelMembers'];
  ChannelMeta: RootStackParamList['ChannelMeta'];
};

export type DesktopChannelStackParamList = Pick<
  RootStackParamList,
  | 'GroupSettings'
  | 'ChannelSearch'
  | 'Post'
  | 'ImageViewer'
  | 'UserProfile'
  | 'EditProfile'
  | 'ChannelMembers'
  | 'ChannelMeta'
  | 'ChannelTemplate'
> & { ChannelRoot: RootStackParamList['Channel'] };

export type GroupSettingsStackParamList = {
  EditChannel: {
    channelId: string;
    groupId: string;
  };
  GroupMeta: {
    groupId: string;
  };
  GroupMembers: {
    groupId: string;
  };
  ManageChannels: {
    groupId: string;
  };
  Privacy: {
    groupId: string;
  };
  GroupRoles: {
    groupId: string;
  };
};<|MERGE_RESOLUTION|>--- conflicted
+++ resolved
@@ -63,12 +63,11 @@
   ChannelMeta: {
     channelId: string;
   };
-<<<<<<< HEAD
   PostUsingContentConfiguration: {
     postId: string;
-=======
+    channelId: string;
+  };
   ChannelTemplate: {
->>>>>>> e53496dd
     channelId: string;
   };
 };

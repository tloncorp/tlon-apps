--- conflicted
+++ resolved
@@ -52,12 +52,8 @@
     "urbit-ob": "^5.0.1"
   },
   "peerDependencies": {
-<<<<<<< HEAD
     "@10play/tentap-editor": "~0.5.21",
-=======
-    "@10play/tentap-editor": "~0.5.11",
     "@shopify/react-native-skia": "^1.3.9",
->>>>>>> 67fc5159
     "@urbit/sigil-js": "^2.2.0",
     "expo-image": "*",
     "react": "*",

export * from './channelUtils';
export * from './groupUtils';
export * from './storage';
export * from './user';
export * from './haptics';
export * from './formatUtils';
<<<<<<< HEAD
export * from './colorUtils';
=======
export * from './animation';
>>>>>>> d3965c0b
<|MERGE_RESOLUTION|>--- conflicted
+++ resolved
@@ -4,8 +4,5 @@
 export * from './user';
 export * from './haptics';
 export * from './formatUtils';
-<<<<<<< HEAD
 export * from './colorUtils';
-=======
-export * from './animation';
->>>>>>> d3965c0b
+export * from './animation';
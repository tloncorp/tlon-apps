--- conflicted
+++ resolved
@@ -11,10 +11,6 @@
 export * from './components/GroupOptionsSheet';
 export * from './components/GroupListItem';
 export * from './components/GroupList';
-<<<<<<< HEAD
-export * from './tamagui.config';
-export * from './contexts'
-=======
 export * from './components/ChannelSwitcherSheet';
 export * from './tamagui.config';
->>>>>>> 9be75372
+export * from './contexts'
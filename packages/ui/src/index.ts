// import { FontFamilyTokens } from "@tamagui/web";
import { FontFamilyTokens } from "@tamagui/core";
import {
  getTokenValue,
  SizeTokens,
  SpaceTokens,
  Token,
  getConfig,
  Variable,
} from "tamagui";

export { useTheme } from "tamagui";
export * from "./components/Button";
export * from "./components/Icon";
export * from "./components/ListItem";
export * from "./components/TamaguiProvider";
export * from "./components/Text";
export * from "./components/View";
export * from "./tamagui.config";
<<<<<<< HEAD
export * from "./components/UrbitSigil";

export const token = {
  size: (size: SizeTokens) => {
    return getTokenValue(size as Token, "size");
  },
  space: (space: SpaceTokens) => {
    return getTokenValue(space as Token, "space");
  },
  radius: (radius: string) => {
    return getTokenValue(radius as Token, "radius");
  },
};

export function getFont(name: FontFamilyTokens, size = "$true") {
  const font = getConfig().fontsParsed[name];
  if (!font) {
    console.warn("invalid font name", name);
    return null;
  }
  return {
    fontFamily: getFontTokenValue(font.family),
    fontSize: getFontTokenValue(font.size[size]),
    lineHeight: getFontTokenValue(font.lineHeight?.[size]),
    fontWeight: getFontTokenValue(font.weight?.[size]),
  };
}

export { useStyle } from "tamagui";

function getFontTokenValue(
  token: string | number | Variable | undefined
): string | number | undefined {
  if (!token || typeof token === "string" || typeof token === "number") {
    return token;
  } else {
    return token.val;
  }
}
=======
export * from "./components/Icon";
export * from "./components/UrbitSigil";
export { ZStack, View } from "tamagui";
>>>>>>> d1ebb57b
<|MERGE_RESOLUTION|>--- conflicted
+++ resolved
@@ -17,7 +17,6 @@
 export * from "./components/Text";
 export * from "./components/View";
 export * from "./tamagui.config";
-<<<<<<< HEAD
 export * from "./components/UrbitSigil";
 
 export const token = {
@@ -46,8 +45,6 @@
   };
 }
 
-export { useStyle } from "tamagui";
-
 function getFontTokenValue(
   token: string | number | Variable | undefined
 ): string | number | undefined {
@@ -57,8 +54,4 @@
     return token.val;
   }
 }
-=======
-export * from "./components/Icon";
-export * from "./components/UrbitSigil";
-export { ZStack, View } from "tamagui";
->>>>>>> d1ebb57b
+export { useStyle, ZStack, View } from "tamagui";
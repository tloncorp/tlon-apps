--- conflicted
+++ resolved
@@ -8,13 +8,9 @@
   ZStack,
   YStack,
   Stack,
-<<<<<<< HEAD
   setupDev,
-} from 'tamagui';
-
-export type { ViewProps } from 'tamagui';
-=======
   ScrollView,
   YGroup,
 } from 'tamagui';
->>>>>>> db583178
+
+export type { ViewProps } from 'tamagui';
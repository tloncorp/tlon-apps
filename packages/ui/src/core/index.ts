--- conflicted
+++ resolved
@@ -1,9 +1,5 @@
 export * from './tamagui';
 export * from './Text';
-<<<<<<< HEAD
 // export * from './Button';
 export * from './Input';
-=======
-export * from './Button';
-export * from './Image';
->>>>>>> f25fc18f
+export * from './Image';
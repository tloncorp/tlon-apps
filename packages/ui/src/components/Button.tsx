--- conflicted
+++ resolved
@@ -74,13 +74,6 @@
     } as const,
     hero: {
       true: {
-<<<<<<< HEAD
-        backgroundColor: '$black',
-        padding: '$xl',
-        borderWidth: 0,
-        pressStyle: {
-          backgroundColor: '$positiveBackground',
-=======
         backgroundColor: '$darkBackground',
         padding: '$xl',
         borderWidth: 0,
@@ -89,7 +82,6 @@
         },
         disabledStyle: {
           backgroundColor: '$gray600',
->>>>>>> 7b96b419
         },
       },
     } as const,
@@ -99,11 +91,7 @@
         padding: '$xl',
         borderWidth: 0,
         pressStyle: {
-<<<<<<< HEAD
-          backgroundColor: '$positiveBackground',
-=======
           backgroundColor: '$secondaryBackground',
->>>>>>> 7b96b419
         },
       },
     } as const,
@@ -151,19 +139,11 @@
       },
     },
 
-<<<<<<< HEAD
-    disabled: {
-      true: {
-        color: '$tertiaryText',
-      },
-    },
-=======
     // disabled: {
     //   true: {
     //     color: '$tertiaryText',
     //   },
     // },
->>>>>>> 7b96b419
   } as const,
 });
 

import { isChatChannel as getIsChatChannel } from '@tloncorp/shared/dist';
import type * as api from '@tloncorp/shared/dist/api';
import type * as db from '@tloncorp/shared/dist/db';
import * as urbit from '@tloncorp/shared/dist/urbit';
import { Story } from '@tloncorp/shared/dist/urbit';
import { useMemo, useState } from 'react';
import { KeyboardAvoidingView, Platform } from 'react-native';
import { useSafeAreaInsets } from 'react-native-safe-area-context';

import { CalmProvider, CalmState, ContactsProvider } from '../contexts';
import { ReferencesProvider } from '../contexts/references';
import { ThreadProvider } from '../contexts/thread';
import { Text, View, YStack } from '../core';
import * as utils from '../utils';
import AuthorRow from './AuthorRow';
import { ChannelHeader } from './Channel/ChannelHeader';
import Scroller from './Channel/Scroller';
import UploadedImagePreview from './Channel/UploadedImagePreview';
import { ChatMessage } from './ChatMessage';
import CommentsScrollerSheet from './CommentsScrollerSheet';
import { GalleryPost } from './GalleryPost';
import { MessageInput } from './MessageInput';
import { NotebookPost } from './NotebookPost';

export function PostScreenView({
  currentUserId,
  contacts,
  channel,
  group,
  parentPost,
  posts,
  sendReply,
  markRead,
  goBack,
  groupMembers,
  calmSettings,
  uploadInfo,
  handleGoToImage,
  storeDraft,
  clearDraft,
  getDraft,
  editingPost,
  setEditingPost,
  editPost,
  negotiationMatch,
  activity,
}: {
  currentUserId: string;
  calmSettings?: CalmState | null;
  contacts: db.Contact[] | null;
  channel: db.Channel;
  group?: db.Group | null;
  parentPost: db.Post | null;
  posts: db.Post[] | null;
  sendReply: (content: urbit.Story, channelId: string) => void;
  markRead: (post: db.Post) => void;
  goBack?: () => void;
  groupMembers: db.ChatMember[];
  handleGoToImage?: (post: db.Post, uri?: string) => void;
  uploadInfo: api.UploadInfo;
  storeDraft: (draft: urbit.JSONContent) => void;
  clearDraft: () => void;
  getDraft: () => Promise<urbit.JSONContent>;
  editingPost?: db.Post;
  setEditingPost?: (post: db.Post | undefined) => void;
  editPost: (post: db.Post, content: Story) => void;
  negotiationMatch: boolean;
  activity?: db.ThreadUnreadState;
}) {
  const [inputShouldBlur, setInputShouldBlur] = useState(false);
  const [showComments, setShowComments] = useState(false);
  const canWrite = utils.useCanWrite(channel, currentUserId);
  const isChatChannel = channel ? getIsChatChannel(channel) : true;
  const postsWithoutParent = useMemo(
    () => posts?.filter((p) => p.id !== parentPost?.id) ?? [],
    [posts, parentPost]
  );

  const headerTitle = isChatChannel
    ? `Thread: ${channel?.title ?? null}`
    : parentPost?.title
      ? parentPost.title
      : `Post: ${channel?.title ?? null}`;

  const { bottom } = useSafeAreaInsets();

  return (
    <CalmProvider calmSettings={calmSettings}>
      <ContactsProvider contacts={contacts}>
        <ReferencesProvider>
<<<<<<< HEAD
          <ThreadProvider value={{ channel, group, post: parentPost }}>
=======
          <View paddingBottom={bottom} backgroundColor="$background" flex={1}>
>>>>>>> 7b96b419
            <YStack flex={1} backgroundColor={'$background'}>
              <ChannelHeader
                title={headerTitle}
                goBack={goBack}
                showPickerButton={false}
                showSearchButton={false}
              />
              <KeyboardAvoidingView
                //TODO: Standardize this component, account for tab bar in a better way
                behavior={Platform.OS === 'ios' ? 'padding' : 'height'}
                keyboardVerticalOffset={70}
                style={{ flex: 1 }}
              >
                {parentPost && channel.type === 'gallery' && (
                  <GalleryPost
                    post={parentPost}
                    detailView
                    onPressImage={handleGoToImage}
                  />
                )}
                {parentPost && channel.type === 'notebook' && (
                  <NotebookPost
                    post={parentPost}
                    detailView
                    onPressImage={handleGoToImage}
                  />
                )}
                {uploadInfo.imageAttachment ? (
                  <UploadedImagePreview
                    imageAttachment={uploadInfo.imageAttachment}
                    resetImageAttachment={uploadInfo.resetImageAttachment}
                  />
                ) : (
                  posts &&
                  // Delay rendering until replies have been loaded.
                  posts.length > 1 &&
                  channel &&
                  isChatChannel && (
                    <Scroller
                      setInputShouldBlur={setInputShouldBlur}
                      inverted
                      renderItem={ChatMessage}
                      channelType="chat"
                      channelId={channel.id}
                      currentUserId={currentUserId}
                      editingPost={editingPost}
                      setEditingPost={setEditingPost}
                      editPost={editPost}
                      posts={posts}
                      showReplies={false}
                      onPressImage={handleGoToImage}
<<<<<<< HEAD
                      onDividerSeen={markRead}
                      unreadCount={activity?.count}
                      firstUnreadId={activity?.firstUnreadPostId}
=======
>>>>>>> 7b96b419
                    />
                  )
                )}
                {parentPost && (
                  <CommentsScrollerSheet
                    open={showComments}
                    setOpen={setShowComments}
                    channelId={channel.id}
                    currentUserId={currentUserId}
                    editingPost={editingPost}
                    setEditingPost={setEditingPost}
                    editPost={editPost}
                    posts={postsWithoutParent}
                    parentPost={parentPost}
                    onPressImage={handleGoToImage}
                    sendReply={sendReply}
                    uploadInfo={uploadInfo}
                    groupMembers={groupMembers}
                    storeDraft={storeDraft}
                    clearDraft={clearDraft}
                    getDraft={getDraft}
<<<<<<< HEAD
                    unreadCount={activity?.count}
                    firstUnreadId={activity?.firstUnreadPostId}
=======
>>>>>>> 7b96b419
                  />
                )}
                {negotiationMatch && !editingPost && channel && canWrite && (
                  <View
                    position={isChatChannel ? undefined : 'absolute'}
                    backgroundColor="$background"
                    bottom={0}
                    width="100%"
                  >
                    {isChatChannel ? (
                      <MessageInput
                        shouldBlur={inputShouldBlur}
                        setShouldBlur={setInputShouldBlur}
                        send={sendReply}
                        channelId={channel.id}
                        uploadInfo={uploadInfo}
                        groupMembers={groupMembers}
                        storeDraft={storeDraft}
                        clearDraft={clearDraft}
                        getDraft={getDraft}
                      />
                    ) : parentPost ? (
                      <AuthorRow
                        parentPost={parentPost}
                        setShowComments={setShowComments}
                        authorId={parentPost.authorId}
                        author={parentPost.author}
                        sent={parentPost.sentAt}
                      />
                    ) : null}
                  </View>
                )}
                {!negotiationMatch && channel && canWrite && (
                  <View
                    position={isChatChannel ? undefined : 'absolute'}
                    bottom={0}
                    width="90%"
                    alignItems="center"
                    justifyContent="center"
                    backgroundColor="$secondaryBackground"
                    borderRadius="$xl"
                    padding="$l"
                  >
                    <Text>
                      Your ship&apos;s version of the Tlon app doesn&apos;t
                      match the channel host.
                    </Text>
                  </View>
                )}
              </KeyboardAvoidingView>
            </YStack>
<<<<<<< HEAD
          </ThreadProvider>
=======
          </View>
>>>>>>> 7b96b419
        </ReferencesProvider>
      </ContactsProvider>
    </CalmProvider>
  );
}<|MERGE_RESOLUTION|>--- conflicted
+++ resolved
@@ -88,11 +88,7 @@
     <CalmProvider calmSettings={calmSettings}>
       <ContactsProvider contacts={contacts}>
         <ReferencesProvider>
-<<<<<<< HEAD
-          <ThreadProvider value={{ channel, group, post: parentPost }}>
-=======
           <View paddingBottom={bottom} backgroundColor="$background" flex={1}>
->>>>>>> 7b96b419
             <YStack flex={1} backgroundColor={'$background'}>
               <ChannelHeader
                 title={headerTitle}
@@ -144,12 +140,9 @@
                       posts={posts}
                       showReplies={false}
                       onPressImage={handleGoToImage}
-<<<<<<< HEAD
                       onDividerSeen={markRead}
                       unreadCount={activity?.count}
                       firstUnreadId={activity?.firstUnreadPostId}
-=======
->>>>>>> 7b96b419
                     />
                   )
                 )}
@@ -171,11 +164,8 @@
                     storeDraft={storeDraft}
                     clearDraft={clearDraft}
                     getDraft={getDraft}
-<<<<<<< HEAD
                     unreadCount={activity?.count}
                     firstUnreadId={activity?.firstUnreadPostId}
-=======
->>>>>>> 7b96b419
                   />
                 )}
                 {negotiationMatch && !editingPost && channel && canWrite && (
@@ -227,11 +217,7 @@
                 )}
               </KeyboardAvoidingView>
             </YStack>
-<<<<<<< HEAD
-          </ThreadProvider>
-=======
           </View>
->>>>>>> 7b96b419
         </ReferencesProvider>
       </ContactsProvider>
     </CalmProvider>

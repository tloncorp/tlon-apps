--- conflicted
+++ resolved
@@ -75,33 +75,14 @@
       ? parentPost.title
       : `Post: ${channel?.title ?? null}`;
 
-<<<<<<< HEAD
   const authorRowHeight = 48;
-=======
+
   const { bottom } = useSafeAreaInsets();
->>>>>>> 28ee3fe4
 
   return (
     <CalmProvider calmSettings={calmSettings}>
       <ContactsProvider contacts={contacts}>
         <ReferencesProvider>
-<<<<<<< HEAD
-          <YStack flex={1} backgroundColor={'$background'}>
-            <ChannelHeader
-              title={headerTitle}
-              goBack={goBack}
-              showPickerButton={false}
-              showSearchButton={false}
-            />
-            <KeyboardAvoidingView
-              //TODO: Standardize this component, account for tab bar in a better way
-              behavior={Platform.OS === 'ios' ? 'padding' : 'height'}
-              keyboardVerticalOffset={70}
-              style={{ flex: 1 }}
-            >
-              {parentPost && channel.type === 'gallery' && (
-                <View paddingBottom={authorRowHeight}>
-=======
           <View paddingBottom={bottom} backgroundColor="$background" flex={1}>
             <YStack flex={1} backgroundColor={'$background'}>
               <ChannelHeader
@@ -117,46 +98,22 @@
                 style={{ flex: 1 }}
               >
                 {parentPost && channel.type === 'gallery' && (
->>>>>>> 28ee3fe4
-                  <GalleryPost
-                    post={parentPost}
-                    detailView
-                    onPressImage={handleGoToImage}
-                  />
-<<<<<<< HEAD
-                </View>
-              )}
-              {parentPost && channel.type === 'notebook' && (
-                <View paddingBottom={authorRowHeight}>
-=======
+                  <View paddingBottom={authorRowHeight}>
+                    <GalleryPost
+                      post={parentPost}
+                      detailView
+                      onPressImage={handleGoToImage}
+                    />
+                  </View>
                 )}
                 {parentPost && channel.type === 'notebook' && (
->>>>>>> 28ee3fe4
-                  <NotebookPost
-                    post={parentPost}
-                    detailView
-                    onPressImage={handleGoToImage}
-                  />
-<<<<<<< HEAD
-                </View>
-              )}
-              {uploadInfo.imageAttachment ? (
-                <UploadedImagePreview
-                  imageAttachment={uploadInfo.imageAttachment}
-                  resetImageAttachment={uploadInfo.resetImageAttachment}
-                />
-              ) : (
-                posts &&
-                // Delay rendering until replies have been loaded.
-                posts.length > 1 &&
-                channel &&
-                isChatChannel && (
-                  <Scroller
-                    setInputShouldBlur={setInputShouldBlur}
-                    inverted
-                    renderItem={ChatMessage}
-                    channelType="chat"
-=======
+                  <View paddingBottom={authorRowHeight}>
+                    <NotebookPost
+                      post={parentPost}
+                      detailView
+                      onPressImage={handleGoToImage}
+                    />
+                  </View>
                 )}
                 {uploadInfo.imageAttachment ? (
                   <UploadedImagePreview
@@ -189,7 +146,6 @@
                   <CommentsScrollerSheet
                     open={showComments}
                     setOpen={setShowComments}
->>>>>>> 28ee3fe4
                     channelId={channel.id}
                     currentUserId={currentUserId}
                     editingPost={editingPost}

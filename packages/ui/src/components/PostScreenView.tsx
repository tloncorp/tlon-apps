import type * as api from '@tloncorp/shared/dist/api';
import type * as db from '@tloncorp/shared/dist/db';
import * as urbit from '@tloncorp/shared/dist/urbit';
import { Story } from '@tloncorp/shared/dist/urbit';
import { useState } from 'react';
import { KeyboardAvoidingView, Platform } from 'react-native';

import { CalmProvider, CalmState, ContactsProvider } from '../contexts';
import { ReferencesProvider } from '../contexts/references';
import { YStack } from '../core';
import { ChannelHeader } from './Channel/ChannelHeader';
import Scroller from './Channel/Scroller';
import UploadedImagePreview from './Channel/UploadedImagePreview';
import { ChatMessage } from './ChatMessage';
import { MessageInput } from './MessageInput';

export function PostScreenView({
  currentUserId,
  contacts,
  channel,
  posts,
  sendReply,
  goBack,
  groupMembers,
  calmSettings,
  uploadInfo,
  handleGoToImage,
  storeDraft,
  clearDraft,
  getDraft,
  editingPost,
  setEditingPost,
  editPost,
}: {
  currentUserId: string;
  calmSettings?: CalmState;
  contacts: db.Contact[] | null;
  channel: db.Channel | null;
  posts: db.Post[] | null;
  sendReply: (content: urbit.Story, channelId: string) => void;
  goBack?: () => void;
  groupMembers: db.ChatMember[];
  handleGoToImage?: (post: db.Post, uri?: string) => void;
  uploadInfo: api.UploadInfo;
  storeDraft: (draft: urbit.JSONContent) => void;
  clearDraft: () => void;
  getDraft: () => Promise<urbit.JSONContent>;
  editingPost?: db.Post;
  setEditingPost?: (post: db.Post | undefined) => void;
  editPost: (post: db.Post, content: Story) => void;
}) {
  const [inputShouldBlur, setInputShouldBlur] = useState(false);

  return (
    <CalmProvider calmSettings={calmSettings}>
      <ContactsProvider contacts={contacts}>
<<<<<<< HEAD
        <YStack flex={1} backgroundColor={'$background'}>
          <ChannelHeader
            title={'Thread: ' + (channel?.title ?? null)}
            goBack={goBack}
            showPickerButton={false}
            showSearchButton={false}
          />
          <KeyboardAvoidingView
            //TODO: Standardize this component, account for tab bar in a better way
            behavior={Platform.OS === 'ios' ? 'padding' : 'height'}
            keyboardVerticalOffset={70}
            style={{ flex: 1 }}
          >
            {uploadInfo.imageAttachment ? (
              <UploadedImagePreview
                imageAttachment={uploadInfo.imageAttachment}
                resetImageAttachment={uploadInfo.resetImageAttachment}
              />
            ) : (
              posts &&
              channel && (
                <Scroller
                  setInputShouldBlur={setInputShouldBlur}
                  inverted
                  renderItem={ChatMessage}
                  editingPost={editingPost}
                  setEditingPost={setEditingPost}
                  editPost={editPost}
                  channelType={channel.type}
=======
        <ReferencesProvider>
          <YStack flex={1} backgroundColor={'$background'}>
            <ChannelHeader
              title={'Thread: ' + (channel?.title ?? null)}
              goBack={goBack}
              showPickerButton={false}
              showSearchButton={false}
            />
            <KeyboardAvoidingView
              //TODO: Standardize this component, account for tab bar in a better way
              behavior={Platform.OS === 'ios' ? 'padding' : 'height'}
              keyboardVerticalOffset={70}
              style={{ flex: 1 }}
            >
              {uploadInfo.imageAttachment ? (
                <UploadedImagePreview
                  imageAttachment={uploadInfo.imageAttachment}
                  resetImageAttachment={uploadInfo.resetImageAttachment}
                />
              ) : (
                posts &&
                channel && (
                  <Scroller
                    setInputShouldBlur={setInputShouldBlur}
                    inverted
                    renderItem={ChatMessage}
                    channelType={channel.type}
                    channelId={channel.id}
                    currentUserId={currentUserId}
                    posts={posts}
                    showReplies={false}
                    onPressImage={handleGoToImage}
                  />
                )
              )}
              {channel && (
                <MessageInput
                  shouldBlur={inputShouldBlur}
                  setShouldBlur={setInputShouldBlur}
                  send={sendReply}
>>>>>>> ac58348d
                  channelId={channel.id}
                  setImageAttachment={uploadInfo.setImageAttachment}
                  uploadedImage={uploadInfo.uploadedImage}
                  canUpload={uploadInfo.canUpload}
                  groupMembers={groupMembers}
                  storeDraft={storeDraft}
                  clearDraft={clearDraft}
                  getDraft={getDraft}
                />
              )}
            </KeyboardAvoidingView>
          </YStack>
        </ReferencesProvider>
      </ContactsProvider>
    </CalmProvider>
  );
}<|MERGE_RESOLUTION|>--- conflicted
+++ resolved
@@ -54,37 +54,6 @@
   return (
     <CalmProvider calmSettings={calmSettings}>
       <ContactsProvider contacts={contacts}>
-<<<<<<< HEAD
-        <YStack flex={1} backgroundColor={'$background'}>
-          <ChannelHeader
-            title={'Thread: ' + (channel?.title ?? null)}
-            goBack={goBack}
-            showPickerButton={false}
-            showSearchButton={false}
-          />
-          <KeyboardAvoidingView
-            //TODO: Standardize this component, account for tab bar in a better way
-            behavior={Platform.OS === 'ios' ? 'padding' : 'height'}
-            keyboardVerticalOffset={70}
-            style={{ flex: 1 }}
-          >
-            {uploadInfo.imageAttachment ? (
-              <UploadedImagePreview
-                imageAttachment={uploadInfo.imageAttachment}
-                resetImageAttachment={uploadInfo.resetImageAttachment}
-              />
-            ) : (
-              posts &&
-              channel && (
-                <Scroller
-                  setInputShouldBlur={setInputShouldBlur}
-                  inverted
-                  renderItem={ChatMessage}
-                  editingPost={editingPost}
-                  setEditingPost={setEditingPost}
-                  editPost={editPost}
-                  channelType={channel.type}
-=======
         <ReferencesProvider>
           <YStack flex={1} backgroundColor={'$background'}>
             <ChannelHeader
@@ -114,6 +83,9 @@
                     channelType={channel.type}
                     channelId={channel.id}
                     currentUserId={currentUserId}
+                    editingPost={editingPost}
+                    setEditingPost={setEditingPost}
+                    editPost={editPost}
                     posts={posts}
                     showReplies={false}
                     onPressImage={handleGoToImage}
@@ -125,7 +97,6 @@
                   shouldBlur={inputShouldBlur}
                   setShouldBlur={setInputShouldBlur}
                   send={sendReply}
->>>>>>> ac58348d
                   channelId={channel.id}
                   setImageAttachment={uploadInfo.setImageAttachment}
                   uploadedImage={uploadInfo.uploadedImage}

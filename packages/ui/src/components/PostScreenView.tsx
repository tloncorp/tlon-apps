--- conflicted
+++ resolved
@@ -11,11 +11,7 @@
 import { ReferencesProvider } from '../contexts/references';
 import { Text, View, YStack } from '../core';
 import * as utils from '../utils';
-<<<<<<< HEAD
-=======
-import AuthorRow, { AUTHOR_ROW_HEIGHT_DETAIL_VIEW } from './AuthorRow';
 import { ChannelFooter } from './Channel/ChannelFooter';
->>>>>>> fc12080e
 import { ChannelHeader } from './Channel/ChannelHeader';
 import Scroller from './Channel/Scroller';
 import UploadedImagePreview from './Channel/UploadedImagePreview';
@@ -89,19 +85,13 @@
                 channel={channel}
                 group={channel.group}
                 title={headerTitle}
-<<<<<<< HEAD
-                showPickerButton={false}
+                goBack={goBack}
                 showSearchButton={false}
-                goBack={goBack}
                 showMenuButton={!isChatChannel}
                 post={parentPost ?? undefined}
                 channelType={channel.type}
                 currentUserId={currentUserId}
-=======
-                goBack={goBack}
-                showSearchButton={false}
                 mode={headerMode}
->>>>>>> fc12080e
               />
               <KeyboardAvoidingView
                 //TODO: Standardize this component, account for tab bar in a better way

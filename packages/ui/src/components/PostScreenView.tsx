--- conflicted
+++ resolved
@@ -272,41 +272,32 @@
                 />
               ) : null}
 
-<<<<<<< HEAD
-            {negotiationMatch &&
-              channel &&
-              canWrite &&
-              !(isEditingParent && channel.type === 'notebook') && (
-                <View id="reply-container" {...containingProperties}>
-=======
               {negotiationMatch &&
                 channel &&
                 canWrite &&
                 !(isEditingParent && channel.type === 'notebook') && (
->>>>>>> 416d14ea
-                  <BareChatInput
-                    placeholder="Reply"
-                    shouldBlur={inputShouldBlur}
-                    setShouldBlur={setInputShouldBlur}
-                    send={sendReply}
-                    channelId={channel.id}
-                    groupMembers={groupMembers}
-                    {...bareInputDraftProps}
-                    editingPost={editingPost}
-                    setEditingPost={setEditingPost}
-                    editPost={editPost}
-                    channelType="chat"
-                    showAttachmentButton={channel.type === 'chat'}
-                    showInlineAttachments={channel.type === 'chat'}
-                    shouldAutoFocus={
-                      (channel.type === 'chat' &&
-                        parentPost?.replyCount === 0) ||
-                      !!editingPost
-                    }
-                  />
-<<<<<<< HEAD
-                </View>
-=======
+                  <View id="reply-container" {...containingProperties}>
+                    <BareChatInput
+                      placeholder="Reply"
+                      shouldBlur={inputShouldBlur}
+                      setShouldBlur={setInputShouldBlur}
+                      send={sendReply}
+                      channelId={channel.id}
+                      groupMembers={groupMembers}
+                      {...bareInputDraftProps}
+                      editingPost={editingPost}
+                      setEditingPost={setEditingPost}
+                      editPost={editPost}
+                      channelType="chat"
+                      showAttachmentButton={channel.type === 'chat'}
+                      showInlineAttachments={channel.type === 'chat'}
+                      shouldAutoFocus={
+                        (channel.type === 'chat' &&
+                          parentPost?.replyCount === 0) ||
+                        !!editingPost
+                      }
+                    />
+                  </View>
                 )}
               {!negotiationMatch && channel && canWrite && (
                 <View
@@ -350,7 +341,6 @@
                   title={'Thread: ' + channel.title}
                   goBack={goBack}
                 />
->>>>>>> 416d14ea
               )}
             </KeyboardAvoidingView>
             <GroupPreviewSheet

--- conflicted
+++ resolved
@@ -4,11 +4,7 @@
 import { useState } from 'react';
 import { KeyboardAvoidingView, Platform } from 'react-native';
 
-<<<<<<< HEAD
-import { CalmProvider, CalmState } from '../contexts';
-=======
 import { CalmProvider, CalmState, ContactsProvider } from '../contexts';
->>>>>>> d49a825c
 import { YStack } from '../core';
 import { ChannelHeader } from './Channel/ChannelHeader';
 import Scroller from './Channel/Scroller';
@@ -18,11 +14,7 @@
 
 export function PostScreenView({
   currentUserId,
-<<<<<<< HEAD
-  calmSettings,
-=======
   contacts,
->>>>>>> d49a825c
   channel,
   posts,
   sendReply,
@@ -32,61 +24,19 @@
   handleGoToImage,
 }: {
   currentUserId: string;
-<<<<<<< HEAD
   calmSettings?: CalmState;
-=======
   contacts: db.Contact[] | null;
->>>>>>> d49a825c
   channel: db.Channel | null;
   posts: db.Post[] | null;
   sendReply: (content: urbit.Story, channelId: string) => void;
   goBack?: () => void;
   handleGoToImage?: (post: db.Post, uri?: string) => void;
-  calmSettings: CalmState;
   uploadInfo: api.UploadInfo;
 }) {
   const [inputShouldBlur, setInputShouldBlur] = useState(false);
 
   return (
-<<<<<<< HEAD
     <CalmProvider calmSettings={calmSettings}>
-      <YStack flex={1} backgroundColor={'$background'}>
-        <ChannelHeader
-          title={'Thread: ' + (channel?.title ?? null)}
-          goBack={goBack}
-          showPickerButton={false}
-          showSearchButton={false}
-        />
-        <KeyboardAvoidingView
-          //TODO: Standardize this component, account for tab bar in a better way
-          behavior={Platform.OS === 'ios' ? 'padding' : 'height'}
-          keyboardVerticalOffset={70}
-          style={{ flex: 1 }}
-        >
-          {posts && channel && (
-            <Scroller
-              setInputShouldBlur={setInputShouldBlur}
-              inverted
-              renderItem={ChatMessage}
-              channelType={channel.type}
-              currentUserId={currentUserId}
-              posts={posts}
-              showReplies={false}
-            />
-          )}
-          {channel && (
-            <MessageInput
-              shouldBlur={inputShouldBlur}
-              setShouldBlur={setInputShouldBlur}
-              send={sendReply}
-              channelId={channel.id}
-              setImageAttachment={() => {}}
-            />
-          )}
-        </KeyboardAvoidingView>
-      </YStack>
-=======
-    <CalmProvider initialCalm={calmSettings}>
       <ContactsProvider contacts={contacts}>
         <YStack flex={1} backgroundColor={'$background'}>
           <ChannelHeader
@@ -135,7 +85,6 @@
           </KeyboardAvoidingView>
         </YStack>
       </ContactsProvider>
->>>>>>> d49a825c
     </CalmProvider>
   );
 }
import { isChatChannel as getIsChatChannel } from '@tloncorp/shared/dist';
import type * as api from '@tloncorp/shared/dist/api';
import type * as db from '@tloncorp/shared/dist/db';
import * as urbit from '@tloncorp/shared/dist/urbit';
import { Story } from '@tloncorp/shared/dist/urbit';
import { useMemo, useState } from 'react';
import { useSafeAreaInsets } from 'react-native-safe-area-context';

import {
  CalmProvider,
  CalmState,
  ChannelProvider,
  ContactsProvider,
} from '../contexts';
import { ReferencesProvider } from '../contexts/references';
import { Text, View, YStack } from '../core';
import { useStickyUnread } from '../hooks/useStickyUnread';
import * as utils from '../utils';
import { ChannelFooter } from './Channel/ChannelFooter';
import { ChannelHeader } from './Channel/ChannelHeader';
import Scroller from './Channel/Scroller';
import UploadedImagePreview from './Channel/UploadedImagePreview';
import { ChatMessage } from './ChatMessage';
import { NotebookDetailView } from './DetailView';
import GalleryDetailView from './DetailView/GalleryDetailView';
import KeyboardAvoidingView from './KeyboardAvoidingView';
import { MessageInput } from './MessageInput';

export function PostScreenView({
  currentUserId,
  contacts,
  channel,
  group,
  parentPost,
  posts,
  sendReply,
  markRead,
  goBack,
  groupMembers,
  calmSettings,
  uploadInfo,
  handleGoToImage,
  storeDraft,
  clearDraft,
  getDraft,
  editingPost,
  setEditingPost,
  editPost,
  negotiationMatch,
  headerMode,
}: {
  currentUserId: string;
  calmSettings?: CalmState | null;
  contacts: db.Contact[] | null;
  channel: db.Channel;
  group?: db.Group | null;
  parentPost: db.Post | null;
  posts: db.Post[] | null;
  sendReply: (content: urbit.Story, channelId: string) => void;
  markRead: (post: db.Post) => void;
  goBack?: () => void;
  groupMembers: db.ChatMember[];
  handleGoToImage?: (post: db.Post, uri?: string) => void;
  uploadInfo: api.UploadInfo;
  storeDraft: (draft: urbit.JSONContent) => void;
  clearDraft: () => void;
  getDraft: () => Promise<urbit.JSONContent>;
  editingPost?: db.Post;
  setEditingPost?: (post: db.Post | undefined) => void;
  editPost: (post: db.Post, content: Story) => void;
  negotiationMatch: boolean;
  headerMode?: 'default' | 'next';
}) {
  const [inputShouldBlur, setInputShouldBlur] = useState(false);
  const canWrite = utils.useCanWrite(channel, currentUserId);
  const isChatChannel = channel ? getIsChatChannel(channel) : true;
  const threadUnread = useStickyUnread(parentPost?.threadUnread);
  const postsWithoutParent = useMemo(
    () => posts?.filter((p) => p.id !== parentPost?.id) ?? [],
    [posts, parentPost]
  );

  const { bottom } = useSafeAreaInsets();

  const headerTitle = isChatChannel
    ? `Thread: ${channel?.title ?? null}`
    : 'Post';

  return (
    <CalmProvider calmSettings={calmSettings}>
      <ContactsProvider contacts={contacts}>
        <ReferencesProvider>
<<<<<<< HEAD
          <ChannelProvider value={{ channel }}>
            <View backgroundColor="$background" flex={1}>
              <YStack flex={1} backgroundColor={'$background'}>
                <ChannelHeader
                  channel={channel}
                  group={channel.group}
                  title={headerTitle}
                  goBack={goBack}
                  showSearchButton={false}
                  showMenuButton={!isChatChannel}
                  post={parentPost ?? undefined}
                  channelType={channel.type}
                  currentUserId={currentUserId}
                  mode={headerMode}
                />
                <KeyboardAvoidingView
                  //TODO: Standardize this component, account for tab bar in a better way
                  behavior={Platform.OS === 'ios' ? 'padding' : 'height'}
                  // keyboardVerticalOffset={70}
                  style={{ flex: 1 }}
                >
                  {parentPost && channel.type === 'gallery' && (
                    <GalleryDetailView
                      post={parentPost}
                      onPressImage={handleGoToImage}
                      currentUserId={currentUserId}
                      editingPost={editingPost}
                      setEditingPost={setEditingPost}
                      editPost={editPost}
                      posts={postsWithoutParent}
                      sendReply={sendReply}
                      groupMembers={groupMembers}
                      uploadInfo={uploadInfo}
                      storeDraft={storeDraft}
                      clearDraft={clearDraft}
                      getDraft={getDraft}
                      goBack={goBack}
                      markRead={markRead}
                    />
                  )}
                  {parentPost && channel.type === 'notebook' && (
                    <NotebookDetailView
                      post={parentPost}
                      onPressImage={handleGoToImage}
                      currentUserId={currentUserId}
                      editingPost={editingPost}
                      setEditingPost={setEditingPost}
                      editPost={editPost}
                      posts={postsWithoutParent}
                      sendReply={sendReply}
                      groupMembers={groupMembers}
                      uploadInfo={uploadInfo}
                      storeDraft={storeDraft}
                      clearDraft={clearDraft}
                      getDraft={getDraft}
                      goBack={goBack}
                      markRead={markRead}
                    />
                  )}
                  {uploadInfo.imageAttachment ? (
                    <UploadedImagePreview
                      imageAttachment={uploadInfo.imageAttachment}
                      resetImageAttachment={uploadInfo.resetImageAttachment}
                    />
                  ) : (
                    posts &&
                    // Delay rendering until replies have been loaded.
                    posts.length > 1 &&
                    channel &&
                    isChatChannel && (
                      <View paddingBottom={bottom} flex={1}>
                        <Scroller
                          setInputShouldBlur={setInputShouldBlur}
                          inverted
                          renderItem={ChatMessage}
                          channelType="chat"
                          channelId={channel.id}
                          currentUserId={currentUserId}
                          editingPost={editingPost}
                          setEditingPost={setEditingPost}
                          editPost={editPost}
                          posts={posts}
                          showReplies={false}
                          onPressImage={handleGoToImage}
                          firstUnreadId={
                            threadUnread?.count ?? 0 > 0
                              ? threadUnread?.firstUnreadPostId
                              : null
                          }
                          unreadCount={threadUnread?.count ?? 0}
                          onDividerSeen={markRead}
                        />
                      </View>
                    )
                  )}
                  {negotiationMatch && !editingPost && channel && canWrite && (
                    <View
                      position={isChatChannel ? undefined : 'absolute'}
                      backgroundColor="$background"
                      bottom={bottom}
                      width="100%"
                    >
                      {isChatChannel ? (
                        <MessageInput
                          shouldBlur={inputShouldBlur}
                          setShouldBlur={setInputShouldBlur}
                          send={sendReply}
                          channelId={channel.id}
                          uploadInfo={uploadInfo}
                          groupMembers={groupMembers}
                          storeDraft={storeDraft}
                          clearDraft={clearDraft}
                          getDraft={getDraft}
                        />
                      ) : null}
                    </View>
                  )}
                  {!negotiationMatch && channel && canWrite && (
                    <View
                      position={isChatChannel ? undefined : 'absolute'}
                      bottom={0}
                      width="90%"
                      alignItems="center"
                      justifyContent="center"
                      backgroundColor="$secondaryBackground"
                      borderRadius="$xl"
                      padding="$l"
                    >
                      <Text>
                        Your ship&apos;s version of the Tlon app doesn&apos;t
                        match the channel host.
                      </Text>
                    </View>
                  )}
                  {headerMode === 'next' && (
                    <ChannelFooter
                      showSearchButton={false}
                      title={'Thread: ' + channel.title}
                      goBack={goBack}
                    />
                  )}
                </KeyboardAvoidingView>
              </YStack>
            </View>
          </ChannelProvider>
=======
          <View
            paddingBottom={isChatChannel ? bottom : 'unset'}
            backgroundColor="$background"
            flex={1}
          >
            <YStack flex={1} backgroundColor={'$background'}>
              <ChannelHeader
                channel={channel}
                group={channel.group}
                title={headerTitle}
                goBack={goBack}
                showSearchButton={false}
                showMenuButton={!isChatChannel}
                post={parentPost ?? undefined}
                channelType={channel.type}
                currentUserId={currentUserId}
                mode={headerMode}
              />
              <KeyboardAvoidingView>
                {parentPost && channel.type === 'gallery' && (
                  <GalleryDetailView
                    post={parentPost}
                    onPressImage={handleGoToImage}
                    currentUserId={currentUserId}
                    editingPost={editingPost}
                    setEditingPost={setEditingPost}
                    editPost={editPost}
                    posts={postsWithoutParent}
                    sendReply={sendReply}
                    groupMembers={groupMembers}
                    uploadInfo={uploadInfo}
                    storeDraft={storeDraft}
                    clearDraft={clearDraft}
                    getDraft={getDraft}
                    goBack={goBack}
                  />
                )}
                {parentPost && channel.type === 'notebook' && (
                  <NotebookDetailView
                    post={parentPost}
                    onPressImage={handleGoToImage}
                    currentUserId={currentUserId}
                    editingPost={editingPost}
                    setEditingPost={setEditingPost}
                    editPost={editPost}
                    posts={postsWithoutParent}
                    sendReply={sendReply}
                    groupMembers={groupMembers}
                    uploadInfo={uploadInfo}
                    storeDraft={storeDraft}
                    clearDraft={clearDraft}
                    getDraft={getDraft}
                    goBack={goBack}
                  />
                )}
                {uploadInfo.imageAttachment ? (
                  <UploadedImagePreview
                    imageAttachment={uploadInfo.imageAttachment}
                    resetImageAttachment={uploadInfo.resetImageAttachment}
                  />
                ) : (
                  posts &&
                  channel &&
                  isChatChannel && (
                    <View flex={1}>
                      <Scroller
                        inverted
                        renderItem={ChatMessage}
                        channelType="chat"
                        channelId={channel.id}
                        currentUserId={currentUserId}
                        editingPost={editingPost}
                        setEditingPost={setEditingPost}
                        editPost={editPost}
                        posts={posts}
                        showReplies={false}
                        onPressImage={handleGoToImage}
                      />
                    </View>
                  )
                )}
                {negotiationMatch &&
                  !editingPost &&
                  channel &&
                  canWrite &&
                  isChatChannel && (
                    <MessageInput
                      shouldBlur={inputShouldBlur}
                      setShouldBlur={setInputShouldBlur}
                      send={sendReply}
                      channelId={channel.id}
                      uploadInfo={uploadInfo}
                      groupMembers={groupMembers}
                      storeDraft={storeDraft}
                      clearDraft={clearDraft}
                      getDraft={getDraft}
                    />
                  )}
                {!negotiationMatch && channel && canWrite && (
                  <View
                    position={isChatChannel ? undefined : 'absolute'}
                    bottom={0}
                    width="90%"
                    alignItems="center"
                    justifyContent="center"
                    backgroundColor="$secondaryBackground"
                    borderRadius="$xl"
                    padding="$l"
                  >
                    <Text>
                      Your ship&apos;s version of the Tlon app doesn&apos;t
                      match the channel host.
                    </Text>
                  </View>
                )}
                {headerMode === 'next' && (
                  <ChannelFooter
                    showSearchButton={false}
                    title={'Thread: ' + channel.title}
                    goBack={goBack}
                  />
                )}
              </KeyboardAvoidingView>
            </YStack>
          </View>
>>>>>>> 4167723a
        </ReferencesProvider>
      </ContactsProvider>
    </CalmProvider>
  );
}<|MERGE_RESOLUTION|>--- conflicted
+++ resolved
@@ -6,12 +6,7 @@
 import { useMemo, useState } from 'react';
 import { useSafeAreaInsets } from 'react-native-safe-area-context';
 
-import {
-  CalmProvider,
-  CalmState,
-  ChannelProvider,
-  ContactsProvider,
-} from '../contexts';
+import { CalmProvider, CalmState, ContactsProvider } from '../contexts';
 import { ReferencesProvider } from '../contexts/references';
 import { Text, View, YStack } from '../core';
 import { useStickyUnread } from '../hooks/useStickyUnread';
@@ -30,7 +25,6 @@
   currentUserId,
   contacts,
   channel,
-  group,
   parentPost,
   posts,
   sendReply,
@@ -90,153 +84,6 @@
     <CalmProvider calmSettings={calmSettings}>
       <ContactsProvider contacts={contacts}>
         <ReferencesProvider>
-<<<<<<< HEAD
-          <ChannelProvider value={{ channel }}>
-            <View backgroundColor="$background" flex={1}>
-              <YStack flex={1} backgroundColor={'$background'}>
-                <ChannelHeader
-                  channel={channel}
-                  group={channel.group}
-                  title={headerTitle}
-                  goBack={goBack}
-                  showSearchButton={false}
-                  showMenuButton={!isChatChannel}
-                  post={parentPost ?? undefined}
-                  channelType={channel.type}
-                  currentUserId={currentUserId}
-                  mode={headerMode}
-                />
-                <KeyboardAvoidingView
-                  //TODO: Standardize this component, account for tab bar in a better way
-                  behavior={Platform.OS === 'ios' ? 'padding' : 'height'}
-                  // keyboardVerticalOffset={70}
-                  style={{ flex: 1 }}
-                >
-                  {parentPost && channel.type === 'gallery' && (
-                    <GalleryDetailView
-                      post={parentPost}
-                      onPressImage={handleGoToImage}
-                      currentUserId={currentUserId}
-                      editingPost={editingPost}
-                      setEditingPost={setEditingPost}
-                      editPost={editPost}
-                      posts={postsWithoutParent}
-                      sendReply={sendReply}
-                      groupMembers={groupMembers}
-                      uploadInfo={uploadInfo}
-                      storeDraft={storeDraft}
-                      clearDraft={clearDraft}
-                      getDraft={getDraft}
-                      goBack={goBack}
-                      markRead={markRead}
-                    />
-                  )}
-                  {parentPost && channel.type === 'notebook' && (
-                    <NotebookDetailView
-                      post={parentPost}
-                      onPressImage={handleGoToImage}
-                      currentUserId={currentUserId}
-                      editingPost={editingPost}
-                      setEditingPost={setEditingPost}
-                      editPost={editPost}
-                      posts={postsWithoutParent}
-                      sendReply={sendReply}
-                      groupMembers={groupMembers}
-                      uploadInfo={uploadInfo}
-                      storeDraft={storeDraft}
-                      clearDraft={clearDraft}
-                      getDraft={getDraft}
-                      goBack={goBack}
-                      markRead={markRead}
-                    />
-                  )}
-                  {uploadInfo.imageAttachment ? (
-                    <UploadedImagePreview
-                      imageAttachment={uploadInfo.imageAttachment}
-                      resetImageAttachment={uploadInfo.resetImageAttachment}
-                    />
-                  ) : (
-                    posts &&
-                    // Delay rendering until replies have been loaded.
-                    posts.length > 1 &&
-                    channel &&
-                    isChatChannel && (
-                      <View paddingBottom={bottom} flex={1}>
-                        <Scroller
-                          setInputShouldBlur={setInputShouldBlur}
-                          inverted
-                          renderItem={ChatMessage}
-                          channelType="chat"
-                          channelId={channel.id}
-                          currentUserId={currentUserId}
-                          editingPost={editingPost}
-                          setEditingPost={setEditingPost}
-                          editPost={editPost}
-                          posts={posts}
-                          showReplies={false}
-                          onPressImage={handleGoToImage}
-                          firstUnreadId={
-                            threadUnread?.count ?? 0 > 0
-                              ? threadUnread?.firstUnreadPostId
-                              : null
-                          }
-                          unreadCount={threadUnread?.count ?? 0}
-                          onDividerSeen={markRead}
-                        />
-                      </View>
-                    )
-                  )}
-                  {negotiationMatch && !editingPost && channel && canWrite && (
-                    <View
-                      position={isChatChannel ? undefined : 'absolute'}
-                      backgroundColor="$background"
-                      bottom={bottom}
-                      width="100%"
-                    >
-                      {isChatChannel ? (
-                        <MessageInput
-                          shouldBlur={inputShouldBlur}
-                          setShouldBlur={setInputShouldBlur}
-                          send={sendReply}
-                          channelId={channel.id}
-                          uploadInfo={uploadInfo}
-                          groupMembers={groupMembers}
-                          storeDraft={storeDraft}
-                          clearDraft={clearDraft}
-                          getDraft={getDraft}
-                        />
-                      ) : null}
-                    </View>
-                  )}
-                  {!negotiationMatch && channel && canWrite && (
-                    <View
-                      position={isChatChannel ? undefined : 'absolute'}
-                      bottom={0}
-                      width="90%"
-                      alignItems="center"
-                      justifyContent="center"
-                      backgroundColor="$secondaryBackground"
-                      borderRadius="$xl"
-                      padding="$l"
-                    >
-                      <Text>
-                        Your ship&apos;s version of the Tlon app doesn&apos;t
-                        match the channel host.
-                      </Text>
-                    </View>
-                  )}
-                  {headerMode === 'next' && (
-                    <ChannelFooter
-                      showSearchButton={false}
-                      title={'Thread: ' + channel.title}
-                      goBack={goBack}
-                    />
-                  )}
-                </KeyboardAvoidingView>
-              </YStack>
-            </View>
-          </ChannelProvider>
-=======
           <View
             paddingBottom={isChatChannel ? bottom : 'unset'}
             backgroundColor="$background"
@@ -272,6 +119,7 @@
                     clearDraft={clearDraft}
                     getDraft={getDraft}
                     goBack={goBack}
+                    markRead={markRead}
                   />
                 )}
                 {parentPost && channel.type === 'notebook' && (
@@ -290,6 +138,7 @@
                     clearDraft={clearDraft}
                     getDraft={getDraft}
                     goBack={goBack}
+                    markRead={markRead}
                   />
                 )}
                 {uploadInfo.imageAttachment ? (
@@ -314,6 +163,13 @@
                         posts={posts}
                         showReplies={false}
                         onPressImage={handleGoToImage}
+                        firstUnreadId={
+                          threadUnread?.count ?? 0 > 0
+                            ? threadUnread?.firstUnreadPostId
+                            : null
+                        }
+                        unreadCount={threadUnread?.count ?? 0}
+                        onDividerSeen={markRead}
                       />
                     </View>
                   )
@@ -362,7 +218,6 @@
               </KeyboardAvoidingView>
             </YStack>
           </View>
->>>>>>> 4167723a
         </ReferencesProvider>
       </ContactsProvider>
     </CalmProvider>

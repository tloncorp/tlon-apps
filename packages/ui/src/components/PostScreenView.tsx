import type * as api from '@tloncorp/shared/dist/api';
import type * as db from '@tloncorp/shared/dist/db';
import * as urbit from '@tloncorp/shared/dist/urbit';
import { useState } from 'react';
import { KeyboardAvoidingView, Platform } from 'react-native';

import { CalmProvider, CalmState, ContactsProvider } from '../contexts';
import { YStack } from '../core';
import { ChannelHeader } from './Channel/ChannelHeader';
import Scroller from './Channel/Scroller';
import UploadedImagePreview from './Channel/UploadedImagePreview';
import { ChatMessage } from './ChatMessage';
import { MessageInput } from './MessageInput';

export function PostScreenView({
  currentUserId,
  contacts,
  channel,
  posts,
  sendReply,
  goBack,
<<<<<<< HEAD
  groupMembers,
=======
  calmSettings,
  uploadInfo,
  handleGoToImage,
>>>>>>> 43652287
}: {
  currentUserId: string;
  calmSettings?: CalmState;
  contacts: db.Contact[] | null;
  channel: db.Channel | null;
  posts: db.Post[] | null;
  sendReply: (content: urbit.Story, channelId: string) => void;
  goBack?: () => void;
<<<<<<< HEAD
  groupMembers: db.ChatMember[];
=======
  handleGoToImage?: (post: db.Post, uri?: string) => void;
  uploadInfo: api.UploadInfo;
>>>>>>> 43652287
}) {
  const [inputShouldBlur, setInputShouldBlur] = useState(false);

  return (
<<<<<<< HEAD
    <YStack flex={1} backgroundColor={'$background'}>
      <ChannelHeader
        title={'Thread: ' + (channel?.title ?? null)}
        goBack={goBack}
        showPickerButton={false}
        showSearchButton={false}
      />
      <KeyboardAvoidingView
        //TODO: Standardize this component, account for tab bar in a better way
        behavior={Platform.OS === 'ios' ? 'padding' : 'height'}
        keyboardVerticalOffset={70}
        style={{ flex: 1 }}
      >
        {posts && channel && (
          <Scroller
            setInputShouldBlur={setInputShouldBlur}
            inverted
            renderItem={ChatMessage}
            channelType={channel.type}
            currentUserId={currentUserId}
            posts={posts}
            showReplies={false}
          />
        )}
        {channel && (
          <MessageInput
            shouldBlur={inputShouldBlur}
            setShouldBlur={setInputShouldBlur}
            send={sendReply}
            channelId={channel.id}
            setImageAttachment={() => {}}
            groupMembers={groupMembers}
=======
    <CalmProvider calmSettings={calmSettings}>
      <ContactsProvider contacts={contacts}>
        <YStack flex={1} backgroundColor={'$background'}>
          <ChannelHeader
            title={'Thread: ' + (channel?.title ?? null)}
            goBack={goBack}
            showPickerButton={false}
            showSearchButton={false}
>>>>>>> 43652287
          />
          <KeyboardAvoidingView
            //TODO: Standardize this component, account for tab bar in a better way
            behavior={Platform.OS === 'ios' ? 'padding' : 'height'}
            keyboardVerticalOffset={70}
            style={{ flex: 1 }}
          >
            {uploadInfo.imageAttachment ? (
              <UploadedImagePreview
                imageAttachment={uploadInfo.imageAttachment}
                resetImageAttachment={uploadInfo.resetImageAttachment}
              />
            ) : (
              posts &&
              channel && (
                <Scroller
                  setInputShouldBlur={setInputShouldBlur}
                  inverted
                  renderItem={ChatMessage}
                  channelType={channel.type}
                  currentUserId={currentUserId}
                  posts={posts}
                  showReplies={false}
                  onPressImage={handleGoToImage}
                />
              )
            )}
            {channel && (
              <MessageInput
                shouldBlur={inputShouldBlur}
                setShouldBlur={setInputShouldBlur}
                send={sendReply}
                channelId={channel.id}
                setImageAttachment={uploadInfo.setImageAttachment}
                uploadedImage={uploadInfo.uploadedImage}
                canUpload={uploadInfo.canUpload}
              />
            )}
          </KeyboardAvoidingView>
        </YStack>
      </ContactsProvider>
    </CalmProvider>
  );
}<|MERGE_RESOLUTION|>--- conflicted
+++ resolved
@@ -19,13 +19,10 @@
   posts,
   sendReply,
   goBack,
-<<<<<<< HEAD
   groupMembers,
-=======
   calmSettings,
   uploadInfo,
   handleGoToImage,
->>>>>>> 43652287
 }: {
   currentUserId: string;
   calmSettings?: CalmState;
@@ -34,50 +31,13 @@
   posts: db.Post[] | null;
   sendReply: (content: urbit.Story, channelId: string) => void;
   goBack?: () => void;
-<<<<<<< HEAD
   groupMembers: db.ChatMember[];
-=======
   handleGoToImage?: (post: db.Post, uri?: string) => void;
   uploadInfo: api.UploadInfo;
->>>>>>> 43652287
 }) {
   const [inputShouldBlur, setInputShouldBlur] = useState(false);
 
   return (
-<<<<<<< HEAD
-    <YStack flex={1} backgroundColor={'$background'}>
-      <ChannelHeader
-        title={'Thread: ' + (channel?.title ?? null)}
-        goBack={goBack}
-        showPickerButton={false}
-        showSearchButton={false}
-      />
-      <KeyboardAvoidingView
-        //TODO: Standardize this component, account for tab bar in a better way
-        behavior={Platform.OS === 'ios' ? 'padding' : 'height'}
-        keyboardVerticalOffset={70}
-        style={{ flex: 1 }}
-      >
-        {posts && channel && (
-          <Scroller
-            setInputShouldBlur={setInputShouldBlur}
-            inverted
-            renderItem={ChatMessage}
-            channelType={channel.type}
-            currentUserId={currentUserId}
-            posts={posts}
-            showReplies={false}
-          />
-        )}
-        {channel && (
-          <MessageInput
-            shouldBlur={inputShouldBlur}
-            setShouldBlur={setInputShouldBlur}
-            send={sendReply}
-            channelId={channel.id}
-            setImageAttachment={() => {}}
-            groupMembers={groupMembers}
-=======
     <CalmProvider calmSettings={calmSettings}>
       <ContactsProvider contacts={contacts}>
         <YStack flex={1} backgroundColor={'$background'}>
@@ -86,7 +46,6 @@
             goBack={goBack}
             showPickerButton={false}
             showSearchButton={false}
->>>>>>> 43652287
           />
           <KeyboardAvoidingView
             //TODO: Standardize this component, account for tab bar in a better way
@@ -123,6 +82,7 @@
                 setImageAttachment={uploadInfo.setImageAttachment}
                 uploadedImage={uploadInfo.uploadedImage}
                 canUpload={uploadInfo.canUpload}
+                groupMembers={groupMembers}
               />
             )}
           </KeyboardAvoidingView>

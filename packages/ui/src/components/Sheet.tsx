--- conflicted
+++ resolved
@@ -11,21 +11,9 @@
 
 const Overlay = styled(YStack, {
   name: "SheetOverlay",
-<<<<<<< HEAD
-  // animation: {
-  //   type: "spring",
-  //   damping: 30,
-  //   mass: 1,
-  //   stiffness: 250,
-  // },
-  // enterStyle: { opacity: 0 },
-  // exitStyle: { opacity: 0 },
-  backgroundColor: "$darkOverlay",
-=======
   enterStyle: { opacity: 0 },
   exitStyle: { opacity: 0 },
   backgroundColor: "$translucentBlack",
->>>>>>> 286a5c4b
   fullscreen: true,
   position: "absolute",
   zIndex: 100_000 - 1,

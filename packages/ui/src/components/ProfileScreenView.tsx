import * as db from '@tloncorp/shared/dist/db';
import * as store from '@tloncorp/shared/dist/store';
import * as ub from '@tloncorp/shared/dist/urbit';
import { NotificationLevel } from 'packages/shared/dist/urbit';
import { PropsWithChildren, useCallback, useState } from 'react';
import { Dimensions, ImageBackground } from 'react-native';
import { useSafeAreaInsets } from 'react-native-safe-area-context';
import {
  Checkbox,
  Circle,
  Label,
  RadioGroup,
  ScrollView,
  SizableText,
  XStack,
  getTokens,
} from 'tamagui';

import { ChevronLeft } from '../assets/icons';
import { ContactsProvider, useContact } from '../contexts';
import { View, YStack } from '../core';
import { Avatar } from './Avatar';
import ContactName from './ContactName';
import { DebugInfo } from './DebugInfo';
import { Icon, IconType } from './Icon';
import { ListItem } from './ListItem';
<<<<<<< HEAD
import { LoadingSpinner } from './LoadingSpinner';
import { navHeight } from './NavBar/NavBar';
=======
>>>>>>> d76f9bf6

interface Props {
  currentUserId: string;
  debugMessage: string;
}

export function ProfileScreenView({
  contacts,
  ...rest
}: Props & { contacts: db.Contact[] }) {
  return (
    <ContactsProvider contacts={contacts ?? []}>
      <Wrapped {...rest} />
    </ContactsProvider>
  );
}

type NotificationState = { open: boolean; setting: 1 | 2 | 3 };

export function Wrapped(props: Props) {
<<<<<<< HEAD
  const [loading, setLoading] = useState<string | null>(null);
  const defaultNotificationLevel = store.useDefaultNotificationLevel();
  const { top, bottom } = useSafeAreaInsets();
=======
  const { top } = useSafeAreaInsets();
>>>>>>> d76f9bf6
  const contact = useContact(props.currentUserId);
  const [notifState, setNotifState] = useState<NotificationState>({
    open: false,
    setting: 1,
  });

  const setLevel = useCallback(
    async (level: ub.NotificationLevel) => {
      if (level === defaultNotificationLevel) return;
      setLoading(level);
      await store.setDefaultNotificationLevel(level);
      setLoading(null);
    },
    [defaultNotificationLevel]
  );

  const LevelIndicator = useCallback(
    (props: { level: ub.NotificationLevel }) => {
      if (loading === props.level) {
        return <LoadingSpinner />;
      }

      if (defaultNotificationLevel === props.level) {
        return (
          <View
            height="$2xl"
            width="$2xl"
            justifyContent="center"
            alignItems="center"
          >
            <Icon type="Checkmark" />
          </View>
        );
      }

      return (
        <View
          borderRadius="$4xl"
          borderWidth={1}
          borderColor="$secondaryBorder"
          height="$2xl"
          width="$2xl"
        />
      );
    },
    [defaultNotificationLevel, loading]
  );

  // TODO: implement real UI once designs are ready
  return (
    <ScrollView>
<<<<<<< HEAD
      <YStack
        flex={1}
        paddingHorizontal="$xl"
        paddingTop={top}
        paddingBottom={navHeight + bottom}
      >
        {!notifState.open && (
          <>
            <View marginTop="$l">
              {contact ? (
                <ProfileDisplayWidget
                  debugMessage={props.debugMessage}
                  contact={contact}
                  contactId={props.currentUserId}
                />
              ) : (
                <View backgroundColor="$secondaryBackground" borderRadius="$m">
                  <ProfileRow
                    debugMessage={props.debugMessage}
                    dark
                    contactId={props.currentUserId}
                  />
                </View>
              )}
            </View>
            <View marginTop="$xl">
              <ProfileAction title="Edit profile" icon="Draw" />
              <ProfileAction title="App Settings" icon="Settings" />
              <ProfileAction
                title="Notifications"
                icon="Notifications"
                onPress={() =>
                  setNotifState((prev) => ({ ...prev, open: true }))
                }
              />
              <ProfileAction title="Connected Accounts" icon="Face" />
              <ProfileAction title="Submit Feedback" icon="Mail" />
              <ProfileAction title="Contact Support" icon="Messages" />
=======
      <YStack flex={1} paddingHorizontal="$xl" paddingTop={top}>
        <View marginTop="$l">
          {contact ? (
            <ProfileDisplayWidget
              contact={contact}
              contactId={props.currentUserId}
            />
          ) : (
            <View backgroundColor="$secondaryBackground" borderRadius="$m">
              <ProfileRow dark contactId={props.currentUserId} />
>>>>>>> d76f9bf6
            </View>
          </>
        )}
        {notifState.open && (
          <View marginTop="$4xl">
            <XStack alignItems="center">
              <Icon
                type="ChevronLeft"
                onPress={() => setNotifState({ open: false, setting: 1 })}
              />
              <SizableText size="$l" fontWeight="500">
                Notification Settings
              </SizableText>
            </XStack>

            <SizableText marginLeft="$m" marginTop="$xl" size="$m">
              Configure what kinds of activity will send you notifications.
            </SizableText>

            <YStack marginLeft="$m" marginTop="$3xl">
              <XStack onPress={() => setLevel('loud')}>
                <LevelIndicator level="loud" />
                <SizableText marginLeft="$l">All messages</SizableText>
              </XStack>

              <XStack marginTop="$xl" onPress={() => setLevel('medium')}>
                <LevelIndicator level="medium" />
                <YStack marginLeft="$l">
                  <SizableText>Only mentions and replies</SizableText>
                  <SizableText
                    width="80%"
                    marginTop="$m"
                    size="$s"
                    color="$secondaryText"
                  >
                    Direct messages will always notify unless you mute them.
                  </SizableText>
                </YStack>
              </XStack>

              <XStack marginTop="$xl" onPress={() => setLevel('soft')}>
                <LevelIndicator level="soft" />
                <SizableText marginLeft="$l">Nothing</SizableText>
              </XStack>
            </YStack>
          </View>
        )}
      </YStack>
    </ScrollView>
  );
}

export function ProfileDisplayWidget({
  contact,
  contactId,
  debugMessage,
}: {
  contact: db.Contact;
  contactId: string;
  debugMessage: string;
}) {
  const coverSize =
    Dimensions.get('window').width - getTokens().space.$xl.val * 2;
  if (contact.coverImage) {
    return (
      <ProfileCover uri={contact.coverImage}>
        <YStack height={coverSize} width={coverSize} justifyContent="flex-end">
          <ProfileRow
            debugMessage={debugMessage}
            contactId={contactId}
            contact={contact}
          />
        </YStack>
      </ProfileCover>
    );
  }

  return (
    <ProfileRow
      debugMessage={debugMessage}
      dark
      contactId={contactId}
      contact={contact}
    />
  );
}

function ProfileCover({ uri, children }: PropsWithChildren<{ uri: string }>) {
  return (
    <View borderRadius="$2xl" overflow="hidden">
      <ImageBackground
        source={{ uri, height: 1000, width: 1000 }}
        resizeMode="cover"
      >
        {children}
      </ImageBackground>
    </View>
  );
}

function ProfileRow({
  contactId,
  contact,
  dark,
  debugMessage,
}: {
  contactId: string;
  contact?: db.Contact;
  dark?: boolean;
  debugMessage: string;
}) {
  const color = dark ? '$primaryText' : '$white';
  return (
    <XStack
      padding="$2xl"
      alignItems="center"
      backgroundColor={dark ? '$secondaryBackground' : undefined}
      borderRadius={dark ? '$xl' : undefined}
    >
      <DebugInfo debugMessage={debugMessage}>
        <Avatar size="$5xl" contactId={contactId} contact={contact} />
      </DebugInfo>
      <View marginLeft="$l">
        {contact?.nickname ? (
          <YStack>
            <ContactName
              color={color}
              fontWeight="500"
              userId={contactId}
              showNickname
            />
            <ContactName
              fontFamily="$mono"
              color={color}
              opacity={dark ? 0.5 : 0.7}
              userId={contactId}
            />
          </YStack>
        ) : (
          <ContactName color={color} fontWeight="500" userId={contactId} />
        )}
      </View>
    </XStack>
  );
}

function ProfileAction({
  icon,
  title,
  onPress,
}: {
  icon: IconType;
  title: string;
  onPress?: () => void;
}) {
  return (
    <ListItem onPress={onPress}>
      <ListItem.Icon
        icon={icon}
        backgroundColor="$secondaryBackground"
        rounded
      />
      <ListItem.MainContent>
        <ListItem.Title>{title}</ListItem.Title>
      </ListItem.MainContent>
      <ListItem.Icon icon="ChevronRight" />
    </ListItem>
  );
}<|MERGE_RESOLUTION|>--- conflicted
+++ resolved
@@ -24,11 +24,7 @@
 import { DebugInfo } from './DebugInfo';
 import { Icon, IconType } from './Icon';
 import { ListItem } from './ListItem';
-<<<<<<< HEAD
 import { LoadingSpinner } from './LoadingSpinner';
-import { navHeight } from './NavBar/NavBar';
-=======
->>>>>>> d76f9bf6
 
 interface Props {
   currentUserId: string;
@@ -49,13 +45,9 @@
 type NotificationState = { open: boolean; setting: 1 | 2 | 3 };
 
 export function Wrapped(props: Props) {
-<<<<<<< HEAD
   const [loading, setLoading] = useState<string | null>(null);
   const defaultNotificationLevel = store.useDefaultNotificationLevel();
   const { top, bottom } = useSafeAreaInsets();
-=======
-  const { top } = useSafeAreaInsets();
->>>>>>> d76f9bf6
   const contact = useContact(props.currentUserId);
   const [notifState, setNotifState] = useState<NotificationState>({
     open: false,
@@ -107,12 +99,11 @@
   // TODO: implement real UI once designs are ready
   return (
     <ScrollView>
-<<<<<<< HEAD
       <YStack
         flex={1}
         paddingHorizontal="$xl"
         paddingTop={top}
-        paddingBottom={navHeight + bottom}
+        // paddingBottom={navHeight + bottom}
       >
         {!notifState.open && (
           <>
@@ -146,18 +137,6 @@
               <ProfileAction title="Connected Accounts" icon="Face" />
               <ProfileAction title="Submit Feedback" icon="Mail" />
               <ProfileAction title="Contact Support" icon="Messages" />
-=======
-      <YStack flex={1} paddingHorizontal="$xl" paddingTop={top}>
-        <View marginTop="$l">
-          {contact ? (
-            <ProfileDisplayWidget
-              contact={contact}
-              contactId={props.currentUserId}
-            />
-          ) : (
-            <View backgroundColor="$secondaryBackground" borderRadius="$m">
-              <ProfileRow dark contactId={props.currentUserId} />
->>>>>>> d76f9bf6
             </View>
           </>
         )}

--- conflicted
+++ resolved
@@ -114,9 +114,7 @@
                 </View>
               )}
             </View>
-<<<<<<< HEAD
             <View marginTop="$xl">
-              <ProfileAction title="Edit profile" icon="Draw" />
               <ProfileAction
                 title="App Settings"
                 icon="Settings"
@@ -129,9 +127,6 @@
                   setNotifState((prev) => ({ ...prev, open: true }))
                 }
               />
-              <ProfileAction title="Connected Accounts" icon="Face" />
-              <ProfileAction title="Submit Feedback" icon="Mail" />
-              <ProfileAction title="Contact Support" icon="Messages" />
             </View>
           </>
         )}
@@ -179,17 +174,6 @@
             </YStack>
           </View>
         )}
-=======
-          )}
-        </View>
-        <View marginTop="$xl">
-          <ProfileAction
-            title="App Settings"
-            icon="Settings"
-            onPress={props.onAppSettingsPressed}
-          />
-        </View>
->>>>>>> 4167723a
       </YStack>
     </ScrollView>
   );
@@ -262,15 +246,10 @@
       backgroundColor={dark ? '$secondaryBackground' : undefined}
       borderRadius={dark ? '$xl' : undefined}
     >
-<<<<<<< HEAD
       <DebugInfo debugMessage={debugMessage}>
         <Avatar size="$5xl" contactId={contactId} contact={contact} />
       </DebugInfo>
-      <View marginLeft="$l">
-=======
-      <Avatar size="$5xl" contactId={contactId} contact={contact} />
       <View marginLeft="$l" flex={1}>
->>>>>>> 4167723a
         {contact?.nickname ? (
           <YStack>
             <ContactName

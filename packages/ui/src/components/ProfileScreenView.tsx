--- conflicted
+++ resolved
@@ -1,22 +1,11 @@
 import * as db from '@tloncorp/shared/dist/db';
 import * as store from '@tloncorp/shared/dist/store';
 import * as ub from '@tloncorp/shared/dist/urbit';
-import { NotificationLevel } from 'packages/shared/dist/urbit';
 import { PropsWithChildren, useCallback, useState } from 'react';
 import { Dimensions, ImageBackground } from 'react-native';
 import { useSafeAreaInsets } from 'react-native-safe-area-context';
-import {
-  Checkbox,
-  Circle,
-  Label,
-  RadioGroup,
-  ScrollView,
-  SizableText,
-  XStack,
-  getTokens,
-} from 'tamagui';
-
-import { ChevronLeft } from '../assets/icons';
+import { ScrollView, SizableText, XStack, getTokens } from 'tamagui';
+
 import { ContactsProvider, useContact } from '../contexts';
 import { View, YStack } from '../core';
 import { Avatar } from './Avatar';
@@ -28,11 +17,8 @@
 
 interface Props {
   currentUserId: string;
-<<<<<<< HEAD
   debugMessage: string;
-=======
   onAppSettingsPressed?: () => void;
->>>>>>> 08b11fcb
 }
 
 export function ProfileScreenView({
@@ -51,7 +37,7 @@
 export function Wrapped(props: Props) {
   const [loading, setLoading] = useState<string | null>(null);
   const defaultNotificationLevel = store.useDefaultNotificationLevel();
-  const { top, bottom } = useSafeAreaInsets();
+  const { top } = useSafeAreaInsets();
   const contact = useContact(props.currentUserId);
   const [notifState, setNotifState] = useState<NotificationState>({
     open: false,
@@ -128,10 +114,13 @@
                 </View>
               )}
             </View>
-<<<<<<< HEAD
             <View marginTop="$xl">
               <ProfileAction title="Edit profile" icon="Draw" />
-              <ProfileAction title="App Settings" icon="Settings" />
+              <ProfileAction
+                title="App Settings"
+                icon="Settings"
+                onPress={props.onAppSettingsPressed}
+              />
               <ProfileAction
                 title="Push Notifications"
                 icon="Notifications"
@@ -189,21 +178,6 @@
             </YStack>
           </View>
         )}
-=======
-          )}
-        </View>
-        <View marginTop="$xl">
-          <ProfileAction title="Edit profile" icon="Draw" />
-          <ProfileAction
-            title="App Settings"
-            icon="Settings"
-            onPress={props.onAppSettingsPressed}
-          />
-          <ProfileAction title="Connected Accounts" icon="Face" />
-          <ProfileAction title="Submit Feedback" icon="Mail" />
-          <ProfileAction title="Contact Support" icon="Messages" />
-        </View>
->>>>>>> 08b11fcb
       </YStack>
     </ScrollView>
   );

--- conflicted
+++ resolved
@@ -56,7 +56,6 @@
     [pushNotificationsSetting]
   );
 
-<<<<<<< HEAD
   const LevelIndicator = useCallback(
     (props: { level: ub.PushNotificationsSetting }) => {
       if (loading === props.level) {
@@ -89,34 +88,19 @@
     [pushNotificationsSetting, loading]
   );
 
-  // TODO: implement real UI once designs are ready
-  const onLogoutPress = () => {
-    Alert.alert('Log out', 'Are you sure you want to log out?', [
-      {
-        text: 'Cancel',
-        style: 'cancel',
-      },
-      {
-        text: 'Log out',
-        onPress: props.handleLogout,
-      },
-    ]);
-  };
-=======
   // TODO: Add logout back in when we figure out TLON-2098.
   // const onLogoutPress = () => {
-  // Alert.alert('Log out', 'Are you sure you want to log out?', [
-  // {
-  // text: 'Cancel',
-  // style: 'cancel',
-  // },
-  // {
-  // text: 'Log out',
-  // onPress: props.handleLogout,
-  // },
-  // ]);
+  //   Alert.alert('Log out', 'Are you sure you want to log out?', [
+  //     {
+  //       text: 'Cancel',
+  //       style: 'cancel',
+  //     },
+  //     {
+  //       text: 'Log out',
+  //       onPress: props.handleLogout,
+  //     },
+  //   ]);
   // };
->>>>>>> e73ae120
 
   return (
     <ScrollView>
@@ -145,7 +129,6 @@
                 </View>
               )}
             </View>
-<<<<<<< HEAD
             <View marginTop="$xl">
               <ProfileAction
                 title="App Settings"
@@ -159,12 +142,12 @@
                   setNotifState((prev) => ({ ...prev, open: true }))
                 }
               />
-              <ProfileAction
+              {/* <ProfileAction
                 title="Log Out"
                 icon="LogOut"
                 hideCaret
                 onPress={onLogoutPress}
-              />
+              /> */}
             </View>
           </>
         )}
@@ -212,25 +195,6 @@
             </YStack>
           </View>
         )}
-=======
-          )}
-        </View>
-        <View marginTop="$xl">
-          <ProfileAction
-            title="App Settings"
-            icon="Settings"
-            onPress={props.onAppSettingsPressed}
-          />
-          {/*
-          <ProfileAction
-            title="Log Out"
-            icon="LogOut"
-            hideCaret
-            onPress={onLogoutPress}
-          />
-          */}
-        </View>
->>>>>>> e73ae120
       </YStack>
     </ScrollView>
   );

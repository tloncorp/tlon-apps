--- conflicted
+++ resolved
@@ -3,7 +3,7 @@
 import { useMemo } from 'react';
 
 import { useCalm } from '../../contexts/calm';
-import { XStack } from '../../core';
+import { View, XStack } from '../../core';
 import { getBackgroundColor } from '../../utils/colorUtils';
 import { Badge } from '../Badge';
 import ContactName from '../ContactName';
@@ -16,15 +16,12 @@
   onLongPress,
   ...props
 }: ListItemProps<db.Group>) {
-<<<<<<< HEAD
   const { data: unreadCount } = store.useGroupUnreadsCount(model.id);
   const countToDisplay = unreadCount ?? 0;
-=======
   const { disableAvatars } = useCalm();
   // Fallback color for calm mode or unset colors
   const colors = { backgroundColor: '$secondaryBackground' };
 
->>>>>>> 4167723a
   const { isPending, statusDisplay, isErrored } = useMemo(
     () => getDisplayInfo(model),
     [model]
@@ -37,23 +34,19 @@
       onPress={() => onPress?.(model)}
       onLongPress={() => onLongPress?.(model)}
     >
-<<<<<<< HEAD
       <View opacity={model.isMuted ? 0.2 : 1}>
         <ListItem.Icon
           fallbackText={model.title?.[0]}
-          backgroundColor={model.iconImageColor ?? undefined}
-          imageUrl={model.iconImage ?? undefined}
+          backgroundColor={getBackgroundColor({
+            disableAvatars,
+            colors,
+            model,
+          })}
+          imageUrl={
+            !disableAvatars && model.iconImage ? model.iconImage : undefined
+          }
         />
       </View>
-=======
-      <ListItem.Icon
-        fallbackText={model.title?.[0]}
-        backgroundColor={getBackgroundColor({ disableAvatars, colors, model })}
-        imageUrl={
-          !disableAvatars && model.iconImage ? model.iconImage : undefined
-        }
-      />
->>>>>>> 4167723a
       <ListItem.MainContent>
         <ListItem.Title color={model.isMuted ? '$tertiaryText' : undefined}>
           {model.title}

import { useCurrentSession } from '@tloncorp/shared';
import Animated, { FadeInDown, FadeOutUp } from 'react-native-reanimated';
import { useSafeAreaInsets } from 'react-native-safe-area-context';
import { SizableText, View, XStack, isWeb } from 'tamagui';

import { Button } from './Button';
import { Icon } from './Icon';

export function GenericHeader({
  title,
  goBack,
  showSpinner,
  rightContent,
}: {
  title?: string;
  goBack?: () => void;
  showSpinner?: boolean;
  rightContent?: React.ReactNode;
}) {
  const insets = useSafeAreaInsets();
  const currentSession = useCurrentSession();

  return (
    <View paddingTop={insets.top}>
      <XStack
        alignItems="center"
        gap="$m"
        height="$4xl"
        justifyContent="space-between"
        paddingHorizontal="$xl"
        paddingVertical="$m"
      >
        <XStack
          alignItems="center"
          justifyContent={!goBack ? 'center' : undefined}
          gap="$m"
          flex={1}
        >
          {goBack && (
            <Button
              onPress={goBack}
              backgroundColor="unset"
              borderColor="transparent"
            >
              <Icon type="ChevronLeft" />
            </Button>
          )}
<<<<<<< HEAD
          {isWeb ? (
            <View flex={1}>
              <SizableText
                flexShrink={1}
                numberOfLines={1}
                color="$primaryText"
                size="$m"
                fontWeight="$xl"
              >
                {showSpinner ? 'Loading…' : title}
              </SizableText>
            </View>
          ) : (
            <Animated.View
              entering={FadeInDown}
              exiting={FadeOutUp}
              style={{ flex: 1 }}
=======
          <Animated.View
            entering={FadeInDown}
            exiting={FadeOutUp}
            style={{ flex: 1 }}
          >
            <SizableText
              flexShrink={1}
              numberOfLines={1}
              color={currentSession ? '$primaryText' : '$tertiaryText'}
              size="$m"
              fontWeight="$xl"
>>>>>>> a9b57dbe
            >
              <SizableText
                flexShrink={1}
                numberOfLines={1}
                color="$primaryText"
                size="$m"
                fontWeight="$xl"
              >
                {showSpinner ? 'Loading…' : title}
              </SizableText>
            </Animated.View>
          )}
        </XStack>
        <XStack gap="$m" alignItems="center">
          {rightContent}
        </XStack>
      </XStack>
    </View>
  );
}<|MERGE_RESOLUTION|>--- conflicted
+++ resolved
@@ -45,13 +45,12 @@
               <Icon type="ChevronLeft" />
             </Button>
           )}
-<<<<<<< HEAD
           {isWeb ? (
             <View flex={1}>
               <SizableText
                 flexShrink={1}
                 numberOfLines={1}
-                color="$primaryText"
+                color={currentSession ? '$primaryText' : '$tertiaryText'}
                 size="$m"
                 fontWeight="$xl"
               >
@@ -63,24 +62,11 @@
               entering={FadeInDown}
               exiting={FadeOutUp}
               style={{ flex: 1 }}
-=======
-          <Animated.View
-            entering={FadeInDown}
-            exiting={FadeOutUp}
-            style={{ flex: 1 }}
-          >
-            <SizableText
-              flexShrink={1}
-              numberOfLines={1}
-              color={currentSession ? '$primaryText' : '$tertiaryText'}
-              size="$m"
-              fontWeight="$xl"
->>>>>>> a9b57dbe
             >
               <SizableText
                 flexShrink={1}
                 numberOfLines={1}
-                color="$primaryText"
+                color={currentSession ? '$primaryText' : '$tertiaryText'}
                 size="$m"
                 fontWeight="$xl"
               >

--- conflicted
+++ resolved
@@ -6,17 +6,7 @@
 import { XStack } from '../../core';
 import { View } from '../View';
 
-<<<<<<< HEAD
-export const navHeight = 50;
-
-const NavBar = React.memo(function NavBar({
-  height = navHeight,
-  children,
-}: {
-  height?: number;
-=======
 const NavBar = React.memo(function NavBar(props: {
->>>>>>> aa12a650
   children: React.ReactNode | React.ReactNode[] | null | undefined;
 }) {
   const { bottom } = useSafeAreaInsets();
@@ -25,24 +15,6 @@
 
   return (
     <View
-<<<<<<< HEAD
-      position="absolute"
-      width={'100%'}
-      bottom={0}
-      paddingTop={'$m'}
-      height={height + bottom}
-      backgroundColor={Platform.OS === 'ios' ? 'transparent' : '$background'}
-    >
-      <BlurOnIos>
-        <XStack
-          justifyContent="space-around"
-          alignItems="flex-start"
-          paddingTop={'$m'}
-        >
-          {children}
-        </XStack>
-      </BlurOnIos>
-=======
       width="100%"
       backgroundColor="$background"
       paddingTop={isAndroid ? '$m' : '$s'}
@@ -51,7 +23,6 @@
       <XStack justifyContent="space-around" alignItems="flex-start">
         {props.children}
       </XStack>
->>>>>>> aa12a650
     </View>
   );
 });

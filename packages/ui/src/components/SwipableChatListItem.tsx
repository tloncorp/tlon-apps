import * as db from '@tloncorp/shared/dist/db';
import * as store from '@tloncorp/shared/dist/store';
import * as Haptics from 'expo-haptics';
<<<<<<< HEAD
import {
  ComponentProps,
  PropsWithChildren,
  useCallback,
  useEffect,
  useRef,
  useState,
} from 'react';
=======
import { ComponentProps, PropsWithChildren, useCallback, useRef } from 'react';
>>>>>>> 4167723a
import { Animated, TouchableOpacity } from 'react-native';
import Swipeable from 'react-native-gesture-handler/Swipeable';
import { ColorTokens, Stack } from 'tamagui';

import { XStack } from '../core';
import { Icon, IconType } from './Icon';

export function SwipableChatRow(
  props: PropsWithChildren<{ model: db.Channel; jailBroken?: boolean }>
) {
<<<<<<< HEAD
  const swipeableRef = useRef<Swipeable | null>(null);
  const isMuted = store.useChannelIsMuted(props.model);
  // prevent color flicker when unmuting
  const [mutedState, setMutedState] = useState(isMuted);
  useEffect(() => {
    if (mutedState === false && isMuted === true) {
      setTimeout(() => setMutedState(isMuted), 500);
    } else {
      setMutedState(isMuted);
=======
  const swipeAnim = useRef(new Animated.Value(0)).current;

  async function handleAction(actionId: 'pin' | 'placeholder') {
    await Haptics.impactAsync(Haptics.ImpactFeedbackStyle.Light);
    switch (actionId) {
      case 'pin':
        props.model.pin
          ? store.unpinItem(props.model.pin)
          : store.pinItem(props.model);
        break;
      default:
        break;
>>>>>>> 4167723a
    }
  }, [isMuted, mutedState]);

  const handleAction = useCallback(
    async (actionId: 'pin' | 'mute') => {
      await Haptics.impactAsync(Haptics.ImpactFeedbackStyle.Light);
      switch (actionId) {
        case 'pin':
          props.model.pin
            ? store.unpinItem(props.model.pin)
            : store.pinItem(props.model);
          break;
        case 'mute':
          isMuted ? store.unmuteChat(props.model) : store.muteChat(props.model);
          break;
        default:
          break;
      }
      swipeableRef.current?.close();
    },
    [props.model, isMuted]
  );

  const opacity = swipeAnim.interpolate({
    inputRange: [0, 1],
    outputRange: [1, 0.5],
  });

  const onSwipeableWillOpen = useCallback(() => {
    Animated.timing(swipeAnim, {
      toValue: 1,
      duration: 50,
      useNativeDriver: true,
    }).start();
  }, [swipeAnim]);

  const onSwipeableOpen = useCallback(() => {
    Animated.timing(swipeAnim, {
      toValue: 1,
      duration: 50,
      useNativeDriver: true,
    }).start();
  }, [swipeAnim]);

  const onSwipeableWillClose = useCallback(() => {
    Animated.timing(swipeAnim, {
      toValue: 0.5,
      duration: 50,
      useNativeDriver: true,
    }).start();
  }, [swipeAnim]);

  const onSwipeableClose = useCallback(() => {
    Animated.timing(swipeAnim, {
      toValue: 0,
      duration: 50,
      useNativeDriver: true,
    }).start();
  }, [swipeAnim]);

  return (
    <Swipeable
<<<<<<< HEAD
      ref={swipeableRef}
=======
      onSwipeableWillOpen={onSwipeableWillOpen}
      onSwipeableOpen={onSwipeableOpen}
      onSwipeableWillClose={onSwipeableWillClose}
      onSwipeableClose={onSwipeableClose}
>>>>>>> 4167723a
      renderLeftActions={(progress, drag) =>
        props.jailBroken ? (
          <LeftActions progress={progress} drag={drag} model={props.model} />
        ) : null
      }
      renderRightActions={(progress, drag) => (
        <RightActions
          progress={progress}
          drag={drag}
          model={props.model}
          handleAction={handleAction}
          isMuted={mutedState}
          // jailBroken={props.jailBroken ?? false}
        />
      )}
      leftThreshold={1}
      rightThreshold={1}
      friction={1.5}
      overshootLeft={false}
      overshootRight={false}
    >
      <Animated.View
        style={{
          opacity,
        }}
      >
        {props.children}
      </Animated.View>
    </Swipeable>
  );
}

function LeftActions({
  model,
  progress,
  drag,
}: {
  model: db.Channel;
  progress: Animated.AnimatedInterpolation<string | number>;
  drag: Animated.AnimatedInterpolation<string | number>;
}) {
  return (
    <XStack
      borderBottomLeftRadius="$m"
      borderTopLeftRadius="$m"
      overflow="hidden"
      width={180}
    >
      <Action
        side="left"
        backgroundColor="$red"
        color="$white"
        iconType="Close"
        progress={progress}
        drag={drag}
        xOffset={60}
        zIndex={3}
      />
      <Action
        side="left"
        backgroundColor="$indigo"
        color="$white"
        iconType="Bang"
        progress={progress}
        drag={drag}
        xOffset={120}
        zIndex={2}
      />
      <Action
        side="left"
        backgroundColor="$gray300"
        color="$white"
        iconType="Notifications"
        progress={progress}
        drag={drag}
        xOffset={180}
        zIndex={1}
      />
    </XStack>
  );
}

function RightActions({
  model,
  isMuted,
  progress,
  drag,
  handleAction,
}: {
  isMuted: boolean;
  model: db.Channel;
  progress: Animated.AnimatedInterpolation<string | number>;
  drag: Animated.AnimatedInterpolation<string | number>;
  handleAction: (actionId: 'pin' | 'mute') => void;
}) {
  return (
    <XStack
      borderBottomRightRadius="$m"
      borderTopRightRadius="$m"
      overflow="hidden"
      justifyContent="space-around"
      width={160}
    >
      <Action
        side="right"
        backgroundColor="$blueSoft"
        color="$gray800"
        iconType="Pin"
        xOffset={160}
        progress={progress}
        drag={drag}
        handleAction={() => handleAction('pin')}
      />
      <Action
        side="right"
        backgroundColor={isMuted ? '$gray800' : '$secondaryBackground'}
        color={isMuted ? '$secondaryBackground' : '$gray800'}
        iconType={isMuted ? 'Notifications' : 'Mute'}
        xOffset={80}
        progress={progress}
        drag={drag}
        handleAction={() => handleAction('mute')}
      />
    </XStack>
  );
}

function Action(
  props: ComponentProps<typeof Stack> & {
    backgroundColor: ColorTokens;
    color: ColorTokens;
    iconType: IconType;
    handleAction?: () => void;
    xOffset: number;
    progress: Animated.AnimatedInterpolation<string | number>;
    drag: Animated.AnimatedInterpolation<string | number>;
    side: 'left' | 'right';
    zIndex?: number;
  }
) {
  const { handleAction, backgroundColor, color, iconType, ...rest } = props;
  const translateX = props.progress.interpolate({
    inputRange: [0, 1],
    outputRange: [props.side === 'left' ? -props.xOffset : props.xOffset, 0],
  });

  return (
    <Animated.View
      style={{
        transform: [{ translateX }],
        flex: 1,
        margin: 0,
        zIndex: props.zIndex ?? undefined,
      }}
    >
      <TouchableOpacity
        style={{ flex: 1 }}
        onPress={handleAction}
        activeOpacity={0.8}
      >
        <Stack
          flex={1}
          backgroundColor={backgroundColor}
          padding="$xl"
          alignItems="center"
          justifyContent="center"
          {...rest}
        >
          <Icon type={iconType} color={color} />
        </Stack>
      </TouchableOpacity>
    </Animated.View>
  );
}<|MERGE_RESOLUTION|>--- conflicted
+++ resolved
@@ -1,7 +1,6 @@
 import * as db from '@tloncorp/shared/dist/db';
 import * as store from '@tloncorp/shared/dist/store';
 import * as Haptics from 'expo-haptics';
-<<<<<<< HEAD
 import {
   ComponentProps,
   PropsWithChildren,
@@ -10,9 +9,6 @@
   useRef,
   useState,
 } from 'react';
-=======
-import { ComponentProps, PropsWithChildren, useCallback, useRef } from 'react';
->>>>>>> 4167723a
 import { Animated, TouchableOpacity } from 'react-native';
 import Swipeable from 'react-native-gesture-handler/Swipeable';
 import { ColorTokens, Stack } from 'tamagui';
@@ -23,8 +19,8 @@
 export function SwipableChatRow(
   props: PropsWithChildren<{ model: db.Channel; jailBroken?: boolean }>
 ) {
-<<<<<<< HEAD
   const swipeableRef = useRef<Swipeable | null>(null);
+  const swipeAnim = useRef(new Animated.Value(0)).current;
   const isMuted = store.useChannelIsMuted(props.model);
   // prevent color flicker when unmuting
   const [mutedState, setMutedState] = useState(isMuted);
@@ -33,20 +29,6 @@
       setTimeout(() => setMutedState(isMuted), 500);
     } else {
       setMutedState(isMuted);
-=======
-  const swipeAnim = useRef(new Animated.Value(0)).current;
-
-  async function handleAction(actionId: 'pin' | 'placeholder') {
-    await Haptics.impactAsync(Haptics.ImpactFeedbackStyle.Light);
-    switch (actionId) {
-      case 'pin':
-        props.model.pin
-          ? store.unpinItem(props.model.pin)
-          : store.pinItem(props.model);
-        break;
-      default:
-        break;
->>>>>>> 4167723a
     }
   }, [isMuted, mutedState]);
 
@@ -109,14 +91,11 @@
 
   return (
     <Swipeable
-<<<<<<< HEAD
       ref={swipeableRef}
-=======
       onSwipeableWillOpen={onSwipeableWillOpen}
       onSwipeableOpen={onSwipeableOpen}
       onSwipeableWillClose={onSwipeableWillClose}
       onSwipeableClose={onSwipeableClose}
->>>>>>> 4167723a
       renderLeftActions={(progress, drag) =>
         props.jailBroken ? (
           <LeftActions progress={progress} drag={drag} model={props.model} />

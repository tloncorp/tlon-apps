<<<<<<< HEAD
import { featureFlags, sync } from '@tloncorp/shared';
import * as db from '@tloncorp/shared/dist/db';
import * as logic from '@tloncorp/shared/dist/logic';
import * as store from '@tloncorp/shared/dist/store';
import * as ub from '@tloncorp/shared/dist/urbit';
=======
import { sync } from '@tloncorp/shared';
import * as db from '@tloncorp/shared/db';
import * as logic from '@tloncorp/shared/logic';
import * as store from '@tloncorp/shared/store';
import * as ub from '@tloncorp/shared/urbit';
>>>>>>> 88a47dd0
import React, {
  ReactElement,
  useCallback,
  useEffect,
  useImperativeHandle,
  useLayoutEffect,
  useMemo,
  useRef,
  useState,
} from 'react';
import { Alert } from 'react-native';
import { useSheet } from 'tamagui';

import { ChevronLeft } from '../assets/icons';
import { useChatOptions, useCurrentUserId } from '../contexts';
import * as utils from '../utils';
import { useIsAdmin } from '../utils';
import { Action, ActionGroup, ActionSheet } from './ActionSheet';
import { IconButton } from './IconButton';
import { ListItem } from './ListItem';

export type ChatType = 'group' | db.ChannelType;

export type ChatOptionsSheetMethods = {
  open: (chatId: string, chatType: ChatType) => void;
  close: () => void;
};

export type ChatOptionsSheetRef = React.Ref<ChatOptionsSheetMethods>;

type ChatOptionsSheetProps = {
  // We pass in setSortBy from GroupChannelsScreenView to live-update the sort
  // preference in the channel list.
  setSortBy?: (sortBy: db.ChannelSortPreference) => void;
  onPressConfigureChannel?: () => void;
};

const ChatOptionsSheetComponent = React.forwardRef<
  ChatOptionsSheetMethods,
  ChatOptionsSheetProps
>(function ChatOptionsSheetImpl(props, ref) {
  const [open, setOpen] = useState(false);
  const [chat, setChat] = useState<{ type: ChatType; id: string } | null>(null);

  useImperativeHandle(
    ref,
    () => ({
      open: (chatId, chatType) => {
        setOpen(true);
        setChat({ id: chatId, type: chatType });
      },
      close: () => setOpen(false),
    }),
    []
  );

  if (!chat || !open) {
    return null;
  }

  if (chat.type === 'group') {
    return (
      <GroupOptionsSheetLoader
        groupId={chat.id}
        open={open}
        onOpenChange={setOpen}
        setSortBy={props.setSortBy}
      />
    );
  }

  return (
    <ChannelOptionsSheetLoader
      channelId={chat.id}
      open={open}
      onOpenChange={setOpen}
      onPressConfigureChannel={props.onPressConfigureChannel}
    />
  );
});

export const ChatOptionsSheet = React.memo(ChatOptionsSheetComponent);

export function GroupOptionsSheetLoader({
  groupId,
  open,
  onOpenChange,
  setSortBy,
}: {
  groupId: string;
  open: boolean;
  onOpenChange: (open: boolean) => void;
  setSortBy?: (sortBy: db.ChannelSortPreference) => void;
}) {
  const groupQuery = store.useGroup({ id: groupId });
  const [pane, setPane] = useState<
    'initial' | 'edit' | 'notifications' | 'sort'
  >('initial');
  const openChangeHandler = useCallback(
    (open: boolean) => {
      if (!open) {
        setPane('initial');
      }
      onOpenChange(open);
    },
    [onOpenChange]
  );

  return groupQuery.data ? (
    <ActionSheet open={open} onOpenChange={openChangeHandler}>
      <GroupOptions
        group={groupQuery.data}
        pane={pane}
        setPane={setPane}
        setSortBy={setSortBy}
      />
    </ActionSheet>
  ) : null;
}

export function GroupOptions({
  group,
  pane,
  setPane,
  setSortBy,
}: {
  group: db.Group;
  pane: 'initial' | 'edit' | 'notifications' | 'sort';
  setPane: (pane: 'initial' | 'edit' | 'notifications' | 'sort') => void;
  setSortBy?: (sortBy: db.ChannelSortPreference) => void;
}) {
  const currentUser = useCurrentUserId();
  const { data: currentVolumeLevel } = store.useGroupVolumeLevel(group.id);
  const sheet = useSheet();
  const sheetRef = useRef(sheet);
  sheetRef.current = sheet;

  const {
    onPressGroupMembers,
    onPressGroupMeta,
    onPressManageChannels,
    onPressInvite,
    onPressGroupPrivacy,
    onPressLeave,
    onTogglePinned,
    onSelectSort,
  } = useChatOptions() ?? {};

  useEffect(() => {
    sync.syncGroup(group.id, { priority: store.SyncPriority.High });
  }, [group]);

  const isPinned = group?.pin;

  const currentUserIsAdmin = useIsAdmin(group.id, currentUser);

  const handleVolumeUpdate = useCallback(
    (newLevel: string) => {
      if (group) {
        store.setGroupVolumeLevel({
          group: group,
          level: newLevel as ub.NotificationLevel,
        });
      }
    },
    [group]
  );

  const actionNotifications: ActionGroup[] = useMemo(
    () => [
      {
        accent: 'neutral',
        actions: [
          {
            title: 'All activity',
            accent: currentVolumeLevel === 'loud' ? 'positive' : 'neutral',
            action: () => {
              handleVolumeUpdate('loud');
            },
            endIcon: currentVolumeLevel === 'loud' ? 'Checkmark' : undefined,
          },
          {
            title: 'Posts, mentions, and replies',
            accent: currentVolumeLevel === 'medium' ? 'positive' : 'neutral',
            action: () => {
              handleVolumeUpdate('medium');
            },
            endIcon: currentVolumeLevel === 'medium' ? 'Checkmark' : undefined,
          },
          {
            title: 'Only mentions and replies',
            accent: currentVolumeLevel === 'soft' ? 'positive' : 'neutral',
            action: () => {
              handleVolumeUpdate('soft');
            },
            endIcon: currentVolumeLevel === 'soft' ? 'Checkmark' : undefined,
          },
          {
            title: 'Nothing',
            accent: currentVolumeLevel === 'hush' ? 'positive' : 'neutral',
            action: () => {
              handleVolumeUpdate('hush');
            },
            endIcon: currentVolumeLevel === 'hush' ? 'Checkmark' : undefined,
          },
        ],
      },
    ],
    [currentVolumeLevel, handleVolumeUpdate]
  );

  const actionEdit = useMemo(() => {
    const metadataAction: Action = {
      title: 'Edit group info',
      description: 'Change name, description, and image',
      action: () => {
        sheetRef.current.setOpen(false);
        onPressGroupMeta?.(group.id);
      },
      endIcon: 'ChevronRight',
    };

    const manageChannelsAction: Action = {
      title: 'Manage channels',
      description: 'Add or remove channels in this group',
      action: () => {
        sheetRef.current.setOpen(false);
        onPressManageChannels?.(group.id);
      },
      endIcon: 'ChevronRight',
    };

    const managePrivacyAction: Action = {
      title: 'Privacy',
      description: 'Change who can find or join this group',
      action: () => {
        sheetRef.current.setOpen(false);
        onPressGroupPrivacy?.(group.id);
      },
      endIcon: 'ChevronRight',
    };
    const actionEdit: ActionGroup[] = [
      {
        accent: 'neutral',
        actions: [metadataAction, manageChannelsAction, managePrivacyAction],
      },
    ];
    return actionEdit;
  }, [group.id, onPressGroupMeta, onPressGroupPrivacy, onPressManageChannels]);

  const actionGroups = useMemo(() => {
    const groupRef = logic.getGroupReferencePath(group.id);

    const actionGroups: ActionGroup[] = [
      {
        accent: 'neutral',
        actions: [
          {
            title: 'Notifications',
            action: () => {
              setPane('notifications');
            },
            endIcon: 'ChevronRight',
          },
          {
            title: isPinned ? 'Unpin' : 'Pin',
            endIcon: 'Pin',
            action: onTogglePinned,
          },
          {
            title: 'Copy group reference',
            description: groupRef,
            render: (props) => (
              <ActionSheet.CopyAction {...props} copyText={groupRef} />
            ),
          },
        ],
      },
    ];

    if (group.channels && group.channels.length > 1) {
      actionGroups[0].actions.push({
        title: 'Sort channels',
        endIcon: 'ChevronRight',
        action: () => {
          setPane('sort');
        },
      });
    }

    const editAction: Action = {
      title: 'Edit group',
      action: () => {
        setPane('edit');
      },
      endIcon: 'ChevronRight',
    };

    const goToMembersAction: Action = {
      title: 'Members',
      endIcon: 'ChevronRight',
      action: () => {
        onPressGroupMembers?.(group.id);
        sheetRef.current.setOpen(false);
      },
    };

    const inviteAction: Action = {
      title: 'Invite people',
      action: () => {
        sheetRef.current.setOpen(false);
        onPressInvite?.(group);
      },
      endIcon: 'ChevronRight',
    };

    const inviteNotice: Action = {
      accent: 'disabled',
      title: 'Invites disabled',
      description: 'Only admins may invite people to this group.',
    };

    if (currentUserIsAdmin) {
      actionGroups.push({
        accent: 'neutral',
        actions: [editAction],
      });
    }

    if (currentUserIsAdmin) {
      actionGroups.push({
        accent: 'neutral',
        actions: [goToMembersAction, inviteAction],
      });
    } else {
      actionGroups.push({
        accent: 'neutral',
        actions:
          group.privacy === 'public'
            ? [goToMembersAction, inviteAction]
            : [goToMembersAction, inviteNotice],
      });
    }

    if (!group.currentUserIsHost) {
      actionGroups.push({
        accent: 'negative',
        actions: [
          {
            title: 'Leave group',
            endIcon: 'LogOut',
            action: () => {
              sheetRef.current.setOpen(false);
              onPressLeave?.();
            },
          },
        ],
      });
    }
    return actionGroups;
  }, [
    group,
    isPinned,
    currentUserIsAdmin,
    setPane,
    onTogglePinned,
    onPressGroupMembers,
    onPressInvite,
    onPressLeave,
  ]);

  const actionSort: ActionGroup[] = useMemo(() => {
    return [
      {
        accent: 'neutral',
        actions: [
          {
            title: 'Sort by recency',
            action: () => {
              onSelectSort?.('recency');
              setSortBy?.('recency');
              sheetRef.current.setOpen(false);
            },
          },
          {
            title: 'Sort by arrangement',
            action: () => {
              onSelectSort?.('arranged');
              setSortBy?.('arranged');
              sheetRef.current.setOpen(false);
            },
          },
        ],
      },
    ];
  }, [onSelectSort, setSortBy]);

  const memberCount = group?.members?.length
    ? group.members.length.toLocaleString()
    : 0;
  const title = group?.title ?? 'Loading…';
  const privacy = group?.privacy
    ? group.privacy.charAt(0).toUpperCase() + group.privacy.slice(1)
    : '';
  const subtitle = memberCount
    ? `${privacy} group with ${memberCount} member${group.members?.length === 1 ? '' : 's'}`
    : '';
  return (
    <ChatOptionsSheetContent
      actionGroups={
        pane === 'initial'
          ? actionGroups
          : pane === 'notifications'
            ? actionNotifications
            : pane === 'edit'
              ? actionEdit
              : pane === 'sort'
                ? actionSort
                : []
      }
      title={
        pane === 'initial'
          ? title
          : pane === 'notifications'
            ? 'Notifications for ' + title
            : pane === 'edit'
              ? 'Edit ' + title
              : pane === 'sort'
                ? 'Sort channels in ' + title
                : ''
      }
      subtitle={
        pane === 'initial'
          ? subtitle
          : pane === 'notifications'
            ? 'Set what you want to be notified about'
            : pane === 'sort'
              ? 'Choose your display preference'
              : pane === 'edit'
                ? 'Edit group details'
                : ''
      }
      icon={
        pane === 'initial' ? (
          <ListItem.GroupIcon model={group} />
        ) : (
          <IconButton width="$4xl" onPress={() => setPane('initial')}>
            <ChevronLeft />
          </IconButton>
        )
      }
    />
  );
}

export function ChannelOptionsSheetLoader({
  channelId,
  open,
  onOpenChange,
  onPressConfigureChannel,
}: {
  channelId: string;
  open: boolean;
  onOpenChange: (open: boolean) => void;
  onPressConfigureChannel?: () => void;
}) {
  const [pane, setPane] = useState<'initial' | 'notifications'>('initial');
  const channelQuery = store.useChannelWithRelations({
    id: channelId,
  });
  const [enableCustomChannels, setEnableCustomChannels] = useState(false);
  // why useLayoutEffect?
  // to try to get the synchronous read to avoid flicker on mount
  useLayoutEffect(() => {
    return featureFlags.subscribeToFeatureFlag(
      'customChannels',
      setEnableCustomChannels
    );
  }, []);

  const openChangeHandler = useCallback(
    (open: boolean) => {
      if (!open) {
        setPane('initial');
      }
      onOpenChange(open);
    },
    [onOpenChange]
  );

  return channelQuery.data ? (
    <ActionSheet
      open={open}
      onOpenChange={openChangeHandler}
      {...(enableCustomChannels
        ? {
            snapPointsMode: 'percent',
            snapPoints: [75],
          }
        : {})}
    >
      <ActionSheet.ScrollableContent>
        <ChannelOptions
          channel={channelQuery.data}
          pane={pane}
          setPane={setPane}
          onPressConfigureChannel={onPressConfigureChannel}
        />
      </ActionSheet.ScrollableContent>
    </ActionSheet>
  ) : null;
}

export function ChannelOptions({
  channel,
  pane,
  setPane,
  onPressConfigureChannel,
}: {
  channel: db.Channel;
  pane: 'initial' | 'notifications';
  setPane: (pane: 'initial' | 'notifications') => void;
  onPressConfigureChannel?: () => void;
}) {
  const { data: group } = store.useGroup({
    id: channel?.groupId ?? undefined,
  });
  const { data: currentVolumeLevel } = store.useChannelVolumeLevel(channel.id);
  const currentUser = useCurrentUserId();
  const sheet = useSheet();
  const sheetRef = useRef(sheet);
  sheetRef.current = sheet;

  const {
    onPressChannelMembers,
    onPressChannelMeta,
    onPressManageChannels,
    onPressInvite,
    onPressLeave,
  } = useChatOptions() ?? {};

  const currentUserIsHost = useMemo(
    () => group?.currentUserIsHost ?? false,
    [group?.currentUserIsHost]
  );

  const currentUserIsAdmin = useIsAdmin(channel.groupId ?? '', currentUser);

  const title = utils.useChannelTitle(channel);

  const subtitle = useMemo(() => {
    if (!channel) {
      return '';
    }
    switch (channel.type) {
      case 'dm':
        return `Chat with ${channel.contactId}`;
      case 'groupDm':
        return channel.members && channel.members?.length > 2
          ? `Chat with ${channel.members[0].contactId} and ${channel.members?.length - 1} others`
          : 'Group chat';
      default:
        return group ? `Channel in ${group?.title}` : '';
    }
  }, [channel, group]);

  const handleVolumeUpdate = useCallback(
    (newLevel: string) => {
      if (channel) {
        store.setChannelVolumeLevel({
          channel: channel,
          level: newLevel as ub.NotificationLevel,
        });
      }
    },
    [channel]
  );

  const actionNotifications: ActionGroup[] = useMemo(
    () => [
      {
        accent: 'neutral',
        actions: [
          {
            title: 'All activity',
            accent: currentVolumeLevel === 'loud' ? 'positive' : 'neutral',
            action: () => {
              handleVolumeUpdate('loud');
            },
            endIcon: currentVolumeLevel === 'loud' ? 'Checkmark' : undefined,
          },
          {
            title: 'Posts, mentions, and replies',
            accent: currentVolumeLevel === 'medium' ? 'positive' : 'neutral',
            action: () => {
              handleVolumeUpdate('medium');
            },
            endIcon: currentVolumeLevel === 'medium' ? 'Checkmark' : undefined,
          },
          {
            title: 'Only mentions and replies',
            accent: currentVolumeLevel === 'soft' ? 'positive' : 'neutral',
            action: () => {
              handleVolumeUpdate('soft');
            },
            endIcon: currentVolumeLevel === 'soft' ? 'Checkmark' : undefined,
          },
          {
            title: 'Nothing',
            accent: currentVolumeLevel === 'hush' ? 'positive' : 'neutral',
            action: () => {
              handleVolumeUpdate('hush');
            },
            endIcon: currentVolumeLevel === 'hush' ? 'Checkmark' : undefined,
          },
        ],
      },
    ],
    [currentVolumeLevel, handleVolumeUpdate]
  );

  const actionGroups: ActionGroup[] = useMemo(() => {
    return [
      {
        accent: 'neutral',
        actions: [
          {
            title: 'Notifications',
            endIcon: 'ChevronRight',
            action: () => {
              if (!channel) {
                return;
              }
              setPane('notifications');
            },
            icon: 'ChevronRight',
          },
          {
            title: channel?.pin ? 'Unpin' : 'Pin',
            endIcon: 'Pin',
            action: () => {
              if (!channel) {
                return;
              }
              channel.pin
                ? store.unpinItem(channel.pin)
                : store.pinItem(channel);
            },
          },
        ],
      },
      ...(channel.type === 'groupDm'
        ? [
            {
              accent: 'neutral',
              actions: [
                {
                  title: 'Edit group info',
                  endIcon: 'ChevronRight',
                  action: () => {
                    if (!channel) {
                      return;
                    }
                    onPressChannelMeta?.(channel.id);
                    sheetRef.current.setOpen(false);
                  },
                },
              ],
            } as ActionGroup,
          ]
        : []),
      ...(channel.type === 'groupDm'
        ? [
            {
              accent: 'neutral',
              actions: [
                {
                  title: 'Members',
                  endIcon: 'ChevronRight',
                  action: () => {
                    if (!channel) {
                      return;
                    }
                    onPressChannelMembers?.(channel.id);
                    sheetRef.current.setOpen(false);
                  },
                },
              ],
            } as ActionGroup,
          ]
        : []),
      ...(currentUserIsAdmin
        ? [
            {
              accent: 'neutral',
              actions: [
                {
                  title: 'Configure view',
                  action: onPressConfigureChannel,
                },
                {
                  title: 'Manage channels',
                  endIcon: 'ChevronRight',
                  action: () => {
                    if (!group) {
                      return;
                    }
                    onPressManageChannels?.(group.id);
                    sheetRef.current.setOpen(false);
                  },
                },
              ],
            } as ActionGroup,
          ]
        : []),
      // TODO: redefine in a more readable way.
      ...(group &&
      !['groupDm', 'dm'].includes(channel.type) &&
      (group.privacy === 'public' ||
        (currentUserIsAdmin &&
          ['private', 'secret'].includes(group.privacy ?? '')))
        ? [
            {
              accent: 'neutral',
              actions: [
                {
                  title: 'Invite people',
                  action: () => {
                    sheetRef.current.setOpen(false);
                    onPressInvite?.(group);
                  },
                  endIcon: 'ChevronRight',
                },
              ],
            } as ActionGroup,
          ]
        : []),
      ...(group &&
      !['groupDm', 'dm'].includes(channel.type) &&
      !currentUserIsAdmin &&
      ['private', 'secret'].includes(group.privacy ?? '')
        ? [
            {
              accent: 'disabled',
              actions: [
                {
                  title: 'Invites disabled',
                  description: 'Only admins may invite people to this group.',
                },
              ],
            } as ActionGroup,
          ]
        : []),
      ...(!currentUserIsHost
        ? [
            {
              accent: 'negative',
              actions: [
                {
                  title: `Leave`,
                  endIcon: 'LogOut',
                  action: () => {
                    if (!channel) {
                      return;
                    }
                    Alert.alert(
                      `Leave ${title}?`,
                      'This will be removed from the list',
                      [
                        {
                          text: 'Cancel',
                          onPress: () => console.log('Cancel Pressed'),
                          style: 'cancel',
                        },
                        {
                          text: 'Leave',
                          style: 'destructive',
                          onPress: () => {
                            sheetRef.current.setOpen(false);
                            onPressLeave?.();
                            if (
                              channel.type === 'dm' ||
                              channel.type === 'groupDm'
                            ) {
                              store.respondToDMInvite({
                                channel,
                                accept: false,
                              });
                            } else {
                              store.leaveGroupChannel(channel.id);
                            }
                          },
                        },
                      ]
                    );
                  },
                },
              ],
            } as ActionGroup,
          ]
        : []),
    ];
  }, [
    channel,
    onPressConfigureChannel,
    currentUserIsAdmin,
    group,
    currentUserIsHost,
    setPane,
    onPressChannelMeta,
    onPressChannelMembers,
    onPressManageChannels,
    onPressInvite,
    title,
    onPressLeave,
  ]);

  const displayTitle = useMemo((): string => {
    if (pane === 'initial') {
      return title ?? '';
    }
    if (title == null) {
      return 'Notifications';
    } else {
      return 'Notifications for ' + title;
    }
  }, [title, pane]);

  return (
    <ChatOptionsSheetContent
      actionGroups={pane === 'initial' ? actionGroups : actionNotifications}
      title={displayTitle}
      subtitle={
        pane === 'initial' ? subtitle : 'Set what you want to be notified about'
      }
      icon={
        pane === 'initial' ? (
          <ListItem.ChannelIcon model={channel} />
        ) : (
          <IconButton width="$4xl" onPress={() => setPane('initial')}>
            <ChevronLeft />
          </IconButton>
        )
      }
    />
  );
}

function ChatOptionsSheetContent({
  actionGroups,
  title,
  subtitle,
  icon,
}: {
  actionGroups: ActionGroup[];
  title: string;
  subtitle: string;
  icon?: ReactElement;
}) {
  return (
    <>
      <ActionSheet.Header>
        {icon}
        <ListItem.MainContent>
          <ListItem.Title>{title}</ListItem.Title>
          <ListItem.Subtitle>{subtitle}</ListItem.Subtitle>
        </ListItem.MainContent>
      </ActionSheet.Header>
      <ActionSheet.ScrollableContent>
        <ActionSheet.SimpleActionGroupList actionGroups={actionGroups} />
      </ActionSheet.ScrollableContent>
    </>
  );
}<|MERGE_RESOLUTION|>--- conflicted
+++ resolved
@@ -1,16 +1,8 @@
-<<<<<<< HEAD
 import { featureFlags, sync } from '@tloncorp/shared';
-import * as db from '@tloncorp/shared/dist/db';
-import * as logic from '@tloncorp/shared/dist/logic';
-import * as store from '@tloncorp/shared/dist/store';
-import * as ub from '@tloncorp/shared/dist/urbit';
-=======
-import { sync } from '@tloncorp/shared';
 import * as db from '@tloncorp/shared/db';
 import * as logic from '@tloncorp/shared/logic';
 import * as store from '@tloncorp/shared/store';
 import * as ub from '@tloncorp/shared/urbit';
->>>>>>> 88a47dd0
 import React, {
   ReactElement,
   useCallback,

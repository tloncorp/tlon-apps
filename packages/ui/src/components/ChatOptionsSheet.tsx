<<<<<<< HEAD
import { useQuery } from '@tanstack/react-query';
import { featureFlags, sync } from '@tloncorp/shared';
=======
>>>>>>> e53496dd
import * as db from '@tloncorp/shared/db';
import * as logic from '@tloncorp/shared/logic';
import * as store from '@tloncorp/shared/store';
import * as ub from '@tloncorp/shared/urbit';
import React, {
  ReactElement,
  useCallback,
  useEffect,
  useLayoutEffect,
  useMemo,
  useState,
} from 'react';

import { ChevronLeft } from '../assets/icons';
import { useCurrentUserId } from '../contexts/appDataContext';
import { useChatOptions } from '../contexts/chatOptions';
import * as utils from '../utils';
import { useIsAdmin } from '../utils';
import {
  Action,
  ActionGroup,
  ActionSheet,
  createActionGroups,
} from './ActionSheet';
import { IconButton } from './IconButton';
import { ListItem } from './ListItem';

type ChatOptionsSheetProps = {
  open: boolean;
  onOpenChange: (open: boolean) => void;
  onPressConfigureChannel?: () => void;
  chat?: {
    type: 'group' | 'channel';
    id: string;
  } | null;
};

export const ChatOptionsSheet = React.memo(function ChatOptionsSheet({
<<<<<<< HEAD
  open,
  onOpenChange,
  onPressConfigureChannel,
=======
>>>>>>> e53496dd
  chat,
  ...props
}: ChatOptionsSheetProps) {
  const { group } = useChatOptions();

  if (!chat || !props.open) {
    return null;
  }

  if (chat.type === 'group') {
    return <GroupOptionsSheetLoader groupId={chat.id} {...props} />;
  } else if (group?.id && group?.channels?.length === 1) {
    return <GroupOptionsSheetLoader groupId={group?.id} {...props} />;
  }

<<<<<<< HEAD
  return (
    <ChannelOptionsSheetLoader
      channelId={chat.id}
      open={open}
      onPressConfigureChannel={onPressConfigureChannel}
      onOpenChange={onOpenChange}
    />
  );
=======
  return <ChannelOptionsSheetLoader channelId={chat.id} {...props} />;
>>>>>>> e53496dd
});

export function GroupOptionsSheetLoader({
  groupId,
  open,
  onOpenChange,
}: {
  groupId: string;
  open: boolean;
  onOpenChange: (open: boolean) => void;
}) {
  const [pane, setPane] = useState<
    'initial' | 'notifications' | 'sort' | 'edit'
  >('initial');
  const { group } = useChatOptions();

  const handlePressNotifications = useCallback(() => {
    setPane('notifications');
  }, [setPane]);

  const handlePressSort = useCallback(() => {
    setPane('sort');
  }, [setPane]);

  const handlePressEdit = useCallback(() => {
    setPane('edit');
  }, [setPane]);

  const resetPane = useCallback(() => {
    setPane('initial');
  }, [setPane]);

  const title = utils.useGroupTitle(group) ?? 'Loading...';
  const currentUserId = useCurrentUserId();
  const currentUserIsAdmin = useIsAdmin(groupId, currentUserId);
  const { data: groupUnread, isFetched: groupUnreadIsFetched } =
    store.useGroupUnread({ groupId });
  return group && groupUnreadIsFetched ? (
    <ActionSheet open={open} onOpenChange={onOpenChange}>
      {pane === 'notifications' ? (
        <NotificationsSheetContent chatTitle={title} onPressBack={resetPane} />
      ) : pane === 'edit' ? (
        <EditGroupSheetContent chatTitle={title} onPressBack={resetPane} />
      ) : pane === 'sort' ? (
        <SortChannelsSheetContent chatTitle={title} onPressBack={resetPane} />
      ) : (
        <GroupOptionsSheetContent
          currentUserIsAdmin={currentUserIsAdmin}
          groupUnread={groupUnread ?? null}
          onPressNotifications={handlePressNotifications}
          onPressSort={handlePressSort}
          onPressEditGroup={handlePressEdit}
          chatTitle={title}
          group={group}
        />
      )}
    </ActionSheet>
  ) : null;
}

function GroupOptionsSheetContent({
  chatTitle,
  group,
  groupUnread,
  currentUserIsAdmin,
  onPressNotifications,
  onPressSort,
  onPressEditGroup,
}: {
  group: db.Group;
  groupUnread: db.GroupUnread | null;
  currentUserIsAdmin: boolean;
  chatTitle: string;
  onPressNotifications: () => void;
  onPressSort: () => void;
  onPressEditGroup: () => void;
}) {
  const {
    markGroupRead,
    onPressGroupMembers,
    onPressInvite,
    togglePinned,
    leaveGroup,
  } = useChatOptions();
  const groupRef = logic.getGroupReferencePath(group.id);
  const canMarkRead = !(group.unread?.count === 0 || groupUnread?.count === 0);
  const canSortChannels = (group.channels?.length ?? 0) > 1;
  const canInvite = currentUserIsAdmin || group.privacy === 'public';
  const canLeave = !group.currentUserIsHost;
  const isPinned = group?.pin;

  const actionGroups = useMemo(
    () =>
      createActionGroups(
        [
          'neutral',
          {
            title: 'Notifications',
            action: onPressNotifications,
            endIcon: 'ChevronRight',
          },
          canMarkRead && {
            title: 'Mark all as read',
            action: markGroupRead,
          },
          {
            title: isPinned ? 'Unpin' : 'Pin',
            endIcon: 'Pin',
            action: togglePinned,
          },
          {
            title: 'Copy group reference',
            description: groupRef,
            render: (props) => (
              <ActionSheet.CopyAction {...props} copyText={groupRef} />
            ),
          },
          canSortChannels && {
            title: 'Sort channels',
            endIcon: 'ChevronRight',
            action: onPressSort,
          },
        ],
        [
          'neutral',
          currentUserIsAdmin && {
            title: 'Edit group',
            action: onPressEditGroup,
            endIcon: 'ChevronRight',
          },
          {
            title: 'Members',
            endIcon: 'ChevronRight',
            action: onPressGroupMembers,
          },
          canInvite
            ? {
                title: 'Invite people',
                action: onPressInvite,
                endIcon: 'ChevronRight',
              }
            : {
                accent: 'disabled',
                title: 'Invites disabled',
                description: 'Only admins may invite people to this group.',
              },
        ],
        canLeave && [
          'negative',
          {
            title: 'Leave group',
            endIcon: 'LogOut',
            action: leaveGroup,
          },
        ]
      ),
    [
      canInvite,
      canLeave,
      canMarkRead,
      canSortChannels,
      currentUserIsAdmin,
      groupRef,
      isPinned,
      leaveGroup,
      markGroupRead,
      onPressEditGroup,
      onPressGroupMembers,
      onPressInvite,
      onPressNotifications,
      onPressSort,
      togglePinned,
    ]
  );

  const memberCount = group?.members?.length ? group.members.length : 0;
  const privacy = group?.privacy
    ? group.privacy.charAt(0).toUpperCase() + group.privacy.slice(1)
    : '';
  const subtitle = memberCount
    ? `${privacy} group with ${memberCount} member${group.members?.length === 1 ? '' : 's'}`
    : '';

  console.log(chatTitle, subtitle, actionGroups);

  return (
    <ChatOptionsSheetContent
      title={chatTitle}
      subtitle={subtitle}
      actionGroups={actionGroups}
      icon={<ListItem.GroupIcon model={group} />}
    />
  );
}

function SortChannelsSheetContent({
  chatTitle,
  onPressBack,
}: {
  chatTitle: string;
  onPressBack: () => void;
}) {
  const { setChannelSortPreference } = useChatOptions();

  const sortActions = useMemo(
    () =>
      createActionGroups([
        'neutral',
        {
          title: 'Sort by recency',
          action: () => setChannelSortPreference?.('recency'),
        },
        {
          title: 'Sort by arrangement',
          action: () => setChannelSortPreference?.('arranged'),
        },
      ]),
    [setChannelSortPreference]
  );

  return (
    <ChatOptionsSheetContent
      title={'Sort channels in ' + chatTitle}
      subtitle="Choose your display preference"
      actionGroups={sortActions}
      icon={<SheetBackButton onPress={onPressBack} />}
    />
  );
}

function EditGroupSheetContent({
  chatTitle,
  onPressBack,
}: {
  chatTitle: string;
  onPressBack: () => void;
}) {
  const { onPressGroupMeta, onPressManageChannels, onPressGroupPrivacy } =
    useChatOptions();
  const editActions = useMemo(
    () =>
      createActionGroups([
        'neutral',
        {
          title: 'Edit group info',
          description: 'Change name, description, and image',
          action: onPressGroupMeta,
          endIcon: 'ChevronRight',
        },
        {
          title: 'Manage channels',
          description: 'Add or remove channels in this group',
          action: onPressManageChannels,
          endIcon: 'ChevronRight',
        },
        {
          title: 'Privacy',
          description: 'Change who can find or join this group',
          action: onPressGroupPrivacy,
          endIcon: 'ChevronRight',
        },
      ]),
    [onPressGroupMeta, onPressGroupPrivacy, onPressManageChannels]
  );

  return (
    <ChatOptionsSheetContent
      title={'Edit ' + chatTitle}
      subtitle="Edit group details"
      actionGroups={editActions}
      icon={<SheetBackButton onPress={onPressBack} />}
    />
  );
}

type ChannelPanes = 'initial' | 'notifications';

export function ChannelOptionsSheetLoader({
  channelId,
  open,
  onOpenChange,
  onPressConfigureChannel,
}: {
  channelId: string;
  open: boolean;
  onOpenChange: (open: boolean) => void;
  onPressConfigureChannel?: () => void;
}) {
  const [pane, setPane] = useState<ChannelPanes>('initial');
  const channelQuery = store.useChannel({
    id: channelId,
  });
<<<<<<< HEAD
  const [enableCustomChannels, setEnableCustomChannels] = useState(false);
  // why useLayoutEffect?
  // to try to get the synchronous read to avoid flicker on mount
  useLayoutEffect(() => {
    return featureFlags.subscribeToFeatureFlag(
      'customChannels',
      setEnableCustomChannels
    );
  }, []);
=======
  const { data: group } = store.useGroup({
    id: channelQuery.data?.groupId ?? undefined,
  });
  const groupTitle = utils.useGroupTitle(group) ?? 'group';
  const channelTitle =
    utils.useChannelTitle(channelQuery.data ?? null) ?? 'channel';
  const isSingleChannelGroup = group?.channels.length === 1;
  const chatTitle = isSingleChannelGroup ? groupTitle : channelTitle;
>>>>>>> e53496dd

  const handlePressNotifications = useCallback(() => {
    setPane('notifications');
  }, [setPane]);

  const resetPane = useCallback(() => {
    setPane('initial');
  }, [setPane]);

  useEffect(() => {
    if (!open) {
      resetPane();
    }
  }, [open, resetPane]);

  return channelQuery.data ? (
<<<<<<< HEAD
    <ActionSheet
      open={open}
      onOpenChange={openChangeHandler}
      {...(enableCustomChannels
        ? {
            snapPointsMode: 'percent',
            snapPoints: [75],
          }
        : {})}
    >
      <ActionSheet.ScrollableContent>
        <ChannelOptions
          channel={channelQuery.data}
          pane={pane}
          setPane={setPane}
          onPressConfigureChannel={onPressConfigureChannel}
          onOpenChange={onOpenChange}
        />
      </ActionSheet.ScrollableContent>
=======
    <ActionSheet open={open} onOpenChange={onOpenChange}>
      {pane === 'notifications' ? (
        <NotificationsSheetContent
          chatTitle={chatTitle}
          onPressBack={resetPane}
        />
      ) : (
        <ChannelOptionsSheetContent
          chatTitle={chatTitle}
          channel={channelQuery.data}
          onPressNotifications={handlePressNotifications}
        />
      )}
>>>>>>> e53496dd
    </ActionSheet>
  ) : null;
}

function ChannelOptionsSheetContent({
  chatTitle,
  channel,
<<<<<<< HEAD
  pane,
  setPane,
  onOpenChange,
  onPressConfigureChannel,
=======
  onPressNotifications,
>>>>>>> e53496dd
}: {
  chatTitle: string;
  channel: db.Channel;
<<<<<<< HEAD
  pane: 'initial' | 'notifications';
  setPane: (pane: 'initial' | 'notifications') => void;
  onOpenChange: (open: boolean) => void;
  onPressConfigureChannel?: () => void;
=======
  onPressNotifications: () => void;
>>>>>>> e53496dd
}) {
  const {
    group,
    onPressChannelMembers,
    onPressChannelMeta,
    onPressChannelTemplate,
    onPressManageChannels,
    onPressInvite,
    togglePinned,
    leaveChannel,
    markChannelRead,
  } = useChatOptions();
  const { data: hooksPreview } = store.useChannelHooksPreview(channel.id);

  const currentUser = useCurrentUserId();
  const currentUserIsHost = group?.currentUserIsHost ?? false;
  const currentUserIsAdmin = useIsAdmin(channel.groupId ?? '', currentUser);
  const groupTitle = utils.useGroupTitle(group) ?? 'group';
  const isSingleChannelGroup = group?.channels?.length === 1;
  const invitationsEnabled =
    group?.privacy === 'private' || group?.privacy === 'secret';
  const canInvite = invitationsEnabled && currentUserIsAdmin;
  const canMarkRead = !(channel.unread?.count === 0);

  const actionGroups: ActionGroup[] = useMemo(
    () =>
      createActionGroups(
        [
          'neutral',
          {
            title: 'Notifications',
            endIcon: 'ChevronRight',
            action: onPressNotifications,
          },
          {
            title: channel?.pin ? 'Unpin' : 'Pin',
            endIcon: 'Pin',
            action: togglePinned,
          },
          canMarkRead && {
            title: 'Mark as read',
            action: markChannelRead,
          },
        ],
        channel.type === 'groupDm' && [
          'neutral',
          {
            title: 'Edit group info',
            endIcon: 'ChevronRight',
            action: onPressChannelMeta,
          },
          {
            title: 'Members',
            endIcon: 'ChevronRight',
            action: onPressChannelMembers,
          },
        ],
        group && [
          'neutral',
          currentUserIsAdmin && {
            title: 'Manage channels',
            endIcon: 'ChevronRight',
            action: onPressManageChannels,
          },
          canInvite
            ? {
                title: 'Invite people',
                action: onPressInvite,
                endIcon: 'ChevronRight',
              }
            : {
                title: 'Invites disabled',
                accent: 'disabled',
                description: 'Only admins may invite people to this group.',
              },
        ],
        hooksPreview && [
          'neutral',
          {
            title: 'Use channel as template',
            description: 'Create a new channel based on this one',
            endIcon: 'Copy',
            action: onPressChannelTemplate,
          },
        ],
<<<<<<< HEAD
      },
      ...((channel.unread?.count ?? 0) > 0
        ? [
            {
              accent: 'neutral',
              actions: [
                {
                  title: 'Mark as read',
                  action: () => {
                    handleMarkRead(), onOpenChange(false);
                  },
                },
              ],
            } as ActionGroup,
          ]
        : []),
      ...(channel.type === 'groupDm'
        ? [
            {
              accent: 'neutral',
              actions: [
                {
                  title: 'Edit group info',
                  endIcon: 'ChevronRight',
                  action: () => {
                    if (!channel) {
                      return;
                    }
                    onPressChannelMeta?.(channel.id);
                    onOpenChange(false);
                  },
                },
              ],
            } as ActionGroup,
          ]
        : []),
      ...(channel.type === 'groupDm'
        ? [
            {
              accent: 'neutral',
              actions: [
                {
                  title: 'Members',
                  endIcon: 'ChevronRight',
                  action: () => {
                    if (!channel) {
                      return;
                    }
                    onPressChannelMembers?.(channel.id);
                    onOpenChange(false);
                  },
                },
              ],
            } as ActionGroup,
          ]
        : []),
      ...(currentUserIsAdmin
        ? [
            {
              accent: 'neutral',
              actions: [
                ...(channel.contentConfiguration == null
                  ? []
                  : [
                      {
                        title: 'Configure view',
                        action: onPressConfigureChannel,
                      },
                    ]),
                {
                  title: 'Manage channels',
                  endIcon: 'ChevronRight',
                  action: () => {
                    if (!group) {
                      return;
                    }
                    onPressManageChannels?.(group.id);
                    onOpenChange(false);
                  },
                },
              ],
            } as ActionGroup,
          ]
        : []),
      // TODO: redefine in a more readable way.
      ...(group &&
      !['groupDm', 'dm'].includes(channel.type) &&
      (group.privacy === 'public' ||
        (currentUserIsAdmin &&
          ['private', 'secret'].includes(group.privacy ?? '')))
        ? [
            {
              accent: 'neutral',
              actions: [
                {
                  title: 'Invite people',
                  action: () => {
                    onOpenChange(false);
                    onPressInvite?.(group);
                  },
                  endIcon: 'ChevronRight',
                },
              ],
            } as ActionGroup,
          ]
        : []),
      ...(group &&
      !['groupDm', 'dm'].includes(channel.type) &&
      !currentUserIsAdmin &&
      ['private', 'secret'].includes(group.privacy ?? '')
        ? [
            {
              accent: 'disabled',
              actions: [
                {
                  title: 'Invites disabled',
                  description: 'Only admins may invite people to this group.',
                },
              ],
            } as ActionGroup,
          ]
        : []),
      ...(!currentUserIsHost
        ? [
            {
              accent: 'negative',
              actions: [
                {
                  title: `Leave`,
                  endIcon: 'LogOut',
                  action: () => {
                    if (!channel) {
                      return;
                    }
                    if (!isWeb) {
                      Alert.alert(
                        `Leave ${title}?`,
                        'You will no longer receive updates from this channel.',
                        [
                          {
                            text: 'Cancel',
                            onPress: () => console.log('Cancel Pressed'),
                            style: 'cancel',
                          },
                          {
                            text: 'Leave',
                            style: 'destructive',
                            onPress: () => {
                              onOpenChange(false);
                              if (
                                channel.type === 'dm' ||
                                channel.type === 'groupDm'
                              ) {
                                store.respondToDMInvite({
                                  channel,
                                  accept: false,
                                });
                              } else {
                                store.leaveGroupChannel(channel.id);
                              }
                            },
                          },
                        ]
                      );
                      return;
                    }
                    onOpenChange(false);
                    if (channel.type === 'dm' || channel.type === 'groupDm') {
                      store.respondToDMInvite({
                        channel,
                        accept: false,
                      });
                    } else {
                      store.leaveGroupChannel(channel.id);
                    }
                  },
                },
              ],
            } as ActionGroup,
          ]
        : []),
    ];
  }, [
    channel,
    onPressConfigureChannel,
    currentUserIsAdmin,
    group,
    currentUserIsHost,
    setPane,
    handleMarkRead,
    onOpenChange,
    onPressChannelMeta,
    onPressChannelMembers,
    onPressManageChannels,
    onPressInvite,
    title,
  ]);
=======
        !currentUserIsHost && [
          'negative',
          {
            title: `Leave`,
            endIcon: 'LogOut',
            action: leaveChannel,
          },
        ]
      ),
    [
      onPressNotifications,
      channel?.pin,
      channel.type,
      togglePinned,
      canMarkRead,
      markChannelRead,
      onPressChannelMeta,
      onPressChannelMembers,
      group,
      currentUserIsAdmin,
      onPressManageChannels,
      canInvite,
      onPressInvite,
      currentUserIsHost,
      leaveChannel,
    ]
  );
>>>>>>> e53496dd

  const subtitle = useMemo(() => {
    if (!channel) {
      return '';
    }
    switch (channel.type) {
      case 'dm':
        return `Chat with ${channel.contactId}`;
      case 'groupDm':
        return channel.members && channel.members?.length > 2
          ? `Chat with ${channel.members[0].contactId} and ${channel.members?.length - 1} others`
          : 'Group chat';
      default:
        return group
          ? isSingleChannelGroup
            ? `Group with ${group.members?.length ?? 0} members`
            : `Channel in ${groupTitle}`
          : '';
    }
  }, [channel, group, groupTitle, isSingleChannelGroup]);

  return (
    <ChatOptionsSheetContent
      title={chatTitle ?? ''}
      subtitle={subtitle}
      actionGroups={actionGroups}
      icon={<ListItem.ChannelIcon model={channel} />}
    />
  );
}

function ChatOptionsSheetContent({
  actionGroups,
  title,
  subtitle,
  icon,
}: {
  actionGroups: ActionGroup[];
  title: string;
  subtitle: string;
  icon?: ReactElement;
}) {
  return (
    <>
      <ActionSheet.Header>
        {icon}
        <ActionSheet.MainContent>
          <ListItem.Title>{title}</ListItem.Title>
          <ListItem.Subtitle $gtSm={{ maxWidth: 100 }}>
            {subtitle}
          </ListItem.Subtitle>
        </ActionSheet.MainContent>
      </ActionSheet.Header>
      <ActionSheet.ScrollableContent>
        <ActionSheet.SimpleActionGroupList actionGroups={actionGroups} />
      </ActionSheet.ScrollableContent>
    </>
  );
}

const notificationOptions: { title: string; value: ub.NotificationLevel }[] = [
  {
    title: 'All activity',
    value: 'loud',
  },
  {
    title: 'Posts, mentions, and replies',
    value: 'medium',
  },
  {
    title: 'Only mentions and replies',
    value: 'soft',
  },
  {
    title: 'Nothing',
    value: 'hush',
  },
];

function NotificationsSheetContent({
  chatTitle,
  onPressBack,
}: {
  chatTitle?: string | null;
  onPressBack: () => void;
}) {
  const { updateVolume, group, channel } = useChatOptions();
  const { data: currentChannelVolume } = store.useChannelVolumeLevel(
    channel?.id ?? ''
  );
  const { data: currentGroupVolume } = store.useGroupVolumeLevel(
    group?.id ?? ''
  );
  const currentVolumeLevel = channel?.id
    ? currentChannelVolume
    : currentGroupVolume;

  const notificationActions = useMemo(
    () =>
      createActionGroups([
        'neutral',
        ...notificationOptions.map(
          ({ title, value }): Action => ({
            title,
            accent: currentVolumeLevel === value ? 'positive' : 'neutral',
            action: () => updateVolume(value),
            endIcon: currentVolumeLevel === value ? 'Checkmark' : undefined,
          })
        ),
      ]),
    [currentVolumeLevel, updateVolume]
  );
  return (
    <ChatOptionsSheetContent
      title={chatTitle ? 'Notifications for ' + chatTitle : 'Notifications'}
      actionGroups={notificationActions}
      subtitle={'Set what you want to be notified about'}
      icon={<SheetBackButton onPress={onPressBack} />}
    />
  );
}

function SheetBackButton({ onPress }: { onPress: () => void }) {
  return (
    <IconButton width="$4xl" onPress={onPress}>
      <ChevronLeft />
    </IconButton>
  );
}<|MERGE_RESOLUTION|>--- conflicted
+++ resolved
@@ -1,8 +1,4 @@
-<<<<<<< HEAD
-import { useQuery } from '@tanstack/react-query';
-import { featureFlags, sync } from '@tloncorp/shared';
-=======
->>>>>>> e53496dd
+import { featureFlags } from '@tloncorp/shared';
 import * as db from '@tloncorp/shared/db';
 import * as logic from '@tloncorp/shared/logic';
 import * as store from '@tloncorp/shared/store';
@@ -41,12 +37,6 @@
 };
 
 export const ChatOptionsSheet = React.memo(function ChatOptionsSheet({
-<<<<<<< HEAD
-  open,
-  onOpenChange,
-  onPressConfigureChannel,
-=======
->>>>>>> e53496dd
   chat,
   ...props
 }: ChatOptionsSheetProps) {
@@ -62,18 +52,12 @@
     return <GroupOptionsSheetLoader groupId={group?.id} {...props} />;
   }
 
-<<<<<<< HEAD
   return (
     <ChannelOptionsSheetLoader
       channelId={chat.id}
-      open={open}
-      onPressConfigureChannel={onPressConfigureChannel}
-      onOpenChange={onOpenChange}
+      {...props}
     />
   );
-=======
-  return <ChannelOptionsSheetLoader channelId={chat.id} {...props} />;
->>>>>>> e53496dd
 });
 
 export function GroupOptionsSheetLoader({
@@ -366,7 +350,7 @@
   const channelQuery = store.useChannel({
     id: channelId,
   });
-<<<<<<< HEAD
+
   const [enableCustomChannels, setEnableCustomChannels] = useState(false);
   // why useLayoutEffect?
   // to try to get the synchronous read to avoid flicker on mount
@@ -376,7 +360,7 @@
       setEnableCustomChannels
     );
   }, []);
-=======
+
   const { data: group } = store.useGroup({
     id: channelQuery.data?.groupId ?? undefined,
   });
@@ -385,7 +369,6 @@
     utils.useChannelTitle(channelQuery.data ?? null) ?? 'channel';
   const isSingleChannelGroup = group?.channels.length === 1;
   const chatTitle = isSingleChannelGroup ? groupTitle : channelTitle;
->>>>>>> e53496dd
 
   const handlePressNotifications = useCallback(() => {
     setPane('notifications');
@@ -402,10 +385,9 @@
   }, [open, resetPane]);
 
   return channelQuery.data ? (
-<<<<<<< HEAD
     <ActionSheet
       open={open}
-      onOpenChange={openChangeHandler}
+      onOpenChange={onOpenChange}
       {...(enableCustomChannels
         ? {
             snapPointsMode: 'percent',
@@ -414,29 +396,20 @@
         : {})}
     >
       <ActionSheet.ScrollableContent>
-        <ChannelOptions
-          channel={channelQuery.data}
-          pane={pane}
-          setPane={setPane}
-          onPressConfigureChannel={onPressConfigureChannel}
-          onOpenChange={onOpenChange}
-        />
+        {pane === 'notifications' ? (
+          <NotificationsSheetContent
+            chatTitle={chatTitle}
+            onPressBack={resetPane}
+          />
+        ) : (
+          <ChannelOptionsSheetContent
+            chatTitle={chatTitle}
+            channel={channelQuery.data}
+            onPressNotifications={handlePressNotifications}
+            onPressConfigureChannel={onPressConfigureChannel}
+          />
+        )}
       </ActionSheet.ScrollableContent>
-=======
-    <ActionSheet open={open} onOpenChange={onOpenChange}>
-      {pane === 'notifications' ? (
-        <NotificationsSheetContent
-          chatTitle={chatTitle}
-          onPressBack={resetPane}
-        />
-      ) : (
-        <ChannelOptionsSheetContent
-          chatTitle={chatTitle}
-          channel={channelQuery.data}
-          onPressNotifications={handlePressNotifications}
-        />
-      )}
->>>>>>> e53496dd
     </ActionSheet>
   ) : null;
 }
@@ -444,25 +417,13 @@
 function ChannelOptionsSheetContent({
   chatTitle,
   channel,
-<<<<<<< HEAD
-  pane,
-  setPane,
-  onOpenChange,
   onPressConfigureChannel,
-=======
   onPressNotifications,
->>>>>>> e53496dd
 }: {
   chatTitle: string;
   channel: db.Channel;
-<<<<<<< HEAD
-  pane: 'initial' | 'notifications';
-  setPane: (pane: 'initial' | 'notifications') => void;
-  onOpenChange: (open: boolean) => void;
   onPressConfigureChannel?: () => void;
-=======
   onPressNotifications: () => void;
->>>>>>> e53496dd
 }) {
   const {
     group,
@@ -527,6 +488,11 @@
             endIcon: 'ChevronRight',
             action: onPressManageChannels,
           },
+          currentUserIsAdmin &&
+            channel.contentConfiguration != null && {
+              title: 'Configure view',
+              action: onPressConfigureChannel,
+            },
           canInvite
             ? {
                 title: 'Invite people',
@@ -548,205 +514,6 @@
             action: onPressChannelTemplate,
           },
         ],
-<<<<<<< HEAD
-      },
-      ...((channel.unread?.count ?? 0) > 0
-        ? [
-            {
-              accent: 'neutral',
-              actions: [
-                {
-                  title: 'Mark as read',
-                  action: () => {
-                    handleMarkRead(), onOpenChange(false);
-                  },
-                },
-              ],
-            } as ActionGroup,
-          ]
-        : []),
-      ...(channel.type === 'groupDm'
-        ? [
-            {
-              accent: 'neutral',
-              actions: [
-                {
-                  title: 'Edit group info',
-                  endIcon: 'ChevronRight',
-                  action: () => {
-                    if (!channel) {
-                      return;
-                    }
-                    onPressChannelMeta?.(channel.id);
-                    onOpenChange(false);
-                  },
-                },
-              ],
-            } as ActionGroup,
-          ]
-        : []),
-      ...(channel.type === 'groupDm'
-        ? [
-            {
-              accent: 'neutral',
-              actions: [
-                {
-                  title: 'Members',
-                  endIcon: 'ChevronRight',
-                  action: () => {
-                    if (!channel) {
-                      return;
-                    }
-                    onPressChannelMembers?.(channel.id);
-                    onOpenChange(false);
-                  },
-                },
-              ],
-            } as ActionGroup,
-          ]
-        : []),
-      ...(currentUserIsAdmin
-        ? [
-            {
-              accent: 'neutral',
-              actions: [
-                ...(channel.contentConfiguration == null
-                  ? []
-                  : [
-                      {
-                        title: 'Configure view',
-                        action: onPressConfigureChannel,
-                      },
-                    ]),
-                {
-                  title: 'Manage channels',
-                  endIcon: 'ChevronRight',
-                  action: () => {
-                    if (!group) {
-                      return;
-                    }
-                    onPressManageChannels?.(group.id);
-                    onOpenChange(false);
-                  },
-                },
-              ],
-            } as ActionGroup,
-          ]
-        : []),
-      // TODO: redefine in a more readable way.
-      ...(group &&
-      !['groupDm', 'dm'].includes(channel.type) &&
-      (group.privacy === 'public' ||
-        (currentUserIsAdmin &&
-          ['private', 'secret'].includes(group.privacy ?? '')))
-        ? [
-            {
-              accent: 'neutral',
-              actions: [
-                {
-                  title: 'Invite people',
-                  action: () => {
-                    onOpenChange(false);
-                    onPressInvite?.(group);
-                  },
-                  endIcon: 'ChevronRight',
-                },
-              ],
-            } as ActionGroup,
-          ]
-        : []),
-      ...(group &&
-      !['groupDm', 'dm'].includes(channel.type) &&
-      !currentUserIsAdmin &&
-      ['private', 'secret'].includes(group.privacy ?? '')
-        ? [
-            {
-              accent: 'disabled',
-              actions: [
-                {
-                  title: 'Invites disabled',
-                  description: 'Only admins may invite people to this group.',
-                },
-              ],
-            } as ActionGroup,
-          ]
-        : []),
-      ...(!currentUserIsHost
-        ? [
-            {
-              accent: 'negative',
-              actions: [
-                {
-                  title: `Leave`,
-                  endIcon: 'LogOut',
-                  action: () => {
-                    if (!channel) {
-                      return;
-                    }
-                    if (!isWeb) {
-                      Alert.alert(
-                        `Leave ${title}?`,
-                        'You will no longer receive updates from this channel.',
-                        [
-                          {
-                            text: 'Cancel',
-                            onPress: () => console.log('Cancel Pressed'),
-                            style: 'cancel',
-                          },
-                          {
-                            text: 'Leave',
-                            style: 'destructive',
-                            onPress: () => {
-                              onOpenChange(false);
-                              if (
-                                channel.type === 'dm' ||
-                                channel.type === 'groupDm'
-                              ) {
-                                store.respondToDMInvite({
-                                  channel,
-                                  accept: false,
-                                });
-                              } else {
-                                store.leaveGroupChannel(channel.id);
-                              }
-                            },
-                          },
-                        ]
-                      );
-                      return;
-                    }
-                    onOpenChange(false);
-                    if (channel.type === 'dm' || channel.type === 'groupDm') {
-                      store.respondToDMInvite({
-                        channel,
-                        accept: false,
-                      });
-                    } else {
-                      store.leaveGroupChannel(channel.id);
-                    }
-                  },
-                },
-              ],
-            } as ActionGroup,
-          ]
-        : []),
-    ];
-  }, [
-    channel,
-    onPressConfigureChannel,
-    currentUserIsAdmin,
-    group,
-    currentUserIsHost,
-    setPane,
-    handleMarkRead,
-    onOpenChange,
-    onPressChannelMeta,
-    onPressChannelMembers,
-    onPressManageChannels,
-    onPressInvite,
-    title,
-  ]);
-=======
         !currentUserIsHost && [
           'negative',
           {
@@ -757,6 +524,8 @@
         ]
       ),
     [
+      channel.contentConfiguration,
+      onPressConfigureChannel,
       onPressNotifications,
       channel?.pin,
       channel.type,
@@ -774,7 +543,6 @@
       leaveChannel,
     ]
   );
->>>>>>> e53496dd
 
   const subtitle = useMemo(() => {
     if (!channel) {

<<<<<<< HEAD
import { featureFlags, sync } from '@tloncorp/shared';
=======
import { useQuery } from '@tanstack/react-query';
import { sync } from '@tloncorp/shared';
>>>>>>> 9acbb776
import * as db from '@tloncorp/shared/db';
import * as logic from '@tloncorp/shared/logic';
import * as store from '@tloncorp/shared/store';
import * as ub from '@tloncorp/shared/urbit';
import React, {
  ReactElement,
  useCallback,
  useEffect,
  useImperativeHandle,
  useLayoutEffect,
  useMemo,
  useState,
} from 'react';
import { Alert } from 'react-native';
import { isWeb } from 'tamagui';

import { ChevronLeft } from '../assets/icons';
import { useChatOptions, useCurrentUserId } from '../contexts';
import * as utils from '../utils';
import { useIsAdmin } from '../utils';
import { Action, ActionGroup, ActionSheet } from './ActionSheet';
import { IconButton } from './IconButton';
import { ListItem } from './ListItem';

export type ChatType = 'group' | db.ChannelType;

export type ChatOptionsSheetMethods = {
<<<<<<< HEAD
  open: (chatId: string, chatType: ChatType) => void;
  close: () => void;
=======
  open: (chatId: string, chatType: ChatType, unreadCount?: number) => void;
>>>>>>> 9acbb776
};

export type ChatOptionsSheetRef = React.Ref<ChatOptionsSheetMethods>;

type ChatOptionsSheetProps = {
  // We pass in setSortBy from GroupChannelsScreenView to live-update the sort
  // preference in the channel list.
  setSortBy?: (sortBy: db.ChannelSortPreference) => void;
  onPressConfigureChannel?: () => void;
};

const ChatOptionsSheetComponent = React.forwardRef<
  ChatOptionsSheetMethods,
  ChatOptionsSheetProps
>(function ChatOptionsSheetImpl(props, ref) {
  const [open, setOpen] = useState(false);
  const [chat, setChat] = useState<{
    type: ChatType;
    id: string;
    unreadCount?: number;
  } | null>(null);

  useImperativeHandle(
    ref,
    () => ({
      open: (chatId, chatType, unreadCount) => {
        setOpen(true);
        setChat({ id: chatId, type: chatType, unreadCount });
      },
      close: () => setOpen(false),
    }),
    []
  );

  if (!chat || !open) {
    return null;
  }

  if (chat.type === 'group') {
    return (
      <GroupOptionsSheetLoader
        groupId={chat.id}
        open={open}
        onOpenChange={setOpen}
        setSortBy={props.setSortBy}
        unreadCount={chat.unreadCount}
      />
    );
  }

  return (
    <ChannelOptionsSheetLoader
      channelId={chat.id}
      open={open}
      onOpenChange={setOpen}
      onPressConfigureChannel={props.onPressConfigureChannel}
    />
  );
});

export const ChatOptionsSheet = React.memo(ChatOptionsSheetComponent);

export function GroupOptionsSheetLoader({
  groupId,
  open,
  onOpenChange,
  setSortBy,
  unreadCount,
}: {
  groupId: string;
  open: boolean;
  onOpenChange: (open: boolean) => void;
  setSortBy?: (sortBy: db.ChannelSortPreference) => void;
  unreadCount?: number;
}) {
  const groupQuery = store.useGroup({ id: groupId });
  const [pane, setPane] = useState<
    'initial' | 'edit' | 'notifications' | 'sort'
  >('initial');
  const openChangeHandler = useCallback(
    (open: boolean) => {
      if (!open) {
        setPane('initial');
      }
      onOpenChange(open);
    },
    [onOpenChange]
  );

  return groupQuery.data ? (
    <ActionSheet open={open} onOpenChange={openChangeHandler}>
      <GroupOptions
        group={groupQuery.data}
        pane={pane}
        setPane={setPane}
        setSortBy={setSortBy}
        onOpenChange={onOpenChange}
        unreadCount={unreadCount}
      />
    </ActionSheet>
  ) : null;
}

export function GroupOptions({
  group,
  pane,
  setPane,
  setSortBy,
  onOpenChange,
  unreadCount,
}: {
  group: db.Group;
  pane: 'initial' | 'edit' | 'notifications' | 'sort';
  setPane: (pane: 'initial' | 'edit' | 'notifications' | 'sort') => void;
  setSortBy?: (sortBy: db.ChannelSortPreference) => void;
  onOpenChange: (open: boolean) => void;
  unreadCount?: number;
}) {
  const currentUser = useCurrentUserId();
  const { data: currentVolumeLevel } = store.useGroupVolumeLevel(group.id);

  const {
    onPressGroupMembers,
    onPressGroupMeta,
    onPressManageChannels,
    onPressInvite,
    onPressGroupPrivacy,
    onPressLeave,
    onTogglePinned,
    onSelectSort,
  } = useChatOptions() ?? {};

  useEffect(() => {
    sync.syncGroup(group.id, { priority: store.SyncPriority.High });
  }, [group]);

  const isPinned = group?.pin;

  const currentUserIsAdmin = useIsAdmin(group.id, currentUser);

  const handleVolumeUpdate = useCallback(
    (newLevel: string) => {
      if (group) {
        store.setGroupVolumeLevel({
          group: group,
          level: newLevel as ub.NotificationLevel,
        });
      }
    },
    [group]
  );

  const actionNotifications: ActionGroup[] = useMemo(
    () => [
      {
        accent: 'neutral',
        actions: [
          {
            title: 'All activity',
            accent: currentVolumeLevel === 'loud' ? 'positive' : 'neutral',
            action: () => {
              handleVolumeUpdate('loud');
            },
            endIcon: currentVolumeLevel === 'loud' ? 'Checkmark' : undefined,
          },
          {
            title: 'Posts, mentions, and replies',
            accent: currentVolumeLevel === 'medium' ? 'positive' : 'neutral',
            action: () => {
              handleVolumeUpdate('medium');
            },
            endIcon: currentVolumeLevel === 'medium' ? 'Checkmark' : undefined,
          },
          {
            title: 'Only mentions and replies',
            accent: currentVolumeLevel === 'soft' ? 'positive' : 'neutral',
            action: () => {
              handleVolumeUpdate('soft');
            },
            endIcon: currentVolumeLevel === 'soft' ? 'Checkmark' : undefined,
          },
          {
            title: 'Nothing',
            accent: currentVolumeLevel === 'hush' ? 'positive' : 'neutral',
            action: () => {
              handleVolumeUpdate('hush');
            },
            endIcon: currentVolumeLevel === 'hush' ? 'Checkmark' : undefined,
          },
        ],
      },
    ],
    [currentVolumeLevel, handleVolumeUpdate]
  );

  const actionEdit = useMemo(() => {
    const metadataAction: Action = {
      title: 'Edit group info',
      description: 'Change name, description, and image',
      action: () => {
        onOpenChange(false);
        onPressGroupMeta?.(group.id);
      },
      endIcon: 'ChevronRight',
    };

    const manageChannelsAction: Action = {
      title: 'Manage channels',
      description: 'Add or remove channels in this group',
      action: () => {
        onOpenChange(false);
        onPressManageChannels?.(group.id);
      },
      endIcon: 'ChevronRight',
    };

    const managePrivacyAction: Action = {
      title: 'Privacy',
      description: 'Change who can find or join this group',
      action: () => {
        onOpenChange(false);
        onPressGroupPrivacy?.(group.id);
      },
      endIcon: 'ChevronRight',
    };
    const actionEdit: ActionGroup[] = [
      {
        accent: 'neutral',
        actions: [metadataAction, manageChannelsAction, managePrivacyAction],
      },
    ];
    return actionEdit;
  }, [
    group.id,
    onPressGroupMeta,
    onPressGroupPrivacy,
    onPressManageChannels,
    onOpenChange,
  ]);

  const { data: groupUnread } = useQuery({
    queryKey: ['groupUnread', group.id],

    queryFn: async () => db.getGroupUnread({ groupId: group.id }),
  });

  const handleMarkAllRead = useCallback(() => {
    store.markGroupRead(group, true);
    onOpenChange(false);
  }, [group, onOpenChange]);

  const actionGroups = useMemo(() => {
    const groupRef = logic.getGroupReferencePath(group.id);

    const actionGroups: ActionGroup[] = [
      {
        accent: 'neutral',
        actions: [
          {
            title: 'Notifications',
            action: () => {
              setPane('notifications');
            },
            endIcon: 'ChevronRight',
          },
          ...(unreadCount === 0 || groupUnread?.count === 0
            ? []
            : [
                {
                  title: 'Mark all as read',
                  action: () => {
                    handleMarkAllRead();
                  },
                },
              ]),
          {
            title: isPinned ? 'Unpin' : 'Pin',
            endIcon: 'Pin',
            action: onTogglePinned,
          },
          {
            title: 'Copy group reference',
            description: groupRef,
            render: (props) => (
              <ActionSheet.CopyAction {...props} copyText={groupRef} />
            ),
          },
        ],
      },
    ];

    if (group.channels && group.channels.length > 1) {
      actionGroups[0].actions.push({
        title: 'Sort channels',
        endIcon: 'ChevronRight',
        action: () => {
          setPane('sort');
        },
      });
    }

    const editAction: Action = {
      title: 'Edit group',
      action: () => {
        setPane('edit');
      },
      endIcon: 'ChevronRight',
    };

    const goToMembersAction: Action = {
      title: 'Members',
      endIcon: 'ChevronRight',
      action: () => {
        onPressGroupMembers?.(group.id);
        onOpenChange(false);
      },
    };

    const inviteAction: Action = {
      title: 'Invite people',
      action: () => {
        onOpenChange(false);
        onPressInvite?.(group);
      },
      endIcon: 'ChevronRight',
    };

    const inviteNotice: Action = {
      accent: 'disabled',
      title: 'Invites disabled',
      description: 'Only admins may invite people to this group.',
    };

    if (currentUserIsAdmin) {
      actionGroups.push({
        accent: 'neutral',
        actions: [editAction],
      });
    }

    if (currentUserIsAdmin) {
      actionGroups.push({
        accent: 'neutral',
        actions: [goToMembersAction, inviteAction],
      });
    } else {
      actionGroups.push({
        accent: 'neutral',
        actions:
          group.privacy === 'public'
            ? [goToMembersAction, inviteAction]
            : [goToMembersAction, inviteNotice],
      });
    }

    if (!group.currentUserIsHost) {
      actionGroups.push({
        accent: 'negative',
        actions: [
          {
            title: 'Leave group',
            endIcon: 'LogOut',
            action: () => {
              onOpenChange(false);
              onPressLeave?.();
            },
          },
        ],
      });
    }
    return actionGroups;
  }, [
    group,
    unreadCount,
    groupUnread?.count,
    isPinned,
    onTogglePinned,
    currentUserIsAdmin,
    setPane,
    handleMarkAllRead,
    onPressGroupMembers,
    onOpenChange,
    onPressInvite,
    onPressLeave,
  ]);

  const actionSort: ActionGroup[] = useMemo(() => {
    return [
      {
        accent: 'neutral',
        actions: [
          {
            title: 'Sort by recency',
            action: () => {
              onSelectSort?.('recency');
              setSortBy?.('recency');
              onOpenChange(false);
            },
          },
          {
            title: 'Sort by arrangement',
            action: () => {
              onSelectSort?.('arranged');
              setSortBy?.('arranged');
              onOpenChange(false);
            },
          },
        ],
      },
    ];
  }, [onSelectSort, setSortBy, onOpenChange]);

  const memberCount = group?.members?.length
    ? group.members.length.toLocaleString()
    : 0;
  const title = group?.title ?? 'Loading…';
  const privacy = group?.privacy
    ? group.privacy.charAt(0).toUpperCase() + group.privacy.slice(1)
    : '';
  const subtitle = memberCount
    ? `${privacy} group with ${memberCount} member${group.members?.length === 1 ? '' : 's'}`
    : '';
  return (
    <ChatOptionsSheetContent
      actionGroups={
        pane === 'initial'
          ? actionGroups
          : pane === 'notifications'
            ? actionNotifications
            : pane === 'edit'
              ? actionEdit
              : pane === 'sort'
                ? actionSort
                : []
      }
      title={
        pane === 'initial'
          ? title
          : pane === 'notifications'
            ? 'Notifications for ' + title
            : pane === 'edit'
              ? 'Edit ' + title
              : pane === 'sort'
                ? 'Sort channels in ' + title
                : ''
      }
      subtitle={
        pane === 'initial'
          ? subtitle
          : pane === 'notifications'
            ? 'Set what you want to be notified about'
            : pane === 'sort'
              ? 'Choose your display preference'
              : pane === 'edit'
                ? 'Edit group details'
                : ''
      }
      icon={
        pane === 'initial' ? (
          <ListItem.GroupIcon model={group} />
        ) : (
          <IconButton width="$4xl" onPress={() => setPane('initial')}>
            <ChevronLeft />
          </IconButton>
        )
      }
    />
  );
}

export function ChannelOptionsSheetLoader({
  channelId,
  open,
  onOpenChange,
  onPressConfigureChannel,
}: {
  channelId: string;
  open: boolean;
  onOpenChange: (open: boolean) => void;
  onPressConfigureChannel?: () => void;
}) {
  const [pane, setPane] = useState<'initial' | 'notifications'>('initial');
  const channelQuery = store.useChannelWithRelations({
    id: channelId,
  });
  const [enableCustomChannels, setEnableCustomChannels] = useState(false);
  // why useLayoutEffect?
  // to try to get the synchronous read to avoid flicker on mount
  useLayoutEffect(() => {
    return featureFlags.subscribeToFeatureFlag(
      'customChannels',
      setEnableCustomChannels
    );
  }, []);

  const openChangeHandler = useCallback(
    (open: boolean) => {
      if (!open) {
        setPane('initial');
      }
      onOpenChange(open);
    },
    [onOpenChange]
  );

  return channelQuery.data ? (
    <ActionSheet
      open={open}
      onOpenChange={openChangeHandler}
      {...(enableCustomChannels
        ? {
            snapPointsMode: 'percent',
            snapPoints: [75],
          }
        : {})}
    >
      <ActionSheet.ScrollableContent>
        <ChannelOptions
          channel={channelQuery.data}
          pane={pane}
          setPane={setPane}
          onPressConfigureChannel={onPressConfigureChannel}
          onOpenChange={onOpenChange}
        />
      </ActionSheet.ScrollableContent>
    </ActionSheet>
  ) : null;
}

export function ChannelOptions({
  channel,
  pane,
  setPane,
  onOpenChange,
  onPressConfigureChannel,
}: {
  channel: db.Channel;
  pane: 'initial' | 'notifications';
  setPane: (pane: 'initial' | 'notifications') => void;
  onOpenChange: (open: boolean) => void;
  onPressConfigureChannel?: () => void;
}) {
  const { data: group } = store.useGroup({
    id: channel?.groupId ?? undefined,
  });
  const { data: currentVolumeLevel } = store.useChannelVolumeLevel(channel.id);
  const currentUser = useCurrentUserId();
  const {
    onPressChannelMembers,
    onPressChannelMeta,
    onPressManageChannels,
    onPressInvite,
    onPressLeave,
  } = useChatOptions() ?? {};

  const currentUserIsHost = useMemo(
    () => group?.currentUserIsHost ?? false,
    [group?.currentUserIsHost]
  );

  const currentUserIsAdmin = useIsAdmin(channel.groupId ?? '', currentUser);

  const title = utils.useChannelTitle(channel);

  const subtitle = useMemo(() => {
    if (!channel) {
      return '';
    }
    switch (channel.type) {
      case 'dm':
        return `Chat with ${channel.contactId}`;
      case 'groupDm':
        return channel.members && channel.members?.length > 2
          ? `Chat with ${channel.members[0].contactId} and ${channel.members?.length - 1} others`
          : 'Group chat';
      default:
        return group ? `Channel in ${group?.title}` : '';
    }
  }, [channel, group]);

  const handleVolumeUpdate = useCallback(
    (newLevel: string) => {
      if (channel) {
        store.setChannelVolumeLevel({
          channel: channel,
          level: newLevel as ub.NotificationLevel,
        });
      }
    },
    [channel]
  );

  const actionNotifications: ActionGroup[] = useMemo(
    () => [
      {
        accent: 'neutral',
        actions: [
          {
            title: 'All activity',
            accent: currentVolumeLevel === 'loud' ? 'positive' : 'neutral',
            action: () => {
              handleVolumeUpdate('loud');
            },
            endIcon: currentVolumeLevel === 'loud' ? 'Checkmark' : undefined,
          },
          {
            title: 'Posts, mentions, and replies',
            accent: currentVolumeLevel === 'medium' ? 'positive' : 'neutral',
            action: () => {
              handleVolumeUpdate('medium');
            },
            endIcon: currentVolumeLevel === 'medium' ? 'Checkmark' : undefined,
          },
          {
            title: 'Only mentions and replies',
            accent: currentVolumeLevel === 'soft' ? 'positive' : 'neutral',
            action: () => {
              handleVolumeUpdate('soft');
            },
            endIcon: currentVolumeLevel === 'soft' ? 'Checkmark' : undefined,
          },
          {
            title: 'Nothing',
            accent: currentVolumeLevel === 'hush' ? 'positive' : 'neutral',
            action: () => {
              handleVolumeUpdate('hush');
            },
            endIcon: currentVolumeLevel === 'hush' ? 'Checkmark' : undefined,
          },
        ],
      },
    ],
    [currentVolumeLevel, handleVolumeUpdate]
  );

  const handleMarkRead = useCallback(() => {
    if (channel && !channel.isPendingChannel) {
      store.markChannelRead(channel);
    }
  }, [channel]);

  const actionGroups: ActionGroup[] = useMemo(() => {
    return [
      {
        accent: 'neutral',
        actions: [
          {
            title: 'Notifications',
            endIcon: 'ChevronRight',
            action: () => {
              if (!channel) {
                return;
              }
              setPane('notifications');
            },
            icon: 'ChevronRight',
          },
          {
            title: channel?.pin ? 'Unpin' : 'Pin',
            endIcon: 'Pin',
            action: () => {
              if (!channel) {
                return;
              }
              channel.pin
                ? store.unpinItem(channel.pin)
                : store.pinItem(channel);
            },
          },
        ],
      },
      ...((channel.unread?.count ?? 0) > 0
        ? [
            {
              accent: 'neutral',
              actions: [
                {
                  title: 'Mark as read',
                  action: () => {
                    handleMarkRead(), onOpenChange(false);
                  },
                },
              ],
            } as ActionGroup,
          ]
        : []),
      ...(channel.type === 'groupDm'
        ? [
            {
              accent: 'neutral',
              actions: [
                {
                  title: 'Edit group info',
                  endIcon: 'ChevronRight',
                  action: () => {
                    if (!channel) {
                      return;
                    }
                    onPressChannelMeta?.(channel.id);
                    onOpenChange(false);
                  },
                },
              ],
            } as ActionGroup,
          ]
        : []),
      ...(channel.type === 'groupDm'
        ? [
            {
              accent: 'neutral',
              actions: [
                {
                  title: 'Members',
                  endIcon: 'ChevronRight',
                  action: () => {
                    if (!channel) {
                      return;
                    }
                    onPressChannelMembers?.(channel.id);
                    onOpenChange(false);
                  },
                },
              ],
            } as ActionGroup,
          ]
        : []),
      ...(currentUserIsAdmin
        ? [
            {
              accent: 'neutral',
              actions: [
                ...(channel.contentConfiguration == null
                  ? []
                  : [
                      {
                        title: 'Configure view',
                        action: onPressConfigureChannel,
                      },
                    ]),
                {
                  title: 'Manage channels',
                  endIcon: 'ChevronRight',
                  action: () => {
                    if (!group) {
                      return;
                    }
                    onPressManageChannels?.(group.id);
                    onOpenChange(false);
                  },
                },
              ],
            } as ActionGroup,
          ]
        : []),
      // TODO: redefine in a more readable way.
      ...(group &&
      !['groupDm', 'dm'].includes(channel.type) &&
      (group.privacy === 'public' ||
        (currentUserIsAdmin &&
          ['private', 'secret'].includes(group.privacy ?? '')))
        ? [
            {
              accent: 'neutral',
              actions: [
                {
                  title: 'Invite people',
                  action: () => {
                    onOpenChange(false);
                    onPressInvite?.(group);
                  },
                  endIcon: 'ChevronRight',
                },
              ],
            } as ActionGroup,
          ]
        : []),
      ...(group &&
      !['groupDm', 'dm'].includes(channel.type) &&
      !currentUserIsAdmin &&
      ['private', 'secret'].includes(group.privacy ?? '')
        ? [
            {
              accent: 'disabled',
              actions: [
                {
                  title: 'Invites disabled',
                  description: 'Only admins may invite people to this group.',
                },
              ],
            } as ActionGroup,
          ]
        : []),
      ...(!currentUserIsHost
        ? [
            {
              accent: 'negative',
              actions: [
                {
                  title: `Leave`,
                  endIcon: 'LogOut',
                  action: () => {
                    if (!channel) {
                      return;
                    }
                    if (!isWeb) {
                      Alert.alert(
                        `Leave ${title}?`,
                        'This will be removed from the list',
                        [
                          {
                            text: 'Cancel',
                            onPress: () => console.log('Cancel Pressed'),
                            style: 'cancel',
                          },
                          {
                            text: 'Leave',
                            style: 'destructive',
                            onPress: () => {
                              onOpenChange(false);
                              if (
                                channel.type === 'dm' ||
                                channel.type === 'groupDm'
                              ) {
                                store.respondToDMInvite({
                                  channel,
                                  accept: false,
                                });
                              } else {
                                store.leaveGroupChannel(channel.id);
                              }
                            },
                          },
                        ]
                      );
                      return;
                    }
                    onOpenChange(false);
                    if (channel.type === 'dm' || channel.type === 'groupDm') {
                      store.respondToDMInvite({
                        channel,
                        accept: false,
                      });
                    } else {
                      store.leaveGroupChannel(channel.id);
                    }
                  },
                },
              ],
            } as ActionGroup,
          ]
        : []),
    ];
  }, [
    channel,
    onPressConfigureChannel,
    currentUserIsAdmin,
    group,
    currentUserIsHost,
    setPane,
    handleMarkRead,
    onOpenChange,
    onPressChannelMeta,
    onPressChannelMembers,
    onPressManageChannels,
    onPressInvite,
    title,
<<<<<<< HEAD
    onOpenChange,
    onPressLeave,
=======
>>>>>>> 9acbb776
  ]);

  const displayTitle = useMemo((): string => {
    if (pane === 'initial') {
      return title ?? '';
    }
    if (title == null) {
      return 'Notifications';
    } else {
      return 'Notifications for ' + title;
    }
  }, [title, pane]);

  return (
    <ChatOptionsSheetContent
      actionGroups={pane === 'initial' ? actionGroups : actionNotifications}
      title={displayTitle}
      subtitle={
        pane === 'initial' ? subtitle : 'Set what you want to be notified about'
      }
      icon={
        pane === 'initial' ? (
          <ListItem.ChannelIcon model={channel} />
        ) : (
          <IconButton width="$4xl" onPress={() => setPane('initial')}>
            <ChevronLeft />
          </IconButton>
        )
      }
    />
  );
}

function ChatOptionsSheetContent({
  actionGroups,
  title,
  subtitle,
  icon,
}: {
  actionGroups: ActionGroup[];
  title: string;
  subtitle: string;
  icon?: ReactElement;
}) {
  return (
    <>
      <ActionSheet.Header>
        {icon}
        <ActionSheet.MainContent>
          <ListItem.Title>{title}</ListItem.Title>
          <ListItem.Subtitle $gtSm={{ maxWidth: 100 }}>
            {subtitle}
          </ListItem.Subtitle>
        </ActionSheet.MainContent>
      </ActionSheet.Header>
      <ActionSheet.ScrollableContent>
        <ActionSheet.SimpleActionGroupList actionGroups={actionGroups} />
      </ActionSheet.ScrollableContent>
    </>
  );
}<|MERGE_RESOLUTION|>--- conflicted
+++ resolved
@@ -1,9 +1,5 @@
-<<<<<<< HEAD
+import { useQuery } from '@tanstack/react-query';
 import { featureFlags, sync } from '@tloncorp/shared';
-=======
-import { useQuery } from '@tanstack/react-query';
-import { sync } from '@tloncorp/shared';
->>>>>>> 9acbb776
 import * as db from '@tloncorp/shared/db';
 import * as logic from '@tloncorp/shared/logic';
 import * as store from '@tloncorp/shared/store';
@@ -31,12 +27,8 @@
 export type ChatType = 'group' | db.ChannelType;
 
 export type ChatOptionsSheetMethods = {
-<<<<<<< HEAD
-  open: (chatId: string, chatType: ChatType) => void;
+  open: (chatId: string, chatType: ChatType, unreadCount?: number) => void;
   close: () => void;
-=======
-  open: (chatId: string, chatType: ChatType, unreadCount?: number) => void;
->>>>>>> 9acbb776
 };
 
 export type ChatOptionsSheetRef = React.Ref<ChatOptionsSheetMethods>;
@@ -589,7 +581,6 @@
     onPressChannelMeta,
     onPressManageChannels,
     onPressInvite,
-    onPressLeave,
   } = useChatOptions() ?? {};
 
   const currentUserIsHost = useMemo(
@@ -903,11 +894,6 @@
     onPressManageChannels,
     onPressInvite,
     title,
-<<<<<<< HEAD
-    onOpenChange,
-    onPressLeave,
-=======
->>>>>>> 9acbb776
   ]);
 
   const displayTitle = useMemo((): string => {

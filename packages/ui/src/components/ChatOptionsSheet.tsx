import * as db from '@tloncorp/shared/db';
import * as logic from '@tloncorp/shared/logic';
import * as store from '@tloncorp/shared/store';
import * as ub from '@tloncorp/shared/urbit';
import React, {
  ReactElement,
  useCallback,
  useEffect,
  useMemo,
  useState,
} from 'react';

import { ChevronLeft } from '../assets/icons';
import { useChatOptions, useCurrentUserId } from '../contexts';
import * as utils from '../utils';
import { useIsAdmin } from '../utils';
import {
  Action,
  ActionGroup,
  ActionSheet,
  createActionGroups,
} from './ActionSheet';
import { IconButton } from './IconButton';
import { ListItem } from './ListItem';

type ChatOptionsSheetProps = {
  open: boolean;
  onOpenChange: (open: boolean) => void;
  chat?: {
    type: 'group' | 'channel';
    id: string;
  } | null;
};

export const ChatOptionsSheet = React.memo(function ChatOptionsSheet({
  chat,
  ...props
}: ChatOptionsSheetProps) {
  const { group } = useChatOptions();

  if (!chat || !props.open) {
    return null;
  }

  if (chat.type === 'group') {
    return <GroupOptionsSheetLoader groupId={chat.id} {...props} />;
  } else if (group?.id && group?.channels?.length === 1) {
    return <GroupOptionsSheetLoader groupId={group?.id} {...props} />;
  }

  return <ChannelOptionsSheetLoader channelId={chat.id} {...props} />;
});

export function GroupOptionsSheetLoader({
  groupId,
  open,
  onOpenChange,
}: {
  groupId: string;
  open: boolean;
  onOpenChange: (open: boolean) => void;
}) {
  const [pane, setPane] = useState<
    'initial' | 'notifications' | 'sort' | 'edit'
  >('initial');
  const { group } = useChatOptions();

  const handlePressNotifications = useCallback(() => {
    setPane('notifications');
  }, [setPane]);

  const handlePressSort = useCallback(() => {
    setPane('sort');
  }, [setPane]);

  const handlePressEdit = useCallback(() => {
    setPane('edit');
  }, [setPane]);

  const resetPane = useCallback(() => {
    setPane('initial');
  }, [setPane]);

  const title = utils.useGroupTitle(group) ?? 'Loading...';
  const currentUserId = useCurrentUserId();
  const currentUserIsAdmin = useIsAdmin(groupId, currentUserId);
  const { data: groupUnread, isFetched: groupUnreadIsFetched } =
    store.useGroupUnread({ groupId });
  return group && groupUnreadIsFetched ? (
    <ActionSheet open={open} onOpenChange={onOpenChange}>
      {pane === 'notifications' ? (
        <NotificationsSheetContent chatTitle={title} onPressBack={resetPane} />
      ) : pane === 'edit' ? (
        <EditGroupSheetContent chatTitle={title} onPressBack={resetPane} />
      ) : pane === 'sort' ? (
        <SortChannelsSheetContent chatTitle={title} onPressBack={resetPane} />
      ) : (
        <GroupOptionsSheetContent
          currentUserIsAdmin={currentUserIsAdmin}
          groupUnread={groupUnread ?? null}
          onPressNotifications={handlePressNotifications}
          onPressSort={handlePressSort}
          onPressEditGroup={handlePressEdit}
          chatTitle={title}
          group={group}
        />
      )}
    </ActionSheet>
  ) : null;
}

function GroupOptionsSheetContent({
  chatTitle,
  group,
  groupUnread,
  currentUserIsAdmin,
  onPressNotifications,
  onPressSort,
  onPressEditGroup,
}: {
  group: db.Group;
  groupUnread: db.GroupUnread | null;
  currentUserIsAdmin: boolean;
  chatTitle: string;
  onPressNotifications: () => void;
  onPressSort: () => void;
  onPressEditGroup: () => void;
}) {
  const {
    markGroupRead,
    onPressGroupMembers,
    onPressInvite,
    togglePinned,
    leaveGroup,
  } = useChatOptions();
  const groupRef = logic.getGroupReferencePath(group.id);
  const canMarkRead = !(group.unread?.count === 0 || groupUnread?.count === 0);
  const canSortChannels = (group.channels?.length ?? 0) > 1;
  const canInvite = currentUserIsAdmin || group.privacy === 'public';
  const canLeave = !group.currentUserIsHost;
  const isPinned = group?.pin;

  const actionGroups = useMemo(
    () =>
      createActionGroups(
        [
          'neutral',
          {
            title: 'Notifications',
            action: onPressNotifications,
            endIcon: 'ChevronRight',
          },
          canMarkRead && {
            title: 'Mark all as read',
            action: markGroupRead,
          },
          {
            title: isPinned ? 'Unpin' : 'Pin',
            endIcon: 'Pin',
            action: togglePinned,
          },
          {
            title: 'Copy group reference',
            description: groupRef,
            render: (props) => (
              <ActionSheet.CopyAction {...props} copyText={groupRef} />
            ),
          },
          canSortChannels && {
            title: 'Sort channels',
            endIcon: 'ChevronRight',
            action: onPressSort,
          },
        ],
        [
          'neutral',
          currentUserIsAdmin && {
            title: 'Edit group',
            action: onPressEditGroup,
            endIcon: 'ChevronRight',
          },
          {
            title: 'Members',
            endIcon: 'ChevronRight',
            action: onPressGroupMembers,
          },
          canInvite
            ? {
                title: 'Invite people',
                action: onPressInvite,
                endIcon: 'ChevronRight',
              }
            : {
                accent: 'disabled',
                title: 'Invites disabled',
                description: 'Only admins may invite people to this group.',
              },
        ],
        canLeave && [
          'negative',
          {
            title: 'Leave group',
            endIcon: 'LogOut',
            action: leaveGroup,
          },
        ]
      ),
    [
      canInvite,
      canLeave,
      canMarkRead,
      canSortChannels,
      currentUserIsAdmin,
      groupRef,
      isPinned,
      leaveGroup,
      markGroupRead,
      onPressEditGroup,
      onPressGroupMembers,
      onPressInvite,
      onPressNotifications,
      onPressSort,
      togglePinned,
    ]
  );

  const memberCount = group?.members?.length ? group.members.length : 0;
  const privacy = group?.privacy
    ? group.privacy.charAt(0).toUpperCase() + group.privacy.slice(1)
    : '';
  const subtitle = memberCount
    ? `${privacy} group with ${memberCount} member${group.members?.length === 1 ? '' : 's'}`
    : '';

  console.log(chatTitle, subtitle, actionGroups);

  return (
    <ChatOptionsSheetContent
      title={chatTitle}
      subtitle={subtitle}
      actionGroups={actionGroups}
      icon={<ListItem.GroupIcon model={group} />}
    />
  );
}

function SortChannelsSheetContent({
  chatTitle,
  onPressBack,
}: {
  chatTitle: string;
  onPressBack: () => void;
}) {
  const { setChannelSortPreference } = useChatOptions();

  const sortActions = useMemo(
    () =>
      createActionGroups([
        'neutral',
        {
          title: 'Sort by recency',
          action: () => setChannelSortPreference?.('recency'),
        },
        {
          title: 'Sort by arrangement',
          action: () => setChannelSortPreference?.('arranged'),
        },
      ]),
    [setChannelSortPreference]
  );

  return (
    <ChatOptionsSheetContent
      title={'Sort channels in ' + chatTitle}
      subtitle="Choose your display preference"
      actionGroups={sortActions}
      icon={<SheetBackButton onPress={onPressBack} />}
    />
  );
}

function EditGroupSheetContent({
  chatTitle,
  onPressBack,
}: {
  chatTitle: string;
  onPressBack: () => void;
}) {
  const { onPressGroupMeta, onPressManageChannels, onPressGroupPrivacy } =
    useChatOptions();
  const editActions = useMemo(
    () =>
      createActionGroups([
        'neutral',
        {
          title: 'Edit group info',
          description: 'Change name, description, and image',
          action: onPressGroupMeta,
          endIcon: 'ChevronRight',
        },
        {
          title: 'Manage channels',
          description: 'Add or remove channels in this group',
          action: onPressManageChannels,
          endIcon: 'ChevronRight',
        },
        {
          title: 'Privacy',
          description: 'Change who can find or join this group',
          action: onPressGroupPrivacy,
          endIcon: 'ChevronRight',
        },
      ]),
    [onPressGroupMeta, onPressGroupPrivacy, onPressManageChannels]
  );

  return (
    <ChatOptionsSheetContent
      title={'Edit ' + chatTitle}
      subtitle="Edit group details"
      actionGroups={editActions}
      icon={<SheetBackButton onPress={onPressBack} />}
    />
  );
}

type ChannelPanes = 'initial' | 'notifications';

export function ChannelOptionsSheetLoader({
  channelId,
  open,
  onOpenChange,
}: {
  channelId: string;
  open: boolean;
  onOpenChange: (open: boolean) => void;
}) {
  const [pane, setPane] = useState<ChannelPanes>('initial');
  const channelQuery = store.useChannel({
    id: channelId,
  });
  const { data: group } = store.useGroup({
    id: channelQuery.data?.groupId ?? undefined,
  });
  const groupTitle = utils.useGroupTitle(group) ?? 'group';
  const channelTitle =
    utils.useChannelTitle(channelQuery.data ?? null) ?? 'channel';
  const isSingleChannelGroup = group?.channels.length === 1;
  const chatTitle = isSingleChannelGroup ? groupTitle : channelTitle;

  const handlePressNotifications = useCallback(() => {
    setPane('notifications');
  }, [setPane]);

  const resetPane = useCallback(() => {
    setPane('initial');
  }, [setPane]);

  useEffect(() => {
    if (!open) {
      resetPane();
    }
  }, [open, resetPane]);

  return channelQuery.data ? (
    <ActionSheet open={open} onOpenChange={onOpenChange}>
      {pane === 'notifications' ? (
        <NotificationsSheetContent
          chatTitle={chatTitle}
          onPressBack={resetPane}
        />
      ) : (
        <ChannelOptionsSheetContent
          chatTitle={chatTitle}
          channel={channelQuery.data}
          onPressNotifications={handlePressNotifications}
        />
      )}
    </ActionSheet>
  ) : null;
}

function ChannelOptionsSheetContent({
  chatTitle,
  channel,
  onPressNotifications,
}: {
  chatTitle: string;
  channel: db.Channel;
<<<<<<< HEAD
  onPressNotifications: () => void;
=======
  pane: ChannelPanes;
  setPane: (pane: ChannelPanes) => void;
  onOpenChange: (open: boolean) => void;
>>>>>>> bcc53b3b
}) {
  const {
    group,
    onPressChannelMembers,
    onPressChannelMeta,
    onPressManageChannels,
    onPressInvite,
<<<<<<< HEAD
    togglePinned,
    leaveChannel,
    markChannelRead,
  } = useChatOptions();
=======
    onPressChannelTemplate,
  } = useChatOptions() ?? {};
  const { data: hooksPreview } = store.useChannelHooksPreview(channel.id);

  const currentUserIsHost = useMemo(
    () => group?.currentUserIsHost ?? false,
    [group?.currentUserIsHost]
  );
>>>>>>> bcc53b3b

  const currentUser = useCurrentUserId();
  const currentUserIsHost = group?.currentUserIsHost ?? false;
  const currentUserIsAdmin = useIsAdmin(channel.groupId ?? '', currentUser);
  const groupTitle = utils.useGroupTitle(group) ?? 'group';
  const isSingleChannelGroup = group?.channels?.length === 1;
  const invitationsEnabled =
    group?.privacy === 'private' || group?.privacy === 'secret';
  const canInvite = invitationsEnabled && currentUserIsAdmin;
  const canMarkRead = !(channel.unread?.count === 0);

  const actionGroups: ActionGroup[] = useMemo(
    () =>
      createActionGroups(
        [
          'neutral',
          {
            title: 'Notifications',
            endIcon: 'ChevronRight',
            action: onPressNotifications,
          },
          {
            title: channel?.pin ? 'Unpin' : 'Pin',
            endIcon: 'Pin',
            action: togglePinned,
          },
          canMarkRead && {
            title: 'Mark as read',
            action: markChannelRead,
          },
        ],
        channel.type === 'groupDm' && [
          'neutral',
          {
            title: 'Edit group info',
            endIcon: 'ChevronRight',
            action: onPressChannelMeta,
          },
          {
            title: 'Members',
            endIcon: 'ChevronRight',
            action: onPressChannelMembers,
          },
        ],
        group && [
          'neutral',
          currentUserIsAdmin && {
            title: 'Manage channels',
            endIcon: 'ChevronRight',
            action: onPressManageChannels,
          },
          canInvite
            ? {
                title: 'Invite people',
                action: onPressInvite,
                endIcon: 'ChevronRight',
              }
            : {
                title: 'Invites disabled',
                accent: 'disabled',
                description: 'Only admins may invite people to this group.',
              },
        ],
<<<<<<< HEAD
        !currentUserIsHost && [
          'negative',
          {
            title: `Leave`,
            endIcon: 'LogOut',
            action: leaveChannel,
          },
        ]
      ),
    [
      onPressNotifications,
      channel?.pin,
      channel.type,
      togglePinned,
      canMarkRead,
      markChannelRead,
      onPressChannelMeta,
      onPressChannelMembers,
      group,
      currentUserIsAdmin,
      onPressManageChannels,
      canInvite,
      onPressInvite,
      currentUserIsHost,
      leaveChannel,
    ]
  );
=======
      },
      ...((channel.unread?.count ?? 0) > 0
        ? [
            {
              accent: 'neutral',
              actions: [
                {
                  title: 'Mark as read',
                  action: () => {
                    handleMarkRead(), onOpenChange(false);
                  },
                },
              ],
            } as ActionGroup,
          ]
        : []),
      ...(channel.type === 'groupDm'
        ? [
            {
              accent: 'neutral',
              actions: [
                {
                  title: 'Edit group info',
                  endIcon: 'ChevronRight',
                  action: () => {
                    if (!channel) {
                      return;
                    }
                    onPressChannelMeta?.(channel.id);
                    onOpenChange(false);
                  },
                },
              ],
            } as ActionGroup,
          ]
        : []),
      ...(channel.type === 'groupDm'
        ? [
            {
              accent: 'neutral',
              actions: [
                {
                  title: 'Members',
                  endIcon: 'ChevronRight',
                  action: () => {
                    if (!channel) {
                      return;
                    }
                    onPressChannelMembers?.(channel.id);
                    onOpenChange(false);
                  },
                },
              ],
            } as ActionGroup,
          ]
        : []),
      ...(currentUserIsAdmin
        ? [
            {
              accent: 'neutral',
              actions: [
                {
                  title: 'Manage channels',
                  endIcon: 'ChevronRight',
                  action: () => {
                    if (!group) {
                      return;
                    }
                    onPressManageChannels?.(group.id);
                    onOpenChange(false);
                  },
                },
              ],
            } as ActionGroup,
          ]
        : []),
      // TODO: redefine in a more readable way.
      ...(group &&
      !['groupDm', 'dm'].includes(channel.type) &&
      (group.privacy === 'public' ||
        (currentUserIsAdmin &&
          ['private', 'secret'].includes(group.privacy ?? '')))
        ? [
            {
              accent: 'neutral',
              actions: [
                {
                  title: 'Invite people',
                  action: () => {
                    onOpenChange(false);
                    onPressInvite?.(group);
                  },
                  endIcon: 'ChevronRight',
                },
              ],
            } as ActionGroup,
          ]
        : []),
      ...(group &&
      !['groupDm', 'dm'].includes(channel.type) &&
      !currentUserIsAdmin &&
      ['private', 'secret'].includes(group.privacy ?? '')
        ? [
            {
              accent: 'disabled',
              actions: [
                {
                  title: 'Invites disabled',
                  description: 'Only admins may invite people to this group.',
                },
              ],
            } as ActionGroup,
          ]
        : []),
      ...(hooksPreview
        ? [
            {
              accent: 'neutral',
              actions: [
                {
                  title: 'Use channel as template',
                  description: 'Create a new channel based on this one',
                  endIcon: 'Copy',
                  action: () => {
                    onOpenChange(false);
                    onPressChannelTemplate(channel.id);
                  },
                },
              ],
            } as ActionGroup,
          ]
        : []),
      ...(!currentUserIsHost
        ? [
            {
              accent: 'negative',
              actions: [
                {
                  title: `Leave`,
                  endIcon: 'LogOut',
                  action: () => {
                    if (!channel) {
                      return;
                    }
                    if (!isWeb) {
                      Alert.alert(
                        `Leave ${title}?`,
                        'You will no longer receive updates from this channel.',
                        [
                          {
                            text: 'Cancel',
                            onPress: () => console.log('Cancel Pressed'),
                            style: 'cancel',
                          },
                          {
                            text: 'Leave',
                            style: 'destructive',
                            onPress: () => {
                              onOpenChange(false);
                              if (
                                channel.type === 'dm' ||
                                channel.type === 'groupDm'
                              ) {
                                store.respondToDMInvite({
                                  channel,
                                  accept: false,
                                });
                              } else {
                                store.leaveGroupChannel(channel.id);
                              }
                            },
                          },
                        ]
                      );
                      return;
                    }
                    onOpenChange(false);
                    if (channel.type === 'dm' || channel.type === 'groupDm') {
                      store.respondToDMInvite({
                        channel,
                        accept: false,
                      });
                    } else {
                      store.leaveGroupChannel(channel.id);
                    }
                  },
                },
              ],
            } as ActionGroup,
          ]
        : []),
    ];
  }, [
    channel,
    currentUserIsAdmin,
    group,
    currentUserIsHost,
    hooksPreview,
    setPane,
    handleMarkRead,
    onOpenChange,
    onPressChannelMeta,
    onPressChannelMembers,
    onPressManageChannels,
    onPressInvite,
    title,
  ]);
>>>>>>> bcc53b3b

  const subtitle = useMemo(() => {
    if (!channel) {
      return '';
    }
    switch (channel.type) {
      case 'dm':
        return `Chat with ${channel.contactId}`;
      case 'groupDm':
        return channel.members && channel.members?.length > 2
          ? `Chat with ${channel.members[0].contactId} and ${channel.members?.length - 1} others`
          : 'Group chat';
      default:
        return group
          ? isSingleChannelGroup
            ? `Group with ${group.members?.length ?? 0} members`
            : `Channel in ${groupTitle}`
          : '';
    }
  }, [channel, group, groupTitle, isSingleChannelGroup]);

  return (
    <ChatOptionsSheetContent
      title={chatTitle ?? ''}
      subtitle={subtitle}
      actionGroups={actionGroups}
      icon={<ListItem.ChannelIcon model={channel} />}
    />
  );
}

function ChatOptionsSheetContent({
  actionGroups,
  title,
  subtitle,
  icon,
}: {
  actionGroups: ActionGroup[];
  title: string;
  subtitle: string;
  icon?: ReactElement;
}) {
  return (
    <>
      <ActionSheet.Header>
        {icon}
        <ActionSheet.MainContent>
          <ListItem.Title>{title}</ListItem.Title>
          <ListItem.Subtitle $gtSm={{ maxWidth: 100 }}>
            {subtitle}
          </ListItem.Subtitle>
        </ActionSheet.MainContent>
      </ActionSheet.Header>
      <ActionSheet.ScrollableContent>
        <ActionSheet.SimpleActionGroupList actionGroups={actionGroups} />
      </ActionSheet.ScrollableContent>
    </>
  );
}

const notificationOptions: { title: string; value: ub.NotificationLevel }[] = [
  {
    title: 'All activity',
    value: 'loud',
  },
  {
    title: 'Posts, mentions, and replies',
    value: 'medium',
  },
  {
    title: 'Only mentions and replies',
    value: 'soft',
  },
  {
    title: 'Nothing',
    value: 'hush',
  },
];

function NotificationsSheetContent({
  chatTitle,
  onPressBack,
}: {
  chatTitle?: string | null;
  onPressBack: () => void;
}) {
  const { updateVolume, group, channel } = useChatOptions();
  const { data: currentChannelVolume } = store.useChannelVolumeLevel(
    channel?.id ?? ''
  );
  const { data: currentGroupVolume } = store.useGroupVolumeLevel(
    group?.id ?? ''
  );
  const currentVolumeLevel = channel?.id
    ? currentChannelVolume
    : currentGroupVolume;

  const notificationActions = useMemo(
    () =>
      createActionGroups([
        'neutral',
        ...notificationOptions.map(
          ({ title, value }): Action => ({
            title,
            accent: currentVolumeLevel === value ? 'positive' : 'neutral',
            action: () => updateVolume(value),
            endIcon: currentVolumeLevel === value ? 'Checkmark' : undefined,
          })
        ),
      ]),
    [currentVolumeLevel, updateVolume]
  );
  return (
    <ChatOptionsSheetContent
      title={chatTitle ? 'Notifications for ' + chatTitle : 'Notifications'}
      actionGroups={notificationActions}
      subtitle={'Set what you want to be notified about'}
      icon={<SheetBackButton onPress={onPressBack} />}
    />
  );
}

function SheetBackButton({ onPress }: { onPress: () => void }) {
  return (
    <IconButton width="$4xl" onPress={onPress}>
      <ChevronLeft />
    </IconButton>
  );
}<|MERGE_RESOLUTION|>--- conflicted
+++ resolved
@@ -387,35 +387,20 @@
 }: {
   chatTitle: string;
   channel: db.Channel;
-<<<<<<< HEAD
   onPressNotifications: () => void;
-=======
-  pane: ChannelPanes;
-  setPane: (pane: ChannelPanes) => void;
-  onOpenChange: (open: boolean) => void;
->>>>>>> bcc53b3b
 }) {
   const {
     group,
     onPressChannelMembers,
     onPressChannelMeta,
+    onPressChannelTemplate,
     onPressManageChannels,
     onPressInvite,
-<<<<<<< HEAD
     togglePinned,
     leaveChannel,
     markChannelRead,
   } = useChatOptions();
-=======
-    onPressChannelTemplate,
-  } = useChatOptions() ?? {};
   const { data: hooksPreview } = store.useChannelHooksPreview(channel.id);
-
-  const currentUserIsHost = useMemo(
-    () => group?.currentUserIsHost ?? false,
-    [group?.currentUserIsHost]
-  );
->>>>>>> bcc53b3b
 
   const currentUser = useCurrentUserId();
   const currentUserIsHost = group?.currentUserIsHost ?? false;
@@ -479,7 +464,15 @@
                 description: 'Only admins may invite people to this group.',
               },
         ],
-<<<<<<< HEAD
+        hooksPreview && [
+          'neutral',
+          {
+            title: 'Use channel as template',
+            description: 'Create a new channel based on this one',
+            endIcon: 'Copy',
+            action: onPressChannelTemplate,
+          },
+        ],
         !currentUserIsHost && [
           'negative',
           {
@@ -507,215 +500,6 @@
       leaveChannel,
     ]
   );
-=======
-      },
-      ...((channel.unread?.count ?? 0) > 0
-        ? [
-            {
-              accent: 'neutral',
-              actions: [
-                {
-                  title: 'Mark as read',
-                  action: () => {
-                    handleMarkRead(), onOpenChange(false);
-                  },
-                },
-              ],
-            } as ActionGroup,
-          ]
-        : []),
-      ...(channel.type === 'groupDm'
-        ? [
-            {
-              accent: 'neutral',
-              actions: [
-                {
-                  title: 'Edit group info',
-                  endIcon: 'ChevronRight',
-                  action: () => {
-                    if (!channel) {
-                      return;
-                    }
-                    onPressChannelMeta?.(channel.id);
-                    onOpenChange(false);
-                  },
-                },
-              ],
-            } as ActionGroup,
-          ]
-        : []),
-      ...(channel.type === 'groupDm'
-        ? [
-            {
-              accent: 'neutral',
-              actions: [
-                {
-                  title: 'Members',
-                  endIcon: 'ChevronRight',
-                  action: () => {
-                    if (!channel) {
-                      return;
-                    }
-                    onPressChannelMembers?.(channel.id);
-                    onOpenChange(false);
-                  },
-                },
-              ],
-            } as ActionGroup,
-          ]
-        : []),
-      ...(currentUserIsAdmin
-        ? [
-            {
-              accent: 'neutral',
-              actions: [
-                {
-                  title: 'Manage channels',
-                  endIcon: 'ChevronRight',
-                  action: () => {
-                    if (!group) {
-                      return;
-                    }
-                    onPressManageChannels?.(group.id);
-                    onOpenChange(false);
-                  },
-                },
-              ],
-            } as ActionGroup,
-          ]
-        : []),
-      // TODO: redefine in a more readable way.
-      ...(group &&
-      !['groupDm', 'dm'].includes(channel.type) &&
-      (group.privacy === 'public' ||
-        (currentUserIsAdmin &&
-          ['private', 'secret'].includes(group.privacy ?? '')))
-        ? [
-            {
-              accent: 'neutral',
-              actions: [
-                {
-                  title: 'Invite people',
-                  action: () => {
-                    onOpenChange(false);
-                    onPressInvite?.(group);
-                  },
-                  endIcon: 'ChevronRight',
-                },
-              ],
-            } as ActionGroup,
-          ]
-        : []),
-      ...(group &&
-      !['groupDm', 'dm'].includes(channel.type) &&
-      !currentUserIsAdmin &&
-      ['private', 'secret'].includes(group.privacy ?? '')
-        ? [
-            {
-              accent: 'disabled',
-              actions: [
-                {
-                  title: 'Invites disabled',
-                  description: 'Only admins may invite people to this group.',
-                },
-              ],
-            } as ActionGroup,
-          ]
-        : []),
-      ...(hooksPreview
-        ? [
-            {
-              accent: 'neutral',
-              actions: [
-                {
-                  title: 'Use channel as template',
-                  description: 'Create a new channel based on this one',
-                  endIcon: 'Copy',
-                  action: () => {
-                    onOpenChange(false);
-                    onPressChannelTemplate(channel.id);
-                  },
-                },
-              ],
-            } as ActionGroup,
-          ]
-        : []),
-      ...(!currentUserIsHost
-        ? [
-            {
-              accent: 'negative',
-              actions: [
-                {
-                  title: `Leave`,
-                  endIcon: 'LogOut',
-                  action: () => {
-                    if (!channel) {
-                      return;
-                    }
-                    if (!isWeb) {
-                      Alert.alert(
-                        `Leave ${title}?`,
-                        'You will no longer receive updates from this channel.',
-                        [
-                          {
-                            text: 'Cancel',
-                            onPress: () => console.log('Cancel Pressed'),
-                            style: 'cancel',
-                          },
-                          {
-                            text: 'Leave',
-                            style: 'destructive',
-                            onPress: () => {
-                              onOpenChange(false);
-                              if (
-                                channel.type === 'dm' ||
-                                channel.type === 'groupDm'
-                              ) {
-                                store.respondToDMInvite({
-                                  channel,
-                                  accept: false,
-                                });
-                              } else {
-                                store.leaveGroupChannel(channel.id);
-                              }
-                            },
-                          },
-                        ]
-                      );
-                      return;
-                    }
-                    onOpenChange(false);
-                    if (channel.type === 'dm' || channel.type === 'groupDm') {
-                      store.respondToDMInvite({
-                        channel,
-                        accept: false,
-                      });
-                    } else {
-                      store.leaveGroupChannel(channel.id);
-                    }
-                  },
-                },
-              ],
-            } as ActionGroup,
-          ]
-        : []),
-    ];
-  }, [
-    channel,
-    currentUserIsAdmin,
-    group,
-    currentUserIsHost,
-    hooksPreview,
-    setPane,
-    handleMarkRead,
-    onOpenChange,
-    onPressChannelMeta,
-    onPressChannelMembers,
-    onPressManageChannels,
-    onPressInvite,
-    title,
-  ]);
->>>>>>> bcc53b3b
 
   const subtitle = useMemo(() => {
     if (!channel) {

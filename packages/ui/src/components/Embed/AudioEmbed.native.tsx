import { makePrettyTimeFromMs } from '@tloncorp/shared/logic';
import {
  AVPlaybackStatus,
  Audio as ExpoAudio,
  InterruptionModeAndroid,
  InterruptionModeIOS,
} from 'expo-av';
<<<<<<< HEAD
import * as Haptics from 'expo-haptics';
import {
  ElementRef,
  forwardRef,
  useCallback,
  useEffect,
  useImperativeHandle,
  useRef,
  useState,
} from 'react';
=======
import { useCallback, useEffect, useState } from 'react';
>>>>>>> 9acbb776
import { Text, View } from 'tamagui';

import { triggerHaptic } from '../../utils';
import { Icon } from '../Icon';
import { LoadingSpinner } from '../LoadingSpinner';
import * as shared from './AudioEmbedShared';
import { Embed } from './Embed';

export type { AudioPlayerHandle } from './AudioEmbedShared';

const AudioEmbed: shared.AudioEmbed = ({ url }: { url: string }) => {
  const [showModal, setShowModal] = useState(false);
  const playerRef = useRef<ElementRef<typeof AudioPlayer>>(null);

  useEffect(() => {
    if (showModal) {
      Haptics.impactAsync(Haptics.ImpactFeedbackStyle.Medium);
    }
  }, [showModal]);

  return (
    <Embed height={100}>
      <Embed.Header onPress={() => ({})}>
        <Embed.Title>Audio</Embed.Title>
        <Embed.PopOutIcon />
      </Embed.Header>
      <Embed.Preview onPress={() => setShowModal(true)}>
        <Icon type="Play" />
        <Text>Listen</Text>
      </Embed.Preview>
      <Embed.Modal
        onPress={useCallback(() => playerRef.current?.togglePlayPause(), [])}
        visible={showModal}
        onDismiss={() => setShowModal(false)}
      >
        <AudioPlayer ref={playerRef} url={url} canUnload={!showModal} />
      </Embed.Modal>
    </Embed>
  );
};
export default AudioEmbed;

export const AudioPlayer = forwardRef<
  { togglePlayPause: () => void },
  { url: string; canUnload?: boolean }
>(function AudioPlayer({ url, canUnload }, forwardedRef) {
  const [playbackStatus, setPlaybackStatus] = useState<AVPlaybackStatus>();
  const [playbackError, setPlaybackError] = useState<string>();
  const [sound, setSound] = useState<ExpoAudio.Sound>();

  useEffect(() => {
    ExpoAudio.setAudioModeAsync({
      allowsRecordingIOS: false,
      interruptionModeIOS: InterruptionModeIOS.DuckOthers,
      playsInSilentModeIOS: true,
      shouldDuckAndroid: true,
      interruptionModeAndroid: InterruptionModeAndroid.DuckOthers,
      playThroughEarpieceAndroid: false,
      staysActiveInBackground: true,
    });
  }, []);

  useEffect(() => {
    const loadSound = async () => {
      const { sound: expoAudioSound } = await ExpoAudio.Sound.createAsync({
        uri: url,
      });
      setSound(expoAudioSound);
    };

    if (canUnload) {
      return () => {
        if (sound) {
          sound.unloadAsync();
          setSound(undefined);
        }
      };
    }

    if (!sound) {
      loadSound();
      return;
    }

    sound.setOnPlaybackStatusUpdate((status) => {
      setPlaybackStatus(status);
    });

    return () => {
      sound.unloadAsync();
      setSound(undefined);
    };
<<<<<<< HEAD
  }, [sound, url, canUnload]);
=======
  }, [sound, url, showModal]);

  useEffect(() => {
    if (showModal) {
      triggerHaptic('sheetOpen');
    }
  }, [showModal]);
>>>>>>> 9acbb776

  const handlePlayPause = useCallback(async () => {
    if (!sound) {
      return { isPlaying: false };
    }

    if (playbackStatus?.isLoaded) {
      if (playbackStatus.isPlaying) {
        await sound.pauseAsync();
      } else {
        await sound.playAsync();
      }
      return { isPlaying: !playbackStatus.isPlaying };
    } else if (playbackStatus?.error) {
      console.error(playbackStatus.error);
      setPlaybackError(playbackStatus.error);
      return { isPlaying: false };
    }
  }, [playbackStatus, sound]);

  const stop = useCallback(async () => {
    await sound?.stopAsync();
  }, [sound]);

  useImperativeHandle(forwardedRef, () => ({
    togglePlayPause: handlePlayPause,
    stop,
  }));

  return (
    <View>
      {playbackStatus?.isLoaded ? (
        playbackStatus?.isPlaying ? (
          <Icon type="Stop" />
        ) : playbackStatus.isBuffering ? (
          <View
            width="$3xl"
            height="$3xl"
            paddingVertical="$s"
            paddingHorizontal="$l"
          >
            <LoadingSpinner />
          </View>
        ) : (
          <Icon type="Play" />
        )
      ) : (
        <View
          width="$3xl"
          height="$3xl"
          paddingVertical="$s"
          paddingHorizontal="$l"
        >
          <LoadingSpinner />
        </View>
      )}
      <Text>
        {playbackStatus?.isLoaded
          ? playbackStatus.isPlaying
            ? 'Playing'
            : 'Listen'
          : 'Loading'}
      </Text>
      {playbackStatus?.isLoaded && (
        <Text>
          {makePrettyTimeFromMs(playbackStatus.positionMillis)}
          {playbackStatus.durationMillis
            ? ` / ${makePrettyTimeFromMs(playbackStatus.durationMillis)}`
            : null}
        </Text>
      )}
      {playbackError ? <Text>{playbackError}</Text> : null}
    </View>
  );
});<|MERGE_RESOLUTION|>--- conflicted
+++ resolved
@@ -5,8 +5,6 @@
   InterruptionModeAndroid,
   InterruptionModeIOS,
 } from 'expo-av';
-<<<<<<< HEAD
-import * as Haptics from 'expo-haptics';
 import {
   ElementRef,
   forwardRef,
@@ -16,9 +14,6 @@
   useRef,
   useState,
 } from 'react';
-=======
-import { useCallback, useEffect, useState } from 'react';
->>>>>>> 9acbb776
 import { Text, View } from 'tamagui';
 
 import { triggerHaptic } from '../../utils';
@@ -35,7 +30,7 @@
 
   useEffect(() => {
     if (showModal) {
-      Haptics.impactAsync(Haptics.ImpactFeedbackStyle.Medium);
+      triggerHaptic('sheetOpen');
     }
   }, [showModal]);
 
@@ -111,17 +106,7 @@
       sound.unloadAsync();
       setSound(undefined);
     };
-<<<<<<< HEAD
   }, [sound, url, canUnload]);
-=======
-  }, [sound, url, showModal]);
-
-  useEffect(() => {
-    if (showModal) {
-      triggerHaptic('sheetOpen');
-    }
-  }, [showModal]);
->>>>>>> 9acbb776
 
   const handlePlayPause = useCallback(async () => {
     if (!sound) {

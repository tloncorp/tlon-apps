import * as db from '@tloncorp/shared/dist/db';
import { useCallback, useEffect, useRef, useState } from 'react';
import { useSafeAreaInsets } from 'react-native-safe-area-context';
import { ScrollView, View } from 'tamagui';

import { useChatOptions } from '../contexts/chatOptions';
import { ActionSheet } from './ActionSheet';
import { Button } from './Button';
import ChannelNavSections from './ChannelNavSections';
<<<<<<< HEAD
import { ChatOptionsSheet } from './ChatOptionsSheet';
=======
import { ChatOptionsSheet, ChatOptionsSheetMethods } from './ChatOptionsSheet';
>>>>>>> 6378d69e
import { GenericHeader } from './GenericHeader';
import { Icon } from './Icon';

const ChannelSortOptions = ({
  setShowSortOptions,
}: {
  setShowSortOptions: (show: boolean) => void;
}) => {
  return (
    <Button borderWidth={0} onPress={() => setShowSortOptions(true)}>
      <Icon type="Filter" />
    </Button>
  );
};

type GroupChannelsScreenViewProps = {
  onChannelPressed: (channel: db.Channel) => void;
  onBackPressed: () => void;
  currentUser: string;
};

export function GroupChannelsScreenView({
  onChannelPressed,
  onBackPressed,
}: GroupChannelsScreenViewProps) {
  const groupOptions = useChatOptions();
  const group = groupOptions?.group;
  const chatOptionsSheetRef = useRef<ChatOptionsSheetMethods>(null);

  const [showSortOptions, setShowSortOptions] = useState(false);
  const [sortBy, setSortBy] = useState<db.ChannelSortPreference>('recency');
  const insets = useSafeAreaInsets();

  useEffect(() => {
    const getSortByPreference = async () => {
      const preference = await db.getChannelSortPreference();
      setSortBy(preference ?? 'recency');
    };

    getSortByPreference();
  }, [setSortBy]);

  const handleSortByChanged = useCallback(
    (newSortBy: 'recency' | 'arranged') => {
      setSortBy(newSortBy);
      db.storeChannelSortPreference(newSortBy);
    },
    []
  );

  const handlePressOverflowButton = useCallback(() => {
    if (group) {
      chatOptionsSheetRef.current?.open(group.id, 'group');
    }
  }, [group]);

  return (
    <View flex={1}>
      <GenericHeader
        title={group ? group?.title ?? 'Untitled' : ''}
        goBack={onBackPressed}
        rightContent={
          <View flexDirection="row" gap="$s">
            <ChannelSortOptions setShowSortOptions={setShowSortOptions} />
            <Button borderWidth={0} onPress={handlePressOverflowButton}>
              <Icon type="Overflow" />
            </Button>
          </View>
        }
      />
      <ScrollView
        contentContainerStyle={{
          gap: '$s',
          paddingTop: '$l',
          paddingHorizontal: '$l',
          paddingBottom: insets.bottom,
        }}
      >
        {group && groupOptions.groupChannels ? (
          <ChannelNavSections
            group={group}
            channels={groupOptions.groupChannels}
            onSelect={onChannelPressed}
            sortBy={sortBy}
          />
        ) : null}
      </ScrollView>
      <ActionSheet open={showSortOptions} onOpenChange={setShowSortOptions}>
        <ActionSheet.Action
          action={() => {
            handleSortByChanged('recency');
            setShowSortOptions(false);
          }}
          primary={sortBy === 'recency'}
        >
          <ActionSheet.ActionTitle>Sort by recency</ActionSheet.ActionTitle>
        </ActionSheet.Action>
        <ActionSheet.Action
          action={() => {
            handleSortByChanged('arranged');
            setShowSortOptions(false);
          }}
          primary={sortBy === 'arranged'}
        >
          <ActionSheet.ActionTitle>Sort by arrangement</ActionSheet.ActionTitle>
        </ActionSheet.Action>
      </ActionSheet>
      <ChatOptionsSheet ref={chatOptionsSheetRef} />
    </View>
  );
}<|MERGE_RESOLUTION|>--- conflicted
+++ resolved
@@ -7,11 +7,7 @@
 import { ActionSheet } from './ActionSheet';
 import { Button } from './Button';
 import ChannelNavSections from './ChannelNavSections';
-<<<<<<< HEAD
-import { ChatOptionsSheet } from './ChatOptionsSheet';
-=======
 import { ChatOptionsSheet, ChatOptionsSheetMethods } from './ChatOptionsSheet';
->>>>>>> 6378d69e
 import { GenericHeader } from './GenericHeader';
 import { Icon } from './Icon';
 

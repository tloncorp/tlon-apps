import {
  ChannelContentConfiguration,
  CollectionRendererId,
  DraftInputId,
  PostContentRendererId,
  useCreateChannel,
<<<<<<< HEAD
  useGroup,
  useUpdateChannel,
} from '@tloncorp/shared';
import * as db from '@tloncorp/shared/dist/db';
import {
  ComponentProps,
=======
} from '@tloncorp/shared';
import * as db from '@tloncorp/shared/db';
import {
>>>>>>> 88a47dd0
  ElementRef,
  forwardRef,
  useCallback,
  useImperativeHandle,
  useMemo,
  useRef,
<<<<<<< HEAD
  useState,
=======
>>>>>>> 88a47dd0
} from 'react';
import { useForm } from 'react-hook-form';
import { useSafeAreaInsets } from 'react-native-safe-area-context';
import { SizableText, View, XStack, YStack } from 'tamagui';

import { useCurrentUserId } from '../../contexts';
<<<<<<< HEAD
import { useIsAdmin } from '../../utils';
import { Action, ActionSheet, SimpleActionSheet } from '../ActionSheet';
=======
import { ActionSheet } from '../ActionSheet';
>>>>>>> 88a47dd0
import { Button } from '../Button';
import * as Form from '../Form';
import { Text } from '../TextV2';

export type ChannelTypeName = 'chat' | 'notebook' | 'gallery' | 'custom';

const channelTypes: Form.ListItemInputOption<ChannelTypeName>[] = [
  {
    title: 'Chat',
    subtitle: 'A simple, standard text chat',
    value: 'chat',
    icon: 'ChannelTalk',
  },
  {
    title: 'Notebook',
    subtitle: 'Longform publishing and discussion',
    value: 'notebook',
    icon: 'ChannelNotebooks',
  },
  {
    title: 'Gallery',
    subtitle: 'Gather, connect, and arrange rich media',
    value: 'gallery',
    icon: 'ChannelGalleries',
  },
  {
    title: 'Custom',
    subtitle: 'go crazzy',
    value: 'custom',
    icon: 'ChannelGalleries',
  },
];

export function CreateChannelSheet({
  onOpenChange,
  group,
  enableCustomChannels = false,
}: {
  onOpenChange: (open: boolean) => void;
  group: db.Group;
  enableCustomChannels?: boolean;
}) {
  const customChannelConfigRef =
    useRef<ElementRef<typeof CustomChannelConfigurationForm>>(null);
  const { control, handleSubmit, watch } = useForm<{
    title: string;
    channelType: ChannelTypeName;
  }>({
    defaultValues: {
      title: '',
      channelType: 'chat',
    },
  });

  const currentUserId = useCurrentUserId();
  const createChannel = useCreateChannel({
    group,
    currentUserId,
  });
  const handlePressSave = useCallback(
    async (data: { title: string; channelType: ChannelTypeName }) => {
      let contentConfiguration: ChannelContentConfiguration | undefined;
      if (data.channelType === 'custom') {
        contentConfiguration = customChannelConfigRef.current?.getFormValue();
        // HACK: We don't have a custom channel type yet, so call it a chat
        data.channelType = 'chat';
      }
      createChannel({
        title: data.title,
        channelType: data.channelType,
        contentConfiguration,
      });
      onOpenChange(false);
    },
    [createChannel, onOpenChange]
  );

  const availableChannelTypes = useMemo(
    () =>
      enableCustomChannels
        ? channelTypes
        : channelTypes.filter((t) => t.value !== 'custom'),
    [enableCustomChannels]
  );

  return (
    <ActionSheet
      moveOnKeyboardChange
      open
      onOpenChange={onOpenChange}
      {
        // With the taller sheet content from custom channel form, the sheet is too
        // tall and scrolling doesn't work.
        // When that happens, change snap points from `fit` (i.e. defined by
        // content) to a fixed percent height.
        ...(enableCustomChannels
          ? {
              snapPoints: [85],
              snapPointsMode: 'percent',
            }
          : null)
      }
    >
      <ActionSheet.SimpleHeader title="Create a new channel" />
      <ActionSheet.ScrollableContent>
        <ActionSheet.FormBlock>
          <Form.ControlledTextField
            control={control}
            name="title"
            label="Title"
            inputProps={{ placeholder: 'Channel title' }}
            rules={{ required: 'Channel title is required' }}
          />
        </ActionSheet.FormBlock>
        <ActionSheet.FormBlock>
          <Form.ControlledListItemField
            label="Channel type"
            options={availableChannelTypes}
            control={control}
            name={'channelType'}
          />
        </ActionSheet.FormBlock>
        {watch('channelType') === 'custom' && (
          <CustomChannelConfigurationForm ref={customChannelConfigRef} />
        )}
        <ActionSheet.FormBlock>
          <Button onPress={handleSubmit(handlePressSave)} hero>
            <Button.Text>Create channel</Button.Text>
          </Button>
        </ActionSheet.FormBlock>
      </ActionSheet.ScrollableContent>
    </ActionSheet>
  );
}

function labelForDraftInput(draftInputId: DraftInputId): string {
  switch (draftInputId) {
    case DraftInputId.chat:
      return 'Chat';
    case DraftInputId.gallery:
      return 'Gallery';
    case DraftInputId.notebook:
      return 'Notebook';
<<<<<<< HEAD
    case DraftInputId.picto:
      return 'Drawing';
    case DraftInputId.yo:
      return 'Yo';
    case DraftInputId.mic:
      return 'Mic';
    case DraftInputId.color:
      return 'Color';
=======
>>>>>>> 88a47dd0
  }
}
function labelForContentRenderer(r: PostContentRendererId): string {
  switch (r) {
    case PostContentRendererId.chat:
      return 'Chat';
    case PostContentRendererId.gallery:
      return 'Gallery';
    case PostContentRendererId.notebook:
      return 'Notebook';
<<<<<<< HEAD
    case PostContentRendererId.picto:
      return 'Drawing';
    case PostContentRendererId.audio:
      return 'Audio';
    case PostContentRendererId.color:
      return 'Color';
    case PostContentRendererId.raw:
      return 'Raw';
    case PostContentRendererId.yell:
      return 'Yell';
=======
>>>>>>> 88a47dd0
  }
}
function labelForCollectionLayout(l: CollectionRendererId): string {
  switch (l) {
    case CollectionRendererId.chat:
      return 'Chat';
    case CollectionRendererId.gallery:
      return 'Gallery';
    case CollectionRendererId.notebook:
      return 'Notebook';
<<<<<<< HEAD
    case CollectionRendererId.cards:
      return 'Cards';
    case CollectionRendererId.sign:
      return 'Sign';
    case CollectionRendererId.boardroom:
      return 'Boardroom';
    case CollectionRendererId.strobe:
      return 'Strobe';
  }
}

const options = {
  inputs: [
    DraftInputId.chat,
    DraftInputId.gallery,
    DraftInputId.notebook,
    DraftInputId.picto,
    DraftInputId.yo,
    DraftInputId.mic,
    DraftInputId.color,
  ].map((id) => ({
    title: labelForDraftInput(id),
    value: id,
  })),
  content: [
    PostContentRendererId.chat,
    PostContentRendererId.gallery,
    PostContentRendererId.notebook,
    PostContentRendererId.picto,
    PostContentRendererId.audio,
    PostContentRendererId.color,
    PostContentRendererId.raw,
    PostContentRendererId.yell,
  ].map((id) => ({
    title: labelForContentRenderer(id),
    value: id,
  })),
  collection: [
    CollectionRendererId.chat,
    CollectionRendererId.gallery,
    CollectionRendererId.notebook,
    CollectionRendererId.cards,
    CollectionRendererId.sign,
    CollectionRendererId.boardroom,
    CollectionRendererId.strobe,
  ].map((id) => ({
    title: labelForCollectionLayout(id),
    value: id,
  })),
};

const CustomChannelConfigurationForm = forwardRef<
  {
    getFormValue: () => ChannelContentConfiguration;
  },
  {
    initialValue?: ChannelContentConfiguration;
  }
>(function CustomChannelConfigurationForm({ initialValue }, ref) {
  const { control, getValues } = useForm<ChannelContentConfiguration>({
    defaultValues: initialValue ?? {
=======
  }
}

const CustomChannelConfigurationForm = forwardRef<{
  getFormValue: () => ChannelContentConfiguration;
}>(function CustomChannelConfigurationForm(_props, ref) {
  const { control, getValues } = useForm<ChannelContentConfiguration>({
    defaultValues: {
>>>>>>> 88a47dd0
      draftInput: DraftInputId.chat,
      defaultPostContentRenderer: PostContentRendererId.chat,
      defaultPostCollectionRenderer: CollectionRendererId.chat,
    },
  });
<<<<<<< HEAD
=======

  const options = useMemo(
    () => ({
      inputs: [
        DraftInputId.chat,
        DraftInputId.gallery,
        DraftInputId.notebook,
      ].map((id) => ({
        title: labelForDraftInput(id),
        value: id,
      })),
      content: [
        PostContentRendererId.chat,
        PostContentRendererId.gallery,
        PostContentRendererId.notebook,
      ].map((id) => ({
        title: labelForContentRenderer(id),
        value: id,
      })),
      collection: [
        CollectionRendererId.chat,
        CollectionRendererId.gallery,
        CollectionRendererId.notebook,
      ].map((id) => ({
        title: labelForCollectionLayout(id),
        value: id,
      })),
    }),
    []
  );

>>>>>>> 88a47dd0
  useImperativeHandle(ref, () => ({
    getFormValue: () => getValues(),
  }));

  return (
    <>
      <ActionSheet.FormBlock>
        <Form.ControlledRadioField
          name="defaultPostCollectionRenderer"
          label="Collection renderer"
          control={control}
          options={options.collection}
        />
      </ActionSheet.FormBlock>
      <ActionSheet.FormBlock>
        <Form.ControlledRadioField
          name="defaultPostContentRenderer"
          label="Post renderer"
          control={control}
          options={options.content}
        />
      </ActionSheet.FormBlock>
      <ActionSheet.FormBlock>
        <Form.ControlledRadioField
          name="draftInput"
          label="Draft input"
          control={control}
          options={options.inputs}
        />
      </ActionSheet.FormBlock>
    </>
  );
<<<<<<< HEAD
});

export function ChannelConfigurationBar({
  channel,
  onPressDone,
}: {
  channel: db.Channel;
  onPressDone: () => void;
}) {
  const updateChannel = useUpdateChannel();
  const group = useGroup({ id: channel.group?.id }).data;

  const saveConfiguration = useCallback(
    async (configuration: ChannelContentConfiguration) => {
      if (group == null) {
        throw new Error("Couldn't get containing group");
      }
      await updateChannel({
        group,
        channel: {
          ...channel,
          contentConfiguration: configuration,
        },
      });
    },
    [channel, group, updateChannel]
  );

  const insets = useSafeAreaInsets();

  return (
    <YStack
      padding="$xl"
      gap="$2xl"
      borderTopWidth={1}
      borderTopColor="$border"
      paddingBottom={insets.bottom + 20}
      backgroundColor="$secondaryBackground"
    >
      <XStack gap="$m">
        <ConfigInput
          label={'Collection'}
          value={
            channel.contentConfiguration?.defaultPostCollectionRenderer ??
            'not set'
          }
          onChange={(newCollectionType: string) =>
            saveConfiguration({
              ...channel.contentConfiguration!,
              defaultPostCollectionRenderer:
                newCollectionType as CollectionRendererId,
            })
          }
          options={options.collection}
        />
        <ConfigInput
          label={'Content renderer'}
          value={
            channel.contentConfiguration?.defaultPostContentRenderer ??
            'not set'
          }
          onChange={(newContentType: string) => {
            saveConfiguration({
              ...channel.contentConfiguration!,
              defaultPostContentRenderer:
                newContentType as PostContentRendererId,
            });
          }}
          options={options.content}
        />
        <ConfigInput
          label={'Input'}
          value={channel.contentConfiguration?.draftInput ?? 'not set'}
          onChange={(newInputType: string) => {
            saveConfiguration({
              ...channel.contentConfiguration!,
              draftInput: newInputType as DraftInputId,
            });
          }}
          options={options.inputs}
        />
      </XStack>
      <Button hero onPress={onPressDone}>
        <Button.Text>Done</Button.Text>
      </Button>
    </YStack>
  );
}

function ConfigInput({
  label,
  value,
  options,
  onChange,
  ...props
}: {
  label: string;
  value: string;
  onChange: (value: string) => void;
  options: { title: string; value: string }[];
} & ComponentProps<typeof View>) {
  const [sheetOpen, setSheetOpen] = useState(false);

  const sheetActions: Action[] = useMemo(() => {
    return options.map(
      (option): Action => ({
        title: option.title,
        action: () => {
          setSheetOpen(false);
          onChange(option.value);
        },
        endIcon: option.value === value ? 'Checkmark' : undefined,
      })
    );
  }, [options, value, onChange]);

  const selectedOptionTitle = options.find((o) => o.value === value)?.title;

  return (
    <>
      <YStack flex={1} gap="$m">
        <View
          padding="$xl"
          borderWidth={1}
          borderRadius={'$s'}
          borderColor="$border"
          backgroundColor={'$background'}
          onPress={() => setSheetOpen(true)}
          {...props}
        >
          <Text size="$label/xl" textAlign="center" numberOfLines={1}>
            {selectedOptionTitle ?? 'default'}
          </Text>
        </View>
        <Text
          size="$label/s"
          color="$tertiaryText"
          textAlign="center"
          numberOfLines={1}
        >
          {label}
        </Text>
      </YStack>
      <SimpleActionSheet
        title={label}
        actions={sheetActions}
        open={sheetOpen}
        onOpenChange={setSheetOpen}
      />
    </>
  );
}

export function EditChannelConfigurationSheetContent({
  channel,
}: {
  channel: db.Channel;
}) {
  const formRef =
    useRef<ElementRef<typeof CustomChannelConfigurationForm>>(null);

  const updateChannel = useUpdateChannel();
  const group = useGroup({ id: channel.group?.id }).data;

  const submit = useCallback(async () => {
    const formValue = formRef.current?.getFormValue();
    if (formValue == null) {
      throw new Error("Couldn't get form value");
    }
    if (group == null) {
      throw new Error("Couldn't get containing group");
    }
    await updateChannel({
      group,
      channel: {
        ...channel,
        contentConfiguration: formValue,
      },
    });
  }, [channel, group, updateChannel]);

  const currentUser = useCurrentUserId();
  const currentUserIsAdmin = useIsAdmin(channel.groupId ?? '', currentUser);

  if (!currentUserIsAdmin) {
    return null;
  }

  return (
    <>
      <SizableText margin="$xl" color="$color.gray500">
        Make sure to save your changes at the bottom.
      </SizableText>
      <CustomChannelConfigurationForm
        ref={formRef}
        initialValue={channel.contentConfiguration ?? undefined}
      />
      <ActionSheet.FormBlock>
        <Button onPress={submit} hero>
          <Button.Text>Save</Button.Text>
        </Button>
      </ActionSheet.FormBlock>
    </>
  );
}
=======
});
>>>>>>> 88a47dd0
<|MERGE_RESOLUTION|>--- conflicted
+++ resolved
@@ -4,40 +4,27 @@
   DraftInputId,
   PostContentRendererId,
   useCreateChannel,
-<<<<<<< HEAD
   useGroup,
   useUpdateChannel,
 } from '@tloncorp/shared';
-import * as db from '@tloncorp/shared/dist/db';
+import * as db from '@tloncorp/shared/db';
 import {
   ComponentProps,
-=======
-} from '@tloncorp/shared';
-import * as db from '@tloncorp/shared/db';
-import {
->>>>>>> 88a47dd0
   ElementRef,
   forwardRef,
   useCallback,
   useImperativeHandle,
   useMemo,
   useRef,
-<<<<<<< HEAD
   useState,
-=======
->>>>>>> 88a47dd0
 } from 'react';
 import { useForm } from 'react-hook-form';
 import { useSafeAreaInsets } from 'react-native-safe-area-context';
 import { SizableText, View, XStack, YStack } from 'tamagui';
 
 import { useCurrentUserId } from '../../contexts';
-<<<<<<< HEAD
 import { useIsAdmin } from '../../utils';
 import { Action, ActionSheet, SimpleActionSheet } from '../ActionSheet';
-=======
-import { ActionSheet } from '../ActionSheet';
->>>>>>> 88a47dd0
 import { Button } from '../Button';
 import * as Form from '../Form';
 import { Text } from '../TextV2';
@@ -181,7 +168,6 @@
       return 'Gallery';
     case DraftInputId.notebook:
       return 'Notebook';
-<<<<<<< HEAD
     case DraftInputId.picto:
       return 'Drawing';
     case DraftInputId.yo:
@@ -190,8 +176,6 @@
       return 'Mic';
     case DraftInputId.color:
       return 'Color';
-=======
->>>>>>> 88a47dd0
   }
 }
 function labelForContentRenderer(r: PostContentRendererId): string {
@@ -202,7 +186,6 @@
       return 'Gallery';
     case PostContentRendererId.notebook:
       return 'Notebook';
-<<<<<<< HEAD
     case PostContentRendererId.picto:
       return 'Drawing';
     case PostContentRendererId.audio:
@@ -213,8 +196,6 @@
       return 'Raw';
     case PostContentRendererId.yell:
       return 'Yell';
-=======
->>>>>>> 88a47dd0
   }
 }
 function labelForCollectionLayout(l: CollectionRendererId): string {
@@ -225,7 +206,6 @@
       return 'Gallery';
     case CollectionRendererId.notebook:
       return 'Notebook';
-<<<<<<< HEAD
     case CollectionRendererId.cards:
       return 'Cards';
     case CollectionRendererId.sign:
@@ -287,55 +267,11 @@
 >(function CustomChannelConfigurationForm({ initialValue }, ref) {
   const { control, getValues } = useForm<ChannelContentConfiguration>({
     defaultValues: initialValue ?? {
-=======
-  }
-}
-
-const CustomChannelConfigurationForm = forwardRef<{
-  getFormValue: () => ChannelContentConfiguration;
-}>(function CustomChannelConfigurationForm(_props, ref) {
-  const { control, getValues } = useForm<ChannelContentConfiguration>({
-    defaultValues: {
->>>>>>> 88a47dd0
       draftInput: DraftInputId.chat,
       defaultPostContentRenderer: PostContentRendererId.chat,
       defaultPostCollectionRenderer: CollectionRendererId.chat,
     },
   });
-<<<<<<< HEAD
-=======
-
-  const options = useMemo(
-    () => ({
-      inputs: [
-        DraftInputId.chat,
-        DraftInputId.gallery,
-        DraftInputId.notebook,
-      ].map((id) => ({
-        title: labelForDraftInput(id),
-        value: id,
-      })),
-      content: [
-        PostContentRendererId.chat,
-        PostContentRendererId.gallery,
-        PostContentRendererId.notebook,
-      ].map((id) => ({
-        title: labelForContentRenderer(id),
-        value: id,
-      })),
-      collection: [
-        CollectionRendererId.chat,
-        CollectionRendererId.gallery,
-        CollectionRendererId.notebook,
-      ].map((id) => ({
-        title: labelForCollectionLayout(id),
-        value: id,
-      })),
-    }),
-    []
-  );
-
->>>>>>> 88a47dd0
   useImperativeHandle(ref, () => ({
     getFormValue: () => getValues(),
   }));
@@ -368,7 +304,6 @@
       </ActionSheet.FormBlock>
     </>
   );
-<<<<<<< HEAD
 });
 
 export function ChannelConfigurationBar({
@@ -573,7 +508,4 @@
       </ActionSheet.FormBlock>
     </>
   );
-}
-=======
-});
->>>>>>> 88a47dd0
+}
import {
  ChannelContentConfiguration,
  CollectionRendererId,
  DraftInputId,
  PostContentRendererId,
  useCreateChannel,
} from '@tloncorp/shared';
import * as db from '@tloncorp/shared/dist/db';
import {
  ElementRef,
  forwardRef,
  useCallback,
  useImperativeHandle,
  useMemo,
  useRef,
} from 'react';
import { useForm } from 'react-hook-form';

import { useCurrentUserId } from '../../contexts';
import { ActionSheet } from '../ActionSheet';
import { Button } from '../Button';
import * as Form from '../Form';

export type ChannelTypeName = 'chat' | 'notebook' | 'gallery' | 'custom';

const channelTypes: Form.ListItemInputOption<ChannelTypeName>[] = [
  {
    title: 'Chat',
    subtitle: 'A simple, standard text chat',
    value: 'chat',
    icon: 'ChannelTalk',
  },
  {
    title: 'Notebook',
    subtitle: 'Longform publishing and discussion',
    value: 'notebook',
    icon: 'ChannelNotebooks',
  },
  {
    title: 'Gallery',
    subtitle: 'Gather, connect, and arrange rich media',
    value: 'gallery',
    icon: 'ChannelGalleries',
  },
  {
    title: 'Custom',
    subtitle: 'go crazzy',
    value: 'custom',
    icon: 'ChannelGalleries',
  },
];

export function CreateChannelSheet({
  onOpenChange,
  group,
  enableCustomChannels = false,
}: {
  onOpenChange: (open: boolean) => void;
  group: db.Group;
  enableCustomChannels?: boolean;
}) {
  const customChannelConfigRef =
    useRef<ElementRef<typeof CustomChannelConfigurationForm>>(null);
  const { control, handleSubmit, watch } = useForm<{
    title: string;
    channelType: ChannelTypeName;
  }>({
    defaultValues: {
      title: '',
      channelType: 'chat',
    },
  });

  const currentUserId = useCurrentUserId();
  const createChannel = useCreateChannel({
    group,
    currentUserId,
  });
  const handlePressSave = useCallback(
    async (data: { title: string; channelType: ChannelTypeName }) => {
      let contentConfiguration: ChannelContentConfiguration | undefined;
      if (data.channelType === 'custom') {
        contentConfiguration = customChannelConfigRef.current?.getFormValue();
        // HACK: We don't have a custom channel type yet, so call it a chat
        data.channelType = 'chat';
      }
      createChannel({
        title: data.title,
        channelType: data.channelType,
        contentConfiguration,
      });
      onOpenChange(false);
    },
    [createChannel, onOpenChange]
  );

  const availableChannelTypes = useMemo(
    () =>
      enableCustomChannels
        ? channelTypes
        : channelTypes.filter((t) => t.value !== 'custom'),
    [enableCustomChannels]
  );

  return (
    <ActionSheet
      moveOnKeyboardChange
      open
      onOpenChange={onOpenChange}
      {
        // With the taller sheet content from custom channel form, the sheet is too
        // tall and scrolling doesn't work.
        // When that happens, change snap points from `fit` (i.e. defined by
        // content) to a fixed percent height.
        ...(enableCustomChannels
          ? {
              snapPoints: [85],
              snapPointsMode: 'percent',
            }
          : null)
      }
    >
      <ActionSheet.SimpleHeader title="Create a new channel" />
      <ActionSheet.ScrollableContent>
        <ActionSheet.FormBlock>
          <Form.ControlledTextField
            control={control}
            name="title"
            label="Title"
            inputProps={{ placeholder: 'Channel title' }}
            rules={{ required: 'Channel title is required' }}
          />
        </ActionSheet.FormBlock>
        <ActionSheet.FormBlock>
          <Form.ControlledListItemField
            label="Channel type"
            options={availableChannelTypes}
            control={control}
            name={'channelType'}
          />
        </ActionSheet.FormBlock>
        {watch('channelType') === 'custom' && (
          <CustomChannelConfigurationForm ref={customChannelConfigRef} />
        )}
        <ActionSheet.FormBlock>
          <Button onPress={handleSubmit(handlePressSave)} hero>
            <Button.Text>Create channel</Button.Text>
          </Button>
        </ActionSheet.FormBlock>
      </ActionSheet.ScrollableContent>
    </ActionSheet>
  );
}

function labelForDraftInput(draftInputId: DraftInputId): string {
  switch (draftInputId) {
    case DraftInputId.chat:
      return 'Chat';
    case DraftInputId.gallery:
      return 'Gallery';
    case DraftInputId.notebook:
      return 'Notebook';
<<<<<<< HEAD
    case DraftInputId.picto:
      return 'Drawing';
    case DraftInputId.yo:
      return 'Yo';
=======
    case DraftInputId.mic:
      return 'Mic';
>>>>>>> fde58e0a
  }
}
function labelForContentRenderer(r: PostContentRendererId): string {
  switch (r) {
    case PostContentRendererId.chat:
      return 'Chat';
    case PostContentRendererId.gallery:
      return 'Gallery';
    case PostContentRendererId.notebook:
      return 'Notebook';
<<<<<<< HEAD
    case PostContentRendererId.picto:
      return 'Drawing';
=======
    case PostContentRendererId.audio:
      return 'Audio';
>>>>>>> fde58e0a
  }
}
function labelForCollectionLayout(l: CollectionRendererId): string {
  switch (l) {
    case CollectionRendererId.chat:
      return 'Chat';
    case CollectionRendererId.gallery:
      return 'Gallery';
    case CollectionRendererId.notebook:
      return 'Notebook';
    case CollectionRendererId.cards:
      return 'Cards';
  }
}

const CustomChannelConfigurationForm = forwardRef<{
  getFormValue: () => ChannelContentConfiguration;
}>(function CustomChannelConfigurationForm(_props, ref) {
  const { control, getValues } = useForm<ChannelContentConfiguration>({
    defaultValues: {
      draftInput: DraftInputId.chat,
      defaultPostContentRenderer: PostContentRendererId.chat,
      defaultPostCollectionRenderer: CollectionRendererId.chat,
    },
  });

  const options = useMemo(
    () => ({
      inputs: [
        DraftInputId.chat,
        DraftInputId.gallery,
        DraftInputId.notebook,
<<<<<<< HEAD
        DraftInputId.picto,
        DraftInputId.yo,
=======
        DraftInputId.mic,
>>>>>>> fde58e0a
      ].map((id) => ({
        title: labelForDraftInput(id),
        value: id,
      })),
      content: [
        PostContentRendererId.chat,
        PostContentRendererId.gallery,
        PostContentRendererId.notebook,
<<<<<<< HEAD
        PostContentRendererId.picto,
=======
        PostContentRendererId.audio,
>>>>>>> fde58e0a
      ].map((id) => ({
        title: labelForContentRenderer(id),
        value: id,
      })),
      collection: [
        CollectionRendererId.chat,
        CollectionRendererId.gallery,
        CollectionRendererId.notebook,
        CollectionRendererId.cards,
      ].map((id) => ({
        title: labelForCollectionLayout(id),
        value: id,
      })),
    }),
    []
  );

  useImperativeHandle(ref, () => ({
    getFormValue: () => getValues(),
  }));

  return (
    <>
      <ActionSheet.FormBlock>
        <Form.ControlledRadioField
          name="defaultPostCollectionRenderer"
          label="Collection renderer"
          control={control}
          options={options.collection}
        />
      </ActionSheet.FormBlock>
      <ActionSheet.FormBlock>
        <Form.ControlledRadioField
          name="defaultPostContentRenderer"
          label="Post renderer"
          control={control}
          options={options.content}
        />
      </ActionSheet.FormBlock>
      <ActionSheet.FormBlock>
        <Form.ControlledRadioField
          name="draftInput"
          label="Draft input"
          control={control}
          options={options.inputs}
        />
      </ActionSheet.FormBlock>
    </>
  );
});<|MERGE_RESOLUTION|>--- conflicted
+++ resolved
@@ -160,15 +160,12 @@
       return 'Gallery';
     case DraftInputId.notebook:
       return 'Notebook';
-<<<<<<< HEAD
     case DraftInputId.picto:
       return 'Drawing';
     case DraftInputId.yo:
       return 'Yo';
-=======
     case DraftInputId.mic:
       return 'Mic';
->>>>>>> fde58e0a
   }
 }
 function labelForContentRenderer(r: PostContentRendererId): string {
@@ -179,13 +176,10 @@
       return 'Gallery';
     case PostContentRendererId.notebook:
       return 'Notebook';
-<<<<<<< HEAD
     case PostContentRendererId.picto:
       return 'Drawing';
-=======
     case PostContentRendererId.audio:
       return 'Audio';
->>>>>>> fde58e0a
   }
 }
 function labelForCollectionLayout(l: CollectionRendererId): string {
@@ -218,12 +212,9 @@
         DraftInputId.chat,
         DraftInputId.gallery,
         DraftInputId.notebook,
-<<<<<<< HEAD
         DraftInputId.picto,
         DraftInputId.yo,
-=======
         DraftInputId.mic,
->>>>>>> fde58e0a
       ].map((id) => ({
         title: labelForDraftInput(id),
         value: id,
@@ -232,11 +223,8 @@
         PostContentRendererId.chat,
         PostContentRendererId.gallery,
         PostContentRendererId.notebook,
-<<<<<<< HEAD
         PostContentRendererId.picto,
-=======
         PostContentRendererId.audio,
->>>>>>> fde58e0a
       ].map((id) => ({
         title: labelForContentRenderer(id),
         value: id,

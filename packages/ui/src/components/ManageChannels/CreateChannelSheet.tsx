--- conflicted
+++ resolved
@@ -1,24 +1,15 @@
-import {
-  JSONValue,
-  useCreateChannel,
-  useGroup,
-  useUpdateChannel,
-} from '@tloncorp/shared';
+import { JSONValue, useGroup, useUpdateChannel } from '@tloncorp/shared';
+import { createChannel } from '@tloncorp/shared';
 import {
   ChannelContentConfiguration,
   CollectionRendererId,
   ComponentSpec,
   DraftInputId,
   PostContentRendererId,
-<<<<<<< HEAD
   allCollectionRenderers,
   allContentRenderers,
   allDraftInputs,
 } from '@tloncorp/shared/api';
-=======
-  createChannel,
-} from '@tloncorp/shared';
->>>>>>> e53496dd
 import * as db from '@tloncorp/shared/db';
 import { objectEntries } from '@tloncorp/shared/utils';
 import {
@@ -37,12 +28,7 @@
 import { useSafeAreaInsets } from 'react-native-safe-area-context';
 import { View, XStack, YStack } from 'tamagui';
 
-<<<<<<< HEAD
-import { useCurrentUserId } from '../../contexts';
 import { Action, ActionSheet, SimpleActionSheet } from '../ActionSheet';
-=======
-import { ActionSheet } from '../ActionSheet';
->>>>>>> e53496dd
 import { Button } from '../Button';
 import * as Form from '../Form';
 import { Icon } from '../Icon';

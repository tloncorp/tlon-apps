import * as db from '@tloncorp/shared/db';
import { useCallback, useMemo } from 'react';
import { SectionList } from 'react-native';
import { View, XStack, getTokenValue } from 'tamagui';

import { useContact, useCurrentUserId } from '../contexts';
import { useSortedContacts } from '../hooks/contactSorters';
import { SystemIconAvatar } from './Avatar';
import { Badge } from './Badge';
import { ContactListItem } from './ListItem';
import { SectionListHeader } from './SectionList';

interface Props {
  contacts: db.Contact[];
  suggestions: db.Contact[];
  onContactPress: (contact: db.Contact) => void;
  onContactLongPress: (contact: db.Contact) => void;
}

interface Section {
  title?: string;
  data: db.Contact[];
}

export function ContactsScreenView(props: Props) {
  const currentUserId = useCurrentUserId();
  const userContact = useContact(currentUserId);

  const sortedContacts = useSortedContacts({
    contacts: props.contacts,
    query: '',
  });

  const sections = useMemo(() => {
    const result: Section[] = [];

    result.push({
      data: [userContact ?? db.getFallbackContact(currentUserId)],
    });

    if (sortedContacts.length > 0) {
      result.push({
        data: sortedContacts,
      });
    }

    if (props.suggestions.length > 0) {
      result.push({
        title: 'Suggested from %pals and DMs',
        data: props.suggestions,
      });
    }

    return result;
<<<<<<< HEAD
  }, [userContact, currentUserId, sortedContacts, trimmedSuggested]);
=======
  }, [userContact, sortedContacts, props.suggestions]);
>>>>>>> 20bff2c4

  const renderItem = useCallback(
    ({ item }: { item: db.Contact }) => {
      const isSelf = item.id === currentUserId;
      return (
        <ContactListItem
          size="$4xl"
          contactId={item.id}
          showNickname
          showEndContent
          endContent={
            item.isContactSuggestion && !isSelf ? (
              <Badge text="Add" type="positive" />
            ) : isSelf ? (
              <XStack gap="$xs" alignItems="center">
                <Badge
                  text="You"
                  type="neutral"
                  backgroundColor="$background"
                />
                <SystemIconAvatar icon="ChevronRight" backgroundColor="unset" />
              </XStack>
            ) : (
              <SystemIconAvatar icon="ChevronRight" backgroundColor="unset" />
            )
          }
          subtitle={item.status ? item.status : undefined}
          onPress={() => props.onContactPress(item)}
          onLongPress={() => props.onContactLongPress(item)}
          backgroundColor={isSelf ? '$secondaryBackground' : 'unset'}
          borderColor="$border"
        />
      );
    },
    [props, userContact?.id]
  );

  const renderSectionHeader = useCallback(
    ({ section }: { section: Section }) => {
      if (!section.title) {
        return null;
      }

      return (
        <SectionListHeader paddingTop="$xl">
          <SectionListHeader.Text>{section.title}</SectionListHeader.Text>
        </SectionListHeader>
      );
    },
    []
  );

  const contentContainerStyle = useMemo(() => {
    return {
      padding: getTokenValue('$l', 'size'),
      paddingBottom: 100, // bottom nav height + some cushion
    };
  }, []);

  return (
    <View flex={1}>
      <SectionList
        sections={sections}
        renderItem={renderItem}
        renderSectionHeader={renderSectionHeader}
        contentContainerStyle={contentContainerStyle}
      />
    </View>
  );
}<|MERGE_RESOLUTION|>--- conflicted
+++ resolved
@@ -52,11 +52,7 @@
     }
 
     return result;
-<<<<<<< HEAD
-  }, [userContact, currentUserId, sortedContacts, trimmedSuggested]);
-=======
-  }, [userContact, sortedContacts, props.suggestions]);
->>>>>>> 20bff2c4
+  }, [userContact, currentUserId, sortedContacts, props.suggestions]);
 
   const renderItem = useCallback(
     ({ item }: { item: db.Contact }) => {

--- conflicted
+++ resolved
@@ -29,21 +29,10 @@
     <ActionSheet
       open={open}
       onOpenChange={onOpenChange}
-<<<<<<< HEAD
       snapPoints={[85]}
       snapPointsMode="percent"
     >
-      <ActionSheet.Content flex={1}>
-=======
-      snapPoints={[70]}
-      snapPointsMode="percent"
-    >
-      <ActionSheet.Content
-        flex={1}
-        paddingHorizontal="$xl"
-        paddingBottom={bottom}
-      >
->>>>>>> 7ea34634
+      <ActionSheet.Content flex={1} paddingBottom={bottom}>
         <InviteUsersWidget group={group} onInviteComplete={onInviteComplete} />
       </ActionSheet.Content>
     </ActionSheet>

--- conflicted
+++ resolved
@@ -30,13 +30,7 @@
   sent,
   roles,
   type,
-<<<<<<< HEAD
-  parentPost,
-  unreadCount,
-  setShowComments,
-=======
   detailView,
->>>>>>> 08b11fcb
   width,
 }: {
   author?: db.Contact | null;
@@ -45,15 +39,8 @@
   roles?: string[];
   deliveryStatus?: db.PostDeliveryStatus | null;
   type?: db.PostType;
-<<<<<<< HEAD
-  parentPost?: db.Post;
-  unreadCount?: number | null;
-  setShowComments?: (show: boolean) => void;
-  width?: number;
-=======
   detailView?: boolean;
   width?: SizeTokens;
->>>>>>> 08b11fcb
 }) {
   const timeDisplay = useMemo(() => {
     const date = new Date(sent);
@@ -63,44 +50,10 @@
 
   if (detailView) {
     return (
-<<<<<<< HEAD
-      <Pressable onPress={() => setShowComments?.(true)}>
-        <XStack
-          padding="$l"
-          alignItems="center"
-          gap="$s"
-          height={AUTHOR_ROW_HEIGHT_DETAIL_VIEW}
-          justifyContent="space-between"
-        >
-          <XStack maxWidth="80%" gap="$s" alignItems="center">
-            <Avatar
-              size="$2xl"
-              contact={parentPost.author}
-              contactId={parentPost.authorId}
-            />
-            <ContactName
-              maxWidth="80%"
-              showNickname
-              fontWeight="500"
-              userId={parentPost.authorId}
-            />
-          </XStack>
-          <XStack gap="$s" alignItems="center">
-            <SizableText color="$primaryText" size="$xs">
-              {timeDisplay}
-            </SizableText>
-            <ListItem.Count notUnread={!unreadCount}>
-              {(unreadCount || parentPost.replyCount) ?? 0}
-            </ListItem.Count>
-          </XStack>
-        </XStack>
-      </Pressable>
-=======
       <XStack gap="$s" alignItems="center">
         <Avatar size="$2xl" contact={author} contactId={authorId} />
         <ContactName width="100%" showNickname userId={authorId} />
       </XStack>
->>>>>>> 08b11fcb
     );
   }
 

import { utils } from '@tloncorp/shared';
import * as db from '@tloncorp/shared/db';
import { ComponentProps, useMemo } from 'react';
import { ColorTokens, View, XStack } from 'tamagui';

import { useNavigation } from '../contexts';
import { ContactAvatar } from './Avatar';
import { ChatMessageDeliveryStatus } from './ChatMessage/ChatMessageDeliveryStatus';
import { ContactName } from './ContactNameV2';
import { useBoundHandler } from './ListItem/listItemUtils';
import Pressable from './Pressable';
import { Text } from './TextV2';

const RoleBadge = View.styleable<{ role: string }>(
  ({ role, ...props }, ref) => {
    return (
      <View
        marginVertical={'$-xs'}
        borderRadius="$l"
        backgroundColor="$shadow"
        paddingHorizontal="$m"
        paddingVertical="$xs"
        {...props}
        ref={ref}
      >
        <Text color="$secondaryText" size="$label/m">
          {role}
        </Text>
      </View>
    );
  }
);

export const AUTHOR_ROW_HEIGHT_DETAIL_VIEW = '$4xl';

type AuthorRowProps = ComponentProps<typeof XStack> & {
  author?: db.Contact | null;
  authorId: string;
  sent?: number;
  roles?: string[];
  deliveryStatus?: db.PostDeliveryStatus | null;
  deleteStatus?: db.PostDeliveryStatus | null;
  editStatus?: db.PostDeliveryStatus | null;
  type?: db.PostType;
  detailView?: boolean;
  showEditedIndicator?: boolean;
  showSentAt?: boolean;
};

export function useNavigateToProfile(userId: string) {
  const { onGoToUserProfile } = useNavigation();
  return useBoundHandler(userId, onGoToUserProfile);
}

export default function AuthorRow({ ...props }: AuthorRowProps) {
  return props.detailView || props.type === 'note' ? (
    <DetailViewAuthorRow {...props} />
  ) : (
    <ChatAuthorRow {...props} />
  );
}

export function DetailViewAuthorRow({
  authorId,
  color,
  showEditedIndicator,
  deliveryStatus,
  deleteStatus,
  editStatus,
  ...props
}: {
  authorId: string;
  showEditedIndicator?: boolean;
  deliveryStatus?: db.PostDeliveryStatus | null;
  editStatus?: db.PostDeliveryStatus | null;
  deleteStatus?: db.PostDeliveryStatus | null;
  color?: ColorTokens;
} & ComponentProps<typeof XStack>) {
  const openProfile = useNavigateToProfile(authorId);
  const deliveryFailed =
    deliveryStatus === 'failed' ||
    editStatus === 'failed' ||
    deleteStatus === 'failed';
  const shouldTruncate = showEditedIndicator || deliveryFailed;

  return (
    <Pressable onPress={deliveryFailed ? undefined : openProfile}>
      <XStack gap="$l" alignItems="center" userSelect="none" {...props}>
        <ContactAvatar size="$2xl" contactId={authorId} />
        <Text
          size="$label/l"
          numberOfLines={1}
          maxWidth={shouldTruncate ? '55%' : '100%'}
          color={color ?? '$secondaryText'}
        >
          <ContactName contactId={authorId} />
        </Text>
        {deliveryFailed ? (
          <Text size="$label/m" color="$negativeActionText">
            Tap to retry
          </Text>
        ) : null}
      </XStack>
    </Pressable>
  );
}

export function ChatAuthorRow({
  authorId,
  showEditedIndicator,
  sent,
  roles,
  deliveryStatus,
  editStatus,
  deleteStatus,
  showSentAt = true,
  ...props
}: AuthorRowProps) {
  const openProfile = useNavigateToProfile(authorId);

  const timeDisplay = useMemo(() => {
    if (!sent) {
      return null;
    }
    const date = new Date(sent);
    return utils.makePrettyTime(date);
  }, [sent]);

  const firstRole = roles?.[0];

  const deliveryFailed =
    deliveryStatus === 'failed' ||
    editStatus === 'failed' ||
    deleteStatus === 'failed';

  const shouldTruncate = showEditedIndicator || firstRole || deliveryFailed;

  return (
    <Pressable onPress={deliveryFailed ? undefined : openProfile}>
      <XStack gap="$l" alignItems="center" userSelect="none" {...props}>
        <ContactAvatar size="$2xl" contactId={authorId} />
        <XStack gap="$l" alignItems="flex-end">
          <Text
            size="$label/2xl"
            numberOfLines={1}
            maxWidth={shouldTruncate ? '55%' : '100%'}
<<<<<<< HEAD
          />
          {showSentAt && timeDisplay && (
=======
          >
            <ContactName contactId={authorId} />
          </Text>
          {timeDisplay && (
>>>>>>> e53496dd
            <Text color="$secondaryText" size="$label/m">
              {timeDisplay}
            </Text>
          )}
          {showEditedIndicator && (
            <Text size="$label/m" color="$secondaryText">
              Edited
            </Text>
          )}
          {firstRole && <RoleBadge role={firstRole} />}
          {deliveryFailed ? (
            <Text size="$label/m" color="$negativeActionText">
              Tap to retry
            </Text>
          ) : null}
        </XStack>
        {!!deliveryStatus && deliveryStatus !== 'failed' ? (
          <ChatMessageDeliveryStatus status={deliveryStatus} />
        ) : null}
      </XStack>
    </Pressable>
  );
}<|MERGE_RESOLUTION|>--- conflicted
+++ resolved
@@ -144,15 +144,10 @@
             size="$label/2xl"
             numberOfLines={1}
             maxWidth={shouldTruncate ? '55%' : '100%'}
-<<<<<<< HEAD
-          />
-          {showSentAt && timeDisplay && (
-=======
           >
             <ContactName contactId={authorId} />
           </Text>
-          {timeDisplay && (
->>>>>>> e53496dd
+          {showSentAt && timeDisplay && (
             <Text color="$secondaryText" size="$label/m">
               {timeDisplay}
             </Text>

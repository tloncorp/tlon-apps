--- conflicted
+++ resolved
@@ -4,11 +4,7 @@
 import { GestureResponderEvent } from 'react-native';
 import { SizableText, View, XStack } from 'tamagui';
 
-<<<<<<< HEAD
 import { useNavigation } from '../contexts';
-import { SizableText, View, XStack } from '../core';
-=======
->>>>>>> 64028aa7
 import { ContactAvatar } from './Avatar';
 import ContactName from './ContactName';
 import { ProfileSheet } from './ProfileSheet';

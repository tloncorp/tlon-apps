--- conflicted
+++ resolved
@@ -2,20 +2,13 @@
 import type * as db from '@tloncorp/shared/dist/db';
 import * as logic from '@tloncorp/shared/dist/logic';
 import * as store from '@tloncorp/shared/dist/store';
-<<<<<<< HEAD
 import { useCallback, useEffect, useMemo, useState } from 'react';
-
-import { SizableText, Text, View, XStack, YStack } from '../core';
-=======
-import { useCallback, useEffect, useMemo } from 'react';
-import { Text, View, XStack, YStack } from 'tamagui';
-
->>>>>>> 0f050c70
+import { SizableText, Text, View, XStack, YStack } from 'tamagui';
+
 import { useCopy } from '../hooks/useCopy';
 import { ActionSheet } from './ActionSheet';
 import { GroupAvatar } from './Avatar';
 import { Button } from './Button';
-import { GenericHeader } from './GenericHeader';
 import { Icon } from './Icon';
 import { RadioGroup } from './RadioGroup';
 

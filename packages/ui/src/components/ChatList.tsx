import * as db from '@tloncorp/shared/dist/db';
import * as logic from '@tloncorp/shared/dist/logic';
import * as store from '@tloncorp/shared/dist/store';
import React, { useCallback, useMemo } from 'react';
import {
  SectionList,
  SectionListData,
  SectionListRenderItemInfo,
  StyleProp,
  ViewStyle,
} from 'react-native';
import { useSafeAreaInsets } from 'react-native-safe-area-context';

import { useStyle } from '../core';
import ChannelListItem from './ChannelListItem';
import { GroupListItem } from './GroupListItem';
import { ListItemProps } from './ListItem';
import { navHeight } from './NavBar/NavBar';
import { SectionListHeader } from './SectionList';
import { SwipableChatRow } from './SwipableChatListItem';

type ListItem = db.Channel | db.Group;

export function ChatList({
  pinned,
  unpinned,
  pendingChats,
  onLongPressItem,
  onPressItem,
}: store.CurrentChats & {
  onPressItem?: (chat: ListItem) => void;
  onLongPressItem?: (chat: ListItem) => void;
}) {
  const { bottom } = useSafeAreaInsets();

  const data = useMemo(() => {
    if (pinned.length === 0) {
      return [{ title: 'All', data: [...pendingChats, ...unpinned] }];
    }

    return [
      { title: 'Pinned', data: pinned },
      { title: 'All', data: [...pendingChats, ...unpinned] },
    ];
  }, [pinned, unpinned, pendingChats]);

  const contentContainerStyle = useStyle(
    {
      gap: '$s',
      paddingTop: '$l',
      paddingHorizontal: '$l',
      paddingBottom: navHeight + bottom,
    },
    { resolveValues: 'value' }
  ) as StyleProp<ViewStyle>;

  const renderItem = useCallback(
    ({ item }: SectionListRenderItemInfo<ListItem, { title: string }>) => {
<<<<<<< HEAD
      if (logic.isChannel(item)) {
        <SwipableChatRow model={item}>
          <ChatListItem
            model={item}
            onPress={onPressItem}
            onLongPress={onLongPressItem}
          />
        </SwipableChatRow>;
      }

      // Pending items not affected by swipe
      return <ChatListItem model={item} onPress={onPressItem} />;
=======
      const listItemElement = (
        <ChatListItem
          model={item}
          onPress={onPressItem}
          onLongPress={onLongPressItem}
        />
      );
      if (logic.isChannel(item)) {
        return (
          <SwipableChatRow model={item}>{listItemElement}</SwipableChatRow>
        );
      }
      // Pending items not affected by swipe
      return listItemElement;
>>>>>>> 7b96b419
    },
    [onPressItem, onLongPressItem]
  );

  const renderSectionHeader = useCallback(
    ({
      section,
    }: {
      section: SectionListData<ListItem, { title: string }>;
    }) => {
      return (
        <SectionListHeader>
          <SectionListHeader.Text>{section.title}</SectionListHeader.Text>
        </SectionListHeader>
      );
    },
    []
  );

  return (
    <SectionList
      sections={data}
      contentContainerStyle={contentContainerStyle}
      keyExtractor={getChannelKey}
      stickySectionHeadersEnabled={false}
      renderItem={renderItem}
      maxToRenderPerBatch={11}
      initialNumToRender={11}
      windowSize={2}
      viewabilityConfig={{
        minimumViewTime: 1000,
        itemVisiblePercentThreshold: 50,
      }}
      renderSectionHeader={renderSectionHeader}
    />
  );
}

function getChannelKey(item: ListItem) {
  if (logic.isGroup(item)) return item.id;
  return item.id + item.pin?.itemId ?? '';
}

const ChatListItem = React.memo(function ChatListItemComponent({
  model,
  onPress,
  onLongPress,
  ...props
}: ListItemProps<ListItem>) {
  const handlePress = useCallback(() => {
    onPress?.(model);
  }, [model, onPress]);

  const handleLongPress = useCallback(() => {
    onLongPress?.(model);
  }, [model, onLongPress]);

  // if the chat list item is a group, it's pending
  if (logic.isGroup(model)) {
    return (
      <GroupListItem
        onPress={handlePress}
        model={{
          ...model,
        }}
        borderRadius="$m"
        {...props}
      />
    );
  }

  if (logic.isChannel(model)) {
    if (
      model.type === 'dm' ||
      model.type === 'groupDm' ||
      model.pin?.type === 'channel'
    ) {
      return (
        <ChannelListItem
          model={model}
          onPress={handlePress}
          onLongPress={handleLongPress}
          {...props}
        />
      );
    } else if (model.group) {
      return (
        <GroupListItem
          onPress={handlePress}
          onLongPress={handleLongPress}
          model={{
            ...model.group,
            unreadCount: model.unread?.count,
            lastPost: model.lastPost,
          }}
          borderRadius="$m"
          {...props}
        />
      );
    }
  }

  console.warn('unable to render chat list item', model.id, model);
  return null;
});<|MERGE_RESOLUTION|>--- conflicted
+++ resolved
@@ -56,20 +56,6 @@
 
   const renderItem = useCallback(
     ({ item }: SectionListRenderItemInfo<ListItem, { title: string }>) => {
-<<<<<<< HEAD
-      if (logic.isChannel(item)) {
-        <SwipableChatRow model={item}>
-          <ChatListItem
-            model={item}
-            onPress={onPressItem}
-            onLongPress={onLongPressItem}
-          />
-        </SwipableChatRow>;
-      }
-
-      // Pending items not affected by swipe
-      return <ChatListItem model={item} onPress={onPressItem} />;
-=======
       const listItemElement = (
         <ChatListItem
           model={item}
@@ -84,7 +70,6 @@
       }
       // Pending items not affected by swipe
       return listItemElement;
->>>>>>> 7b96b419
     },
     [onPressItem, onLongPressItem]
   );

--- conflicted
+++ resolved
@@ -15,13 +15,8 @@
   isFirstPostOfDay?: boolean;
   onSeen?: (post: db.Post) => void;
 }) {
-<<<<<<< HEAD
-  const color = unreadCount ? '$positiveActionText' : '$tertiaryText';
+  const color = unreadCount ? '$positiveActionText' : '$border';
   const hideTime = unreadCount && isToday(post.receivedAt) && !isFirstPostOfDay;
-=======
-  const color = unreadCount ? '$positiveActionText' : '$border';
-  const hideTime = unreadCount && isToday(timestamp) && !isFirstPostOfDay;
->>>>>>> 7b96b419
   const time = useMemo(() => {
     return makePrettyDay(new Date(post.receivedAt));
   }, [post.receivedAt]);
@@ -33,18 +28,7 @@
   }, [onSeen, post, unreadCount]);
 
   return (
-<<<<<<< HEAD
-    <XStack alignItems="center" padding="$l" gap="$l" onLayout={handleSeen}>
-      <View width={'$2xl'} height={1} backgroundColor={color} />
-      <SizableText size="$s" fontWeight="$l" color={color}>
-        {!hideTime ? `${time}` : null}
-        {!hideTime && unreadCount ? ' • ' : null}
-        {unreadCount
-          ? `${unreadCount} new message${unreadCount === 1 ? '' : 's'} below`
-          : null}
-      </SizableText>
-=======
-    <XStack alignItems="center" padding="$l" onLayout={handleLayout}>
+    <XStack alignItems="center" padding="$l" onLayout={handleSeen}>
       <View width={'$2xl'} flex={1} height={1} backgroundColor={color} />
       <View
         paddingHorizontal="$m"
@@ -65,7 +49,6 @@
             : null}
         </SizableText>
       </View>
->>>>>>> 7b96b419
       <View flex={1} height={1} backgroundColor={color} />
     </XStack>
   );

import * as db from '@tloncorp/shared/dist/db';
import { isToday, makePrettyDay } from '@tloncorp/shared/dist/logic';
<<<<<<< HEAD
import {
  ComponentProps,
  useCallback,
  useEffect,
  useMemo,
  useRef,
  useState,
} from 'react';
=======
import * as store from '@tloncorp/shared/dist/store';
import { useCallback, useMemo } from 'react';
import { useWindowDimensions } from 'tamagui';
>>>>>>> 4167723a

import { SizableText, View, XStack } from '../../core';

export function ChannelDivider({
  post,
  unreadCount,
  isFirstPostOfDay,
<<<<<<< HEAD
  onSeen,
=======
  channelInfo,
  index,
>>>>>>> 4167723a
}: {
  post: db.Post;
  unreadCount: number;
  isFirstPostOfDay?: boolean;
<<<<<<< HEAD
  onSeen?: (post: db.Post) => void;
=======
  channelInfo?: {
    id: string;
    type: db.ChannelType;
  };
  index: number;
>>>>>>> 4167723a
}) {
  const color = unreadCount ? '$positiveActionText' : '$border';
  const hideTime = unreadCount && isToday(post.receivedAt) && !isFirstPostOfDay;
  const time = useMemo(() => {
<<<<<<< HEAD
    return makePrettyDay(new Date(post.receivedAt));
  }, [post.receivedAt]);
=======
    return makePrettyDay(new Date(timestamp));
  }, [timestamp]);
  const { width } = useWindowDimensions();
>>>>>>> 4167723a

  const handleSeen = useCallback(() => {
    if (unreadCount) {
      onSeen?.(post);
    }
  }, [onSeen, post, unreadCount]);

  const isEven = index % 2 === 0;

  return (
<<<<<<< HEAD
    <XStack alignItems="center" padding="$l" onLayout={handleSeen}>
=======
    <XStack
      marginRight={
        channelInfo?.type === 'gallery'
          ? !isEven
            ? 0
            : -(width / 2)
          : undefined
      }
      marginLeft={
        channelInfo?.type === 'gallery'
          ? isEven
            ? 0
            : -(width / 2)
          : undefined
      }
      alignItems="center"
      padding="$l"
      onLayout={handleLayout}
    >
>>>>>>> 4167723a
      <View width={'$2xl'} flex={1} height={1} backgroundColor={color} />
      <View
        paddingHorizontal="$m"
        backgroundColor={color}
        borderRadius={'$2xl'}
      >
        <SizableText
          ellipsizeMode="middle"
          numberOfLines={1}
          size="$s"
          fontWeight="$l"
          color={unreadCount ? '$background' : '$secondaryText'}
        >
          {!hideTime ? `${time}` : null}
          {!hideTime && unreadCount ? ' • ' : null}
          {unreadCount
            ? `${unreadCount} new message${unreadCount === 1 ? '' : 's'} ${channelInfo?.type === 'gallery' ? 'above' : 'below'}`
            : null}
        </SizableText>
      </View>
      <View flex={1} height={1} backgroundColor={color} />
    </XStack>
  );
}<|MERGE_RESOLUTION|>--- conflicted
+++ resolved
@@ -1,19 +1,7 @@
 import * as db from '@tloncorp/shared/dist/db';
 import { isToday, makePrettyDay } from '@tloncorp/shared/dist/logic';
-<<<<<<< HEAD
-import {
-  ComponentProps,
-  useCallback,
-  useEffect,
-  useMemo,
-  useRef,
-  useState,
-} from 'react';
-=======
-import * as store from '@tloncorp/shared/dist/store';
 import { useCallback, useMemo } from 'react';
 import { useWindowDimensions } from 'tamagui';
->>>>>>> 4167723a
 
 import { SizableText, View, XStack } from '../../core';
 
@@ -21,37 +9,26 @@
   post,
   unreadCount,
   isFirstPostOfDay,
-<<<<<<< HEAD
   onSeen,
-=======
   channelInfo,
   index,
->>>>>>> 4167723a
 }: {
   post: db.Post;
   unreadCount: number;
   isFirstPostOfDay?: boolean;
-<<<<<<< HEAD
   onSeen?: (post: db.Post) => void;
-=======
   channelInfo?: {
     id: string;
     type: db.ChannelType;
   };
   index: number;
->>>>>>> 4167723a
 }) {
   const color = unreadCount ? '$positiveActionText' : '$border';
   const hideTime = unreadCount && isToday(post.receivedAt) && !isFirstPostOfDay;
   const time = useMemo(() => {
-<<<<<<< HEAD
     return makePrettyDay(new Date(post.receivedAt));
   }, [post.receivedAt]);
-=======
-    return makePrettyDay(new Date(timestamp));
-  }, [timestamp]);
   const { width } = useWindowDimensions();
->>>>>>> 4167723a
 
   const handleSeen = useCallback(() => {
     if (unreadCount) {
@@ -62,9 +39,6 @@
   const isEven = index % 2 === 0;
 
   return (
-<<<<<<< HEAD
-    <XStack alignItems="center" padding="$l" onLayout={handleSeen}>
-=======
     <XStack
       marginRight={
         channelInfo?.type === 'gallery'
@@ -82,9 +56,8 @@
       }
       alignItems="center"
       padding="$l"
-      onLayout={handleLayout}
+      onLayout={handleSeen}
     >
->>>>>>> 4167723a
       <View width={'$2xl'} flex={1} height={1} backgroundColor={color} />
       <View
         paddingHorizontal="$m"

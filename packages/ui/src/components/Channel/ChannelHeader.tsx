import * as db from '@tloncorp/shared/dist/db';
import { useCallback, useRef } from 'react';

import { ChatOptionsSheet, ChatOptionsSheetMethods } from '../ChatOptionsSheet';
import { ScreenHeader } from '../ScreenHeader';
import { BaubleHeader } from './BaubleHeader';

export function ChannelHeader({
  title,
  mode = 'default',
  channel,
  group,
  goBack,
  goToSearch,
  showSpinner,
  showAddButton = false,
  onPressAddButton,
  showSearchButton = true,
  showMenuButton = false,
}: {
  title: string;
  mode?: 'default' | 'next';
  channel: db.Channel;
  group?: db.Group | null;
  goBack?: () => void;
  goToSearch?: () => void;
  showSpinner?: boolean;
  showAddButton?: boolean;
  onPressAddButton?: () => void;
  showSearchButton?: boolean;
  showMenuButton?: boolean;
  post?: db.Post;
}) {
  const chatOptionsSheetRef = useRef<ChatOptionsSheetMethods>(null);

  const handlePressOverflowMenu = useCallback(() => {
    chatOptionsSheetRef.current?.open(channel.id, channel.type);
  }, [channel.id, channel.type]);

  if (mode === 'next') {
    return <BaubleHeader channel={channel} group={group} />;
  }

  return (
    <>
      <ScreenHeader
        title={title}
<<<<<<< HEAD
        goBack={goBack}
        showSpinner={showSpinner}
        showSessionStatus
        rightContent={
=======
        isLoading={showSpinner}
        leftControls={<ScreenHeader.BackButton onPress={goBack} />}
        rightControls={
>>>>>>> bd4411af
          <>
            {showSearchButton && (
              <ScreenHeader.IconButton type="Search" onPress={goToSearch} />
            )}
            {showAddButton && (
              <ScreenHeader.IconButton type="Add" onPress={onPressAddButton} />
            )}
            {showMenuButton && (
              <ScreenHeader.IconButton
                type="Overflow"
                onPress={handlePressOverflowMenu}
              />
            )}
          </>
        }
      />
      <ChatOptionsSheet ref={chatOptionsSheetRef} />
    </>
  );
}<|MERGE_RESOLUTION|>--- conflicted
+++ resolved
@@ -45,16 +45,10 @@
     <>
       <ScreenHeader
         title={title}
-<<<<<<< HEAD
-        goBack={goBack}
-        showSpinner={showSpinner}
         showSessionStatus
-        rightContent={
-=======
         isLoading={showSpinner}
         leftControls={<ScreenHeader.BackButton onPress={goBack} />}
         rightControls={
->>>>>>> bd4411af
           <>
             {showSearchButton && (
               <ScreenHeader.IconButton type="Search" onPress={goToSearch} />

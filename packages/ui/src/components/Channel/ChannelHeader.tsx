--- conflicted
+++ resolved
@@ -84,7 +84,6 @@
   showSearchButton = true,
   showMenuButton = false,
   showEditButton = false,
-  onPressOverflowMenu,
 }: {
   title: string;
   mode?: 'default' | 'next';
@@ -98,18 +97,14 @@
   showSearchButton?: boolean;
   showMenuButton?: boolean;
   showEditButton?: boolean;
-  onPressOverflowMenu?: () => void;
   post?: db.Post;
 }) {
-<<<<<<< HEAD
-=======
   const chatOptions = useChatOptions();
 
   const handlePressOverflowMenu = useCallback(() => {
     chatOptions.open(channel.id, 'channel');
   }, [channel.id, chatOptions]);
 
->>>>>>> 89e623aa
   const contextItems = useContext(ChannelHeaderItemsContext)?.items ?? [];
 
   if (mode === 'next') {
@@ -149,7 +144,7 @@
             {showMenuButton && (
               <ScreenHeader.IconButton
                 type="Overflow"
-                onPress={onPressOverflowMenu}
+                onPress={handlePressOverflowMenu}
               />
             )}
             {showEditButton && (

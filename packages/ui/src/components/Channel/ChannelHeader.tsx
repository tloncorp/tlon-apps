--- conflicted
+++ resolved
@@ -1,9 +1,6 @@
-<<<<<<< HEAD
 import * as db from '@tloncorp/shared/dist/db';
 import { useMemo, useState } from 'react';
-=======
 import Animated, { FadeInDown, FadeOutUp } from 'react-native-reanimated';
->>>>>>> aa12a650
 import { useSafeAreaInsets } from 'react-native-safe-area-context';
 
 import { Dots } from '../../assets/icons';
@@ -12,13 +9,9 @@
   ChevronLeft,
   Search,
 } from '../../assets/icons';
-<<<<<<< HEAD
-import { SizableText, Spinner, View, XStack } from '../../core';
+import { SizableText, View, XStack } from '../../core';
 import { ActionSheet } from '../ActionSheet';
 import { getPostActions } from '../ChatMessage/ChatMessageActions/MessageActions';
-=======
-import { SizableText, View, XStack } from '../../core';
->>>>>>> aa12a650
 import { IconButton } from '../IconButton';
 
 export function ChannelHeader({
@@ -76,7 +69,6 @@
         paddingHorizontal="$xl"
         paddingVertical="$m"
       >
-<<<<<<< HEAD
         <XStack
           alignItems="center"
           justifyContent={!goBack ? 'center' : undefined}
@@ -88,23 +80,11 @@
               <ChevronLeft />
             </IconButton>
           )}
-          <SizableText
-            flexShrink={1}
-            numberOfLines={1}
-            color="$primaryText"
-            size="$m"
-            fontWeight="500"
-=======
-        <XStack alignItems="center" gap="$m" flex={1}>
-          <IconButton onPress={goBack}>
-            <ChevronLeft />
-          </IconButton>
           <Animated.View
             key={showSpinner?.toString()}
             entering={FadeInDown}
             exiting={FadeOutUp}
             style={{ flex: 1 }}
->>>>>>> aa12a650
           >
             <SizableText
               flexShrink={1}

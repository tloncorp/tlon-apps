--- conflicted
+++ resolved
@@ -83,11 +83,8 @@
   showSpinner,
   showSearchButton = true,
   showMenuButton = false,
-<<<<<<< HEAD
+  showEditButton = false,
   onPressOverflowMenu,
-=======
-  showEditButton = false,
->>>>>>> 9acbb776
 }: {
   title: string;
   mode?: 'default' | 'next';
@@ -99,11 +96,8 @@
   showSpinner?: boolean;
   showSearchButton?: boolean;
   showMenuButton?: boolean;
-<<<<<<< HEAD
+  showEditButton?: boolean;
   onPressOverflowMenu?: () => void;
-=======
-  showEditButton?: boolean;
->>>>>>> 9acbb776
   post?: db.Post;
 }) {
   const contextItems = useContext(ChannelHeaderItemsContext)?.items ?? [];

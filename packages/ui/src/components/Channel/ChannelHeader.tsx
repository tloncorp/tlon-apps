<<<<<<< HEAD
import * as db from '@tloncorp/shared/dist/db';
import { useMemo, useState } from 'react';
import Animated, { FadeInDown, FadeOutUp } from 'react-native-reanimated';
import { useSafeAreaInsets } from 'react-native-safe-area-context';

import { Dots } from '../../assets/icons';
import {
  Channel as ChannelIcon,
  ChevronLeft,
  Search,
} from '../../assets/icons';
=======
import type * as db from '@tloncorp/shared/dist/db';
import Animated, { FadeInDown, FadeOutUp } from 'react-native-reanimated';
import { useSafeAreaInsets } from 'react-native-safe-area-context';

import { ChevronLeft, Search } from '../../assets/icons';
>>>>>>> fc12080e
import { SizableText, View, XStack } from '../../core';
import { ActionSheet } from '../ActionSheet';
import { getPostActions } from '../ChatMessage/ChatMessageActions/MessageActions';
import { IconButton } from '../IconButton';
import { BaubleHeader } from './BaubleHeader';

// TODO: break this out, use for all headers.
export function GenericHeader({
  title,
  goBack,
  showSpinner,
<<<<<<< HEAD
  showSearchButton = true,
  showMenuButton = false,
  post,
  channelType,
  currentUserId,
=======
  rightContent,
>>>>>>> fc12080e
}: {
  title?: string;
  goBack?: () => void;
  showSpinner?: boolean;
<<<<<<< HEAD
  showSearchButton?: boolean;
  showMenuButton?: boolean;
  post?: db.Post;
  channelType?: db.ChannelType;
  currentUserId?: string;
=======
  rightContent?: React.ReactNode;
>>>>>>> fc12080e
}) {
  const insets = useSafeAreaInsets();
  const [showActionSheet, setShowActionSheet] = useState(false);

  const postActions = useMemo(() => {
    if (!post || !channelType || !currentUserId) return [];
    return getPostActions(post, channelType).filter((action) => {
      switch (action.id) {
        case 'startThread':
          // if undelivered or already in a thread, don't show reply
          return false;
        case 'edit':
          // only show edit for current user's posts
          return post.authorId === currentUserId;
        // TODO: delete case should only be shown for admins or the author
        default:
          return true;
      }
    });
  }, [post, channelType, currentUserId]);

  return (
    <View paddingTop={insets.top}>
      <XStack
        alignItems="center"
        gap="$m"
        height="$4xl"
        justifyContent="space-between"
        paddingHorizontal="$xl"
        paddingVertical="$m"
      >
        <XStack
          alignItems="center"
          justifyContent={!goBack ? 'center' : undefined}
          gap="$m"
          flex={1}
        >
          {goBack && (
            <IconButton onPress={goBack}>
              <ChevronLeft />
            </IconButton>
          )}
          <Animated.View
            key={showSpinner?.toString()}
            entering={FadeInDown}
            exiting={FadeOutUp}
            style={{ flex: 1 }}
          >
            <SizableText
              flexShrink={1}
              numberOfLines={1}
              color="$primaryText"
              size="$m"
              fontWeight="500"
            >
              {showSpinner ? 'Loading…' : title}
            </SizableText>
          </Animated.View>
        </XStack>
        <XStack gap="$m" alignItems="center">
          {rightContent}
        </XStack>
      </XStack>
    </View>
  );
}

export function ChannelHeader({
  title,
  mode = 'default',
  channel,
  group,
  goBack,
  goToSearch,
  showSpinner,
  showSearchButton = true,
}: {
  title: string;
  mode?: 'default' | 'next';
  channel: db.Channel;
  group?: db.Group | null;
  goBack?: () => void;
  goToSearch?: () => void;
  showSpinner?: boolean;
  showSearchButton?: boolean;
}) {
  if (mode === 'next') {
    return <BaubleHeader channel={channel} group={group} />;
  }
  return (
    <GenericHeader
      title={title}
      goBack={goBack}
      showSpinner={showSpinner}
      rightContent={
        <>
          {showSearchButton && (
            <IconButton onPress={goToSearch}>
              <Search />
            </IconButton>
          )}
<<<<<<< HEAD
          {showPickerButton && (
            <IconButton onPress={goToChannels}>
              <ChannelIcon />
            </IconButton>
          )}
          {showMenuButton && (
            <IconButton onPress={() => setShowActionSheet(true)}>
              <Dots />
            </IconButton>
          )}
        </XStack>
      </XStack>
      <ActionSheet
        open={showActionSheet}
        onOpenChange={setShowActionSheet}
        snapPointsMode="percent"
        snapPoints={[60]}
      >
        {postActions.map((action) => (
          <ActionSheet.Action key={action.id} action={() => ({})}>
            <ActionSheet.ActionTitle>{action.label}</ActionSheet.ActionTitle>
          </ActionSheet.Action>
        ))}
      </ActionSheet>
    </View>
=======
        </>
      }
    />
>>>>>>> fc12080e
  );
}<|MERGE_RESOLUTION|>--- conflicted
+++ resolved
@@ -1,22 +1,9 @@
-<<<<<<< HEAD
 import * as db from '@tloncorp/shared/dist/db';
 import { useMemo, useState } from 'react';
 import Animated, { FadeInDown, FadeOutUp } from 'react-native-reanimated';
 import { useSafeAreaInsets } from 'react-native-safe-area-context';
 
-import { Dots } from '../../assets/icons';
-import {
-  Channel as ChannelIcon,
-  ChevronLeft,
-  Search,
-} from '../../assets/icons';
-=======
-import type * as db from '@tloncorp/shared/dist/db';
-import Animated, { FadeInDown, FadeOutUp } from 'react-native-reanimated';
-import { useSafeAreaInsets } from 'react-native-safe-area-context';
-
-import { ChevronLeft, Search } from '../../assets/icons';
->>>>>>> fc12080e
+import { ChevronLeft, Dots, Search } from '../../assets/icons';
 import { SizableText, View, XStack } from '../../core';
 import { ActionSheet } from '../ActionSheet';
 import { getPostActions } from '../ChatMessage/ChatMessageActions/MessageActions';
@@ -28,48 +15,14 @@
   title,
   goBack,
   showSpinner,
-<<<<<<< HEAD
-  showSearchButton = true,
-  showMenuButton = false,
-  post,
-  channelType,
-  currentUserId,
-=======
   rightContent,
->>>>>>> fc12080e
 }: {
   title?: string;
   goBack?: () => void;
   showSpinner?: boolean;
-<<<<<<< HEAD
-  showSearchButton?: boolean;
-  showMenuButton?: boolean;
-  post?: db.Post;
-  channelType?: db.ChannelType;
-  currentUserId?: string;
-=======
   rightContent?: React.ReactNode;
->>>>>>> fc12080e
 }) {
   const insets = useSafeAreaInsets();
-  const [showActionSheet, setShowActionSheet] = useState(false);
-
-  const postActions = useMemo(() => {
-    if (!post || !channelType || !currentUserId) return [];
-    return getPostActions(post, channelType).filter((action) => {
-      switch (action.id) {
-        case 'startThread':
-          // if undelivered or already in a thread, don't show reply
-          return false;
-        case 'edit':
-          // only show edit for current user's posts
-          return post.authorId === currentUserId;
-        // TODO: delete case should only be shown for admins or the author
-        default:
-          return true;
-      }
-    });
-  }, [post, channelType, currentUserId]);
 
   return (
     <View paddingTop={insets.top}>
@@ -126,6 +79,10 @@
   goToSearch,
   showSpinner,
   showSearchButton = true,
+  showMenuButton = false,
+  post,
+  channelType,
+  currentUserId,
 }: {
   title: string;
   mode?: 'default' | 'next';
@@ -135,35 +92,55 @@
   goToSearch?: () => void;
   showSpinner?: boolean;
   showSearchButton?: boolean;
+  showMenuButton?: boolean;
+  post?: db.Post;
+  channelType?: db.ChannelType;
+  currentUserId?: string;
 }) {
+  const [showActionSheet, setShowActionSheet] = useState(false);
+
+  const postActions = useMemo(() => {
+    if (!post || !channelType || !currentUserId) return [];
+    return getPostActions(post, channelType).filter((action) => {
+      switch (action.id) {
+        case 'startThread':
+          // if undelivered or already in a thread, don't show reply
+          return false;
+        case 'edit':
+          // only show edit for current user's posts
+          return post.authorId === currentUserId;
+        // TODO: delete case should only be shown for admins or the author
+        default:
+          return true;
+      }
+    });
+  }, [post, channelType, currentUserId]);
+
   if (mode === 'next') {
     return <BaubleHeader channel={channel} group={group} />;
   }
+
   return (
-    <GenericHeader
-      title={title}
-      goBack={goBack}
-      showSpinner={showSpinner}
-      rightContent={
-        <>
-          {showSearchButton && (
-            <IconButton onPress={goToSearch}>
-              <Search />
-            </IconButton>
-          )}
-<<<<<<< HEAD
-          {showPickerButton && (
-            <IconButton onPress={goToChannels}>
-              <ChannelIcon />
-            </IconButton>
-          )}
-          {showMenuButton && (
-            <IconButton onPress={() => setShowActionSheet(true)}>
-              <Dots />
-            </IconButton>
-          )}
-        </XStack>
-      </XStack>
+    <>
+      <GenericHeader
+        title={title}
+        goBack={goBack}
+        showSpinner={showSpinner}
+        rightContent={
+          <>
+            {showSearchButton && (
+              <IconButton onPress={goToSearch}>
+                <Search />
+              </IconButton>
+            )}
+            {showMenuButton && (
+              <IconButton onPress={() => setShowActionSheet(true)}>
+                <Dots />
+              </IconButton>
+            )}
+          </>
+        }
+      />
       <ActionSheet
         open={showActionSheet}
         onOpenChange={setShowActionSheet}
@@ -176,11 +153,6 @@
           </ActionSheet.Action>
         ))}
       </ActionSheet>
-    </View>
-=======
-        </>
-      }
-    />
->>>>>>> fc12080e
+    </>
   );
 }
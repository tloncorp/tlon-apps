--- conflicted
+++ resolved
@@ -4,15 +4,9 @@
   layoutForType,
   useMutableCallback,
 } from '@tloncorp/shared';
-<<<<<<< HEAD
-import { createDevLogger } from '@tloncorp/shared/dist';
-import * as db from '@tloncorp/shared/dist/db';
-import { isSameDay } from '@tloncorp/shared/dist/logic';
-=======
 import { createDevLogger } from '@tloncorp/shared';
 import * as db from '@tloncorp/shared/db';
 import { isSameDay } from '@tloncorp/shared/logic';
->>>>>>> 88a47dd0
 import { isEqual } from 'lodash';
 import React, {
   PropsWithChildren,

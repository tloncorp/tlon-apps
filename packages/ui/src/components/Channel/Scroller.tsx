import { createDevLogger } from '@tloncorp/shared/dist';
import * as db from '@tloncorp/shared/dist/db';
import { Post } from '@tloncorp/shared/dist/db';
import {
  extractContentTypesFromPost,
  isSameDay,
} from '@tloncorp/shared/dist/logic';
import { Story } from '@tloncorp/shared/dist/urbit';
import { MotiView } from 'moti';
import React, {
  PropsWithChildren,
  ReactElement,
  RefObject,
  createRef,
  forwardRef,
  useCallback,
  useEffect,
  useMemo,
  useRef,
  useState,
} from 'react';
import {
  FlatList,
  ListRenderItem,
  View as RNView,
  StyleProp,
  ViewStyle,
} from 'react-native';
import Animated from 'react-native-reanimated';
import { useStyle, useTheme } from 'tamagui';

import { useScrollDirectionTracker } from '../../contexts/scroll';
import { Modal, View, XStack } from '../../core';
import { Button } from '../Button';
import { ChatMessageActions } from '../ChatMessage/ChatMessageActions/Component';
import { Icon } from '../Icon';
import { ChannelDivider } from './ChannelDivider';

type RenderItemFunction = (props: {
  currentUserId: string;
  post: db.Post;
  showAuthor?: boolean;
  showReplies?: boolean;
  onPress?: (post: db.Post) => void;
  onPressReplies?: (post: db.Post) => void;
  onPressImage?: (post: db.Post, imageUri?: string) => void;
  onLongPress?: (post: db.Post) => void;
  editing?: boolean;
  setEditingPost?: (post: db.Post | undefined) => void;
  editPost?: (post: db.Post, content: Story) => void;
}) => ReactElement | null;

type RenderItemType =
  | RenderItemFunction
  | React.MemoExoticComponent<RenderItemFunction>;

const logger = createDevLogger('scroller', false);

export type ScrollAnchor = {
  type: 'unread' | 'selected';
  postId: string;
};

/**
 * This scroller makes some assumptions you should not break!
 * - Posts and unread state should be be loaded before the scroller is rendered
 * - Posts should be sorted in descending order
 * - If we're scrolling to an anchor, that anchor should be in the first page of posts
 * - The size of the first page of posts should match `initialNumToRender` here.
 */
export default function Scroller({
  anchor,
  inverted,
  renderItem,
  renderEmptyComponent: renderEmptyComponentFn,
  posts,
  currentUserId,
  channelType,
  channelId,
  firstUnreadId,
  unreadCount,
  onStartReached,
  onEndReached,
  onPressPost,
  onPressImage,
  onPressReplies,
  onDividerSeen,
  showReplies = true,
  editingPost,
  setEditingPost,
  editPost,
  hasNewerPosts,
  hasOlderPosts,
}: {
  anchor?: ScrollAnchor | null;
  inverted: boolean;
  renderItem: RenderItemType;
  renderEmptyComponent?: () => ReactElement;
  posts: db.Post[] | null;
  currentUserId: string;
  channelType: db.ChannelType;
  channelId: string;
  firstUnreadId?: string | null;
  unreadCount?: number | null;
  onStartReached?: () => void;
  onEndReached?: () => void;
  onPressPost?: (post: db.Post) => void;
  onPressImage?: (post: db.Post, imageUri?: string) => void;
  onPressReplies?: (post: db.Post) => void;
  onDividerSeen?: (post: db.Post) => void;
  showReplies?: boolean;
  editingPost?: db.Post;
  setEditingPost?: (post: db.Post | undefined) => void;
  editPost?: (post: db.Post, content: Story) => void;
  hasNewerPosts?: boolean;
  hasOlderPosts?: boolean;
}) {
  const filteredPosts = useMemo(() => {
    const postsWithContent = posts?.filter((post) => {
      const { blocks, inlines, references } = extractContentTypesFromPost(post);

      if (
        blocks.length === 0 &&
        inlines.length === 0 &&
        references.length === 0 &&
        post.title === '' &&
        post.image === ''
      ) {
        return false;
      }

      return true;
    });

    if (!postsWithContent || channelType !== 'gallery') {
      return postsWithContent;
    }

    // if we're in a gallery channel and we have an uneven number of posts, we
    // need to add an empty post at the end to make sure that the last post is
    // displayed correctly

    if (postsWithContent.length % 2 !== 0) {
      const emptyPost: Post = {
        id: '',
        authorId: '~zod',
        channelId: '',
        content: JSON.stringify([{ inline: '' }]),
        receivedAt: 0,
        sentAt: 0,
        type: 'block',
        replyCount: 0,
      };

      postsWithContent.push(emptyPost);
    }

    if (!firstUnreadId) {
      return postsWithContent;
    }

    // for gallery channels we want to make sure that we separate unreads from
    // the other posts, we do that by adding an empty post after the first unread
    // post if it's at an even index
    const firstUnreadIndex = postsWithContent.findIndex(
      (post) => post.id === firstUnreadId
    );

    if (firstUnreadIndex === -1) {
      return postsWithContent;
    }

    // if first unread is at an odd index, we don't need to add an empty post
    if (firstUnreadIndex % 2 !== 0) {
      return postsWithContent;
    }

    const before = postsWithContent.slice(0, firstUnreadIndex + 1);
    const after = postsWithContent.slice(firstUnreadIndex + 1);
    const emptyPost: Post = {
      id: '',
      authorId: '~zod',
      channelId: '',
      content: JSON.stringify([{ inline: '' }]),
      receivedAt: 0,
      sentAt: 0,
      type: 'block',
      replyCount: 0,
    };

    return [...before, emptyPost, ...after];
  }, [firstUnreadId, posts, channelType]);

  const [hasPressedGoToBottom, setHasPressedGoToBottom] = useState(false);
  const flatListRef = useRef<FlatList<db.Post>>(null);

  const pressedGoToBottom = () => {
    setHasPressedGoToBottom(true);
    if (flatListRef.current) {
      flatListRef.current.scrollToOffset({ offset: 0, animated: true });
    }
  };

  const [activeMessage, setActiveMessage] = useState<db.Post | null>(null);
  const activeMessageRefs = useRef<Record<string, RefObject<RNView>>>({});

  const handleSetActive = useCallback((active: db.Post) => {
    if (active.type !== 'notice') {
      activeMessageRefs.current[active.id] = createRef();
      setActiveMessage(active);
    }
  }, []);

  const handlePostLongPressed = useCallback(
    (post: db.Post) => {
      handleSetActive(post);
    },
    [handleSetActive]
  );

  const userHasScrolledRef = useRef(false);
  // Whether we've scrolled to the anchor post.
  const [hasFoundAnchor, setHasFoundAnchor] = useState(!anchor);

  // We use this function to manage autoscrolling to the anchor post. We need
  // the post to be rendered before we're able to scroll to it, so we wait for
  // it here. Once it's rendered we scroll to it and set `hasFoundAnchor` to
  // true, revealing the Scroller.
  const handleItemLayout = useCallback(
    (post: db.Post, index: number) => {
      if (anchor?.postId === post.id) {
        if (!hasFoundAnchor) {
          setHasFoundAnchor(true);
        }
        // This gets called every time the anchor post changes size. If the user hasn't
        // scrolled yet, we should still be locked to the anchor post, so this
        // will re-scroll on subsequent layouts as well as the first.
        if (!userHasScrolledRef.current) {
          flatListRef.current?.scrollToIndex({
            index,
            animated: false,
            viewPosition: 1,
          });
        }
      }
    },
    [anchor, hasFoundAnchor]
  );

  const theme = useTheme();

  // Used to hide the scroller until we've found the anchor post.
  const style = useMemo(() => {
    return {
      opacity: hasFoundAnchor ? 1 : 0,
      backgroundColor: theme.background.val,
    };
  }, [hasFoundAnchor, theme.background.val]);
  const listRenderItem: ListRenderItem<db.Post> = useCallback(
    ({ item, index }) => {
      const previousItem = filteredPosts?.[index + 1];
      const isFirstPostOfDay = !isSameDay(
        item.receivedAt ?? 0,
        previousItem?.receivedAt ?? 0
      );
      const showAuthor =
        item.type === 'note' ||
        item.type === 'block' ||
        previousItem?.authorId !== item.authorId ||
        previousItem?.type === 'notice' ||
        (item.replyCount ?? 0) > 0 ||
        isFirstPostOfDay;
      const isFirstUnread = item.id === firstUnreadId;
      // this is necessary because we can't call memoized components as functions
      // (they are objects, not functions)
      const RenderItem = renderItem;

      if (item.id === '' && item.type === 'block') {
        return <View height={1} width="50%" backgroundColor="$background" />;
      }

      return (
        <View onLayout={() => handleItemLayout(item, index)}>
          {isFirstUnread && channelType !== 'gallery' ? (
            <ChannelDivider
              post={item}
              unreadCount={unreadCount ?? 0}
              isFirstPostOfDay={isFirstPostOfDay}
<<<<<<< HEAD
              onSeen={onDividerSeen}
=======
              channelInfo={{ id: channelId, type: channelType }}
              index={index}
>>>>>>> 4167723a
            />
          ) : isFirstPostOfDay && item.type === 'chat' ? (
            <ChannelDivider
              unreadCount={0}
<<<<<<< HEAD
              post={item}
              onSeen={onDividerSeen}
=======
              timestamp={item.receivedAt}
              index={index}
>>>>>>> 4167723a
            />
          ) : null}
          <PressableMessage
            ref={activeMessageRefs.current[item.id]}
            isActive={activeMessage?.id === item.id}
          >
            <RenderItem
              currentUserId={currentUserId}
              post={item}
              editing={editingPost && editingPost?.id === item.id}
              setEditingPost={setEditingPost}
              editPost={editPost}
              showAuthor={showAuthor}
              showReplies={showReplies}
              onPressReplies={onPressReplies}
              onPressImage={onPressImage}
              onLongPress={handlePostLongPressed}
              onPress={onPressPost}
            />
          </PressableMessage>
          {isFirstUnread && channelType === 'gallery' ? (
            <ChannelDivider
              timestamp={item.receivedAt}
              unreadCount={unreadCount ?? 0}
              isFirstPostOfDay={isFirstPostOfDay}
              channelInfo={{ id: channelId, type: channelType }}
              index={index}
            />
          ) : null}
        </View>
      );
    },
    [
      filteredPosts,
      unreadCount,
      firstUnreadId,
      renderItem,
      onDividerSeen,
      activeMessage?.id,
      currentUserId,
      editingPost,
      setEditingPost,
      editPost,
      showReplies,
      onPressReplies,
      onPressImage,
      handlePostLongPressed,
      onPressPost,
      handleItemLayout,
    ]
  );

  const handleScrollToIndexFailed = useCallback(() => {
    console.log('scroll to index failed');
  }, []);

  const contentContainerStyle = useStyle({
    paddingHorizontal: '$m',
    alignItems: channelType === 'gallery' ? 'center' : undefined,
  }) as StyleProp<ViewStyle>;

  const handleScrollBeginDrag = useCallback(() => {
    userHasScrolledRef.current = true;
  }, []);

  const pendingEvents = useRef({
    onEndReached: false,
    onStartReached: false,
  });

  // We don't want to trigger onEndReached or onStartReached until we've found
  // the anchor as additional page loads during the initial render can wreak
  // havoc on layout, but if we drop the events completely they may not get
  // called again until the user scrolls, even if we need more content to fill
  // the page. Instead, we use `pendingEvents` to record the attempt, and call
  // the events after we've found the anchor.
  useEffect(() => {
    if (hasFoundAnchor) {
      if (pendingEvents.current.onEndReached) {
        logger.log('trigger pending onEndReached');
        onEndReached?.();
        pendingEvents.current.onEndReached = false;
      }
      if (pendingEvents.current.onStartReached) {
        logger.log('trigger pending onStartReached');
        onStartReached?.();
        pendingEvents.current.onStartReached = false;
      }
    }
  }, [hasFoundAnchor, onEndReached, onStartReached]);

  const handleEndReached = useCallback(() => {
    if (!hasFoundAnchor) {
      pendingEvents.current.onEndReached = true;
      return;
    }
    onEndReached?.();
  }, [onEndReached, hasFoundAnchor]);

  const handleStartReached = useCallback(() => {
    if (!hasFoundAnchor) {
      pendingEvents.current.onStartReached = true;
      return;
    }
    onStartReached?.();
  }, [onStartReached, hasFoundAnchor]);

  const renderEmptyComponent = useCallback(() => {
    return (
      <View
        flex={1}
        // Flatlist doesn't handle inverting this component, so we do it manually.
        scaleY={inverted ? -1 : 1}
        paddingBottom={'$l'}
        paddingHorizontal="$l"
      >
        {renderEmptyComponentFn?.()}
      </View>
    );
  }, [renderEmptyComponentFn, inverted]);

  const maintainVisibleContentPositionConfig = useMemo(() => {
    return {
      minIndexForVisible: 0,
      // If this is set to a number, the list will scroll to the bottom (or top,
      // if not inverted) when the list height changes. This is undesirable when
      // we're starting at an older post and scrolling down towards newer ones,
      // as it will trigger on every new page load, causing jumping. Instead, we
      // only enable it when there's nothing newer left to load (so, for new incoming messages only).
      autoscrollToTopThreshold: hasNewerPosts ? undefined : 0,
    };
  }, [hasNewerPosts]);

  const handleScroll = useScrollDirectionTracker();

  return (
    <View flex={1}>
      {/* {unreadCount && !hasPressedGoToBottom ? (
        <UnreadsButton onPress={pressedGoToBottom} />
      ) : null} */}
      {filteredPosts && (
        <Animated.FlatList<db.Post>
          ref={flatListRef}
          // This is needed so that we can force a refresh of the list when
          // we need to switch from 1 to 2 columns or vice versa.
          key={channelType}
          data={filteredPosts}
          renderItem={listRenderItem}
          ListEmptyComponent={renderEmptyComponent}
          keyExtractor={getPostId}
          keyboardDismissMode="on-drag"
          contentContainerStyle={contentContainerStyle}
          onScrollBeginDrag={handleScrollBeginDrag}
          onScrollToIndexFailed={handleScrollToIndexFailed}
          inverted={inverted}
          initialNumToRender={10}
          maintainVisibleContentPosition={maintainVisibleContentPositionConfig}
          numColumns={channelType === 'gallery' ? 2 : 1}
          style={style}
          onEndReached={handleEndReached}
          onEndReachedThreshold={2}
          onStartReached={handleStartReached}
          onStartReachedThreshold={2}
          onScroll={handleScroll}
        />
      )}
      <Modal
        visible={activeMessage !== null}
        onDismiss={() => setActiveMessage(null)}
      >
        {activeMessage !== null && (
          <ChatMessageActions
            currentUserId={currentUserId}
            post={activeMessage}
            postRef={activeMessageRefs.current[activeMessage!.id]}
            onDismiss={() => setActiveMessage(null)}
            channelType={channelType}
            onReply={onPressReplies}
            onEdit={() => {
              setEditingPost?.(activeMessage);
              setActiveMessage(null);
            }}
          />
        )}
      </Modal>
    </View>
  );
}

function getPostId(post: db.Post) {
  return post.id;
}

const PressableMessage = forwardRef<
  RNView,
  PropsWithChildren<{ isActive: boolean }>
>(function PressableMessageComponent({ isActive, children }, ref) {
  return isActive ? (
    // need the extra React Native View for ref measurement
    <MotiView
      animate={{
        scale: 0.95,
      }}
      transition={{
        scale: {
          type: 'timing',
          duration: 50,
        },
      }}
    >
      <RNView ref={ref}>{children}</RNView>
    </MotiView>
  ) : (
    // this fragment is necessary to avoid the TS error about not being able to
    // return undefined
    <>{children}</>
  );
});

const UnreadsButton = ({ onPress }: { onPress: () => void }) => {
  return (
    <XStack position="absolute" zIndex={50} bottom="5%" width="40%" left="30%">
      <Button
        backgroundColor="$positiveBackground"
        paddingVertical="$s"
        paddingHorizontal="$m"
        borderRadius="$l"
        width="100%"
        alignItems="center"
        justifyContent="center"
        gap="$s"
        onPress={onPress}
        size="$s"
      >
        <Button.Text color="$positiveActionText">Scroll to latest</Button.Text>
        <Icon
          type="ArrowDown"
          color="$positiveActionText"
          width="$s"
          height="$s"
          size="$l"
        />
      </Button>
    </XStack>
  );
};<|MERGE_RESOLUTION|>--- conflicted
+++ resolved
@@ -286,23 +286,16 @@
               post={item}
               unreadCount={unreadCount ?? 0}
               isFirstPostOfDay={isFirstPostOfDay}
-<<<<<<< HEAD
               onSeen={onDividerSeen}
-=======
               channelInfo={{ id: channelId, type: channelType }}
               index={index}
->>>>>>> 4167723a
             />
           ) : isFirstPostOfDay && item.type === 'chat' ? (
             <ChannelDivider
               unreadCount={0}
-<<<<<<< HEAD
               post={item}
               onSeen={onDividerSeen}
-=======
-              timestamp={item.receivedAt}
               index={index}
->>>>>>> 4167723a
             />
           ) : null}
           <PressableMessage
@@ -325,7 +318,7 @@
           </PressableMessage>
           {isFirstUnread && channelType === 'gallery' ? (
             <ChannelDivider
-              timestamp={item.receivedAt}
+              post={item}
               unreadCount={unreadCount ?? 0}
               isFirstPostOfDay={isFirstPostOfDay}
               channelInfo={{ id: channelId, type: channelType }}
@@ -337,10 +330,12 @@
     },
     [
       filteredPosts,
-      unreadCount,
       firstUnreadId,
       renderItem,
+      channelType,
+      unreadCount,
       onDividerSeen,
+      channelId,
       activeMessage?.id,
       currentUserId,
       editingPost,

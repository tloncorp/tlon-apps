--- conflicted
+++ resolved
@@ -27,10 +27,7 @@
   goToChannels,
   goToSearch,
   goToPost,
-<<<<<<< HEAD
   goToImage,
-=======
->>>>>>> 2e225eb4
   messageSender,
   onScrollEndReached,
   onScrollStartReached,
@@ -47,12 +44,8 @@
   calmSettings: CalmState;
   goBack: () => void;
   goToChannels: () => void;
-<<<<<<< HEAD
-  goToPost: (post: db.PostWithRelations) => void;
+  goToPost: (post: db.PostInsert) => void;
   goToImage: (source: { uri: string }, post?: db.PostWithRelations) => void;
-=======
-  goToPost: (post: db.PostInsert) => void;
->>>>>>> 2e225eb4
   goToSearch: () => void;
   messageSender: (content: JSONContent, channelId: string) => void;
   type?: 'chat' | 'gallery' | 'notebook';
@@ -95,10 +88,7 @@
                     posts={posts}
                     channelType={channel.type}
                     onPressReplies={goToPost}
-<<<<<<< HEAD
                     onPressImage={goToImage}
-=======
->>>>>>> 2e225eb4
                     setInputShouldBlur={setInputShouldBlur}
                     onEndReached={onScrollEndReached}
                     onStartReached={onScrollStartReached}

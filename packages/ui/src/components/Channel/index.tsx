--- conflicted
+++ resolved
@@ -290,10 +290,7 @@
                   initialAttachments={initialAttachments}
                   uploadAsset={uploadAsset}
                 >
-                  <View
-                    backgroundColor={backgroundColor}
-                    flex={1}
-                  >
+                  <View backgroundColor={backgroundColor} flex={1}>
                     <YStack
                       justifyContent="space-between"
                       width="100%"
@@ -333,11 +330,13 @@
                                       hasOlderPosts,
                                       headerMode,
                                       initialChannelUnread,
+                                      isLoadingPosts: isLoadingPosts ?? false,
                                       onPressDelete,
                                       onPressRetry,
                                       onScrollEndReached,
                                       onScrollStartReached,
                                       posts: posts ?? undefined,
+                                      scrollToBottom: onPressScrollToBottom,
                                       selectedPostId,
                                       setEditingPost,
                                       LegacyPostView: PostView,
@@ -347,36 +346,6 @@
                                     <PostCollectionView
                                       collectionRef={collectionRef}
                                       channel={channel}
-<<<<<<< HEAD
-=======
-                                      firstUnreadId={
-                                        initialChannelUnread?.countWithoutThreads ??
-                                        0 > 0
-                                          ? initialChannelUnread?.firstUnreadPostId
-                                          : null
-                                      }
-                                      unreadCount={
-                                        initialChannelUnread?.countWithoutThreads ??
-                                        0
-                                      }
-                                      onPressPost={
-                                        isChatChannel ? undefined : goToPost
-                                      }
-                                      onPressReplies={goToPost}
-                                      onPressImage={goToImageViewer}
-                                      onEndReached={onScrollEndReached}
-                                      onStartReached={onScrollStartReached}
-                                      onPressRetry={onPressRetry}
-                                      onPressDelete={onPressDelete}
-                                      activeMessage={activeMessage}
-                                      setActiveMessage={setActiveMessage}
-                                      ref={flatListRef}
-                                      headerMode={headerMode}
-                                      isLoading={isLoadingPosts}
-                                      onPressScrollToBottom={
-                                        onPressScrollToBottom
-                                      }
->>>>>>> 9acbb776
                                     />
                                   </PostCollectionContext.Provider>
                                 </View>

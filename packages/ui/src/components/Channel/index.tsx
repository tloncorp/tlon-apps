import {
  isChatChannel as getIsChatChannel,
  useChannel as useChannelFromStore,
  usePostWithRelations,
} from '@tloncorp/shared/dist';
import { UploadInfo } from '@tloncorp/shared/dist/api';
import * as db from '@tloncorp/shared/dist/db';
import {
  Block,
  JSONContent,
  Story,
  constructStory,
} from '@tloncorp/shared/dist/urbit';
import { useCallback, useMemo, useState } from 'react';
import { KeyboardAvoidingView, Platform } from 'react-native';

import { Add, ArrowUp } from '../../assets/icons';
import {
  CalmProvider,
  CalmState,
  ContactsProvider,
  GroupsProvider,
  NavigationProvider,
} from '../../contexts';
import { ReferencesProvider } from '../../contexts/references';
import { RequestsProvider } from '../../contexts/requests';
<<<<<<< HEAD
import { Spinner, Text, View, YStack } from '../../core';
=======
import { SizableText, View, YStack } from '../../core';
>>>>>>> 401ac76a
import * as utils from '../../utils';
import AddGalleryPost from '../AddGalleryPost';
import { ChatMessage } from '../ChatMessage';
import { GalleryInput } from '../GalleryInput/index.native';
import { GalleryPost } from '../GalleryPost';
import { IconButton } from '../IconButton';
import { LoadingSpinner } from '../LoadingSpinner';
import { MessageInput } from '../MessageInput';
import { NotebookPost } from '../NotebookPost';
import { ChannelHeader } from './ChannelHeader';
import { EmptyChannelNotice } from './EmptyChannelNotice';
import Scroller, { ScrollAnchor } from './Scroller';
import UploadedImagePreview from './UploadedImagePreview';

//TODO implement usePost and useChannel
const useGroup = () => {};
const useApp = () => {};

export function Channel({
  channel,
  currentUserId,
  posts,
  selectedPostId,
  contacts,
  group,
  calmSettings,
  goBack,
  goToChannels,
  goToSearch,
  goToImageViewer,
  goToPost,
  messageSender,
  onScrollEndReached,
  onScrollStartReached,
  uploadInfo,
  isLoadingPosts,
  onPressRef,
  usePost,
  useChannel,
  storeDraft,
  clearDraft,
  getDraft,
  editingPost,
  setEditingPost,
  editPost,
  negotiationMatch,
  hasNewerPosts,
  hasOlderPosts,
}: {
  channel: db.Channel;
  currentUserId: string;
  selectedPostId?: string;
  posts: db.Post[] | null;
  contacts: db.Contact[] | null;
  group: db.Group | null;
  calmSettings?: CalmState;
  goBack: () => void;
  goToChannels: () => void;
  goToPost: (post: db.Post) => void;
  goToImageViewer: (post: db.Post, imageUri?: string) => void;
  goToSearch: () => void;
  messageSender: (content: Story, channelId: string) => void;
  uploadInfo: UploadInfo;
  onScrollEndReached?: () => void;
  onScrollStartReached?: () => void;
  isLoadingPosts?: boolean;
  onPressRef: (channel: db.Channel, post: db.Post) => void;
  usePost: typeof usePostWithRelations;
  useChannel: typeof useChannelFromStore;
  storeDraft: (draft: JSONContent) => void;
  clearDraft: () => void;
  getDraft: () => Promise<JSONContent>;
  editingPost?: db.Post;
  setEditingPost?: (post: db.Post | undefined) => void;
  editPost: (post: db.Post, content: Story) => void;
  negotiationMatch: boolean;
  hasNewerPosts?: boolean;
  hasOlderPosts?: boolean;
}) {
  const [inputShouldBlur, setInputShouldBlur] = useState(false);
  const [showGalleryInput, setShowGalleryInput] = useState(false);
  const [showAddGalleryPost, setShowAddGalleryPost] = useState(false);
  const title = channel ? utils.getChannelTitle(channel) : '';
  const groups = useMemo(() => (group ? [group] : null), [group]);
  const canWrite = utils.useCanWrite(channel, currentUserId);

  const isChatChannel = channel ? getIsChatChannel(channel) : true;
  const renderItem =
    channel.type === 'chat'
      ? ChatMessage
      : channel.type === 'notebook'
        ? NotebookPost
        : GalleryPost;
  const renderEmptyComponent = useCallback(() => {
    return <EmptyChannelNotice channel={channel} userId={currentUserId} />;
  }, [currentUserId, channel]);

  const scrollerAnchor: ScrollAnchor | null = useMemo(() => {
    if (channel.type === 'notebook') {
      return null;
    } else if (selectedPostId) {
      return { type: 'selected', postId: selectedPostId };
    } else if (
      channel.unread?.countWithoutThreads &&
      channel.unread.firstUnreadPostId
    ) {
      return { type: 'unread', postId: channel.unread.firstUnreadPostId };
    }
    return null;
  }, [selectedPostId, channel]);

  const sendGalleryImagePost = useCallback(async () => {
    const story = constructStory([]);
    const blocks: Block[] = [];
    const uploadedImage = uploadInfo.uploadedImage;

    if (uploadedImage) {
      blocks.push({
        image: {
          src: uploadedImage.url,
          height: uploadedImage.size ? uploadedImage.size[0] : 200,
          width: uploadedImage.size ? uploadedImage.size[1] : 200,
          alt: 'image',
        },
      });
    }

    if (blocks && blocks.length > 0) {
      story.push(...blocks.map((block) => ({ block })));
    }

    await messageSender(story, channel.id);
  }, [uploadInfo.uploadedImage, channel.id, messageSender]);

  return (
    <CalmProvider calmSettings={calmSettings}>
      <GroupsProvider groups={groups}>
        <ContactsProvider contacts={contacts ?? null}>
          <RequestsProvider
            usePost={usePost}
            useChannel={useChannel}
            useGroup={useGroup}
            useApp={useApp}
          >
            <NavigationProvider onPressRef={onPressRef}>
              <ReferencesProvider>
                <YStack
                  justifyContent="space-between"
                  width="100%"
                  height="100%"
                  position="relative"
                >
                  <ChannelHeader
                    title={title}
                    goBack={goBack}
                    goToChannels={goToChannels}
                    goToSearch={goToSearch}
                    showPickerButton={!!group}
                    showSpinner={isLoadingPosts}
                  />
                  <KeyboardAvoidingView
                    behavior={Platform.OS === 'ios' ? 'padding' : 'position'}
                    style={{ flex: 1 }}
                    contentContainerStyle={{ flex: 1 }}
                  >
<<<<<<< HEAD
                    <YStack alignItems="center" flex={1}>
                      {showGalleryInput ? (
                        <GalleryInput
                          shouldBlur={inputShouldBlur}
                          setShouldBlur={setInputShouldBlur}
                          send={messageSender}
                          channelId={channel.id}
                          setImageAttachment={uploadInfo.setImageAttachment}
                          groupMembers={group?.members ?? []}
                          storeDraft={storeDraft}
                          clearDraft={clearDraft}
                          getDraft={getDraft}
                          editingPost={editingPost}
                          setEditingPost={setEditingPost}
                          editPost={editPost}
                          setShowGalleryInput={setShowGalleryInput}
                        />
                      ) : uploadInfo.imageAttachment ? (
=======
                    <YStack flex={1}>
                      {uploadInfo.imageAttachment ? (
>>>>>>> 401ac76a
                        <UploadedImagePreview
                          imageAttachment={uploadInfo.imageAttachment}
                          resetImageAttachment={uploadInfo.resetImageAttachment}
                        />
                      ) : (
                        <View flex={1}>
                          <View
                            position="absolute"
                            top={0}
                            left={0}
                            width="100%"
                            height="100%"
                            alignItems="center"
                            justifyContent="center"
                          >
                            <LoadingSpinner />
                          </View>
                          {channel && posts && (
                            <Scroller
                              inverted={isChatChannel ? true : false}
                              renderItem={renderItem}
                              renderEmptyComponent={renderEmptyComponent}
                              currentUserId={currentUserId}
                              anchor={scrollerAnchor}
                              posts={posts}
                              hasNewerPosts={hasNewerPosts}
                              hasOlderPosts={hasOlderPosts}
                              editingPost={editingPost}
                              setEditingPost={setEditingPost}
                              editPost={editPost}
                              channelType={channel.type}
                              channelId={channel.id}
                              firstUnreadId={
                                channel.unread?.countWithoutThreads ?? 0 > 0
                                  ? channel.unread?.firstUnreadPostId
                                  : null
                              }
                              unreadCount={
                                channel.unread?.countWithoutThreads ?? 0
                              }
                              onPressReplies={goToPost}
                              onPressImage={goToImageViewer}
                              setInputShouldBlur={setInputShouldBlur}
                              onEndReached={onScrollEndReached}
                              onStartReached={onScrollStartReached}
                            />
                          )}
                        </View>
                      )}
                      {negotiationMatch &&
                        !editingPost &&
                        isChatChannel &&
                        canWrite && (
                          <MessageInput
                            shouldBlur={inputShouldBlur}
                            setShouldBlur={setInputShouldBlur}
                            send={messageSender}
                            channelId={channel.id}
                            uploadInfo={uploadInfo}
                            groupMembers={group?.members ?? []}
                            storeDraft={storeDraft}
                            clearDraft={clearDraft}
                            getDraft={getDraft}
                          />
                        )}
                      {!negotiationMatch && isChatChannel && canWrite && (
                        <NegotionMismatchNotice />
                      )}
                      {channel.type !== 'chat' &&
                        canWrite &&
                        !showGalleryInput && (
                          <View position="absolute" bottom="$l" right="$l">
                            {uploadInfo.uploadedImage &&
                            uploadInfo.uploadedImage.status === 'loading' ? (
                              <View alignItems="center" padding="$m">
                                <Spinner />
                              </View>
                            ) : (
                              <IconButton
                                backgroundColor="$primaryText"
                                backgroundColorOnPress="$tertiaryText"
                                color="$background"
                                radius="$xl"
                                onPress={() =>
                                  uploadInfo.uploadedImage
                                    ? sendGalleryImagePost()
                                    : setShowAddGalleryPost(true)
                                }
                              >
                                {uploadInfo.uploadedImage ? (
                                  <ArrowUp />
                                ) : (
                                  <Add />
                                )}
                              </IconButton>
                            )}
                          </View>
                        )}
                      <AddGalleryPost
                        showAddGalleryPost={showAddGalleryPost}
                        setShowAddGalleryPost={setShowAddGalleryPost}
                        setShowGalleryInput={setShowGalleryInput}
                        setImage={uploadInfo.setImageAttachment}
                      />
                    </YStack>
                  </KeyboardAvoidingView>
                </YStack>
              </ReferencesProvider>
            </NavigationProvider>
          </RequestsProvider>
        </ContactsProvider>
      </GroupsProvider>
    </CalmProvider>
  );
}

function NegotionMismatchNotice() {
  return (
    <View alignItems="center" justifyContent="center" padding="$l">
      <View
        backgroundColor="$secondaryBackground"
        borderRadius="$l"
        paddingHorizontal="$l"
        paddingVertical="$xl"
      >
        <SizableText size="$s">
          Your ship&apos;s version of the Tlon app doesn&apos;t match the
          channel host.
        </SizableText>
      </View>
    </View>
  );
}<|MERGE_RESOLUTION|>--- conflicted
+++ resolved
@@ -24,11 +24,7 @@
 } from '../../contexts';
 import { ReferencesProvider } from '../../contexts/references';
 import { RequestsProvider } from '../../contexts/requests';
-<<<<<<< HEAD
-import { Spinner, Text, View, YStack } from '../../core';
-=======
-import { SizableText, View, YStack } from '../../core';
->>>>>>> 401ac76a
+import { SizableText, Spinner, View, YStack } from '../../core';
 import * as utils from '../../utils';
 import AddGalleryPost from '../AddGalleryPost';
 import { ChatMessage } from '../ChatMessage';
@@ -149,8 +145,8 @@
       blocks.push({
         image: {
           src: uploadedImage.url,
-          height: uploadedImage.size ? uploadedImage.size[0] : 200,
-          width: uploadedImage.size ? uploadedImage.size[1] : 200,
+          height: uploadedImage.height ? uploadedImage.height : 200,
+          width: uploadedImage.width ? uploadedImage.width : 200,
           alt: 'image',
         },
       });
@@ -194,7 +190,6 @@
                     style={{ flex: 1 }}
                     contentContainerStyle={{ flex: 1 }}
                   >
-<<<<<<< HEAD
                     <YStack alignItems="center" flex={1}>
                       {showGalleryInput ? (
                         <GalleryInput
@@ -202,7 +197,6 @@
                           setShouldBlur={setInputShouldBlur}
                           send={messageSender}
                           channelId={channel.id}
-                          setImageAttachment={uploadInfo.setImageAttachment}
                           groupMembers={group?.members ?? []}
                           storeDraft={storeDraft}
                           clearDraft={clearDraft}
@@ -213,10 +207,6 @@
                           setShowGalleryInput={setShowGalleryInput}
                         />
                       ) : uploadInfo.imageAttachment ? (
-=======
-                    <YStack flex={1}>
-                      {uploadInfo.imageAttachment ? (
->>>>>>> 401ac76a
                         <UploadedImagePreview
                           imageAttachment={uploadInfo.imageAttachment}
                           resetImageAttachment={uploadInfo.resetImageAttachment}
@@ -290,7 +280,7 @@
                         !showGalleryInput && (
                           <View position="absolute" bottom="$l" right="$l">
                             {uploadInfo.uploadedImage &&
-                            uploadInfo.uploadedImage.status === 'loading' ? (
+                            uploadInfo.uploading ? (
                               <View alignItems="center" padding="$m">
                                 <Spinner />
                               </View>
@@ -319,7 +309,7 @@
                         showAddGalleryPost={showAddGalleryPost}
                         setShowAddGalleryPost={setShowAddGalleryPost}
                         setShowGalleryInput={setShowGalleryInput}
-                        setImage={uploadInfo.setImageAttachment}
+                        setImage={uploadInfo.setAttachments}
                       />
                     </YStack>
                   </KeyboardAvoidingView>

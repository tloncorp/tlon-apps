--- conflicted
+++ resolved
@@ -168,25 +168,17 @@
   const { bottom } = useSafeAreaInsets();
 
   return (
-<<<<<<< HEAD
-    <CalmProvider calmSettings={calmSettings}>
-      <GroupsProvider groups={groups}>
-        <ContactsProvider contacts={contacts ?? null}>
-          <ChannelProvider value={{ channel }}>
-=======
     <ScrollContextProvider>
       <CalmProvider calmSettings={calmSettings}>
         <GroupsProvider groups={groups}>
           <ContactsProvider contacts={contacts ?? null}>
->>>>>>> 08b11fcb
-            <RequestsProvider
-              usePost={usePost}
-              useChannel={useChannel}
-              useGroup={useGroup}
-              useApp={useApp}
-            >
-<<<<<<< HEAD
-              <ChannelProvider value={{ channel }}>
+            <ChannelProvider value={{ channel }}>
+              <RequestsProvider
+                usePost={usePost}
+                useChannel={useChannel}
+                useGroup={useGroup}
+                useApp={useApp}
+              >
                 <NavigationProvider
                   onPressRef={onPressRef}
                   onPressGroupRef={onPressGroupRef}
@@ -203,14 +195,16 @@
                         height="100%"
                       >
                         <ChannelHeader
+                          channel={channel}
+                          group={group}
+                          mode={headerMode}
                           title={title}
                           goBack={() =>
                             showBigInput ? bigInputGoBack() : goBack()
                           }
-                          goToChannels={goToChannels}
                           goToSearch={goToSearch}
-                          showPickerButton={!!group}
                           showSpinner={isLoadingPosts}
+                          showMenuButton={!isChatChannel}
                         />
                         <KeyboardAvoidingView
                           behavior={
@@ -291,17 +285,16 @@
                                       editingPost={editingPost}
                                       setEditingPost={setEditingPost}
                                       editPost={editPost}
-                                      onDividerSeen={markRead}
                                       channelType={channel.type}
                                       channelId={channel.id}
                                       firstUnreadId={
-                                        channelUnread?.countWithoutThreads ??
+                                        channel.unread?.countWithoutThreads ??
                                         0 > 0
-                                          ? channelUnread?.firstUnreadPostId
+                                          ? channel.unread?.firstUnreadPostId
                                           : null
                                       }
                                       unreadCount={
-                                        channelUnread?.countWithoutThreads ?? 0
+                                        channel.unread?.countWithoutThreads ?? 0
                                       }
                                       onPressPost={goToPost}
                                       onPressReplies={goToPost}
@@ -331,81 +324,18 @@
                                       : uploadInfo
                                   }
                                   groupMembers={group?.members ?? []}
-=======
-              <NavigationProvider
-                onPressRef={onPressRef}
-                onPressGroupRef={onPressGroupRef}
-              >
-                <ReferencesProvider>
-                  <View
-                    paddingBottom={bottom}
-                    backgroundColor="$background"
-                    flex={1}
-                  >
-                    <YStack
-                      justifyContent="space-between"
-                      width="100%"
-                      height="100%"
-                    >
-                      <ChannelHeader
-                        channel={channel}
-                        group={group}
-                        mode={headerMode}
-                        title={title}
-                        goBack={() =>
-                          showBigInput ? bigInputGoBack() : goBack()
-                        }
-                        goToSearch={goToSearch}
-                        showSpinner={isLoadingPosts}
-                        showMenuButton={!isChatChannel}
-                      />
-                      <KeyboardAvoidingView
-                        behavior={
-                          Platform.OS === 'ios' ? 'padding' : 'position'
-                        }
-                        style={{ flex: 1 }}
-                        contentContainerStyle={{ flex: 1 }}
-                      >
-                        <YStack alignItems="center" flex={1}>
-                          <AnimatePresence>
-                            {showBigInput ? (
-                              <View
-                                key="big-input"
-                                animation="simple"
-                                enterStyle={{
-                                  y: 100,
-                                  opacity: 0,
-                                }}
-                                exitStyle={{
-                                  y: 100,
-                                  opacity: 0,
-                                }}
-                                y={0}
-                                opacity={1}
-                                width="100%"
-                              >
-                                <BigInput
-                                  channelType={channel.type}
-                                  channelId={channel.id}
-                                  groupMembers={group?.members ?? []}
-                                  shouldBlur={inputShouldBlur}
-                                  setShouldBlur={setInputShouldBlur}
-                                  send={messageSender}
->>>>>>> 08b11fcb
                                   storeDraft={storeDraft}
                                   clearDraft={clearDraft}
                                   getDraft={getDraft}
                                   editingPost={editingPost}
                                   setEditingPost={setEditingPost}
                                   editPost={editPost}
-<<<<<<< HEAD
                                   floatingActionButton={
                                     channel.type === 'gallery'
                                   }
                                   showAttachmentButton={
                                     channel.type !== 'gallery'
                                   }
-                                  backgroundColor="$secondaryBackground"
                                 />
                               )}
                             {!isChatChannel && canWrite && !showBigInput && (
@@ -459,6 +389,15 @@
                             )}
                           </YStack>
                         </KeyboardAvoidingView>
+                        {headerMode === 'next' ? (
+                          <ChannelFooter
+                            title={title}
+                            goBack={goBack}
+                            goToChannels={goToChannels}
+                            goToSearch={goToSearch}
+                            showPickerButton={!!group}
+                          />
+                        ) : null}
                         <GroupPreviewSheet
                           group={groupPreview ?? undefined}
                           open={!!groupPreview}
@@ -469,181 +408,12 @@
                     </View>
                   </ReferencesProvider>
                 </NavigationProvider>
-              </ChannelProvider>
-            </RequestsProvider>
-          </ChannelProvider>
-        </ContactsProvider>
-      </GroupsProvider>
-    </CalmProvider>
-=======
-                                  setShowBigInput={setShowBigInput}
-                                  placeholder=""
-                                  uploadInfo={uploadInfo}
-                                />
-                              </View>
-                            ) : uploadInfo.imageAttachment &&
-                              channel.type !== 'notebook' ? (
-                              <UploadedImagePreview
-                                imageAttachment={uploadInfo.imageAttachment}
-                                resetImageAttachment={
-                                  uploadInfo.resetImageAttachment
-                                }
-                              />
-                            ) : (
-                              <View flex={1} width="100%">
-                                <View
-                                  position="absolute"
-                                  top={0}
-                                  left={0}
-                                  width="100%"
-                                  height="100%"
-                                  alignItems="center"
-                                  justifyContent="center"
-                                >
-                                  <LoadingSpinner />
-                                </View>
-                                {channel && posts && (
-                                  <Scroller
-                                    inverted={isChatChannel ? true : false}
-                                    renderItem={renderItem}
-                                    renderEmptyComponent={renderEmptyComponent}
-                                    currentUserId={currentUserId}
-                                    anchor={scrollerAnchor}
-                                    posts={posts}
-                                    hasNewerPosts={hasNewerPosts}
-                                    hasOlderPosts={hasOlderPosts}
-                                    editingPost={editingPost}
-                                    setEditingPost={setEditingPost}
-                                    editPost={editPost}
-                                    channelType={channel.type}
-                                    channelId={channel.id}
-                                    firstUnreadId={
-                                      channel.unread?.countWithoutThreads ??
-                                      0 > 0
-                                        ? channel.unread?.firstUnreadPostId
-                                        : null
-                                    }
-                                    unreadCount={
-                                      channel.unread?.countWithoutThreads ?? 0
-                                    }
-                                    onPressPost={goToPost}
-                                    onPressReplies={goToPost}
-                                    onPressImage={goToImageViewer}
-                                    setInputShouldBlur={setInputShouldBlur}
-                                    onEndReached={onScrollEndReached}
-                                    onStartReached={onScrollStartReached}
-                                  />
-                                )}
-                              </View>
-                            )}
-                          </AnimatePresence>
-                          {negotiationMatch &&
-                            !editingPost &&
-                            (isChatChannel ||
-                              (channel.type === 'gallery' &&
-                                uploadInfo?.uploadedImage)) &&
-                            canWrite && (
-                              <MessageInput
-                                shouldBlur={inputShouldBlur}
-                                setShouldBlur={setInputShouldBlur}
-                                send={messageSender}
-                                channelId={channel.id}
-                                uploadInfo={
-                                  channel.type === 'notebook'
-                                    ? undefined
-                                    : uploadInfo
-                                }
-                                groupMembers={group?.members ?? []}
-                                storeDraft={storeDraft}
-                                clearDraft={clearDraft}
-                                getDraft={getDraft}
-                                editingPost={editingPost}
-                                setEditingPost={setEditingPost}
-                                editPost={editPost}
-                                floatingActionButton={
-                                  channel.type === 'gallery'
-                                }
-                                showAttachmentButton={
-                                  channel.type !== 'gallery'
-                                }
-                              />
-                            )}
-                          {!isChatChannel && canWrite && !showBigInput && (
-                            <View
-                              position="absolute"
-                              bottom="$s"
-                              flex={1}
-                              width="100%"
-                              alignItems="center"
-                            >
-                              {(channel.type === 'gallery' &&
-                                showAddGalleryPost) ||
-                              uploadInfo.imageAttachment ? null : (
-                                <FloatingActionButton
-                                  onPress={() =>
-                                    channel.type === 'gallery'
-                                      ? setShowAddGalleryPost(true)
-                                      : setShowBigInput(true)
-                                  }
-                                  label="New Post"
-                                  icon={
-                                    <Icon
-                                      type="Add"
-                                      size={'$s'}
-                                      marginRight={'$s'}
-                                    />
-                                  }
-                                />
-                              )}
-                            </View>
-                          )}
-                          {!negotiationMatch && isChatChannel && canWrite && (
-                            <NegotionMismatchNotice />
-                          )}
-                          {channel.isDmInvite && (
-                            <DmInviteOptions
-                              channel={channel}
-                              goBack={goBack}
-                            />
-                          )}
-                          {!negotiationMatch && isChatChannel && canWrite && (
-                            <NegotionMismatchNotice />
-                          )}
-                          {channel.type === 'gallery' && canWrite && (
-                            <AddGalleryPost
-                              showAddGalleryPost={showAddGalleryPost}
-                              setShowAddGalleryPost={setShowAddGalleryPost}
-                              setShowGalleryInput={setShowBigInput}
-                              setImage={uploadInfo.setAttachments}
-                            />
-                          )}
-                        </YStack>
-                      </KeyboardAvoidingView>
-                      {headerMode === 'next' ? (
-                        <ChannelFooter
-                          title={title}
-                          goBack={goBack}
-                          goToChannels={goToChannels}
-                          goToSearch={goToSearch}
-                          showPickerButton={!!group}
-                        />
-                      ) : null}
-                      <GroupPreviewSheet
-                        group={groupPreview ?? undefined}
-                        open={!!groupPreview}
-                        onOpenChange={() => setGroupPreview(null)}
-                        onActionComplete={handleGroupAction}
-                      />
-                    </YStack>
-                  </View>
-                </ReferencesProvider>
-              </NavigationProvider>
-            </RequestsProvider>
+              </RequestsProvider>
+            </ChannelProvider>
           </ContactsProvider>
         </GroupsProvider>
       </CalmProvider>
     </ScrollContextProvider>
->>>>>>> 08b11fcb
   );
 }
 

--- conflicted
+++ resolved
@@ -284,7 +284,6 @@
                 onPressGoToDm={goToDm}
                 onGoToUserProfile={goToUserProfile}
               >
-<<<<<<< HEAD
                 <AttachmentProvider
                   canUpload={canUpload}
                   initialAttachments={initialAttachments}
@@ -303,12 +302,7 @@
                             group={group}
                             mode={headerMode}
                             title={title ?? ''}
-                            goBack={() =>
-                              draftInputPresentationMode === 'fullscreen' &&
-                              draftInputRef.current != null
-                                ? draftInputRef.current.exitFullscreen()
-                                : goBack()
-                            }
+                            goBack={handleGoBack}
                             showSearchButton={isChatChannel}
                             goToSearch={goToSearch}
                             showSpinner={isLoadingPosts}
@@ -364,75 +358,6 @@
                                 </View>
                               )}
                             </AnimatePresence>
-=======
-                <View backgroundColor="$background" flex={1}>
-                  <YStack
-                    justifyContent="space-between"
-                    width="100%"
-                    height="100%"
-                  >
-                    <ChannelHeaderItemsProvider>
-                      <>
-                        <ChannelHeader
-                          channel={channel}
-                          group={group}
-                          mode={headerMode}
-                          title={title ?? ''}
-                          goBack={handleGoBack}
-                          showSearchButton={isChatChannel}
-                          goToSearch={goToSearch}
-                          showSpinner={isLoadingPosts}
-                          showMenuButton={true}
-                        />
-                        <YStack alignItems="stretch" flex={1}>
-                          <AnimatePresence>
-                            {draftInputPresentationMode !== 'fullscreen' && (
-                              <View flex={1}>
-                                {channel && posts && (
-                                  <Scroller
-                                    key={scrollerAnchor?.postId}
-                                    inverted={
-                                      collectionLayout.scrollDirection ===
-                                      'bottom-to-top'
-                                    }
-                                    renderItem={renderItem}
-                                    renderEmptyComponent={renderEmptyComponent}
-                                    anchor={scrollerAnchor}
-                                    posts={posts}
-                                    hasNewerPosts={hasNewerPosts}
-                                    hasOlderPosts={hasOlderPosts}
-                                    editingPost={editingPost}
-                                    setEditingPost={setEditingPost}
-                                    channel={channel}
-                                    firstUnreadId={
-                                      initialChannelUnread?.countWithoutThreads ??
-                                      0 > 0
-                                        ? initialChannelUnread?.firstUnreadPostId
-                                        : null
-                                    }
-                                    unreadCount={
-                                      initialChannelUnread?.countWithoutThreads ??
-                                      0
-                                    }
-                                    onPressPost={
-                                      isChatChannel ? undefined : goToPost
-                                    }
-                                    onPressReplies={goToPost}
-                                    onPressImage={goToImageViewer}
-                                    onEndReached={onScrollEndReached}
-                                    onStartReached={onScrollStartReached}
-                                    onPressRetry={onPressRetry}
-                                    onPressDelete={onPressDelete}
-                                    activeMessage={activeMessage}
-                                    setActiveMessage={setActiveMessage}
-                                    ref={flatListRef}
-                                    headerMode={headerMode}
-                                  />
-                                )}
-                              </View>
-                            )}
-                          </AnimatePresence>
->>>>>>> fb5f3df0
 
                             {canWrite &&
                               (channel.contentConfiguration == null ? (
@@ -483,28 +408,17 @@
                           {headerMode === 'next' ? (
                             <ChannelFooter
                               title={title ?? ''}
-                              goBack={goBack}
+                              goBack={handleGoBack}
                               goToChannels={goToChannels}
                               goToSearch={goToSearch}
                               showPickerButton={!!group}
                             />
-<<<<<<< HEAD
                           ) : null}
                           <GroupPreviewSheet
                             group={groupPreview ?? undefined}
                             open={!!groupPreview}
                             onOpenChange={() => setGroupPreview(null)}
                             onActionComplete={handleGroupAction}
-=======
-                          )}
-                        </YStack>
-                        {headerMode === 'next' ? (
-                          <ChannelFooter
-                            title={title ?? ''}
-                            goToChannels={goToChannels}
-                            goToSearch={goToSearch}
-                            showPickerButton={!!group}
->>>>>>> fb5f3df0
                           />
                         </>
                       </ChannelHeaderItemsProvider>

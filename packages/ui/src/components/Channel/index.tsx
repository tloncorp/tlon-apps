import {
  isChatChannel,
  useChannel as useChannelFromStore,
  usePostWithRelations,
} from '@tloncorp/shared/dist';
import { Upload, UploadInfo } from '@tloncorp/shared/dist/api';
import * as db from '@tloncorp/shared/dist/db';
import { Story } from '@tloncorp/shared/dist/urbit';
import { useMemo, useState } from 'react';
import { KeyboardAvoidingView, Platform } from 'react-native';

import {
  CalmProvider,
  CalmState,
  ContactsProvider,
  GroupsProvider,
  NavigationProvider,
} from '../../contexts';
import { ReferencesProvider } from '../../contexts/references';
import { RequestsProvider } from '../../contexts/requests';
import { Spinner, View, YStack } from '../../core';
import * as utils from '../../utils';
import { ChatMessage } from '../ChatMessage';
import { MessageInput } from '../MessageInput';
import { NotebookPost } from '../NotebookPost';
import { ChannelHeader } from './ChannelHeader';
import { EmptyChannelNotice } from './EmptyChannelNotice';
import Scroller from './Scroller';
import UploadedImagePreview from './UploadedImagePreview';

//TODO implement usePost and useChannel
const useGroup = () => {};
const useApp = () => {};

export function Channel({
  channel,
  currentUserId,
  posts,
  selectedPost,
  contacts,
  group,
  calmSettings,
  goBack,
  goToChannels,
  goToSearch,
  goToImageViewer,
  goToPost,
  messageSender,
  onScrollEndReached,
  onScrollStartReached,
  uploadInfo,
  isLoadingPosts,
  onPressRef,
  usePost,
  useChannel,
}: {
  channel: db.Channel;
  currentUserId: string;
  selectedPost?: string;
  posts: db.Post[] | null;
  contacts: db.Contact[] | null;
  group: db.Group | null;
  calmSettings?: CalmState;
  goBack: () => void;
  goToChannels: () => void;
  goToPost: (post: db.Post) => void;
  goToImageViewer: (post: db.Post, imageUri?: string) => void;
  goToSearch: () => void;
  messageSender: (content: Story, channelId: string) => void;
  uploadInfo: UploadInfo;
  onScrollEndReached?: () => void;
  onScrollStartReached?: () => void;
  isLoadingPosts?: boolean;
  onPressRef: (channel: db.Channel, post: db.Post) => void;
  usePost: typeof usePostWithRelations;
  useChannel: typeof useChannelFromStore;
}) {
  const [inputShouldBlur, setInputShouldBlur] = useState(false);
  const title = utils.getChannelTitle(channel);
  const groups = useMemo(() => (group ? [group] : null), [group]);
  const canWrite = utils.useCanWrite(channel, currentUserId);

  const chatChannel = isChatChannel(channel);
  const renderItem = chatChannel ? ChatMessage : NotebookPost;

  return (
    <CalmProvider calmSettings={calmSettings}>
      <GroupsProvider groups={groups}>
        <ContactsProvider contacts={contacts ?? null}>
          <RequestsProvider
            usePost={usePost}
            useChannel={useChannel}
            useGroup={useGroup}
            useApp={useApp}
          >
            <NavigationProvider onPressRef={onPressRef}>
              <ReferencesProvider>
                <YStack
                  justifyContent="space-between"
                  width="100%"
                  height="100%"
                >
                  <ChannelHeader
                    title={title}
                    goBack={goBack}
                    goToChannels={goToChannels}
                    goToSearch={goToSearch}
                    showPickerButton={!!group}
                    showSpinner={isLoadingPosts}
                  />
                  <KeyboardAvoidingView
                    behavior={Platform.OS === 'ios' ? 'padding' : 'position'}
                    style={{ flex: 1 }}
                    contentContainerStyle={{ flex: 1 }}
                  >
                    <YStack flex={1}>
                      {uploadInfo.imageAttachment ? (
                        <UploadedImagePreview
                          imageAttachment={uploadInfo.imageAttachment}
                          resetImageAttachment={uploadInfo.resetImageAttachment}
                        />
                      ) : !posts || !contacts ? (
                        <View
                          flex={1}
                          alignItems="center"
                          justifyContent="center"
                        >
                          <Spinner />
                        </View>
                      ) : posts.length === 0 && group !== null ? (
                        <EmptyChannelNotice
                          channel={channel}
                          userId={currentUserId}
                        />
                      ) : (
                        <Scroller
                          inverted={chatChannel ? true : false}
                          renderItem={renderItem}
                          currentUserId={currentUserId}
                          unreadCount={channel.unread?.count ?? undefined}
                          selectedPost={selectedPost}
                          firstUnread={
                            channel.unread?.firstUnreadPostId ?? undefined
                          }
                          posts={posts}
                          channelType={channel.type}
                          onPressReplies={goToPost}
                          onPressImage={goToImageViewer}
                          setInputShouldBlur={setInputShouldBlur}
                          onEndReached={onScrollEndReached}
                          onStartReached={onScrollStartReached}
                        />
                      )}
                      {chatChannel && canWrite && (
                        <MessageInput
                          shouldBlur={inputShouldBlur}
                          setShouldBlur={setInputShouldBlur}
                          send={messageSender}
                          channelId={channel.id}
<<<<<<< HEAD
                          groupMembers={group?.members ?? []}
                          setImageAttachment={setImageAttachment}
                          uploadedImage={uploadedImage}
                          canUpload={canUpload}
=======
                          setImageAttachment={uploadInfo.setImageAttachment}
                          uploadedImage={uploadInfo.uploadedImage}
                          canUpload={uploadInfo.canUpload}
>>>>>>> 43652287
                        />
                      )}
                    </YStack>
                  </KeyboardAvoidingView>
                </YStack>
              </ReferencesProvider>
            </NavigationProvider>
          </RequestsProvider>
        </ContactsProvider>
      </GroupsProvider>
    </CalmProvider>
  );
}<|MERGE_RESOLUTION|>--- conflicted
+++ resolved
@@ -3,7 +3,7 @@
   useChannel as useChannelFromStore,
   usePostWithRelations,
 } from '@tloncorp/shared/dist';
-import { Upload, UploadInfo } from '@tloncorp/shared/dist/api';
+import { UploadInfo } from '@tloncorp/shared/dist/api';
 import * as db from '@tloncorp/shared/dist/db';
 import { Story } from '@tloncorp/shared/dist/urbit';
 import { useMemo, useState } from 'react';
@@ -157,16 +157,10 @@
                           setShouldBlur={setInputShouldBlur}
                           send={messageSender}
                           channelId={channel.id}
-<<<<<<< HEAD
-                          groupMembers={group?.members ?? []}
-                          setImageAttachment={setImageAttachment}
-                          uploadedImage={uploadedImage}
-                          canUpload={canUpload}
-=======
                           setImageAttachment={uploadInfo.setImageAttachment}
                           uploadedImage={uploadInfo.uploadedImage}
                           canUpload={uploadInfo.canUpload}
->>>>>>> 43652287
+                          groupMembers={group?.members ?? []}
                         />
                       )}
                     </YStack>

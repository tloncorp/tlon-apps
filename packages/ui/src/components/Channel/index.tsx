--- conflicted
+++ resolved
@@ -321,18 +321,12 @@
                         {!isChatChannel && canWrite && !showBigInput && (
                           <View
                             position="absolute"
-<<<<<<< HEAD
                             bottom={
                               Platform.OS === 'ios'
-                                ? bottom
+                                ? navHeight
                                 : bottom + getToken('$m')
                             }
-=======
-                            bottom={navHeight}
->>>>>>> 6a025182
                             flex={1}
-                            height={1}
-                            overflow="visible"
                             width="100%"
                             alignItems="center"
                           >

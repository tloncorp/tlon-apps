import {
  isChatChannel as getIsChatChannel,
  useChannel as useChannelFromStore,
  useGroupPreview,
  usePostWithRelations,
} from '@tloncorp/shared/dist';
import { UploadInfo } from '@tloncorp/shared/dist/api';
import * as db from '@tloncorp/shared/dist/db';
import { JSONContent, Story } from '@tloncorp/shared/dist/urbit';
import { useCallback, useMemo, useState } from 'react';
import { KeyboardAvoidingView, Platform } from 'react-native';
import { useSafeAreaInsets } from 'react-native-safe-area-context';
import { AnimatePresence } from 'tamagui';

import {
  CalmProvider,
  CalmState,
  ContactsProvider,
  GroupsProvider,
  NavigationProvider,
} from '../../contexts';
import { ReferencesProvider } from '../../contexts/references';
import { RequestsProvider } from '../../contexts/requests';
import { ScrollContextProvider } from '../../contexts/scroll';
import { SizableText, View, YStack } from '../../core';
import * as utils from '../../utils';
import AddGalleryPost from '../AddGalleryPost';
import { BigInput } from '../BigInput';
import { ChatMessage } from '../ChatMessage';
import { FloatingActionButton } from '../FloatingActionButton';
import { GalleryPost } from '../GalleryPost';
import { GroupPreviewSheet } from '../GroupPreviewSheet';
import { Icon } from '../Icon';
import { LoadingSpinner } from '../LoadingSpinner';
import { MessageInput } from '../MessageInput';
import { NotebookPost } from '../NotebookPost';
import { ChannelFooter } from './ChannelFooter';
import { ChannelHeader } from './ChannelHeader';
import { DmInviteOptions } from './DmInviteOptions';
import { EmptyChannelNotice } from './EmptyChannelNotice';
import Scroller, { ScrollAnchor } from './Scroller';
import UploadedImagePreview from './UploadedImagePreview';

//TODO implement usePost and useChannel
const useApp = () => {};

export function Channel({
  channel,
  currentUserId,
  posts,
  selectedPostId,
  contacts,
  group,
  calmSettings,
  headerMode,
  goBack,
  goToChannels,
  goToSearch,
  goToImageViewer,
  goToPost,
  messageSender,
  onScrollEndReached,
  onScrollStartReached,
  uploadInfo,
  isLoadingPosts,
  onPressRef,
  usePost,
  useGroup,
  onGroupAction,
  useChannel,
  storeDraft,
  clearDraft,
  getDraft,
  editingPost,
  setEditingPost,
  editPost,
  negotiationMatch,
  hasNewerPosts,
  hasOlderPosts,
}: {
  channel: db.Channel;
  currentUserId: string;
  selectedPostId?: string;
  headerMode?: 'default' | 'next';
  posts: db.Post[] | null;
  contacts: db.Contact[] | null;
  group: db.Group | null;
  calmSettings?: CalmState | null;
  goBack: () => void;
  goToChannels: () => void;
  goToPost: (post: db.Post) => void;
  goToImageViewer: (post: db.Post, imageUri?: string) => void;
  goToSearch: () => void;
  messageSender: (content: Story, channelId: string) => void;
  uploadInfo: UploadInfo;
  onScrollEndReached?: () => void;
  onScrollStartReached?: () => void;
  isLoadingPosts?: boolean;
  onPressRef: (channel: db.Channel, post: db.Post) => void;
  usePost: typeof usePostWithRelations;
  useGroup: typeof useGroupPreview;
  onGroupAction: (action: string, group: db.Group) => void;
  useChannel: typeof useChannelFromStore;
  storeDraft: (draft: JSONContent) => void;
  clearDraft: () => void;
  getDraft: () => Promise<JSONContent>;
  editingPost?: db.Post;
  setEditingPost?: (post: db.Post | undefined) => void;
  editPost: (post: db.Post, content: Story) => void;
  negotiationMatch: boolean;
  hasNewerPosts?: boolean;
  hasOlderPosts?: boolean;
}) {
  const [inputShouldBlur, setInputShouldBlur] = useState(false);
  const [showBigInput, setShowBigInput] = useState(false);
  const [showAddGalleryPost, setShowAddGalleryPost] = useState(false);
  const [groupPreview, setGroupPreview] = useState<db.Group | null>(null);
  const title = channel ? utils.getChannelTitle(channel) : '';
  const groups = useMemo(() => (group ? [group] : null), [group]);
  const canWrite = utils.useCanWrite(channel, currentUserId);

  const isChatChannel = channel ? getIsChatChannel(channel) : true;
  const renderItem = isChatChannel
    ? ChatMessage
    : channel.type === 'notebook'
      ? NotebookPost
      : GalleryPost;
  const renderEmptyComponent = useCallback(() => {
    return <EmptyChannelNotice channel={channel} userId={currentUserId} />;
  }, [currentUserId, channel]);

  const onPressGroupRef = useCallback((group: db.Group) => {
    setGroupPreview(group);
  }, []);

  const handleGroupAction = useCallback(
    (action: string, group: db.Group) => {
      onGroupAction(action, group);
      setGroupPreview(null);
    },
    [onGroupAction]
  );

  const scrollerAnchor: ScrollAnchor | null = useMemo(() => {
    if (channel.type === 'notebook') {
      return null;
    } else if (selectedPostId) {
      return { type: 'selected', postId: selectedPostId };
    } else if (
      channel.unread?.countWithoutThreads &&
      channel.unread.firstUnreadPostId
    ) {
      return { type: 'unread', postId: channel.unread.firstUnreadPostId };
    }
    return null;
  }, [selectedPostId, channel]);

  const bigInputGoBack = () => {
    setShowBigInput(false);
    uploadInfo.resetImageAttachment();
  };

  const { bottom } = useSafeAreaInsets();

  return (
    <ScrollContextProvider>
      <CalmProvider calmSettings={calmSettings}>
        <GroupsProvider groups={groups}>
          <ContactsProvider contacts={contacts ?? null}>
            <RequestsProvider
              usePost={usePost}
              useChannel={useChannel}
              useGroup={useGroup}
              useApp={useApp}
            >
              <NavigationProvider
                onPressRef={onPressRef}
                onPressGroupRef={onPressGroupRef}
              >
                <ReferencesProvider>
                  <View
                    paddingBottom={bottom}
                    backgroundColor="$background"
                    flex={1}
                  >
                    <YStack
                      justifyContent="space-between"
                      width="100%"
                      height="100%"
                    >
                      <ChannelHeader
                        channel={channel}
                        group={group}
                        mode={headerMode}
                        title={title}
                        goBack={() =>
                          showBigInput ? bigInputGoBack() : goBack()
                        }
                        goToSearch={goToSearch}
                        showSpinner={isLoadingPosts}
                      />
                      <KeyboardAvoidingView
                        behavior={
                          Platform.OS === 'ios' ? 'padding' : 'position'
                        }
                        style={{ flex: 1 }}
                        contentContainerStyle={{ flex: 1 }}
                      >
                        <YStack alignItems="center" flex={1}>
                          <AnimatePresence>
                            {showBigInput ? (
                              <View
                                key="big-input"
                                animation="simple"
                                enterStyle={{
                                  y: 100,
                                  opacity: 0,
                                }}
                                exitStyle={{
                                  y: 100,
                                  opacity: 0,
                                }}
                                y={0}
                                opacity={1}
                                width="100%"
                              >
                                <BigInput
                                  channelType={channel.type}
                                  channelId={channel.id}
                                  groupMembers={group?.members ?? []}
                                  shouldBlur={inputShouldBlur}
                                  setShouldBlur={setInputShouldBlur}
                                  send={messageSender}
                                  storeDraft={storeDraft}
                                  clearDraft={clearDraft}
                                  getDraft={getDraft}
                                  editingPost={editingPost}
                                  setEditingPost={setEditingPost}
                                  editPost={editPost}
                                  setShowBigInput={setShowBigInput}
                                  placeholder=""
                                  uploadInfo={uploadInfo}
                                />
                              </View>
                            ) : uploadInfo.imageAttachment &&
                              channel.type !== 'notebook' ? (
                              <UploadedImagePreview
                                imageAttachment={uploadInfo.imageAttachment}
                                resetImageAttachment={
                                  uploadInfo.resetImageAttachment
                                }
                              />
                            ) : (
                              <View flex={1} width="100%">
                                <View
                                  position="absolute"
                                  top={0}
                                  left={0}
                                  width="100%"
                                  height="100%"
                                  alignItems="center"
                                  justifyContent="center"
                                >
                                  <LoadingSpinner />
                                </View>
                                {channel && posts && (
                                  <Scroller
                                    inverted={isChatChannel ? true : false}
                                    renderItem={renderItem}
                                    renderEmptyComponent={renderEmptyComponent}
                                    currentUserId={currentUserId}
                                    anchor={scrollerAnchor}
                                    posts={posts}
                                    hasNewerPosts={hasNewerPosts}
                                    hasOlderPosts={hasOlderPosts}
                                    editingPost={editingPost}
                                    setEditingPost={setEditingPost}
                                    editPost={editPost}
                                    channelType={channel.type}
                                    channelId={channel.id}
                                    firstUnreadId={
                                      channel.unread?.countWithoutThreads ??
                                      0 > 0
                                        ? channel.unread?.firstUnreadPostId
                                        : null
                                    }
                                    unreadCount={
                                      channel.unread?.countWithoutThreads ?? 0
                                    }
                                    onPressPost={goToPost}
                                    onPressReplies={goToPost}
                                    onPressImage={goToImageViewer}
                                    setInputShouldBlur={setInputShouldBlur}
                                    onEndReached={onScrollEndReached}
                                    onStartReached={onScrollStartReached}
                                  />
                                )}
                              </View>
                            )}
                          </AnimatePresence>
                          {negotiationMatch &&
                            !editingPost &&
                            (isChatChannel ||
                              (channel.type === 'gallery' &&
                                uploadInfo?.uploadedImage)) &&
                            canWrite && (
                              <MessageInput
                                shouldBlur={inputShouldBlur}
                                setShouldBlur={setInputShouldBlur}
                                send={messageSender}
                                channelId={channel.id}
                                uploadInfo={
                                  channel.type === 'notebook'
                                    ? undefined
                                    : uploadInfo
                                }
                                groupMembers={group?.members ?? []}
                                storeDraft={storeDraft}
                                clearDraft={clearDraft}
                                getDraft={getDraft}
                                editingPost={editingPost}
                                setEditingPost={setEditingPost}
                                editPost={editPost}
                                floatingActionButton={
                                  channel.type === 'gallery'
                                }
                                showAttachmentButton={
                                  channel.type !== 'gallery'
                                }
                                backgroundColor="$secondaryBackground"
                              />
                            )}
                          {!isChatChannel && canWrite && !showBigInput && (
                            <View
                              position="absolute"
                              bottom="$s"
                              flex={1}
                              width="100%"
                              alignItems="center"
                            >
                              {(channel.type === 'gallery' &&
                                showAddGalleryPost) ||
                              uploadInfo.imageAttachment ? null : (
                                <FloatingActionButton
                                  onPress={() =>
                                    channel.type === 'gallery'
                                      ? setShowAddGalleryPost(true)
                                      : setShowBigInput(true)
                                  }
                                  label="New Post"
                                  icon={
                                    <Icon
                                      type="Add"
                                      size={'$s'}
                                      marginRight={'$s'}
                                    />
                                  }
                                />
                              )}
                            </View>
                          )}
<<<<<<< HEAD
                        </AnimatePresence>
                        {negotiationMatch &&
                          !editingPost &&
                          (isChatChannel ||
                            (channel.type === 'gallery' &&
                              uploadInfo?.uploadedImage)) &&
                          canWrite && (
                            <MessageInput
                              shouldBlur={inputShouldBlur}
                              setShouldBlur={setInputShouldBlur}
                              send={messageSender}
                              channelId={channel.id}
                              uploadInfo={
                                channel.type === 'notebook'
                                  ? undefined
                                  : uploadInfo
                              }
                              groupMembers={group?.members ?? []}
                              storeDraft={storeDraft}
                              clearDraft={clearDraft}
                              getDraft={getDraft}
                              editingPost={editingPost}
                              setEditingPost={setEditingPost}
                              editPost={editPost}
                              floatingActionButton={channel.type === 'gallery'}
                              showAttachmentButton={channel.type !== 'gallery'}
=======
                          {!negotiationMatch && isChatChannel && canWrite && (
                            <NegotionMismatchNotice />
                          )}
                          {channel.isDmInvite && (
                            <DmInviteOptions
                              channel={channel}
                              goBack={goBack}
>>>>>>> fc12080e
                            />
                          )}
                          {!negotiationMatch && isChatChannel && canWrite && (
                            <NegotionMismatchNotice />
                          )}
                          {channel.type === 'gallery' && canWrite && (
                            <AddGalleryPost
                              showAddGalleryPost={showAddGalleryPost}
                              setShowAddGalleryPost={setShowAddGalleryPost}
                              setShowGalleryInput={setShowBigInput}
                              setImage={uploadInfo.setAttachments}
                            />
                          )}
                        </YStack>
                      </KeyboardAvoidingView>
                      {headerMode === 'next' ? (
                        <ChannelFooter
                          title={title}
                          goBack={goBack}
                          goToChannels={goToChannels}
                          goToSearch={goToSearch}
                          showPickerButton={!!group}
                        />
                      ) : null}
                      <GroupPreviewSheet
                        group={groupPreview ?? undefined}
                        open={!!groupPreview}
                        onOpenChange={() => setGroupPreview(null)}
                        onActionComplete={handleGroupAction}
                      />
                    </YStack>
                  </View>
                </ReferencesProvider>
              </NavigationProvider>
            </RequestsProvider>
          </ContactsProvider>
        </GroupsProvider>
      </CalmProvider>
    </ScrollContextProvider>
  );
}

function NegotionMismatchNotice() {
  return (
    <View alignItems="center" justifyContent="center" padding="$l">
      <View
        backgroundColor="$secondaryBackground"
        borderRadius="$l"
        paddingHorizontal="$l"
        paddingVertical="$xl"
      >
        <SizableText size="$s">
          Your ship&apos;s version of the Tlon app doesn&apos;t match the
          channel host.
        </SizableText>
      </View>
    </View>
  );
}<|MERGE_RESOLUTION|>--- conflicted
+++ resolved
@@ -198,6 +198,7 @@
                         }
                         goToSearch={goToSearch}
                         showSpinner={isLoadingPosts}
+                        showMenuButton={!isChatChannel}
                       />
                       <KeyboardAvoidingView
                         behavior={
@@ -327,7 +328,6 @@
                                 showAttachmentButton={
                                   channel.type !== 'gallery'
                                 }
-                                backgroundColor="$secondaryBackground"
                               />
                             )}
                           {!isChatChannel && canWrite && !showBigInput && (
@@ -359,34 +359,6 @@
                               )}
                             </View>
                           )}
-<<<<<<< HEAD
-                        </AnimatePresence>
-                        {negotiationMatch &&
-                          !editingPost &&
-                          (isChatChannel ||
-                            (channel.type === 'gallery' &&
-                              uploadInfo?.uploadedImage)) &&
-                          canWrite && (
-                            <MessageInput
-                              shouldBlur={inputShouldBlur}
-                              setShouldBlur={setInputShouldBlur}
-                              send={messageSender}
-                              channelId={channel.id}
-                              uploadInfo={
-                                channel.type === 'notebook'
-                                  ? undefined
-                                  : uploadInfo
-                              }
-                              groupMembers={group?.members ?? []}
-                              storeDraft={storeDraft}
-                              clearDraft={clearDraft}
-                              getDraft={getDraft}
-                              editingPost={editingPost}
-                              setEditingPost={setEditingPost}
-                              editPost={editPost}
-                              floatingActionButton={channel.type === 'gallery'}
-                              showAttachmentButton={channel.type !== 'gallery'}
-=======
                           {!negotiationMatch && isChatChannel && canWrite && (
                             <NegotionMismatchNotice />
                           )}
@@ -394,7 +366,6 @@
                             <DmInviteOptions
                               channel={channel}
                               goBack={goBack}
->>>>>>> fc12080e
                             />
                           )}
                           {!negotiationMatch && isChatChannel && canWrite && (

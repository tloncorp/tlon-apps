import { JSONContent } from '@tiptap/core';
import * as db from '@tloncorp/shared/dist/db';
import { useState } from 'react';
import { KeyboardAvoidingView, Platform } from 'react-native';

import {
  CalmProvider,
  CalmState,
  ContactsProvider,
  GroupsProvider,
} from '../../contexts';
import { Spinner, View, YStack } from '../../core';
import * as utils from '../../utils';
import { MessageInput } from '../MessageInput';
import { ChannelHeader } from './ChannelHeader';
import ChatScroll from './ChatScroll';

export function Channel({
  channel,
  posts,
  selectedPost,
  contacts,
  group,
  calmSettings,
  goBack,
  goToChannels,
  goToSearch,
  messageSender,
  onScrollEndReached,
  onScrollStartReached,
  // TODO: implement gallery and notebook
  type,
  isLoadingPosts,
}: {
  channel: db.ChannelWithLastPostAndMembers;
  selectedPost?: string;
  posts: db.PostWithRelations[] | null;
  contacts: db.Contact[] | null;
  group: db.GroupWithRelations | null;
  calmSettings: CalmState;
  goBack: () => void;
  goToChannels: () => void;
  goToSearch: () => void;
  messageSender: (content: JSONContent, channelId: string) => void;
  type?: 'chat' | 'gallery' | 'notebook';
  onScrollEndReached?: () => void;
  onScrollStartReached?: () => void;
  isLoadingPosts?: boolean;
}) {
  const [inputShouldBlur, setInputShouldBlur] = useState(false);
  const title = utils.getChannelTitle(channel);

  return (
    <CalmProvider initialCalm={calmSettings}>
      <GroupsProvider groups={group ? [group] : null}>
        <ContactsProvider contacts={contacts ?? null}>
          <YStack justifyContent="space-between" width="100%" height="100%">
            <ChannelHeader
              title={title}
              goBack={goBack}
              goToChannels={goToChannels}
              goToSearch={goToSearch}
              showPickerButton={!!group}
              showSpinner={isLoadingPosts}
            />
            <KeyboardAvoidingView
              behavior={Platform.OS === 'ios' ? 'padding' : 'height'}
              keyboardVerticalOffset={70}
              style={{ flex: 1 }}
            >
              <YStack flex={1}>
                {!posts || !contacts ? (
                  <View flex={1} alignItems="center" justifyContent="center">
                    <Spinner />
                  </View>
                ) : (
                  <ChatScroll
                    unreadCount={channel.unreadCount ?? undefined}
                    selectedPost={selectedPost}
                    firstUnread={channel.firstUnreadPostId ?? undefined}
                    posts={posts}
<<<<<<< HEAD
                    channelType={channel.type}
=======
                    setInputShouldBlur={setInputShouldBlur}
                    onEndReached={onScrollEndReached}
                    onStartReached={onScrollStartReached}
>>>>>>> 04598748
                  />
                )}
                <MessageInput
                  shouldBlur={inputShouldBlur}
                  setShouldBlur={setInputShouldBlur}
                  send={messageSender}
                  channelId={channel.id}
                />
              </YStack>
            </KeyboardAvoidingView>
          </YStack>
        </ContactsProvider>
      </GroupsProvider>
    </CalmProvider>
  );
}<|MERGE_RESOLUTION|>--- conflicted
+++ resolved
@@ -79,13 +79,10 @@
                     selectedPost={selectedPost}
                     firstUnread={channel.firstUnreadPostId ?? undefined}
                     posts={posts}
-<<<<<<< HEAD
                     channelType={channel.type}
-=======
                     setInputShouldBlur={setInputShouldBlur}
                     onEndReached={onScrollEndReached}
                     onStartReached={onScrollStartReached}
->>>>>>> 04598748
                   />
                 )}
                 <MessageInput

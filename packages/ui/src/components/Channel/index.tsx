import {
  isChatChannel,
  useChannel as useChannelFromStore,
  usePostWithRelations,
} from '@tloncorp/shared/dist';
import { UploadInfo } from '@tloncorp/shared/dist/api';
import * as db from '@tloncorp/shared/dist/db';
import { JSONContent, Story } from '@tloncorp/shared/dist/urbit';
import { useMemo, useState } from 'react';
import { KeyboardAvoidingView, Platform } from 'react-native';

import {
  CalmProvider,
  CalmState,
  ContactsProvider,
  GroupsProvider,
  NavigationProvider,
} from '../../contexts';
import { ReferencesProvider } from '../../contexts/references';
import { RequestsProvider } from '../../contexts/requests';
import { Spinner, Text, View, YStack } from '../../core';
import * as utils from '../../utils';
import { ChatMessage } from '../ChatMessage';
import { MessageInput } from '../MessageInput';
import { NotebookPost } from '../NotebookPost';
import { ChannelHeader } from './ChannelHeader';
import { EmptyChannelNotice } from './EmptyChannelNotice';
import Scroller from './Scroller';
import UploadedImagePreview from './UploadedImagePreview';

//TODO implement usePost and useChannel
const useGroup = () => {};
const useApp = () => {};

export function Channel({
  channel,
  currentUserId,
  posts,
  selectedPost,
  contacts,
  group,
  calmSettings,
  goBack,
  goToChannels,
  goToSearch,
  goToImageViewer,
  goToPost,
  messageSender,
  onScrollEndReached,
  onScrollStartReached,
  uploadInfo,
  isLoadingPosts,
  onPressRef,
  usePost,
  useChannel,
  storeDraft,
  clearDraft,
  getDraft,
  editingPost,
  setEditingPost,
  editPost,
  negotiationMatch,
}: {
  channel: db.Channel;
  currentUserId: string;
  selectedPost?: string;
  posts: db.Post[] | null;
  contacts: db.Contact[] | null;
  group: db.Group | null;
  calmSettings?: CalmState;
  goBack: () => void;
  goToChannels: () => void;
  goToPost: (post: db.Post) => void;
  goToImageViewer: (post: db.Post, imageUri?: string) => void;
  goToSearch: () => void;
  messageSender: (content: Story, channelId: string) => void;
  uploadInfo: UploadInfo;
  onScrollEndReached?: () => void;
  onScrollStartReached?: () => void;
  isLoadingPosts?: boolean;
  onPressRef: (channel: db.Channel, post: db.Post) => void;
  usePost: typeof usePostWithRelations;
  useChannel: typeof useChannelFromStore;
  storeDraft: (draft: JSONContent) => void;
  clearDraft: () => void;
  getDraft: () => Promise<JSONContent>;
  editingPost?: db.Post;
  setEditingPost?: (post: db.Post | undefined) => void;
  editPost: (post: db.Post, content: Story) => void;
  negotiationMatch: boolean;
}) {
  const [inputShouldBlur, setInputShouldBlur] = useState(false);
  const title = utils.getChannelTitle(channel);
  const groups = useMemo(() => (group ? [group] : null), [group]);
  const canWrite = utils.useCanWrite(channel, currentUserId);

  const chatChannel = isChatChannel(channel);
  const renderItem = chatChannel ? ChatMessage : NotebookPost;

  return (
    <CalmProvider calmSettings={calmSettings}>
      <GroupsProvider groups={groups}>
        <ContactsProvider contacts={contacts ?? null}>
          <RequestsProvider
            usePost={usePost}
            useChannel={useChannel}
            useGroup={useGroup}
            useApp={useApp}
          >
            <NavigationProvider onPressRef={onPressRef}>
              <ReferencesProvider>
                <YStack
                  justifyContent="space-between"
                  width="100%"
                  height="100%"
                >
                  <ChannelHeader
                    title={title}
                    goBack={goBack}
                    goToChannels={goToChannels}
                    goToSearch={goToSearch}
                    showPickerButton={!!group}
                    showSpinner={isLoadingPosts}
                  />
                  <KeyboardAvoidingView
                    behavior={Platform.OS === 'ios' ? 'padding' : 'position'}
                    style={{ flex: 1 }}
                    contentContainerStyle={{ flex: 1 }}
                  >
                    <YStack alignItems="center" flex={1}>
                      {uploadInfo.imageAttachment ? (
                        <UploadedImagePreview
                          imageAttachment={uploadInfo.imageAttachment}
                          resetImageAttachment={uploadInfo.resetImageAttachment}
                        />
                      ) : !posts || !contacts ? (
                        <View
                          flex={1}
                          alignItems="center"
                          justifyContent="center"
                        >
                          <Spinner />
                        </View>
                      ) : posts.length === 0 && group !== null ? (
                        <EmptyChannelNotice
                          channel={channel}
                          userId={currentUserId}
                        />
                      ) : (
                        <Scroller
                          inverted={chatChannel ? true : false}
                          renderItem={renderItem}
                          currentUserId={currentUserId}
                          unreadCount={channel.unread?.count ?? undefined}
                          selectedPost={selectedPost}
                          firstUnread={
                            channel.unread?.firstUnreadPostId ?? undefined
                          }
                          posts={posts}
                          editingPost={editingPost}
                          setEditingPost={setEditingPost}
                          editPost={editPost}
                          channelType={channel.type}
                          channelId={channel.id}
                          onPressReplies={goToPost}
                          onPressImage={goToImageViewer}
                          setInputShouldBlur={setInputShouldBlur}
                          onEndReached={onScrollEndReached}
                          onStartReached={onScrollStartReached}
                        />
                      )}
<<<<<<< HEAD
                      {!editingPost && chatChannel && canWrite && (
                        <MessageInput
                          shouldBlur={inputShouldBlur}
                          setShouldBlur={setInputShouldBlur}
                          send={messageSender}
                          channelId={channel.id}
                          // setAttachments={uploadInfo.setAttachments}
                          // uploadedImage={uploadInfo.uploadedImage}
                          // canUpload={uploadInfo.canUpload}
                          uploadInfo={uploadInfo}
                          groupMembers={group?.members ?? []}
                          storeDraft={storeDraft}
                          clearDraft={clearDraft}
                          getDraft={getDraft}
                        />
=======
                      {negotiationMatch &&
                        !editingPost &&
                        chatChannel &&
                        canWrite && (
                          <MessageInput
                            shouldBlur={inputShouldBlur}
                            setShouldBlur={setInputShouldBlur}
                            send={messageSender}
                            channelId={channel.id}
                            setImageAttachment={uploadInfo.setImageAttachment}
                            uploadedImage={uploadInfo.uploadedImage}
                            canUpload={uploadInfo.canUpload}
                            groupMembers={group?.members ?? []}
                            storeDraft={storeDraft}
                            clearDraft={clearDraft}
                            getDraft={getDraft}
                          />
                        )}
                      {!negotiationMatch && chatChannel && canWrite && (
                        <View
                          width="90%"
                          alignItems="center"
                          justifyContent="center"
                          backgroundColor="$secondaryBackground"
                          borderRadius="$xl"
                          padding="$l"
                        >
                          <Text>
                            Your ship&apos;s version of the Tlon app
                            doesn&apos;t match the channel host.
                          </Text>
                        </View>
>>>>>>> fad47dc8
                      )}
                    </YStack>
                  </KeyboardAvoidingView>
                </YStack>
              </ReferencesProvider>
            </NavigationProvider>
          </RequestsProvider>
        </ContactsProvider>
      </GroupsProvider>
    </CalmProvider>
  );
}<|MERGE_RESOLUTION|>--- conflicted
+++ resolved
@@ -169,23 +169,6 @@
                           onStartReached={onScrollStartReached}
                         />
                       )}
-<<<<<<< HEAD
-                      {!editingPost && chatChannel && canWrite && (
-                        <MessageInput
-                          shouldBlur={inputShouldBlur}
-                          setShouldBlur={setInputShouldBlur}
-                          send={messageSender}
-                          channelId={channel.id}
-                          // setAttachments={uploadInfo.setAttachments}
-                          // uploadedImage={uploadInfo.uploadedImage}
-                          // canUpload={uploadInfo.canUpload}
-                          uploadInfo={uploadInfo}
-                          groupMembers={group?.members ?? []}
-                          storeDraft={storeDraft}
-                          clearDraft={clearDraft}
-                          getDraft={getDraft}
-                        />
-=======
                       {negotiationMatch &&
                         !editingPost &&
                         chatChannel &&
@@ -195,9 +178,7 @@
                             setShouldBlur={setInputShouldBlur}
                             send={messageSender}
                             channelId={channel.id}
-                            setImageAttachment={uploadInfo.setImageAttachment}
-                            uploadedImage={uploadInfo.uploadedImage}
-                            canUpload={uploadInfo.canUpload}
+                            uploadInfo={uploadInfo}
                             groupMembers={group?.members ?? []}
                             storeDraft={storeDraft}
                             clearDraft={clearDraft}
@@ -218,7 +199,6 @@
                             doesn&apos;t match the channel host.
                           </Text>
                         </View>
->>>>>>> fad47dc8
                       )}
                     </YStack>
                   </KeyboardAvoidingView>

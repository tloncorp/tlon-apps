--- conflicted
+++ resolved
@@ -137,7 +137,9 @@
                           <Spinner />
                         </View>
                       ) : (
-                        <ChatScroll
+                        <Scroller
+                          inverted={chatChannel ? true : false}
+                          postComponent={postComponent}
                           currentUserId={currentUserId}
                           unreadCount={channel.unread?.count ?? undefined}
                           selectedPost={selectedPost}
@@ -153,63 +155,21 @@
                           onStartReached={onScrollStartReached}
                         />
                       )}
-                      <MessageInput
-                        shouldBlur={inputShouldBlur}
-                        setShouldBlur={setInputShouldBlur}
-                        send={messageSender}
-                        channelId={channel.id}
-                        setImageAttachment={setImageAttachment}
-                        uploadedImage={uploadedImage}
-                        canUpload={canUpload}
-                      />
-<<<<<<< HEAD
-                    ) : !posts || !contacts ? (
-                      <View
-                        flex={1}
-                        alignItems="center"
-                        justifyContent="center"
-                      >
-                        <Spinner />
-                      </View>
-                    ) : (
-                      <Scroller
-                        inverted={chatChannel ? true : false}
-                        postComponent={postComponent}
-                        currentUserId={currentUserId}
-                        unreadCount={channel.unread?.count ?? undefined}
-                        selectedPost={selectedPost}
-                        firstUnread={
-                          channel.unread?.firstUnreadPostId ?? undefined
-                        }
-                        posts={posts}
-                        channelType={channel.type}
-                        onPressReplies={goToPost}
-                        onPressImage={goToImageViewer}
-                        setInputShouldBlur={setInputShouldBlur}
-                        onEndReached={onScrollEndReached}
-                        onStartReached={onScrollStartReached}
-                      />
-                    )}
-                    {chatChannel && (
-                      <MessageInput
-                        shouldBlur={inputShouldBlur}
-                        setShouldBlur={setInputShouldBlur}
-                        send={messageSender}
-                        channelId={channel.id}
-                        setImageAttachment={setImageAttachment}
-                        uploadedImage={uploadedImage}
-                        canUpload={canUpload}
-                      />
-                    )}
-                  </YStack>
-                </KeyboardAvoidingView>
-              </YStack>
-=======
+                      {chatChannel && (
+                        <MessageInput
+                          shouldBlur={inputShouldBlur}
+                          setShouldBlur={setInputShouldBlur}
+                          send={messageSender}
+                          channelId={channel.id}
+                          setImageAttachment={setImageAttachment}
+                          uploadedImage={uploadedImage}
+                          canUpload={canUpload}
+                        />
+                      )}
                     </YStack>
                   </KeyboardAvoidingView>
                 </YStack>
               </ReferencesProvider>
->>>>>>> 7aaa9b54
             </NavigationProvider>
           </RequestsProvider>
         </ContactsProvider>

import {
  DraftInputId,
  layoutForType,
  layoutTypeFromChannel,
} from '@tloncorp/shared';
import {
  isChatChannel as getIsChatChannel,
  useChannel as useChannelFromStore,
  useGroupPreview,
  usePostReference as usePostReferenceHook,
  usePostWithRelations,
} from '@tloncorp/shared/dist';
import * as db from '@tloncorp/shared/dist/db';
import { JSONContent, Story } from '@tloncorp/shared/dist/urbit';
import { ImagePickerAsset } from 'expo-image-picker';
import { useCallback, useEffect, useMemo, useRef, useState } from 'react';
import { FlatList } from 'react-native';
import { SafeAreaView } from 'react-native-safe-area-context';
import { AnimatePresence, SizableText, View, YStack } from 'tamagui';

import {
  ChannelProvider,
  GroupsProvider,
  NavigationProvider,
  useCurrentUserId,
} from '../../contexts';
import { Attachment, AttachmentProvider } from '../../contexts/attachment';
import { ComponentsKitContextProvider } from '../../contexts/componentsKits';
import { RequestsProvider } from '../../contexts/requests';
import { ScrollContextProvider } from '../../contexts/scroll';
import * as utils from '../../utils';
import { GroupPreviewAction, GroupPreviewSheet } from '../GroupPreviewSheet';
import { DraftInputContext } from '../draftInputs';
import { DraftInputHandle, GalleryDraftType } from '../draftInputs/shared';
import { ChannelFooter } from './ChannelFooter';
import { ChannelHeader, ChannelHeaderItemsProvider } from './ChannelHeader';
import { DmInviteOptions } from './DmInviteOptions';
import { DraftInputView } from './DraftInputView';
import { EmptyChannelNotice } from './EmptyChannelNotice';
import { PostView } from './PostView';
import Scroller, { ScrollAnchor } from './Scroller';

export { INITIAL_POSTS_PER_PAGE } from './Scroller';

//TODO implement usePost and useChannel
const useApp = () => {};

export function Channel({
  channel,
  initialChannelUnread,
  posts,
  selectedPostId,
  group,
  headerMode,
  goBack,
  goToChannels,
  goToSearch,
  goToImageViewer,
  goToPost,
  goToDm,
  goToUserProfile,
  messageSender,
  onScrollEndReached,
  onScrollStartReached,
  isLoadingPosts,
  markRead,
  onPressRef,
  usePost,
  useGroup,
  usePostReference,
  onGroupAction,
  useChannel,
  storeDraft,
  clearDraft,
  getDraft,
  editingPost,
  setEditingPost,
  editPost,
  onPressRetry,
  onPressDelete,
  canUpload,
  uploadAsset,
  negotiationMatch,
  hasNewerPosts,
  hasOlderPosts,
  initialAttachments,
}: {
  channel: db.Channel;
  initialChannelUnread?: db.ChannelUnread | null;
  selectedPostId?: string | null;
  headerMode: 'default' | 'next';
  posts: db.Post[] | null;
  group: db.Group | null;
  goBack: () => void;
  goToChannels: () => void;
  goToPost: (post: db.Post) => void;
  goToDm: (participants: string[]) => void;
  goToImageViewer: (post: db.Post, imageUri?: string) => void;
  goToSearch: () => void;
  goToUserProfile: (userId: string) => void;
  messageSender: (content: Story, channelId: string) => Promise<void>;
  uploadAsset: (asset: ImagePickerAsset, isWeb?: boolean) => Promise<void>;
  onScrollEndReached?: () => void;
  onScrollStartReached?: () => void;
  isLoadingPosts?: boolean;
  onPressRef: (channel: db.Channel, post: db.Post) => void;
  markRead: () => void;
  usePost: typeof usePostWithRelations;
  useGroup: typeof useGroupPreview;
  usePostReference: typeof usePostReferenceHook;
  onGroupAction: (action: GroupPreviewAction, group: db.Group) => void;
  useChannel: typeof useChannelFromStore;
  storeDraft: (draft: JSONContent, draftType?: GalleryDraftType) => void;
  clearDraft: (draftType?: GalleryDraftType) => void;
  getDraft: (draftType?: GalleryDraftType) => Promise<JSONContent>;
  editingPost?: db.Post;
  setEditingPost?: (post: db.Post | undefined) => void;
  editPost: (post: db.Post, content: Story) => Promise<void>;
  onPressRetry: (post: db.Post) => void;
  onPressDelete: (post: db.Post) => void;
  initialAttachments?: Attachment[];
  negotiationMatch: boolean;
  hasNewerPosts?: boolean;
  hasOlderPosts?: boolean;
  canUpload: boolean;
}) {
  const [activeMessage, setActiveMessage] = useState<db.Post | null>(null);
  const [inputShouldBlur, setInputShouldBlur] = useState(false);
  const [groupPreview, setGroupPreview] = useState<db.Group | null>(null);
  const title = utils.useChannelTitle(channel);
  const groups = useMemo(() => (group ? [group] : null), [group]);
  const currentUserId = useCurrentUserId();
  const canWrite = utils.useCanWrite(channel, currentUserId);

  const collectionLayout = useMemo(
    () => layoutForType(layoutTypeFromChannel(channel)),
    [channel]
  );

  const isChatChannel = channel ? getIsChatChannel(channel) : true;

  const renderEmptyComponent = useCallback(() => {
    return <EmptyChannelNotice channel={channel} userId={currentUserId} />;
  }, [currentUserId, channel]);

  const onPressGroupRef = useCallback((group: db.Group) => {
    setGroupPreview(group);
  }, []);

  const handleGroupAction = useCallback(
    (action: GroupPreviewAction, group: db.Group) => {
      onGroupAction(action, group);
      setGroupPreview(null);
    },
    [onGroupAction]
  );

  const hasLoaded = !!(posts && channel);
  useEffect(() => {
    if (hasLoaded) {
      markRead();
    }
  }, [hasLoaded, markRead]);

  const scrollerAnchor: ScrollAnchor | null = useMemo(() => {
    // NB: technical behavior change: previously, we would avoid scroll-to-selected on notebooks.
    // afaict, there's no way to select a post in a notebook, so the UX should be the same.
    // (also, I personally think it's confusing to user to block scroll-to on selection for notebooks)
    if (selectedPostId) {
      return { type: 'selected', postId: selectedPostId };
    }

    if (collectionLayout.enableUnreadAnchor) {
      if (
        initialChannelUnread?.countWithoutThreads &&
        initialChannelUnread.firstUnreadPostId
      ) {
        return {
          type: 'unread',
          postId: initialChannelUnread.firstUnreadPostId,
        };
      }
    }

    return null;
  }, [
    collectionLayout.enableUnreadAnchor,
    selectedPostId,
    initialChannelUnread,
  ]);

  const flatListRef = useRef<FlatList<db.Post>>(null);

  const handleRefPress = useCallback(
    (refChannel: db.Channel, post: db.Post) => {
      const anchorIndex = posts?.findIndex((p) => p.id === post.id) ?? -1;

      if (
        refChannel.id === channel.id &&
        anchorIndex !== -1 &&
        flatListRef.current
      ) {
        // If the post is already loaded, scroll to it
        flatListRef.current?.scrollToIndex({
          index: anchorIndex,
          animated: false,
          viewPosition: 0.5,
        });
        return;
      }

      onPressRef(refChannel, post);
    },
    [onPressRef, posts, channel]
  );

  /** when `null`, input is not shown or presentation is unknown */
  const [draftInputPresentationMode, setDraftInputPresentationMode] = useState<
    null | 'fullscreen' | 'inline'
  >(null);

  const draftInputRef = useRef<DraftInputHandle>(null);

  const draftInputContext = useMemo(
    (): DraftInputContext => ({
      channel,
      clearDraft,
      draftInputRef,
      editPost,
      editingPost,
      getDraft,
      group,
      onPresentationModeChange: setDraftInputPresentationMode,
      send: messageSender,
      setEditingPost,
      setShouldBlur: setInputShouldBlur,
      shouldBlur: inputShouldBlur,
      storeDraft,
      headerMode: headerMode,
    }),
    [
      channel,
      clearDraft,
      editPost,
      editingPost,
      getDraft,
      group,
      inputShouldBlur,
      messageSender,
      setEditingPost,
      storeDraft,
      headerMode,
    ]
  );

  const handleGoBack = useCallback(() => {
    if (
      draftInputPresentationMode === 'fullscreen' &&
      draftInputRef.current != null
    ) {
      draftInputRef.current.exitFullscreen();
      setEditingPost?.(undefined);
    } else {
      goBack();
    }
  }, [goBack, draftInputPresentationMode, draftInputRef, setEditingPost]);

  const collectionLayoutType = useMemo(
    () => layoutTypeFromChannel(channel),
    [channel]
  );

  return (
    <ScrollContextProvider>
      <GroupsProvider groups={groups}>
        <ChannelProvider value={{ channel }}>
          <ComponentsKitContextProvider>
            <RequestsProvider
              usePost={usePost}
              usePostReference={usePostReference}
              useChannel={useChannel}
              useGroup={useGroup}
              useApp={useApp}
              // useBlockUser={() => {}}
            >
              <NavigationProvider
                onPressRef={handleRefPress}
                onPressGroupRef={onPressGroupRef}
                onPressGoToDm={goToDm}
                onGoToUserProfile={goToUserProfile}
              >
<<<<<<< HEAD
                <AttachmentProvider
                  canUpload={canUpload}
                  initialAttachments={initialAttachments}
                  uploadAsset={uploadAsset}
                >
                  <View backgroundColor="$background" flex={1}>
                    <YStack
                      justifyContent="space-between"
                      width="100%"
                      height="100%"
                    >
                      <ChannelHeaderItemsProvider>
                        <>
                          <ChannelHeader
                            channel={channel}
                            group={group}
                            mode={headerMode}
                            title={title ?? ''}
                            goBack={handleGoBack}
                            showSearchButton={isChatChannel}
                            goToSearch={goToSearch}
                            showSpinner={isLoadingPosts}
                            showMenuButton={true}
                          />
                          <YStack alignItems="stretch" flex={1}>
                            <AnimatePresence>
                              {draftInputPresentationMode !== 'fullscreen' && (
                                <View flex={1}>
                                  {channel && posts && (
                                    <Scroller
                                      key={scrollerAnchor?.postId}
                                      inverted={
                                        collectionLayout.scrollDirection ===
                                        'bottom-to-top'
                                      }
                                      renderItem={PostView}
                                      renderEmptyComponent={
                                        renderEmptyComponent
                                      }
                                      anchor={scrollerAnchor}
                                      posts={posts}
                                      hasNewerPosts={hasNewerPosts}
                                      hasOlderPosts={hasOlderPosts}
                                      editingPost={editingPost}
                                      setEditingPost={setEditingPost}
                                      channel={channel}
                                      firstUnreadId={
                                        initialChannelUnread?.countWithoutThreads ??
                                        0 > 0
                                          ? initialChannelUnread?.firstUnreadPostId
                                          : null
                                      }
                                      unreadCount={
                                        initialChannelUnread?.countWithoutThreads ??
                                        0
                                      }
                                      onPressPost={
                                        isChatChannel ? undefined : goToPost
                                      }
                                      onPressReplies={goToPost}
                                      onPressImage={goToImageViewer}
                                      onEndReached={onScrollEndReached}
                                      onStartReached={onScrollStartReached}
                                      onPressRetry={onPressRetry}
                                      onPressDelete={onPressDelete}
                                      activeMessage={activeMessage}
                                      setActiveMessage={setActiveMessage}
                                      ref={flatListRef}
                                      headerMode={headerMode}
                                    />
                                  )}
                                </View>
                              )}
                            </AnimatePresence>
=======
                <View backgroundColor="$background" flex={1}>
                  <YStack
                    justifyContent="space-between"
                    width="100%"
                    height="100%"
                  >
                    <ChannelHeaderItemsProvider>
                      <>
                        <ChannelHeader
                          channel={channel}
                          group={group}
                          mode={headerMode}
                          title={title ?? ''}
                          goBack={handleGoBack}
                          showSearchButton={isChatChannel}
                          goToSearch={goToSearch}
                          showSpinner={isLoadingPosts}
                          showMenuButton={true}
                        />
                        <YStack alignItems="stretch" flex={1}>
                          <AnimatePresence>
                            {draftInputPresentationMode !== 'fullscreen' && (
                              <View flex={1}>
                                {channel && posts && (
                                  <Scroller
                                    key={scrollerAnchor?.postId}
                                    inverted={
                                      collectionLayout.scrollDirection ===
                                      'bottom-to-top'
                                    }
                                    renderItem={renderItem}
                                    renderEmptyComponent={renderEmptyComponent}
                                    anchor={scrollerAnchor}
                                    posts={posts}
                                    collectionLayoutType={collectionLayoutType}
                                    hasNewerPosts={hasNewerPosts}
                                    hasOlderPosts={hasOlderPosts}
                                    editingPost={editingPost}
                                    setEditingPost={setEditingPost}
                                    channel={channel}
                                    firstUnreadId={
                                      initialChannelUnread?.countWithoutThreads ??
                                      0 > 0
                                        ? initialChannelUnread?.firstUnreadPostId
                                        : null
                                    }
                                    unreadCount={
                                      initialChannelUnread?.countWithoutThreads ??
                                      0
                                    }
                                    onPressPost={
                                      isChatChannel ? undefined : goToPost
                                    }
                                    onPressReplies={goToPost}
                                    onPressImage={goToImageViewer}
                                    onEndReached={onScrollEndReached}
                                    onStartReached={onScrollStartReached}
                                    onPressRetry={onPressRetry}
                                    onPressDelete={onPressDelete}
                                    activeMessage={activeMessage}
                                    setActiveMessage={setActiveMessage}
                                    ref={flatListRef}
                                    headerMode={headerMode}
                                  />
                                )}
                              </View>
                            )}
                          </AnimatePresence>
>>>>>>> a796a110

                            {canWrite &&
                              (channel.contentConfiguration == null ? (
                                <>
                                  {isChatChannel &&
                                    !channel.isDmInvite &&
                                    (negotiationMatch ? (
                                      <DraftInputView
                                        draftInputContext={draftInputContext}
                                        type={DraftInputId.chat}
                                      />
                                    ) : (
                                      <SafeAreaView
                                        edges={['right', 'left', 'bottom']}
                                      >
                                        <NegotionMismatchNotice />
                                      </SafeAreaView>
                                    ))}

                                  {channel.type === 'gallery' && (
                                    <DraftInputView
                                      draftInputContext={draftInputContext}
                                      type={DraftInputId.gallery}
                                    />
                                  )}

                                  {channel.type === 'notebook' && (
                                    <DraftInputView
                                      draftInputContext={draftInputContext}
                                      type={DraftInputId.notebook}
                                    />
                                  )}
                                </>
                              ) : (
                                <DraftInputView
                                  draftInputContext={draftInputContext}
                                  type={channel.contentConfiguration.draftInput}
                                />
                              ))}

                            {channel.isDmInvite && (
                              <DmInviteOptions
                                channel={channel}
                                goBack={goBack}
                              />
                            )}
                          </YStack>
                          {headerMode === 'next' ? (
                            <ChannelFooter
                              title={title ?? ''}
                              goBack={handleGoBack}
                              goToChannels={goToChannels}
                              goToSearch={goToSearch}
                              showPickerButton={!!group}
                            />
                          ) : null}
                          <GroupPreviewSheet
                            group={groupPreview ?? undefined}
                            open={!!groupPreview}
                            onOpenChange={() => setGroupPreview(null)}
                            onActionComplete={handleGroupAction}
                          />
                        </>
                      </ChannelHeaderItemsProvider>
                    </YStack>
                  </View>
                </AttachmentProvider>
              </NavigationProvider>
            </RequestsProvider>
          </ComponentsKitContextProvider>
        </ChannelProvider>
      </GroupsProvider>
    </ScrollContextProvider>
  );
}

function NegotionMismatchNotice() {
  return (
    <View alignItems="center" justifyContent="center" padding="$l">
      <View
        backgroundColor="$secondaryBackground"
        borderRadius="$l"
        paddingHorizontal="$l"
        paddingVertical="$xl"
      >
        <SizableText size="$s">
          Your ship&apos;s version of the Tlon app doesn&apos;t match the
          channel host.
        </SizableText>
      </View>
    </View>
  );
}<|MERGE_RESOLUTION|>--- conflicted
+++ resolved
@@ -289,7 +289,6 @@
                 onPressGoToDm={goToDm}
                 onGoToUserProfile={goToUserProfile}
               >
-<<<<<<< HEAD
                 <AttachmentProvider
                   canUpload={canUpload}
                   initialAttachments={initialAttachments}
@@ -331,6 +330,9 @@
                                       }
                                       anchor={scrollerAnchor}
                                       posts={posts}
+                                      collectionLayoutType={
+                                        collectionLayoutType
+                                      }
                                       hasNewerPosts={hasNewerPosts}
                                       hasOlderPosts={hasOlderPosts}
                                       editingPost={editingPost}
@@ -364,76 +366,6 @@
                                 </View>
                               )}
                             </AnimatePresence>
-=======
-                <View backgroundColor="$background" flex={1}>
-                  <YStack
-                    justifyContent="space-between"
-                    width="100%"
-                    height="100%"
-                  >
-                    <ChannelHeaderItemsProvider>
-                      <>
-                        <ChannelHeader
-                          channel={channel}
-                          group={group}
-                          mode={headerMode}
-                          title={title ?? ''}
-                          goBack={handleGoBack}
-                          showSearchButton={isChatChannel}
-                          goToSearch={goToSearch}
-                          showSpinner={isLoadingPosts}
-                          showMenuButton={true}
-                        />
-                        <YStack alignItems="stretch" flex={1}>
-                          <AnimatePresence>
-                            {draftInputPresentationMode !== 'fullscreen' && (
-                              <View flex={1}>
-                                {channel && posts && (
-                                  <Scroller
-                                    key={scrollerAnchor?.postId}
-                                    inverted={
-                                      collectionLayout.scrollDirection ===
-                                      'bottom-to-top'
-                                    }
-                                    renderItem={renderItem}
-                                    renderEmptyComponent={renderEmptyComponent}
-                                    anchor={scrollerAnchor}
-                                    posts={posts}
-                                    collectionLayoutType={collectionLayoutType}
-                                    hasNewerPosts={hasNewerPosts}
-                                    hasOlderPosts={hasOlderPosts}
-                                    editingPost={editingPost}
-                                    setEditingPost={setEditingPost}
-                                    channel={channel}
-                                    firstUnreadId={
-                                      initialChannelUnread?.countWithoutThreads ??
-                                      0 > 0
-                                        ? initialChannelUnread?.firstUnreadPostId
-                                        : null
-                                    }
-                                    unreadCount={
-                                      initialChannelUnread?.countWithoutThreads ??
-                                      0
-                                    }
-                                    onPressPost={
-                                      isChatChannel ? undefined : goToPost
-                                    }
-                                    onPressReplies={goToPost}
-                                    onPressImage={goToImageViewer}
-                                    onEndReached={onScrollEndReached}
-                                    onStartReached={onScrollStartReached}
-                                    onPressRetry={onPressRetry}
-                                    onPressDelete={onPressDelete}
-                                    activeMessage={activeMessage}
-                                    setActiveMessage={setActiveMessage}
-                                    ref={flatListRef}
-                                    headerMode={headerMode}
-                                  />
-                                )}
-                              </View>
-                            )}
-                          </AnimatePresence>
->>>>>>> a796a110
 
                             {canWrite &&
                               (channel.contentConfiguration == null ? (

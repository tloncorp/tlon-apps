import {
  isChatChannel as getIsChatChannel,
  useChannel as useChannelFromStore,
  useGroupPreview,
  usePostWithRelations,
} from '@tloncorp/shared/dist';
import { UploadInfo } from '@tloncorp/shared/dist/api';
import * as db from '@tloncorp/shared/dist/db';
import { JSONContent, Story } from '@tloncorp/shared/dist/urbit';
import { useCallback, useMemo, useState } from 'react';
import { KeyboardAvoidingView, Platform } from 'react-native';
import { useSafeAreaInsets } from 'react-native-safe-area-context';

import { Add } from '../../assets/icons';
import {
  CalmProvider,
  CalmState,
  ContactsProvider,
  GroupsProvider,
  NavigationProvider,
} from '../../contexts';
import { ReferencesProvider } from '../../contexts/references';
import { RequestsProvider } from '../../contexts/requests';
import { SizableText, View, YStack } from '../../core';
import * as utils from '../../utils';
import AddGalleryPost from '../AddGalleryPost';
import { BigInput } from '../BigInput';
import { ChatMessage } from '../ChatMessage';
import FloatingActionButton from '../FloatingActionButton';
import { GalleryPost } from '../GalleryPost';
import { GroupPreviewSheet } from '../GroupPreviewSheet';
import { LoadingSpinner } from '../LoadingSpinner';
import { MessageInput } from '../MessageInput';
import { NotebookPost } from '../NotebookPost';
import { ChannelHeader } from './ChannelHeader';
import { DmInviteOptions } from './DmInviteOptions';
import { EmptyChannelNotice } from './EmptyChannelNotice';
import Scroller, { ScrollAnchor } from './Scroller';
import UploadedImagePreview from './UploadedImagePreview';

//TODO implement usePost and useChannel
const useApp = () => {};

export function Channel({
  channel,
  currentUserId,
  posts,
  selectedPostId,
  contacts,
  group,
  calmSettings,
  goBack,
  goToChannels,
  goToSearch,
  goToImageViewer,
  goToPost,
  messageSender,
  onScrollEndReached,
  onScrollStartReached,
  uploadInfo,
  isLoadingPosts,
  onPressRef,
  usePost,
  useGroup,
  onGroupAction,
  useChannel,
  storeDraft,
  clearDraft,
  getDraft,
  editingPost,
  setEditingPost,
  editPost,
  negotiationMatch,
  hasNewerPosts,
  hasOlderPosts,
}: {
  channel: db.Channel;
  currentUserId: string;
  selectedPostId?: string;
  posts: db.Post[] | null;
  contacts: db.Contact[] | null;
  group: db.Group | null;
  calmSettings?: CalmState | null;
  goBack: () => void;
  goToChannels: () => void;
  goToPost: (post: db.Post) => void;
  goToImageViewer: (post: db.Post, imageUri?: string) => void;
  goToSearch: () => void;
  messageSender: (content: Story, channelId: string) => void;
  uploadInfo: UploadInfo;
  onScrollEndReached?: () => void;
  onScrollStartReached?: () => void;
  isLoadingPosts?: boolean;
  onPressRef: (channel: db.Channel, post: db.Post) => void;
  usePost: typeof usePostWithRelations;
  useGroup: typeof useGroupPreview;
  onGroupAction: (action: string, group: db.Group) => void;
  useChannel: typeof useChannelFromStore;
  storeDraft: (draft: JSONContent) => void;
  clearDraft: () => void;
  getDraft: () => Promise<JSONContent>;
  editingPost?: db.Post;
  setEditingPost?: (post: db.Post | undefined) => void;
  editPost: (post: db.Post, content: Story) => void;
  negotiationMatch: boolean;
  hasNewerPosts?: boolean;
  hasOlderPosts?: boolean;
}) {
  const [inputShouldBlur, setInputShouldBlur] = useState(false);
  const [showBigInput, setShowBigInput] = useState(false);
  const [showAddGalleryPost, setShowAddGalleryPost] = useState(false);
  const [groupPreview, setGroupPreview] = useState<db.Group | null>(null);
  const title = channel ? utils.getChannelTitle(channel) : '';
  const groups = useMemo(() => (group ? [group] : null), [group]);
  const canWrite = utils.useCanWrite(channel, currentUserId);

  const isChatChannel = channel ? getIsChatChannel(channel) : true;
  const renderItem = isChatChannel
    ? ChatMessage
    : channel.type === 'notebook'
      ? NotebookPost
      : GalleryPost;
  const renderEmptyComponent = useCallback(() => {
    return <EmptyChannelNotice channel={channel} userId={currentUserId} />;
  }, [currentUserId, channel]);

  const onPressGroupRef = useCallback((group: db.Group) => {
    setGroupPreview(group);
  }, []);

  const handleGroupAction = useCallback(
    (action: string, group: db.Group) => {
      onGroupAction(action, group);
      setGroupPreview(null);
    },
    [onGroupAction]
  );

  const scrollerAnchor: ScrollAnchor | null = useMemo(() => {
    if (channel.type === 'notebook') {
      return null;
    } else if (selectedPostId) {
      return { type: 'selected', postId: selectedPostId };
    } else if (
      channel.unread?.countWithoutThreads &&
      channel.unread.firstUnreadPostId
    ) {
      return { type: 'unread', postId: channel.unread.firstUnreadPostId };
    }
    return null;
  }, [selectedPostId, channel]);

<<<<<<< HEAD
  const bigInputGoBack = () => {
    setShowBigInput(false);
    uploadInfo.resetImageAttachment();
  };
=======
  const { bottom } = useSafeAreaInsets();
>>>>>>> 28ee3fe4

  return (
    <CalmProvider calmSettings={calmSettings}>
      <GroupsProvider groups={groups}>
        <ContactsProvider contacts={contacts ?? null}>
          <RequestsProvider
            usePost={usePost}
            useChannel={useChannel}
            useGroup={useGroup}
            useApp={useApp}
          >
            <NavigationProvider
              onPressRef={onPressRef}
              onPressGroupRef={onPressGroupRef}
            >
              <ReferencesProvider>
                <View
                  paddingBottom={bottom}
                  backgroundColor="$background"
                  flex={1}
                >
<<<<<<< HEAD
                  <ChannelHeader
                    title={title}
                    goBack={() => (showBigInput ? bigInputGoBack() : goBack())}
                    goToChannels={goToChannels}
                    goToSearch={goToSearch}
                    showPickerButton={!!group}
                    showSpinner={isLoadingPosts}
                  />
                  <KeyboardAvoidingView
                    behavior={Platform.OS === 'ios' ? 'padding' : 'position'}
                    style={{ flex: 1 }}
                    contentContainerStyle={{ flex: 1 }}
                  >
                    <YStack alignItems="center" flex={1}>
                      {showBigInput ? (
                        <BigInput
                          channelType={channel.type}
                          channelId={channel.id}
                          groupMembers={group?.members ?? []}
                          shouldBlur={inputShouldBlur}
                          setShouldBlur={setInputShouldBlur}
                          send={messageSender}
                          storeDraft={storeDraft}
                          clearDraft={clearDraft}
                          getDraft={getDraft}
                          editingPost={editingPost}
                          setEditingPost={setEditingPost}
                          editPost={editPost}
                          setShowBigInput={setShowBigInput}
                          placeholder=""
                          uploadInfo={uploadInfo}
                        />
                      ) : uploadInfo.imageAttachment &&
                        channel.type !== 'notebook' ? (
                        <UploadedImagePreview
                          imageAttachment={uploadInfo.imageAttachment}
                          resetImageAttachment={uploadInfo.resetImageAttachment}
                        />
                      ) : (
                        <View flex={1}>
                          <View
                            position="absolute"
                            top={0}
                            left={0}
                            width="100%"
                            height="100%"
                            alignItems="center"
                            justifyContent="center"
                          >
                            <LoadingSpinner />
                          </View>
                          {channel && posts && (
                            <Scroller
                              inverted={isChatChannel ? true : false}
                              renderItem={renderItem}
                              renderEmptyComponent={renderEmptyComponent}
                              currentUserId={currentUserId}
                              anchor={scrollerAnchor}
                              posts={posts}
                              hasNewerPosts={hasNewerPosts}
                              hasOlderPosts={hasOlderPosts}
                              editingPost={editingPost}
                              setEditingPost={setEditingPost}
                              editPost={editPost}
                              channelType={channel.type}
                              channelId={channel.id}
                              firstUnreadId={
                                channel.unread?.countWithoutThreads ?? 0 > 0
                                  ? channel.unread?.firstUnreadPostId
                                  : null
                              }
                              unreadCount={
                                channel.unread?.countWithoutThreads ?? 0
                              }
                              onPressPost={goToPost}
                              onPressReplies={goToPost}
                              onPressImage={goToImageViewer}
                              setInputShouldBlur={setInputShouldBlur}
                              onEndReached={onScrollEndReached}
                              onStartReached={onScrollStartReached}
                            />
                          )}
                        </View>
                      )}
                      {negotiationMatch &&
                        !editingPost &&
                        (isChatChannel ||
                          (channel.type === 'gallery' &&
                            uploadInfo?.uploadedImage)) &&
                        canWrite && (
=======
                  <YStack
                    justifyContent="space-between"
                    width="100%"
                    height="100%"
                  >
                    <ChannelHeader
                      title={title}
                      goBack={goBack}
                      goToChannels={goToChannels}
                      goToSearch={goToSearch}
                      showPickerButton={!!group}
                      showSpinner={isLoadingPosts}
                    />
                    <KeyboardAvoidingView
                      behavior={Platform.OS === 'ios' ? 'padding' : 'position'}
                      style={{ flex: 1 }}
                      contentContainerStyle={{ flex: 1 }}
                    >
                      <YStack flex={1}>
                        {showGalleryInput ? (
>>>>>>> 28ee3fe4
                          <MessageInput
                            shouldBlur={inputShouldBlur}
                            setShouldBlur={setInputShouldBlur}
                            send={messageSender}
                            channelId={channel.id}
<<<<<<< HEAD
                            uploadInfo={
                              channel.type === 'notebook'
                                ? undefined
                                : uploadInfo
                            }
=======
>>>>>>> 28ee3fe4
                            groupMembers={group?.members ?? []}
                            storeDraft={storeDraft}
                            clearDraft={clearDraft}
                            getDraft={getDraft}
                            editingPost={editingPost}
                            setEditingPost={setEditingPost}
                            editPost={editPost}
                            setShowGalleryInput={setShowGalleryInput}
                            floatingActionButton
                            showAttachmentButton={false}
                            backgroundColor="$background"
                          />
<<<<<<< HEAD
                        )}
                      {!negotiationMatch && isChatChannel && canWrite && (
                        <NegotionMismatchNotice />
                      )}
                      {!isChatChannel && canWrite && !showBigInput && (
                        <View position="absolute" bottom="$l" right="$l">
                          {(channel.type === 'gallery' && showAddGalleryPost) ||
                          uploadInfo.imageAttachment ? null : (
                            <FloatingActionButton
                              onPress={() =>
                                channel.type === 'gallery'
                                  ? setShowAddGalleryPost(true)
                                  : setShowBigInput(true)
                              }
                              icon={<Add />}
                            />
                          )}
                        </View>
                      )}
                      {channel.type === 'gallery' && canWrite && (
                        <AddGalleryPost
                          showAddGalleryPost={showAddGalleryPost}
                          setShowAddGalleryPost={setShowAddGalleryPost}
                          setShowGalleryInput={setShowBigInput}
                          setImage={uploadInfo.setAttachments}
                        />
                      )}
                    </YStack>
                  </KeyboardAvoidingView>
                </YStack>
=======
                        ) : uploadInfo.imageAttachment ? (
                          <UploadedImagePreview
                            imageAttachment={uploadInfo.imageAttachment}
                            resetImageAttachment={
                              uploadInfo.resetImageAttachment
                            }
                          />
                        ) : (
                          <View flex={1} width={'100%'}>
                            <View
                              position="absolute"
                              top={0}
                              left={0}
                              width="100%"
                              height="100%"
                              alignItems="center"
                              justifyContent="center"
                            >
                              <LoadingSpinner />
                            </View>
                            {channel && posts && (
                              <Scroller
                                inverted={isChatChannel ? true : false}
                                renderItem={renderItem}
                                renderEmptyComponent={renderEmptyComponent}
                                currentUserId={currentUserId}
                                anchor={scrollerAnchor}
                                posts={posts}
                                hasNewerPosts={hasNewerPosts}
                                hasOlderPosts={hasOlderPosts}
                                editingPost={editingPost}
                                setEditingPost={setEditingPost}
                                editPost={editPost}
                                channelType={channel.type}
                                channelId={channel.id}
                                firstUnreadId={
                                  channel.unread?.countWithoutThreads ?? 0 > 0
                                    ? channel.unread?.firstUnreadPostId
                                    : null
                                }
                                unreadCount={
                                  channel.unread?.countWithoutThreads ?? 0
                                }
                                onPressPost={goToPost}
                                onPressReplies={goToPost}
                                onPressImage={goToImageViewer}
                                setInputShouldBlur={setInputShouldBlur}
                                onEndReached={onScrollEndReached}
                                onStartReached={onScrollStartReached}
                              />
                            )}
                          </View>
                        )}
                        {negotiationMatch &&
                          !editingPost &&
                          !channel.isDmInvite &&
                          (isChatChannel || uploadInfo?.uploadedImage) &&
                          canWrite && (
                            <MessageInput
                              shouldBlur={inputShouldBlur}
                              setShouldBlur={setInputShouldBlur}
                              send={messageSender}
                              channelId={channel.id}
                              uploadInfo={uploadInfo}
                              groupMembers={group?.members ?? []}
                              storeDraft={storeDraft}
                              clearDraft={clearDraft}
                              getDraft={getDraft}
                            />
                          )}
                        {channel.isDmInvite && (
                          <DmInviteOptions channel={channel} goBack={goBack} />
                        )}
                        {!negotiationMatch && isChatChannel && canWrite && (
                          <NegotionMismatchNotice />
                        )}
                        {!isChatChannel && canWrite && !showGalleryInput && (
                          <View position="absolute" bottom="$l" right="$l">
                            {uploadInfo.uploadedImage &&
                            uploadInfo.uploading ? (
                              <View alignItems="center" padding="$m">
                                <Spinner />
                              </View>
                            ) : (
                              <FloatingActionButton
                                onPress={() =>
                                  uploadInfo.uploadedImage
                                    ? messageSender([], channel.id)
                                    : setShowAddGalleryPost(true)
                                }
                                icon={
                                  uploadInfo.uploadedImage ? (
                                    <ArrowUp />
                                  ) : (
                                    <Add />
                                  )
                                }
                              />
                            )}
                          </View>
                        )}
                        {channel.type === 'gallery' && canWrite && (
                          <AddGalleryPost
                            showAddGalleryPost={showAddGalleryPost}
                            setShowAddGalleryPost={setShowAddGalleryPost}
                            setShowGalleryInput={setShowGalleryInput}
                            setImage={uploadInfo.setAttachments}
                          />
                        )}
                      </YStack>
                    </KeyboardAvoidingView>
                    <GroupPreviewSheet
                      group={groupPreview ?? undefined}
                      open={!!groupPreview}
                      onOpenChange={() => setGroupPreview(null)}
                      onActionComplete={handleGroupAction}
                    />
                  </YStack>
                </View>
>>>>>>> 28ee3fe4
              </ReferencesProvider>
            </NavigationProvider>
          </RequestsProvider>
        </ContactsProvider>
      </GroupsProvider>
    </CalmProvider>
  );
}

function NegotionMismatchNotice() {
  return (
    <View alignItems="center" justifyContent="center" padding="$l">
      <View
        backgroundColor="$secondaryBackground"
        borderRadius="$l"
        paddingHorizontal="$l"
        paddingVertical="$xl"
      >
        <SizableText size="$s">
          Your ship&apos;s version of the Tlon app doesn&apos;t match the
          channel host.
        </SizableText>
      </View>
    </View>
  );
}<|MERGE_RESOLUTION|>--- conflicted
+++ resolved
@@ -150,14 +150,12 @@
     return null;
   }, [selectedPostId, channel]);
 
-<<<<<<< HEAD
   const bigInputGoBack = () => {
     setShowBigInput(false);
     uploadInfo.resetImageAttachment();
   };
-=======
+
   const { bottom } = useSafeAreaInsets();
->>>>>>> 28ee3fe4
 
   return (
     <CalmProvider calmSettings={calmSettings}>
@@ -179,98 +177,6 @@
                   backgroundColor="$background"
                   flex={1}
                 >
-<<<<<<< HEAD
-                  <ChannelHeader
-                    title={title}
-                    goBack={() => (showBigInput ? bigInputGoBack() : goBack())}
-                    goToChannels={goToChannels}
-                    goToSearch={goToSearch}
-                    showPickerButton={!!group}
-                    showSpinner={isLoadingPosts}
-                  />
-                  <KeyboardAvoidingView
-                    behavior={Platform.OS === 'ios' ? 'padding' : 'position'}
-                    style={{ flex: 1 }}
-                    contentContainerStyle={{ flex: 1 }}
-                  >
-                    <YStack alignItems="center" flex={1}>
-                      {showBigInput ? (
-                        <BigInput
-                          channelType={channel.type}
-                          channelId={channel.id}
-                          groupMembers={group?.members ?? []}
-                          shouldBlur={inputShouldBlur}
-                          setShouldBlur={setInputShouldBlur}
-                          send={messageSender}
-                          storeDraft={storeDraft}
-                          clearDraft={clearDraft}
-                          getDraft={getDraft}
-                          editingPost={editingPost}
-                          setEditingPost={setEditingPost}
-                          editPost={editPost}
-                          setShowBigInput={setShowBigInput}
-                          placeholder=""
-                          uploadInfo={uploadInfo}
-                        />
-                      ) : uploadInfo.imageAttachment &&
-                        channel.type !== 'notebook' ? (
-                        <UploadedImagePreview
-                          imageAttachment={uploadInfo.imageAttachment}
-                          resetImageAttachment={uploadInfo.resetImageAttachment}
-                        />
-                      ) : (
-                        <View flex={1}>
-                          <View
-                            position="absolute"
-                            top={0}
-                            left={0}
-                            width="100%"
-                            height="100%"
-                            alignItems="center"
-                            justifyContent="center"
-                          >
-                            <LoadingSpinner />
-                          </View>
-                          {channel && posts && (
-                            <Scroller
-                              inverted={isChatChannel ? true : false}
-                              renderItem={renderItem}
-                              renderEmptyComponent={renderEmptyComponent}
-                              currentUserId={currentUserId}
-                              anchor={scrollerAnchor}
-                              posts={posts}
-                              hasNewerPosts={hasNewerPosts}
-                              hasOlderPosts={hasOlderPosts}
-                              editingPost={editingPost}
-                              setEditingPost={setEditingPost}
-                              editPost={editPost}
-                              channelType={channel.type}
-                              channelId={channel.id}
-                              firstUnreadId={
-                                channel.unread?.countWithoutThreads ?? 0 > 0
-                                  ? channel.unread?.firstUnreadPostId
-                                  : null
-                              }
-                              unreadCount={
-                                channel.unread?.countWithoutThreads ?? 0
-                              }
-                              onPressPost={goToPost}
-                              onPressReplies={goToPost}
-                              onPressImage={goToImageViewer}
-                              setInputShouldBlur={setInputShouldBlur}
-                              onEndReached={onScrollEndReached}
-                              onStartReached={onScrollStartReached}
-                            />
-                          )}
-                        </View>
-                      )}
-                      {negotiationMatch &&
-                        !editingPost &&
-                        (isChatChannel ||
-                          (channel.type === 'gallery' &&
-                            uploadInfo?.uploadedImage)) &&
-                        canWrite && (
-=======
                   <YStack
                     justifyContent="space-between"
                     width="100%"
@@ -278,7 +184,9 @@
                   >
                     <ChannelHeader
                       title={title}
-                      goBack={goBack}
+                      goBack={() =>
+                        showBigInput ? bigInputGoBack() : goBack()
+                      }
                       goToChannels={goToChannels}
                       goToSearch={goToSearch}
                       showPickerButton={!!group}
@@ -289,67 +197,27 @@
                       style={{ flex: 1 }}
                       contentContainerStyle={{ flex: 1 }}
                     >
-                      <YStack flex={1}>
-                        {showGalleryInput ? (
->>>>>>> 28ee3fe4
-                          <MessageInput
+                      <YStack alignItems="center" flex={1}>
+                        {showBigInput ? (
+                          <BigInput
+                            channelType={channel.type}
+                            channelId={channel.id}
+                            groupMembers={group?.members ?? []}
                             shouldBlur={inputShouldBlur}
                             setShouldBlur={setInputShouldBlur}
                             send={messageSender}
-                            channelId={channel.id}
-<<<<<<< HEAD
-                            uploadInfo={
-                              channel.type === 'notebook'
-                                ? undefined
-                                : uploadInfo
-                            }
-=======
->>>>>>> 28ee3fe4
-                            groupMembers={group?.members ?? []}
                             storeDraft={storeDraft}
                             clearDraft={clearDraft}
                             getDraft={getDraft}
                             editingPost={editingPost}
                             setEditingPost={setEditingPost}
                             editPost={editPost}
-                            setShowGalleryInput={setShowGalleryInput}
-                            floatingActionButton
-                            showAttachmentButton={false}
-                            backgroundColor="$background"
+                            setShowBigInput={setShowBigInput}
+                            placeholder=""
+                            uploadInfo={uploadInfo}
                           />
-<<<<<<< HEAD
-                        )}
-                      {!negotiationMatch && isChatChannel && canWrite && (
-                        <NegotionMismatchNotice />
-                      )}
-                      {!isChatChannel && canWrite && !showBigInput && (
-                        <View position="absolute" bottom="$l" right="$l">
-                          {(channel.type === 'gallery' && showAddGalleryPost) ||
-                          uploadInfo.imageAttachment ? null : (
-                            <FloatingActionButton
-                              onPress={() =>
-                                channel.type === 'gallery'
-                                  ? setShowAddGalleryPost(true)
-                                  : setShowBigInput(true)
-                              }
-                              icon={<Add />}
-                            />
-                          )}
-                        </View>
-                      )}
-                      {channel.type === 'gallery' && canWrite && (
-                        <AddGalleryPost
-                          showAddGalleryPost={showAddGalleryPost}
-                          setShowAddGalleryPost={setShowAddGalleryPost}
-                          setShowGalleryInput={setShowBigInput}
-                          setImage={uploadInfo.setAttachments}
-                        />
-                      )}
-                    </YStack>
-                  </KeyboardAvoidingView>
-                </YStack>
-=======
-                        ) : uploadInfo.imageAttachment ? (
+                        ) : uploadInfo.imageAttachment &&
+                          channel.type !== 'notebook' ? (
                           <UploadedImagePreview
                             imageAttachment={uploadInfo.imageAttachment}
                             resetImageAttachment={
@@ -357,7 +225,7 @@
                             }
                           />
                         ) : (
-                          <View flex={1} width={'100%'}>
+                          <View flex={1}>
                             <View
                               position="absolute"
                               top={0}
@@ -404,57 +272,62 @@
                         )}
                         {negotiationMatch &&
                           !editingPost &&
-                          !channel.isDmInvite &&
-                          (isChatChannel || uploadInfo?.uploadedImage) &&
+                          (isChatChannel ||
+                            (channel.type === 'gallery' &&
+                              uploadInfo?.uploadedImage)) &&
                           canWrite && (
                             <MessageInput
                               shouldBlur={inputShouldBlur}
                               setShouldBlur={setInputShouldBlur}
                               send={messageSender}
                               channelId={channel.id}
-                              uploadInfo={uploadInfo}
+                              uploadInfo={
+                                channel.type === 'notebook'
+                                  ? undefined
+                                  : uploadInfo
+                              }
                               groupMembers={group?.members ?? []}
                               storeDraft={storeDraft}
                               clearDraft={clearDraft}
                               getDraft={getDraft}
+                              editingPost={editingPost}
+                              setEditingPost={setEditingPost}
+                              editPost={editPost}
+                              floatingActionButton
+                              showAttachmentButton={false}
+                              backgroundColor="$background"
                             />
                           )}
-                        {channel.isDmInvite && (
-                          <DmInviteOptions channel={channel} goBack={goBack} />
-                        )}
-                        {!negotiationMatch && isChatChannel && canWrite && (
-                          <NegotionMismatchNotice />
-                        )}
-                        {!isChatChannel && canWrite && !showGalleryInput && (
+                        {!isChatChannel && canWrite && !showBigInput && (
                           <View position="absolute" bottom="$l" right="$l">
-                            {uploadInfo.uploadedImage &&
-                            uploadInfo.uploading ? (
-                              <View alignItems="center" padding="$m">
-                                <Spinner />
-                              </View>
-                            ) : (
+                            {(channel.type === 'gallery' &&
+                              showAddGalleryPost) ||
+                            uploadInfo.imageAttachment ? null : (
                               <FloatingActionButton
                                 onPress={() =>
-                                  uploadInfo.uploadedImage
-                                    ? messageSender([], channel.id)
-                                    : setShowAddGalleryPost(true)
+                                  channel.type === 'gallery'
+                                    ? setShowAddGalleryPost(true)
+                                    : setShowBigInput(true)
                                 }
-                                icon={
-                                  uploadInfo.uploadedImage ? (
-                                    <ArrowUp />
-                                  ) : (
-                                    <Add />
-                                  )
-                                }
+                                icon={<Add />}
                               />
                             )}
                           </View>
+                        )}
+                        {!negotiationMatch && isChatChannel && canWrite && (
+                          <NegotionMismatchNotice />
+                        )}
+                        {channel.isDmInvite && (
+                          <DmInviteOptions channel={channel} goBack={goBack} />
+                        )}
+                        {!negotiationMatch && isChatChannel && canWrite && (
+                          <NegotionMismatchNotice />
                         )}
                         {channel.type === 'gallery' && canWrite && (
                           <AddGalleryPost
                             showAddGalleryPost={showAddGalleryPost}
                             setShowAddGalleryPost={setShowAddGalleryPost}
-                            setShowGalleryInput={setShowGalleryInput}
+                            setShowGalleryInput={setShowBigInput}
                             setImage={uploadInfo.setAttachments}
                           />
                         )}
@@ -468,7 +341,6 @@
                     />
                   </YStack>
                 </View>
->>>>>>> 28ee3fe4
               </ReferencesProvider>
             </NavigationProvider>
           </RequestsProvider>

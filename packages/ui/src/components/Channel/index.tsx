--- conflicted
+++ resolved
@@ -306,18 +306,8 @@
                           channel={channel}
                           group={group}
                           mode={headerMode}
-<<<<<<< HEAD
-                          title={title}
+                          title={title ?? ''}
                           goBack={handleGoBack}
-=======
-                          title={title ?? ''}
-                          goBack={() =>
-                            draftInputPresentationMode === 'fullscreen' &&
-                            draftInputRef.current != null
-                              ? draftInputRef.current.exitFullscreen()
-                              : goBack()
-                          }
->>>>>>> e51b87a6
                           showSearchButton={isChatChannel}
                           goToSearch={goToSearch}
                           showSpinner={isLoadingPosts}
@@ -411,13 +401,7 @@
                         </YStack>
                         {headerMode === 'next' ? (
                           <ChannelFooter
-<<<<<<< HEAD
-                            title={title}
-                            goBack={handleGoBack}
-=======
                             title={title ?? ''}
-                            goBack={goBack}
->>>>>>> e51b87a6
                             goToChannels={goToChannels}
                             goToSearch={goToSearch}
                             showPickerButton={!!group}

import * as api from '@tloncorp/shared/api';
import * as db from '@tloncorp/shared/db';
import * as store from '@tloncorp/shared/store';
import { ComponentProps, useCallback, useMemo, useState } from 'react';
import { LayoutChangeEvent } from 'react-native';
import { useSafeAreaInsets } from 'react-native-safe-area-context';
import {
  ScrollView,
  View,
  XStack,
  YStack,
  styled,
  useWindowDimensions,
} from 'tamagui';

import { useContact, useCurrentUserId, useNavigation } from '../contexts';
import { useCopy } from '../hooks/useCopy';
import { triggerHaptic } from '../utils';
import { ContactAvatar, GroupAvatar } from './Avatar';
import { Button } from './Button';
import { ContactName } from './ContactNameV2';
import { Icon } from './Icon';
import Pressable from './Pressable';
import { ScreenHeader } from './ScreenHeader';
import { Text } from './TextV2';
import { WidgetPane } from './WidgetPane';

interface Props {
  userId: string;
  onBack: () => void;
  connectionStatus: api.ConnectionStatus | null;
  onPressGroup: (group: db.Group) => void;
  onPressEdit: () => void;
}

export function UserProfileScreenView(props: Props) {
  const insets = useSafeAreaInsets();
  const currentUserId = useCurrentUserId();
  const userContact = useContact(props.userId);
  const pinnedGroups = useMemo(() => {
    return (
      userContact?.pinnedGroups?.flatMap((g) => (g.group ? [g.group] : [])) ??
      []
    );
  }, [userContact?.pinnedGroups]);

  const nodeStatus = !props.connectionStatus?.complete
    ? 'pending'
    : props.connectionStatus.status === 'yes'
      ? 'online'
      : 'offline';

  const sponsorStatus = !props.connectionStatus?.complete
    ? 'pending'
    : props.connectionStatus.status === 'yes'
      ? 'online'
      : ['no-their-galaxy', 'no-sponsor-miss', 'no-sponsor-hit'].includes(
            props.connectionStatus.status
          )
        ? 'offline'
        : 'online';

  const onPressGroup = useCallback(
    (group: db.Group) => {
      props.onPressGroup(group);
    },
    [props]
  );

  const canEdit = useMemo(() => {
    return currentUserId === props.userId || userContact?.isContact;
  }, [currentUserId, props.userId, userContact]);

  return (
    <View flex={1} backgroundColor={'$secondaryBackground'}>
      <ScreenHeader
        title="Profile"
        leftControls={<ScreenHeader.BackButton onPress={props.onBack} />}
        rightControls={
          canEdit ? (
            <ScreenHeader.TextButton onPress={() => props.onPressEdit()}>
              Edit
            </ScreenHeader.TextButton>
          ) : null
        }
      />
      <ScrollView
        flex={1}
        contentContainerStyle={{
          padding: '$l',
          gap: '$l',
          paddingBottom: insets.bottom,
          flexWrap: 'wrap',
          flexDirection: 'row',
        }}
      >
        <UserInfoRow
          userId={props.userId}
          hasNickname={!!userContact?.nickname?.length}
        />
        {userContact?.status && <View width="100%"></View>}

        {currentUserId !== props.userId ? (
          <ProfileButtons userId={props.userId} contact={userContact} />
        ) : null}
        <BioDisplay bio={userContact?.bio ?? ''} />

        <StatusBlock status={nodeStatus} label="Node" />
        <StatusBlock status={sponsorStatus} label="Sponsor" />

        <PinnedGroupsDisplay
          groups={pinnedGroups}
          onPressGroup={onPressGroup}
        />
      </ScrollView>
    </View>
  );
}

function StatusBlock({
  status,
  label,
}: {
  status: 'online' | 'offline' | 'pending';
  label: string;
}) {
  const windowDimensions = useWindowDimensions();

  return (
    <PaddedBlock
      padding="$2xl"
      width={(windowDimensions.width - 36) / 2}
      gap="$2xl"
    >
      <XStack width="100%" justifyContent="space-between">
        <Text size="$body" color="$tertiaryText">
          {label}
        </Text>
        <Text size="$body">{statusText(status)}</Text>
      </XStack>
      <StatusIndicator status={status} label={label} />
    </PaddedBlock>
  );
}

function statusText(status: 'online' | 'offline' | 'pending') {
  return status === 'online'
    ? 'Online'
    : status === 'offline'
      ? 'Offline'
      : 'Pending';
}

function StatusIndicator({
  label,
  status,
}: {
  label: string;
  status: 'online' | 'offline' | 'pending';
  children?: React.ReactNode;
  onPress?: () => void;
}) {
  return (
    <View
      width="$3xl"
      height="$3xl"
      borderRadius={label === 'Sponsor' ? '$xs' : 100}
      alignItems="center"
      justifyContent="center"
      backgroundColor={
        status === 'online'
          ? '$positiveActionText'
          : status === 'offline'
            ? '$negativeActionText'
            : '$secondaryText'
      }
    >
      {status === 'pending' ? (
        <Text color="$background" size="$body">
          ?
        </Text>
      ) : (
        <Icon
          type={status === 'offline' ? 'Stop' : 'Record'}
          size="$s"
          color="$background"
        />
      )}
    </View>
  );
}

const PaddedBlock = styled(YStack, {
  borderRadius: '$2xl',
  padding: '$2xl',
  gap: '$l',
  justifyContent: 'center',
  backgroundColor: '$background',
});

export function BioDisplay({
  bio,
  ...rest
}: { bio: string } & ComponentProps<typeof WidgetPane>) {
  return bio.length ? (
    <WidgetPane borderRadius={'$2xl'} padding="$2xl" width="100%" {...rest}>
      <WidgetPane.Title>About</WidgetPane.Title>
      <Text size="$body" trimmed={false}>
        {bio}
      </Text>
    </WidgetPane>
  ) : null;
}

export function PinnedGroupsDisplay(
  props: {
    groups: db.Group[];
    onPressGroup: (group: db.Group) => void;
  } & ComponentProps<typeof PaddedBlock>
) {
  const windowDimensions = useWindowDimensions();
  const [containerWidth, setContainerWidth] = useState(windowDimensions.width);

  const handleLayout = (event: LayoutChangeEvent) => {
    const { width } = event.nativeEvent.layout;
    setContainerWidth(width);
  };

  const { groups, onPressGroup, ...rest } = props;

  if (!props.groups.length) {
    return null;
  }

  return (
    <View
      width="100%"
      flexDirection="row"
      flexWrap="wrap"
      gap="$l"
      onLayout={handleLayout}
    >
      {groups.map((group, i) => {
        return (
          <PaddedBlock
            alignItems="center"
            key={group.id}
            width={i === 0 ? '100%' : (containerWidth - 16) / 2}
            onPress={() => onPressGroup(group)}
            {...rest}
          >
            <GroupAvatar model={group} size="$4xl" />
            <YStack gap="$m" alignItems="center">
              <Text size="$label/s" textAlign="center">
                {group.title}
              </Text>

              {i === 0 && (
                <Text
                  size="$label/s"
                  textAlign="center"
                  color="$tertiaryText"
                  maxWidth={150}
                  numberOfLines={3}
                >
                  {group.description}
                </Text>
              )}
            </YStack>
          </PaddedBlock>
        );
      })}
    </View>
  );
}

function UserInfoRow(props: { userId: string; hasNickname: boolean }) {
  const { didCopy, doCopy } = useCopy(props.userId);

  const handleCopy = useCallback(() => {
    doCopy();
    triggerHaptic('success');
  }, [doCopy]);

  return (
    <Pressable onPress={handleCopy}>
      <XStack alignItems="center" padding="$l" gap="$xl" width={'100%'}>
        <ContactAvatar contactId={props.userId} size="$5xl" />
        <YStack flex={1} justifyContent="center">
          {props.hasNickname ? (
            <>
              <ContactName
                contactId={props.userId}
                mode="nickname"
                fontSize={24}
                lineHeight={24}
                maxWidth="100%"
                numberOfLines={1}
              />
              <XStack alignItems="center">
                <ContactName
                  contactId={props.userId}
                  color="$secondaryText"
                  mode="contactId"
                />
                {didCopy ? (
                  <Icon
                    type="Checkmark"
                    customSize={[14, 14]}
                    position="relative"
                    top={1}
                  />
                ) : null}
              </XStack>
            </>
          ) : (
            <ContactName
              fontSize={24}
              lineHeight={24}
              contactId={props.userId}
            />
          )}
        </YStack>
      </XStack>
    </Pressable>
  );
}

function ProfileButtons(props: { userId: string; contact: db.Contact | null }) {
  const navContext = useNavigation();
  const handleMessageUser = useCallback(() => {
    if (!navContext.onPressGoToDm) {
      console.warn('Navigation context missing onPressGoToDm handler');
      return;
    }

    if (props.contact?.isBlocked) {
      return;
    }

    try {
      navContext.onPressGoToDm([props.userId]);
    } catch (error) {
      console.error('Error navigating to DM:', error);
    }
  }, [navContext, props.userId, props.contact?.isBlocked]);

  const handleBlock = useCallback(() => {
    if (props.contact && props.contact.isBlocked) {
      store.unblockUser(props.userId);
    } else {
      store.blockUser(props.userId);
    }
  }, [props]);

  const handleToggleContact = useCallback(() => {
    if (props.contact && props.contact.isContact) {
      store.removeContact(props.userId);
    } else {
      store.addContact(props.userId);
    }
  }, [props]);

  const handleRemoveContactSuggestion = useCallback(() => {
    store.removeContactSuggestion(props.userId);
  }, [props]);

  const isBlocked = useMemo(() => {
    return props.contact?.isBlocked ?? false;
  }, [props.contact]);

  return (
<<<<<<< HEAD
    <View width="100%">
      <ScrollView horizontal showsHorizontalScrollIndicator={false}>
        <ProfileButton title="Message" onPress={handleMessageUser} hero />
        <ProfileButton
          title={props.contact?.isContact ? 'Remove Contact' : 'Add Contact'}
          onPress={handleToggleContact}
        />
        {props.contact?.isContactSuggestion ? (
          <ProfileButton
            title="Clear Suggestion"
            onPress={handleRemoveContactSuggestion}
          />
        ) : null}
        <ProfileButton
          title={isBlocked ? 'Unblock' : 'Block'}
          onPress={handleBlock}
        />
      </ScrollView>
    </View>
=======
    <XStack gap="$m" width={'100%'}>
      {!isBlocked && (
        <ProfileButton title="Message" onPress={handleMessageUser} hero />
      )}
      <ProfileButton
        title={isBlocked ? 'Unblock' : 'Block'}
        onPress={handleBlock}
      />
    </XStack>
>>>>>>> 3289177f
  );
}

function ProfileButton(props: {
  title: string;
  onPress: () => void;
  hero?: boolean;
}) {
  return (
    <Button
      flexGrow={1}
      flexBasis={1}
      borderWidth={0}
      paddingVertical={'$xl'}
      paddingHorizontal="$2xl"
      borderRadius="$2xl"
      onPress={props.onPress}
      hero={props.hero}
      marginHorizontal="$xs"
    >
      <Text
        size="$label/xl"
        color={props.hero ? '$background' : '$primaryText'}
      >
        {props.title}
      </Text>
    </Button>
  );
}<|MERGE_RESOLUTION|>--- conflicted
+++ resolved
@@ -370,10 +370,11 @@
   }, [props.contact]);
 
   return (
-<<<<<<< HEAD
     <View width="100%">
       <ScrollView horizontal showsHorizontalScrollIndicator={false}>
-        <ProfileButton title="Message" onPress={handleMessageUser} hero />
+        {!isBlocked && (
+          <ProfileButton title="Message" onPress={handleMessageUser} hero />
+        )}
         <ProfileButton
           title={props.contact?.isContact ? 'Remove Contact' : 'Add Contact'}
           onPress={handleToggleContact}
@@ -390,17 +391,6 @@
         />
       </ScrollView>
     </View>
-=======
-    <XStack gap="$m" width={'100%'}>
-      {!isBlocked && (
-        <ProfileButton title="Message" onPress={handleMessageUser} hero />
-      )}
-      <ProfileButton
-        title={isBlocked ? 'Unblock' : 'Block'}
-        onPress={handleBlock}
-      />
-    </XStack>
->>>>>>> 3289177f
   );
 }
 

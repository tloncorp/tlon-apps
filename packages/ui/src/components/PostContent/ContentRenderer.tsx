import { Post } from '@tloncorp/shared/dist/db';
import { ComponentProps, useMemo } from 'react';
import React from 'react';
import { YStack, styled } from 'tamagui';

import {
  BlockRenderer,
  BlockRendererConfig,
  BlockRendererProvider,
  DefaultRendererProps,
} from './BlockRenderer';
import { InlineRendererConfig, InlineRendererProvider } from './InlineRenderer';
import {
  ContentContext,
  ContentContextProps,
  PostContent,
  convertContent,
} from './contentUtils';

const ContentRendererFrame = styled(YStack, {
  name: 'ContentFrame',
  context: ContentContext,
  width: '100%',
});

// Renderers

type ContentRendererProps = ContentContextProps &
  Omit<ComponentProps<typeof YStack>, 'content'>;

type PostContentRendererProps = ContentRendererProps & {
  post: Post;
  renderReferences?: boolean;
};

export function PostContentRenderer({
  post,
  renderReferences = true,
  ...props
<<<<<<< HEAD
}: ContentRendererProps) {
  const { viewMode } = useContext(ContentContext);

  const convertedContent = useMemo(() => {
    // post.content can apparently be a string of 'null' in some cases
    if (!post.content || post.content === 'null') {
=======
}: PostContentRendererProps) {
  const content = useMemo(() => {
    if (!post.content) {
>>>>>>> 646feec1
      return [];
    }
    const content = convertContent(post.content);
    // We don't want to render nested references
    return !renderReferences
      ? content.filter((b) => b.type !== 'reference')
      : content;
  }, [post.content, renderReferences]);

  return (
    <BlockRendererProvider>
      <InlineRendererProvider value={undefined}>
        <ContentRenderer content={content} {...props} />
      </InlineRendererProvider>
    </BlockRendererProvider>
  );
}

function ContentRenderer({
  content,
  ...props
}: ContentRendererProps & {
  content: PostContent;
}) {
  return (
    <ContentContext.Provider
      onPressImage={props.onPressImage}
      onLongPress={props.onLongPress}
      isNotice={props.isNotice}
    >
      <ContentRendererFrame {...props}>
        {content.map((block, k) => {
          return <BlockRenderer key={k} block={block} />;
        })}
      </ContentRendererFrame>
    </ContentContext.Provider>
  );
}

export function createContentRenderer({
  blockRenderers,
  blockSettings,
  inlineRenderers,
}: {
  blockRenderers?: Partial<BlockRendererConfig>;
  blockSettings?: Partial<DefaultRendererProps>;
  inlineRenderers?: Partial<InlineRendererConfig>;
}) {
  return React.memo(function ContentRendererWrapper({
    ...props
  }: ContentRendererProps & {
    content: PostContent;
  }) {
    return (
      <BlockRendererProvider
        renderers={blockRenderers}
        settings={blockSettings}
      >
        <InlineRendererProvider value={inlineRenderers}>
          <ContentRenderer {...props} />
        </InlineRendererProvider>
      </BlockRendererProvider>
    );
  });
}<|MERGE_RESOLUTION|>--- conflicted
+++ resolved
@@ -37,18 +37,10 @@
   post,
   renderReferences = true,
   ...props
-<<<<<<< HEAD
-}: ContentRendererProps) {
-  const { viewMode } = useContext(ContentContext);
-
-  const convertedContent = useMemo(() => {
-    // post.content can apparently be a string of 'null' in some cases
-    if (!post.content || post.content === 'null') {
-=======
 }: PostContentRendererProps) {
   const content = useMemo(() => {
-    if (!post.content) {
->>>>>>> 646feec1
+    // apparently sometimes the content is literally the string "null"
+    if (!post.content || post.content == 'null') {
       return [];
     }
     const content = convertContent(post.content);

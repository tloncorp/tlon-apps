import { extractContentTypesFromPost, utils } from '@tloncorp/shared';
import {
  Block,
  Code,
  Header,
  HeaderLevel,
  Listing,
  isImage,
} from '@tloncorp/shared/dist/urbit/channel';
import {
  Inline,
  isBlockCode,
  isBlockquote,
  isBold,
  isBreak,
  isCode,
  isHeader,
  isInlineCode,
  isItalics,
  isLink,
  isListItem,
  isListing,
  isShip,
  isStrikethrough,
  isTask,
} from '@tloncorp/shared/dist/urbit/content';
import { ImageLoadEventData } from 'expo-image';
import { truncate } from 'lodash';
import { Post, PostDeliveryStatus } from 'packages/shared/dist/db';
import {
  ComponentProps,
  ReactElement,
  ReactNode,
  memo,
  useCallback,
  useMemo,
  useState,
} from 'react';
import { StyleSheet, TextStyle, TouchableOpacity } from 'react-native';
import hoon from 'refractor/lang/hoon';
import { refractor } from 'refractor/lib/common.js';
import { SizableText } from 'tamagui';

import {
  ColorTokens,
  Image,
  ScrollView,
  Text,
  View,
  XStack,
  YStack,
} from '../core';
import ChatEmbedContent from './ChatMessage/ChatEmbedContent';
import { ChatMessageDeliveryStatus } from './ChatMessage/ChatMessageDeliveryStatus';
import ContactName from './ContactName';
import ContentReference from './ContentReference';

refractor.register(hoon);

function ShipMention(props: ComponentProps<typeof ContactName>) {
  return (
    <ContactName
      onPress={() => {}}
      fontWeight={'500'}
      color="$positiveActionText"
      showNickname
      {...props}
    />
  );
}

function ListingContent({
  serif = false,
  content,
}: {
  serif?: boolean;
  content: Listing;
}) {
  if (isListItem(content)) {
    return (
      <View>
        {content.item.map((item, i) => (
          <InlineContent serif={serif} key={`${i}-${item}`} inline={item} />
        ))}
      </View>
    );
  }

  if (content.list.type === 'tasklist') {
    return (
      <View>
        {content.list.contents.map((item, i) => (
          <XStack key={i}>
            <InlineContent serif={serif} key={`${i}-${item}`} inline={item} />
          </XStack>
        ))}
        <View style={{ listStyleType: 'none' }}>
          {content.list.items.map((con, i) => (
            <ListingContent serif={serif} key={i} content={con} />
          ))}
        </View>
      </View>
    );
  }

  const isOrderedList = content.list.type === 'ordered';

  return (
    <View>
      {content.list.contents.map((item, i) => (
        <XStack key={i}>
          <InlineContent serif={serif} key={`${i}-${item}`} inline={item} />
        </XStack>
      ))}
      <View>
        {content.list.items.map((con, i) => (
          <XStack key={i} alignItems="flex-start">
            <View marginRight="$m">
              {isOrderedList ? (
                <InlineContent serif={serif} inline={`${i + 1}.`} />
              ) : (
                <InlineContent serif={serif} inline="•" />
              )}
            </View>
            <View style={{ flex: 1 }}>
              <ListingContent serif={serif} key={i} content={con} />
            </View>
          </XStack>
        ))}
      </View>
    </View>
  );
}

const headerStyles = StyleSheet.create({
  h1: {
    fontSize: 24,
    fontWeight: 'bold',
  },
  h2: {
    fontSize: 20,
    fontWeight: 'bold',
  },
  h3: {
    fontSize: 16,
    fontWeight: 'bold',
  },
  h4: {
    fontSize: 14,
    fontWeight: 'bold',
  },
  h5: {
    fontSize: 12,
    fontWeight: 'bold',
  },
  h6: {
    fontSize: 10,
    fontWeight: 'bold',
  },
});

function getHeaderStyle(tag: HeaderLevel) {
  switch (tag) {
    case 'h1':
      return headerStyles.h1;
    case 'h2':
      return headerStyles.h2;
    case 'h3':
      return headerStyles.h3;
    case 'h4':
      return headerStyles.h4;
    case 'h5':
      return headerStyles.h5;
    case 'h6':
      return headerStyles.h6;
    default:
      return headerStyles.h1;
  }
}

function HeaderText({
  serif = false,
  header,
}: {
  serif?: boolean;
  header: Header;
}) {
  const { tag, content } = header.header;
  const style = getHeaderStyle(tag);

  return (
    <Text style={style}>
      {content.map((con, i) => (
        <InlineContent serif={serif} key={`${con}-${i}`} inline={con} />
      ))}
    </Text>
  );
}

function getStyles(className: string[] | undefined) {
  if (!className) {
    return null;
  }

  const styles = StyleSheet.create({
    'token comment': {
      color: '#999',
    },
    'token block-comment': {
      color: '#999',
    },
    'token prolog': {
      color: '#999',
    },
    'token doctype': {
      color: '#999',
    },
    'token cdata': {
      color: '#999',
    },
    'token punctuation': {
      color: '#ccc',
    },
    'token tag': {
      color: '#e2777a',
    },
    'token attr-name': {
      color: '#e2777a',
    },
    'token namespace': {
      color: '#e2777a',
    },
    'token deleted': {
      color: '#e2777a',
    },
    'token function-name': {
      color: '#6196cc',
    },
    'token boolean': {
      color: '#f08d49',
    },
    'token number': {
      color: '#f08d49',
    },
    'token function': {
      color: '#f08d49',
    },
    'token property': {
      color: '#f8c555',
    },
    'token class-name': {
      color: '#f8c555',
    },
    'token constant': {
      color: '#f8c555',
    },
    'token symbol': {
      color: '#f8c555',
    },
    'token selector': {
      color: '#cc99cd',
    },
    'token important': {
      color: '#cc99cd',
      fontWeight: 'bold',
    },
    'token atrule': {
      color: '#cc99cd',
    },
    'token keyword': {
      color: '#cc99cd',
    },
    'token builtin': {
      color: '#cc99cd',
    },
    'token string': {
      color: '#7ec699',
    },
    'token char': {
      color: '#7ec699',
    },
    'token attr-value': {
      color: '#7ec699',
    },
    'token regex': {
      color: '#7ec699',
    },
    'token variable': {
      color: '#7ec699',
    },
    'token operator': {
      color: '#67cdcc',
    },
    'token entity': {
      color: '#67cdcc',
      // cursor: 'help',
    },
    'token url': {
      color: '#67cdcc',
    },
    'token bold': {
      fontWeight: 'bold',
    },
    'token italic': {
      fontStyle: 'italic',
    },
    'token inserted': {
      color: 'green',
    },
  });

  const combinedClassNames = className.join(' ');

  return styles[combinedClassNames as keyof typeof styles] as TextStyle;
}

type TreeNodeType = 'text' | 'element' | 'root';
type TreeNode = {
  type: TreeNodeType;
  value: string;
  tagName: string;
  children: TreeNode[];
  properties: { className: string[] };
};

function hastToReactNative(tree: TreeNode, index?: number): ReactNode {
  if ('type' in tree && tree.type === 'text') {
    return tree.value;
  }

  if ('type' in tree && tree.type === 'element') {
    const children = (tree.children || []).map((child: TreeNode) =>
      hastToReactNative(child)
    );

    const classNames = tree.properties.className
      ? tree.properties.className.join(' ')
      : tree.tagName;
    const key = index ? `${classNames}-${index}` : classNames;

    return (
      <Text key={key} style={getStyles(tree.properties.className)}>
        {children}
      </Text>
    );
  }

  if ('type' in tree && tree.type === 'root') {
    return tree.children.map((child: TreeNode, i: number) =>
      hastToReactNative(child, i)
    );
  }

  return null;
}

function CodeContent({ code }: Code) {
  const { lang, code: content } = code;
  const tree = refractor.highlight(content, lang) as TreeNode;
  const element = hastToReactNative(tree);

  return (
    <ScrollView horizontal>
      <View
        backgroundColor="$secondaryBackground"
        borderRadius="$s"
        padding="$s"
      >
        <Text fontFamily="$mono" color="$primaryText" lineHeight="$m">
          {element}
        </Text>
      </View>
    </ScrollView>
  );
}

function InlineBlockCode({ code }: { code: string }) {
  // usinng refractor here in case we want to add highlighting for this
  // in the future (like we do with CodeContent in blocks)
  const tree = refractor.highlight(code, 'plaintext') as TreeNode;
  const element = hastToReactNative(tree);

  return (
    <View
      backgroundColor="$secondaryBackground"
      padding="$m"
      borderRadius="$s"
      marginBottom="$m"
    >
      <Text
        fontFamily="$mono"
        padding="$m"
        borderRadius="$s"
        backgroundColor="$secondaryBackground"
        lineHeight="$m"
      >
        {element}
      </Text>
    </View>
  );
}

export function InlineContent({
  inline,
  color = '$primaryText',
  viewMode = 'chat',
  onPressImage,
  onLongPress,
  serif = false,
}: {
  inline: Inline | null;
  color?: ColorTokens;
  viewMode?: PostViewMode;
  onPressImage?: (src: string) => void;
  onLongPress?: () => void;
  serif?: boolean;
}) {
  if (inline === null) {
    return null;
  }
  if (typeof inline === 'string') {
    if (utils.isSingleEmoji(inline)) {
      return (
        <Text paddingTop="$xl" lineHeight="$m" fontSize="$xl">
          {inline}
        </Text>
      );
    }
    return (
      <Text
        color={color}
        lineHeight="$m"
        fontSize={viewMode === 'block' || viewMode === 'activity' ? '$s' : '$m'}
        fontFamily={serif ? '$serif' : '$body'}
      >
        {inline}
      </Text>
    );
  }

  if (isBold(inline)) {
    return (
      <>
        {inline.bold.map((s, k) => (
          <Text
            fontFamily={serif ? '$serif' : '$body'}
            fontSize="$m"
            lineHeight="$m"
            fontWeight="bold"
            key={k}
          >
            <InlineContent serif={serif} inline={s} color={color} />
          </Text>
        ))}
      </>
    );
  }

  if (isItalics(inline)) {
    return (
      <>
        {inline.italics.map((s, k) => (
          <Text
            fontSize="$m"
            fontFamily={serif ? '$serif' : '$body'}
            lineHeight="$m"
            fontStyle="italic"
            key={k}
          >
            <InlineContent serif={serif} inline={s} color={color} />
          </Text>
        ))}
      </>
    );
  }

  if (isStrikethrough(inline)) {
    return (
      <>
        {inline.strike.map((s, k) => (
          <Text
            fontSize="$m"
            fontFamily={serif ? '$serif' : '$body'}
            lineHeight="$m"
            textDecorationLine="line-through"
            key={k}
          >
            <InlineContent serif={serif} inline={s} color={color} />
          </Text>
        ))}
      </>
    );
  }

  if (isInlineCode(inline)) {
    return (
      <Text
        fontFamily="$mono"
        color={color}
        backgroundColor="$secondaryBackground"
        padding="$xs"
        borderRadius="$s"
        lineHeight="$m"
      >
        {inline['inline-code']}
      </Text>
    );
  }

  if (isBlockCode(inline)) {
    return <InlineBlockCode code={inline.code} />;
  }

  if (isLink(inline)) {
    return (
      <ChatEmbedContent
        viewMode={viewMode}
        url={inline.link.href}
        content={inline.link.content ?? inline.link.href}
        onPressImage={onPressImage}
        onLongPress={onLongPress}
      />
    );
  }

  if (isBreak(inline)) {
    return <Text height="$s" />;
  }

  if (isShip(inline)) {
    return (
      <ShipMention
        userId={inline.ship}
        fontSize={viewMode === 'activity' ? '$s' : undefined}
        fontFamily={serif ? '$serif' : '$body'}
      />
    );
  }

  if (isTask(inline)) {
    return (
      <XStack>
        <Text
          color={color}
          fontFamily={serif ? '$serif' : '$body'}
          fontSize="$m"
          lineHeight="$m"
          marginRight="$m"
        >
          {inline.task.checked ? '☑' : '☐'}
        </Text>
        {inline.task.content.map((s, k) => (
          <InlineContent serif={serif} key={k} inline={s} color={color} />
        ))}
      </XStack>
    );
  }

  console.error('Unhandled message type:', { inline });
  return (
    <Text color="$primaryText" fontWeight="$l">
      This content cannot be rendered, unhandled message type.
    </Text>
  );
}

export function BlockContent({
  block,
  onPressImage,
  onLongPress,
  serif = false,
}: {
  block: Block;
  onPressImage?: (src: string) => void;
  onLongPress?: () => void;
  serif?: boolean;
}) {
  const [aspect, setAspect] = useState<number | null>(() => {
    return isImage(block) && block.image.height && block.image.width
      ? block.image.width / block.image.height
      : null;
  });

  const handleImageLoaded = useCallback((e: ImageLoadEventData) => {
    setAspect(e.source.width / e.source.height);
  }, []);

  if (isImage(block)) {
    const isVideoFile = utils.VIDEO_REGEX.test(block.image.src);

    if (isVideoFile) {
      return (
        <ChatEmbedContent url={block.image.src} content={block.image.src} />
      );
    }

    return (
      <TouchableOpacity
        onPress={onPressImage ? () => onPressImage(block.image.src) : undefined}
        onLongPress={onLongPress}
        activeOpacity={0.9}
      >
        <Image
          source={{
            uri: block.image.src,
            width: block.image.height,
            height: block.image.width,
          }}
          alt={block.image.alt}
          borderRadius="$m"
          onLoad={handleImageLoaded}
          width={200}
          aspectRatio={aspect ?? 1}
          backgroundColor={'$secondaryBackground'}
        />
      </TouchableOpacity>
    );
  }

  if (isListing(block)) {
    return <ListingContent serif={serif} content={block.listing} />;
  }

  if (isHeader(block)) {
    return <HeaderText serif={serif} header={block} />;
  }

  if (isCode(block)) {
    return <CodeContent code={block.code} />;
  }

  if ('rule' in block) {
    return <View borderBottomWidth={1} borderColor="$border" />;
  }

  console.error('Unhandled message type:', { block });
  return (
    <Text fontWeight="$l">
      This content cannot be rendered, unhandled message type.
    </Text>
  );
}

const LineRenderer = memo(
  ({
    inlines,
    onPressImage,
    onLongPress,
    color = '$primaryText',
    isNotice = false,
    viewMode = 'chat',
    serif = false,
  }: {
    inlines: Inline[];
    onLongPress?: () => void;
    onPressImage?: (src: string) => void;
    color?: ColorTokens;
    isNotice?: boolean;
    viewMode?: PostViewMode;
    serif?: boolean;
  }) => {
    const inlineElements: ReactElement[][] = [];
    let currentLine: ReactElement[] = [];

    inlines.forEach((inline, index) => {
      if (isBreak(inline)) {
        inlineElements.push(currentLine);
        currentLine = [];
      } else if (typeof inline === 'string') {
        if (utils.isSingleEmoji(inline)) {
          currentLine.push(
            <Text
              key={`emoji-${inline}-${index}`}
              fontSize="$xl"
              flexWrap="wrap"
            >
              {inline}
            </Text>
          );
        } else {
          currentLine.push(
            <SizableText
              size={
                viewMode === 'block' || viewMode === 'activity' || isNotice
                  ? '$s'
                  : '$m'
              }
              key={`string-${inline}-${index}`}
              color={isNotice ? '$secondaryText' : color}
              fontFamily={serif ? '$serif' : '$body'}
            >
              {inline}
            </SizableText>
          );
        }
      } else if (isBlockquote(inline)) {
        currentLine.push(
          <YStack
            key={`blockquote-${index}`}
            borderLeftWidth={2}
            borderColor="$border"
            paddingLeft="$l"
          >
            {Array.isArray(inline.blockquote) ? (
              <LineRenderer
                inlines={inline.blockquote}
                color="$secondaryText"
                serif={serif}
              />
            ) : (
              // not clear if this is necessary
              <InlineContent
                inline={inline.blockquote}
                color="$secondaryText"
                serif={serif}
              />
            )}
          </YStack>
        );
        inlineElements.push(currentLine);
        currentLine = [];
      } else if (isShip(inline)) {
        currentLine.push(
          <ShipMention
            key={`ship-${index}`}
            userId={inline.ship}
            fontSize={isNotice || viewMode === 'activity' ? '$s' : 'unset'}
            fontFamily={serif ? '$serif' : '$body'}
          />
        );
      } else if (isBlockCode(inline)) {
        currentLine.push(
          <InlineBlockCode key={`code-${index}`} code={inline.code} />
        );
        currentLine.push(<Text key={`space-${index}`}> </Text>);
      } else {
        currentLine.push(
          <InlineContent
            viewMode={viewMode}
            key={`inline-${index}`}
            inline={inline}
            color={color}
            onPressImage={onPressImage}
            onLongPress={onLongPress}
            serif={serif}
          />
        );
      }
    });

    if (currentLine.length > 0) {
      inlineElements.push(currentLine);
    }

    return (
      <>
        {inlineElements.map((line, index) => {
          if (line.length === 0) {
            return (
              <XStack key={`line-${index}`}>
                <Text height="$xl">{'\n'}</Text>
              </XStack>
            );
          }

          if (line.length === 2 && 'code' in line[0].props) {
            return line;
          }

          return (
            <SizableText
              size={
                viewMode === 'block' || viewMode === 'activity' ? '$s' : '$m'
              }
              key={`line-${index}`}
              flexWrap="wrap"
              fontFamily={serif ? '$serif' : '$body'}
            >
              {line}
            </SizableText>
          );
        })}
      </>
    );
  }
);

LineRenderer.displayName = 'LineRenderer';

export type PostViewMode = 'chat' | 'block' | 'note' | 'activity';

export default function ContentRenderer({
  post,
  shortened = false,
  isNotice = false,
  deliveryStatus,
  onPressImage,
  onLongPress,
  isEdited = false,
  viewMode = 'chat',
}: {
  post: Post | { type: 'chat' | 'diary' | 'gallery'; id: string; content: any };
  shortened?: boolean;
  isNotice?: boolean;
  deliveryStatus?: PostDeliveryStatus | null;
  onPressImage?: (src: string) => void;
  onLongPress?: () => void;
  isEdited?: boolean;
  viewMode?: PostViewMode;
}) {
  const { inlines, story } = useMemo(
    () => extractContentTypesFromPost(post),
    [post]
  );

  const firstInlineIsMention = useMemo(
    () =>
      inlines.length > 0 &&
      typeof inlines[0] === 'object' &&
      'ship' in inlines[0],
    [inlines]
  );
  const shortenedInlines = useMemo(
    () =>
      inlines.length > 1
        ? firstInlineIsMention
          ? inlines
              .map((i) =>
                typeof i === 'string'
                  ? truncate(i, { length: 100, omission: '' })
                  : i
              )
              .slice(0, 2)
              .concat('...')
          : inlines
              .map((i) =>
                typeof i === 'string'
                  ? truncate(i, { length: 100, omission: '' })
                  : i
              )
              .slice(0, 1)
              .concat('...')
        : [],
    [firstInlineIsMention, inlines]
  );

  if (!story) {
    return null;
  }

  if (shortened) {
<<<<<<< HEAD
    return (
      <YStack width="100%">
        {post.type === 'note' && post.image ? (
          <Image
            source={{ uri: post.image }}
            aspectRatio={16 / 9}
            width="100%"
            backgroundColor="$secondaryBackground"
          />
        ) : null}
        {post.type === 'note' && post.title ? (
          <HeaderText
            serif
            header={{
              header: {
                tag: 'h1',
                content: [post.title],
              },
            }}
          />
        ) : null}
        <LineRenderer
          inlines={shortenedInlines}
          isNotice={isNotice}
          onPressImage={onPressImage}
          onLongPress={onLongPress}
          viewMode={viewMode}
          serif
        />
      </YStack>
    );
  }

  if (post.type === 'note' && story) {
    // Notes are always rendered with interleaved content

=======
>>>>>>> 3c600632
    return (
      <YStack width="100%">
        {shortenedInlines.length > 0 ? (
          <LineRenderer
            inlines={shortenedInlines}
            isNotice={isNotice}
            onPressImage={onPressImage}
            onLongPress={onLongPress}
            viewMode={viewMode}
            serif
          />
        ) : null}
      </YStack>
    );
  }

  return (
    <YStack width="100%">
<<<<<<< HEAD
      {references.length > 0 ? (
        <YStack gap="$s" paddingBottom="$l">
          {references.map((ref, key) => {
            return <ContentReference key={key} reference={ref} />;
          })}
        </YStack>
      ) : null}
      {blocks.length > 0 ? (
        <YStack>
          {blockContent
            .filter((a) => !!a)
            .map((block, key) => {
              return (
                <BlockContent
                  key={key}
                  block={block}
                  onPressImage={onPressImage}
                  onLongPress={onLongPress}
                />
              );
            })}
        </YStack>
      ) : null}
      <XStack justifyContent="space-between" alignItems="flex-start">
        {inlines.length > 0 ? (
          <View flexGrow={1} flexShrink={1}>
            <LineRenderer
              inlines={inlines}
=======
      {story.map((s, k) => {
        if ('block' in s) {
          return (
            <BlockContent
              serif={post.type === 'note'}
              key={k}
              block={s.block}
            />
          );
        }

        if ('type' in s && s.type === 'reference') {
          return <ContentReference key={k} reference={s} />;
        }

        if ('inline' in s) {
          return (
            <LineRenderer
              key={k}
              inlines={s.inline}
>>>>>>> 3c600632
              isNotice={isNotice}
              onPressImage={onPressImage}
              onLongPress={onLongPress}
              viewMode={viewMode}
              serif={post.type === 'note'}
            />
          );
        }
      })}
      {post.type === 'chat' && (
        <View position="absolute" bottom={0} right={0}>
          {isEdited ? (
            <Text color="$tertiaryText" fontSize="$xs" flexWrap="nowrap">
              Edited
            </Text>
          ) : null}
          {deliveryStatus ? (
            <View flexShrink={1}>
              <ChatMessageDeliveryStatus status={deliveryStatus} />
            </View>
          ) : null}
        </View>
      )}
    </YStack>
  );
}<|MERGE_RESOLUTION|>--- conflicted
+++ resolved
@@ -849,7 +849,6 @@
   }
 
   if (shortened) {
-<<<<<<< HEAD
     return (
       <YStack width="100%">
         {post.type === 'note' && post.image ? (
@@ -883,59 +882,8 @@
     );
   }
 
-  if (post.type === 'note' && story) {
-    // Notes are always rendered with interleaved content
-
-=======
->>>>>>> 3c600632
-    return (
-      <YStack width="100%">
-        {shortenedInlines.length > 0 ? (
-          <LineRenderer
-            inlines={shortenedInlines}
-            isNotice={isNotice}
-            onPressImage={onPressImage}
-            onLongPress={onLongPress}
-            viewMode={viewMode}
-            serif
-          />
-        ) : null}
-      </YStack>
-    );
-  }
-
   return (
     <YStack width="100%">
-<<<<<<< HEAD
-      {references.length > 0 ? (
-        <YStack gap="$s" paddingBottom="$l">
-          {references.map((ref, key) => {
-            return <ContentReference key={key} reference={ref} />;
-          })}
-        </YStack>
-      ) : null}
-      {blocks.length > 0 ? (
-        <YStack>
-          {blockContent
-            .filter((a) => !!a)
-            .map((block, key) => {
-              return (
-                <BlockContent
-                  key={key}
-                  block={block}
-                  onPressImage={onPressImage}
-                  onLongPress={onLongPress}
-                />
-              );
-            })}
-        </YStack>
-      ) : null}
-      <XStack justifyContent="space-between" alignItems="flex-start">
-        {inlines.length > 0 ? (
-          <View flexGrow={1} flexShrink={1}>
-            <LineRenderer
-              inlines={inlines}
-=======
       {story.map((s, k) => {
         if ('block' in s) {
           return (
@@ -956,7 +904,6 @@
             <LineRenderer
               key={k}
               inlines={s.inline}
->>>>>>> 3c600632
               isNotice={isNotice}
               onPressImage={onPressImage}
               onLongPress={onLongPress}

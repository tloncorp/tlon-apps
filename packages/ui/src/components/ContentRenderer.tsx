import { extractContentTypesFromPost, utils } from '@tloncorp/shared';
import {
  Block,
  Code,
  Header,
  HeaderLevel,
  Listing,
  isImage,
} from '@tloncorp/shared/dist/urbit/channel';
import {
  Inline,
  isBlockCode,
  isBlockquote,
  isBold,
  isBreak,
  isCode,
  isHeader,
  isInlineCode,
  isItalics,
  isLink,
  isListItem,
  isListing,
  isShip,
  isStrikethrough,
  isTask,
} from '@tloncorp/shared/dist/urbit/content';
import { ImageLoadEventData } from 'expo-image';
import { truncate } from 'lodash';
import { PostContent } from 'packages/shared/dist/api';
import { Post, PostDeliveryStatus } from 'packages/shared/dist/db';
import {
  ComponentProps,
  ReactElement,
  ReactNode,
  memo,
  useCallback,
  useMemo,
  useState,
} from 'react';
import { StyleSheet, TextStyle, TouchableOpacity } from 'react-native';
import hoon from 'refractor/lang/hoon';
import { refractor } from 'refractor/lib/common.js';

import {
  ColorTokens,
  Image,
  ScrollView,
  SizableText,
  Text,
  View,
  XStack,
  YStack,
} from '../core';
import ChatEmbedContent from './ChatMessage/ChatEmbedContent';
import { ChatMessageDeliveryStatus } from './ChatMessage/ChatMessageDeliveryStatus';
import ContactName from './ContactName';
import ContentReference from './ContentReference';

refractor.register(hoon);

function ShipMention(props: ComponentProps<typeof ContactName>) {
  return (
    <ContactName
      onPress={() => {}}
      fontWeight={'500'}
      color="$positiveActionText"
      showNickname
      {...props}
    />
  );
}

function ListingContent({ content }: { content: Listing }) {
  if (isListItem(content)) {
    return (
      <View>
        {content.item.map((item, i) => (
          <InlineContent key={`${i}-${item}`} inline={item} />
        ))}
      </View>
    );
  }

  if (content.list.type === 'tasklist') {
    return (
      <View>
        {content.list.contents.map((item, i) => (
          <XStack key={i}>
            <InlineContent key={`${i}-${item}`} inline={item} />
          </XStack>
        ))}
        <View style={{ listStyleType: 'none' }}>
          {content.list.items.map((con, i) => (
            <ListingContent key={i} content={con} />
          ))}
        </View>
      </View>
    );
  }

  const isOrderedList = content.list.type === 'ordered';

  return (
    <View>
      {content.list.contents.map((item, i) => (
        <XStack key={i}>
          <InlineContent key={`${i}-${item}`} inline={item} />
        </XStack>
      ))}
      <View>
        {content.list.items.map((con, i) => (
          <XStack key={i} alignItems="flex-start">
            <View marginRight="$m">
              {isOrderedList ? (
                <InlineContent inline={`${i + 1}.`} />
              ) : (
                <InlineContent inline="•" />
              )}
            </View>
            <View style={{ flex: 1 }}>
              <ListingContent key={i} content={con} />
            </View>
          </XStack>
        ))}
      </View>
    </View>
  );
}

const headerStyles = StyleSheet.create({
  h1: {
    fontSize: 24,
    fontWeight: 'bold',
  },
  h2: {
    fontSize: 20,
    fontWeight: 'bold',
  },
  h3: {
    fontSize: 16,
    fontWeight: 'bold',
  },
  h4: {
    fontSize: 14,
    fontWeight: 'bold',
  },
  h5: {
    fontSize: 12,
    fontWeight: 'bold',
  },
  h6: {
    fontSize: 10,
    fontWeight: 'bold',
  },
});

function getHeaderStyle(tag: HeaderLevel) {
  switch (tag) {
    case 'h1':
      return headerStyles.h1;
    case 'h2':
      return headerStyles.h2;
    case 'h3':
      return headerStyles.h3;
    case 'h4':
      return headerStyles.h4;
    case 'h5':
      return headerStyles.h5;
    case 'h6':
      return headerStyles.h6;
    default:
      return headerStyles.h1;
  }
}

function HeaderText({ header }: Header) {
  const { tag, content } = header;
  const style = getHeaderStyle(tag);

  return (
    <Text style={style}>
      {content.map((con, i) => (
        <InlineContent key={`${con}-${i}`} inline={con} />
      ))}
    </Text>
  );
}

function getStyles(className: string[] | undefined) {
  if (!className) {
    return null;
  }

  const styles = StyleSheet.create({
    'token comment': {
      color: '#999',
    },
    'token block-comment': {
      color: '#999',
    },
    'token prolog': {
      color: '#999',
    },
    'token doctype': {
      color: '#999',
    },
    'token cdata': {
      color: '#999',
    },
    'token punctuation': {
      color: '#ccc',
    },
    'token tag': {
      color: '#e2777a',
    },
    'token attr-name': {
      color: '#e2777a',
    },
    'token namespace': {
      color: '#e2777a',
    },
    'token deleted': {
      color: '#e2777a',
    },
    'token function-name': {
      color: '#6196cc',
    },
    'token boolean': {
      color: '#f08d49',
    },
    'token number': {
      color: '#f08d49',
    },
    'token function': {
      color: '#f08d49',
    },
    'token property': {
      color: '#f8c555',
    },
    'token class-name': {
      color: '#f8c555',
    },
    'token constant': {
      color: '#f8c555',
    },
    'token symbol': {
      color: '#f8c555',
    },
    'token selector': {
      color: '#cc99cd',
    },
    'token important': {
      color: '#cc99cd',
      fontWeight: 'bold',
    },
    'token atrule': {
      color: '#cc99cd',
    },
    'token keyword': {
      color: '#cc99cd',
    },
    'token builtin': {
      color: '#cc99cd',
    },
    'token string': {
      color: '#7ec699',
    },
    'token char': {
      color: '#7ec699',
    },
    'token attr-value': {
      color: '#7ec699',
    },
    'token regex': {
      color: '#7ec699',
    },
    'token variable': {
      color: '#7ec699',
    },
    'token operator': {
      color: '#67cdcc',
    },
    'token entity': {
      color: '#67cdcc',
      // cursor: 'help',
    },
    'token url': {
      color: '#67cdcc',
    },
    'token bold': {
      fontWeight: 'bold',
    },
    'token italic': {
      fontStyle: 'italic',
    },
    'token inserted': {
      color: 'green',
    },
  });

  const combinedClassNames = className.join(' ');

  return styles[combinedClassNames as keyof typeof styles] as TextStyle;
}

type TreeNodeType = 'text' | 'element' | 'root';
type TreeNode = {
  type: TreeNodeType;
  value: string;
  tagName: string;
  children: TreeNode[];
  properties: { className: string[] };
};

function hastToReactNative(tree: TreeNode, index?: number): ReactNode {
  if ('type' in tree && tree.type === 'text') {
    return tree.value;
  }

  if ('type' in tree && tree.type === 'element') {
    const children = (tree.children || []).map((child: TreeNode) =>
      hastToReactNative(child)
    );

    const classNames = tree.properties.className
      ? tree.properties.className.join(' ')
      : tree.tagName;
    const key = index ? `${classNames}-${index}` : classNames;

    return (
      <Text key={key} style={getStyles(tree.properties.className)}>
        {children}
      </Text>
    );
  }

  if ('type' in tree && tree.type === 'root') {
    return tree.children.map((child: TreeNode, i: number) =>
      hastToReactNative(child, i)
    );
  }

  return null;
}

function CodeContent({ code }: Code) {
  const { lang, code: content } = code;
  const tree = refractor.highlight(content, lang) as TreeNode;
  const element = hastToReactNative(tree);

  return (
    <ScrollView horizontal>
      <View
        backgroundColor="$secondaryBackground"
        borderRadius="$s"
        padding="$s"
      >
        <Text fontFamily="$mono" color="$primaryText" lineHeight="$m">
          {element}
        </Text>
      </View>
    </ScrollView>
  );
}

export function InlineContent({
  inline,
  color = '$primaryText',
  viewMode = 'chat',
  onPressImage,
  onLongPress,
  serif = false,
}: {
  inline: Inline | null;
  color?: ColorTokens;
  viewMode?: PostViewMode;
  onPressImage?: (src: string) => void;
  onLongPress?: () => void;
  serif?: boolean;
}) {
  if (inline === null) {
    return null;
  }
  if (typeof inline === 'string') {
    if (utils.isSingleEmoji(inline)) {
      return (
        <Text paddingTop="$xl" lineHeight="$m" fontSize="$xl">
          {inline}
        </Text>
      );
    }
    return (
      <Text
        color={color}
        lineHeight="$m"
<<<<<<< HEAD
        fontSize={viewMode === 'block' || viewMode === 'activity' ? '$s' : '$m'}
=======
        fontSize={viewMode === 'block' ? '$s' : '$m'}
        fontFamily={serif ? '$serif' : '$body'}
>>>>>>> 08b11fcb
      >
        {inline}
      </Text>
    );
  }

  if (isBold(inline)) {
    return (
      <>
        {inline.bold.map((s, k) => (
          <Text
            fontFamily={serif ? '$serif' : '$body'}
            fontSize="$m"
            lineHeight="$m"
            fontWeight="bold"
            key={k}
          >
            <InlineContent inline={s} color={color} />
          </Text>
        ))}
      </>
    );
  }

  if (isItalics(inline)) {
    return (
      <>
        {inline.italics.map((s, k) => (
          <Text
            fontSize="$m"
            fontFamily={serif ? '$serif' : '$body'}
            lineHeight="$m"
            fontStyle="italic"
            key={k}
          >
            <InlineContent inline={s} color={color} />
          </Text>
        ))}
      </>
    );
  }

  if (isStrikethrough(inline)) {
    return (
      <>
        {inline.strike.map((s, k) => (
          <Text
            fontSize="$m"
            fontFamily={serif ? '$serif' : '$body'}
            lineHeight="$m"
            textDecorationLine="line-through"
            key={k}
          >
            <InlineContent inline={s} color={color} />
          </Text>
        ))}
      </>
    );
  }

  if (isInlineCode(inline)) {
    return (
      <Text
        fontFamily="$mono"
        color={color}
        backgroundColor="$secondaryBackground"
        padding="$xs"
        borderRadius="$s"
        lineHeight="$m"
      >
        {inline['inline-code']}
      </Text>
    );
  }

  if (isBlockCode(inline)) {
    return (
      <View
        backgroundColor="$secondaryBackground"
        padding="$m"
        borderRadius="$s"
        marginBottom="$m"
      >
        <Text
          fontFamily="$mono"
          padding="$m"
          borderRadius="$s"
          color={color}
          backgroundColor="$secondaryBackground"
          lineHeight="$m"
        >
          {inline.code}
        </Text>
      </View>
    );
  }

  if (isLink(inline)) {
    return (
      <ChatEmbedContent
        viewMode={viewMode}
        url={inline.link.href}
        content={inline.link.content}
        onPressImage={onPressImage}
        onLongPress={onLongPress}
      />
    );
  }

  if (isBreak(inline)) {
    return <Text height="$s" />;
  }

  if (isShip(inline)) {
    return (
      <ShipMention
<<<<<<< HEAD
        userId={inline.ship}
        fontSize={viewMode === 'activity' ? '$s' : undefined}
=======
        fontFamily={serif ? '$serif' : '$body'}
        userId={inline.ship}
>>>>>>> 08b11fcb
      />
    );
  }

  if (isTask(inline)) {
    return (
      <XStack>
        <Text
          color={color}
          fontFamily={serif ? '$serif' : '$body'}
          fontSize="$m"
          lineHeight="$m"
          marginRight="$m"
        >
          {inline.task.checked ? '☑' : '☐'}
        </Text>
        {inline.task.content.map((s, k) => (
          <InlineContent key={k} inline={s} color={color} />
        ))}
      </XStack>
    );
  }

  console.error('Unhandled message type:', { inline });
  return (
    <Text color="$primaryText" fontWeight="$l">
      This content cannot be rendered, unhandled message type.
    </Text>
  );
}

export function BlockContent({
  block,
  onPressImage,
  onLongPress,
}: {
  block: Block;
  onPressImage?: (src: string) => void;
  onLongPress?: () => void;
}) {
  const [aspect, setAspect] = useState<number | null>(() => {
    return isImage(block) && block.image.height && block.image.width
      ? block.image.width / block.image.height
      : null;
  });

  const handleImageLoaded = useCallback((e: ImageLoadEventData) => {
    setAspect(e.source.width / e.source.height);
  }, []);

  if (isImage(block)) {
    const isVideoFile = utils.VIDEO_REGEX.test(block.image.src);

    if (isVideoFile) {
      return (
        <ChatEmbedContent url={block.image.src} content={block.image.src} />
      );
    }

    return (
      <TouchableOpacity
        onPress={onPressImage ? () => onPressImage(block.image.src) : undefined}
        onLongPress={onLongPress}
        activeOpacity={0.9}
      >
        <Image
          source={{
            uri: block.image.src,
            width: block.image.height,
            height: block.image.width,
          }}
          alt={block.image.alt}
          borderRadius="$m"
          onLoad={handleImageLoaded}
          width={200}
          backgroundColor={'$secondaryBackground'}
          height={aspect ? 200 / aspect : 100}
        />
      </TouchableOpacity>
    );
  }

  if (isListing(block)) {
    return <ListingContent content={block.listing} />;
  }

  if (isHeader(block)) {
    return <HeaderText header={block.header} />;
  }

  if (isCode(block)) {
    return <CodeContent code={block.code} />;
  }

  if ('rule' in block) {
    return <View borderBottomWidth={1} borderColor="$border" />;
  }

  console.error('Unhandled message type:', { block });
  return (
    <Text fontWeight="$l">
      This content cannot be rendered, unhandled message type.
    </Text>
  );
}

const LineRenderer = memo(
  ({
    inlines,
    onPressImage,
    onLongPress,
    color = '$primaryText',
    isNotice = false,
    viewMode = 'chat',
    serif = false,
  }: {
    inlines: Inline[];
    onLongPress?: () => void;
    onPressImage?: (src: string) => void;
    color?: ColorTokens;
    isNotice?: boolean;
    viewMode?: PostViewMode;
    serif?: boolean;
  }) => {
    const inlineElements: ReactElement[][] = [];
    let currentLine: ReactElement[] = [];

    // return <View height={40} width={200} backgroundColor="orange" />;

    inlines.forEach((inline, index) => {
      if (isBreak(inline)) {
        inlineElements.push(currentLine);
        currentLine = [];
      } else if (typeof inline === 'string') {
        if (utils.isSingleEmoji(inline)) {
          currentLine.push(
            <Text
              key={`emoji-${inline}-${index}`}
              fontSize="$xl"
              flexWrap="wrap"
            >
              {inline}
            </Text>
          );
        } else {
          currentLine.push(
            <Text
              key={`string-${inline}-${index}`}
              color={isNotice ? '$secondaryText' : color}
              fontSize={
                viewMode === 'block' || viewMode === 'activity' || isNotice
                  ? '$s'
                  : '$m'
              }
              lineHeight="$m"
              fontFamily={serif ? '$serif' : '$body'}
            >
              {inline}
            </Text>
          );
        }
      } else if (isBlockquote(inline)) {
        currentLine.push(
          <YStack
            key={`blockquote-${index}`}
            borderLeftWidth={2}
            borderColor="$border"
            paddingLeft="$l"
          >
            {Array.isArray(inline.blockquote) ? (
              <LineRenderer
                inlines={inline.blockquote}
                color="$secondaryText"
              />
            ) : (
              // not clear if this is necessary
              <InlineContent
                inline={inline.blockquote}
                color="$secondaryText"
                serif={serif}
              />
            )}
          </YStack>
        );
        inlineElements.push(currentLine);
        currentLine = [];
      } else if (isShip(inline)) {
        currentLine.push(
          <ShipMention
            key={`ship-${index}`}
            userId={inline.ship}
<<<<<<< HEAD
            fontSize={isNotice || viewMode === 'activity' ? '$s' : 'unset'}
=======
            fontSize={isNotice ? '$s' : 'unset'}
            fontFamily={serif ? '$serif' : '$body'}
>>>>>>> 08b11fcb
          />
        );
      } else {
        currentLine.push(
          <InlineContent
            viewMode={viewMode}
            key={`inline-${index}`}
            inline={inline}
            color={color}
            onPressImage={onPressImage}
            onLongPress={onLongPress}
            serif={serif}
          />
        );
      }
    });

    if (currentLine.length > 0) {
      inlineElements.push(currentLine);
    }

    return (
      <>
        {inlineElements.map((line, index) => {
          if (line.length === 0) {
            return (
              <XStack key={`line-${index}`}>
                <Text height="$xl">{'\n'}</Text>
              </XStack>
            );
          }

          return (
            <Text
              fontSize={
                viewMode === 'block' || viewMode === 'activity' ? '$s' : '$m'
              }
              key={`line-${index}`}
              flexWrap="wrap"
              lineHeight="$m"
              fontFamily={serif ? '$serif' : '$body'}
            >
              {line}
            </Text>
          );
        })}
      </>
    );
  }
);

LineRenderer.displayName = 'LineRenderer';

export type PostViewMode = 'chat' | 'block' | 'note' | 'activity';

export default function ContentRenderer({
  post,
  shortened = false,
  isNotice = false,
  deliveryStatus,
  onPressImage,
  onLongPress,
  isEdited = false,
  viewMode = 'chat',
}: {
  post: Post | { type: 'chat' | 'diary' | 'gallery'; id: string; content: any };
  shortened?: boolean;
  isNotice?: boolean;
  deliveryStatus?: PostDeliveryStatus | null;
  onPressImage?: (src: string) => void;
  onLongPress?: () => void;
  isEdited?: boolean;
  viewMode?: PostViewMode;
}) {
  const { inlines, blocks, references, story } = useMemo(
    () => extractContentTypesFromPost(post),
    [post]
  );

  const firstInlineIsMention = useMemo(
    () =>
      inlines.length > 0 &&
      typeof inlines[0] === 'object' &&
      'ship' in inlines[0],
    [inlines]
  );
  const shortenedInlines = useMemo(
    () =>
      inlines.length > 1
        ? firstInlineIsMention
          ? inlines
              .map((i) =>
                typeof i === 'string'
                  ? truncate(i, { length: 100, omission: '' })
                  : i
              )
              .slice(0, 2)
              .concat('...')
          : inlines
              .map((i) =>
                typeof i === 'string'
                  ? truncate(i, { length: 100, omission: '' })
                  : i
              )
              .slice(0, 1)
              .concat('...')
        : [],
    [firstInlineIsMention, inlines]
  );
  const blockContent = useMemo(
    () =>
      blocks.sort((a, b) => {
        // Sort images to the end
        if (isImage(a) && !isImage(b)) {
          return 1;
        }
        if (!isImage(a) && isImage(b)) {
          return -1;
        }
        return 0;
      }),
    [blocks]
  );

  if (blocks.length === 0 && inlines.length === 0 && references.length === 0) {
    return null;
  }

  if (post.type === 'note' && story) {
    // Notes are always rendered with interleaved content

    return (
      <YStack width="100%">
        {story.map((s, k) => {
          if ('block' in s) {
            return <BlockContent key={k} block={s.block} />;
          }

          if ('type' in s && s.type === 'reference') {
            return <ContentReference key={k} reference={s} />;
          }

          if ('inline' in s) {
            return (
              <LineRenderer
                key={k}
                inlines={s.inline}
                isNotice={isNotice}
                onPressImage={onPressImage}
                onLongPress={onLongPress}
                viewMode={viewMode}
                serif
              />
            );
          }
        })}
      </YStack>
    );
  }

  return (
    <YStack width="100%">
      {!shortened && references.length > 0 ? (
        <YStack gap="$s" paddingBottom="$l">
          {references.map((ref, key) => {
            return <ContentReference key={key} reference={ref} />;
          })}
        </YStack>
      ) : null}
      {!shortened && blocks.length > 0 ? (
        <YStack>
          {blockContent
            .filter((a) => !!a)
            .map((block, key) => {
              return (
                <BlockContent
                  key={key}
                  block={block}
                  onPressImage={onPressImage}
                  onLongPress={onLongPress}
                />
              );
            })}
        </YStack>
      ) : null}
      <XStack justifyContent="space-between" alignItems="flex-start">
        {inlines.length > 0 ? (
          <View flexGrow={1} flexShrink={1}>
            <LineRenderer
              inlines={shortened ? shortenedInlines : inlines}
              isNotice={isNotice}
              onPressImage={onPressImage}
              onLongPress={onLongPress}
              viewMode={viewMode}
            />
          </View>
        ) : null}
        {isEdited ? (
          <Text color="$tertiaryText" fontSize="$xs" flexWrap="nowrap">
            Edited
          </Text>
        ) : null}
        {deliveryStatus ? (
          <View flexShrink={1}>
            <ChatMessageDeliveryStatus status={deliveryStatus} />
          </View>
        ) : null}
      </XStack>
    </YStack>
  );
}<|MERGE_RESOLUTION|>--- conflicted
+++ resolved
@@ -393,12 +393,8 @@
       <Text
         color={color}
         lineHeight="$m"
-<<<<<<< HEAD
         fontSize={viewMode === 'block' || viewMode === 'activity' ? '$s' : '$m'}
-=======
-        fontSize={viewMode === 'block' ? '$s' : '$m'}
         fontFamily={serif ? '$serif' : '$body'}
->>>>>>> 08b11fcb
       >
         {inline}
       </Text>
@@ -515,13 +511,9 @@
   if (isShip(inline)) {
     return (
       <ShipMention
-<<<<<<< HEAD
         userId={inline.ship}
         fontSize={viewMode === 'activity' ? '$s' : undefined}
-=======
         fontFamily={serif ? '$serif' : '$body'}
-        userId={inline.ship}
->>>>>>> 08b11fcb
       />
     );
   }
@@ -713,12 +705,8 @@
           <ShipMention
             key={`ship-${index}`}
             userId={inline.ship}
-<<<<<<< HEAD
             fontSize={isNotice || viewMode === 'activity' ? '$s' : 'unset'}
-=======
-            fontSize={isNotice ? '$s' : 'unset'}
             fontFamily={serif ? '$serif' : '$body'}
->>>>>>> 08b11fcb
           />
         );
       } else {

import { PostContent } from '@tloncorp/shared/dist/api';
import * as db from '@tloncorp/shared/dist/db';
import { memo, useCallback, useMemo } from 'react';

import { SizableText, View, YStack } from '../../core';
import AuthorRow from './AuthorRow';
import ChatContent from './ChatContent';
import { ChatMessageReplySummary } from './ChatMessageReplySummary';
import { ReactionsDisplay } from './ReactionsDisplay';

const ChatMessage = ({
  post,
  firstUnread,
  unreadCount,
  onPressReplies,
  onPressImage,
  onLongPress,
  showReplies,
  showAuthor,
  currentUserId,
}: {
  post: db.Post;
  firstUnread?: string;
  unreadCount?: number;
  showReplies?: boolean;
  showAuthor?: boolean;
  currentUserId: string;
  onPressReplies?: (post: db.Post) => void;
  onPressImage?: (post: db.Post, imageUri?: string) => void;
  onLongPress?: (post: db.Post) => void;
}) => {
  const isNotice = post.type === 'notice';

  const isUnread = useMemo(
    () => firstUnread && post.id === firstUnread,
    [firstUnread, post.id]
  );

  const content = useMemo(
    () => JSON.parse(post.content as string) as PostContent,
    [post.content]
  );

  const handleRepliesPressed = useCallback(() => {
    onPressReplies?.(post);
  }, [onPressReplies, post]);

  const handleLongPress = useCallback(() => {
    onLongPress?.(post);
  }, [post, onLongPress]);

  const handleImagePressed = useCallback(
    (uri: string) => {
      onPressImage?.(post, uri);
    },
    [onPressImage, post]
  );

  if (!post) {
    return null;
  }

  // const roles = useMemo(
  // () =>
  // group.members
  // ?.find((m) => m.contactId === post.author.id)
  // ?.roles.map((r) => r.roleId),
  // [group, post.author]
  // );

  // const prettyDay = useMemo(() => {
  // const date = new Date(post.sentAt ?? '');
  // return utils.makePrettyDay(date);
  // }, [post.sentAt]);

  return (
    <YStack key={post.id}>
      {!isNotice && (
        <>
          {isUnread && !!unreadCount && (
            <YStack alignItems="center">
              <SizableText size="$s" fontWeight="$l">
                {unreadCount} unread messages • &quot;Today&quot;
              </SizableText>
            </YStack>
          )}
<<<<<<< HEAD
          <View paddingLeft="$l">
            <AuthorRow
              author={post.author}
              authorId={post.authorId}
              sent={post.sentAt ?? 0}
              deliveryStatus={post.deliveryStatus}
              // roles={roles}
            />
          </View>
=======
>>>>>>> 5abeac0f
        </>
      )}
      {showAuthor ? (
        <View paddingTop="$l" paddingBottom="$xs" paddingLeft="$l">
          <AuthorRow
            author={post.author}
            authorId={post.authorId}
            sent={post.sentAt ?? 0}
            // roles={roles}
          />
        </View>
      ) : null}
      <View paddingLeft="$4xl" paddingVertical="$l" paddingRight="$l">
        {post.hidden ? (
          <SizableText color="$secondaryText">
            You have hidden or flagged this message.
          </SizableText>
        ) : (
          <ChatContent
            story={content}
            isNotice={isNotice}
            onPressImage={handleImagePressed}
            onLongPress={handleLongPress}
          />
        )}
      </View>

      <ReactionsDisplay post={post} currentUserId={currentUserId} />

      {showReplies &&
      post.replyCount &&
      post.replyTime &&
      post.replyContactIds ? (
        <ChatMessageReplySummary
          onPress={handleRepliesPressed}
          replyCount={post.replyCount}
          replyTime={post.replyTime}
          replyContactIds={post.replyContactIds}
        />
      ) : null}
    </YStack>
  );
};

export default memo(ChatMessage);<|MERGE_RESOLUTION|>--- conflicted
+++ resolved
@@ -84,18 +84,6 @@
               </SizableText>
             </YStack>
           )}
-<<<<<<< HEAD
-          <View paddingLeft="$l">
-            <AuthorRow
-              author={post.author}
-              authorId={post.authorId}
-              sent={post.sentAt ?? 0}
-              deliveryStatus={post.deliveryStatus}
-              // roles={roles}
-            />
-          </View>
-=======
->>>>>>> 5abeac0f
         </>
       )}
       {showAuthor ? (
@@ -104,6 +92,7 @@
             author={post.author}
             authorId={post.authorId}
             sent={post.sentAt ?? 0}
+            deliveryStatus={post.deliveryStatus}
             // roles={roles}
           />
         </View>

--- conflicted
+++ resolved
@@ -17,10 +17,7 @@
   firstUnread,
   unreadCount,
   onPressReplies,
-<<<<<<< HEAD
   onPressImage,
-=======
->>>>>>> 2e225eb4
   showReplies,
   currentUserId,
 }: {
@@ -29,14 +26,8 @@
   unreadCount?: number;
   showReplies?: boolean;
   currentUserId: string;
-<<<<<<< HEAD
-  onPressReplies?: (
-    post: db.PostWithRelations | db.PostInsertWithAuthor
-  ) => void;
+  onPressReplies?: (post: db.PostInsert) => void;
   onPressImage?: (source: { uri: string }, post?: db.PostWithRelations) => void;
-=======
-  onPressReplies?: (post: db.PostInsert) => void;
->>>>>>> 2e225eb4
 }) => {
   const group = useGroup(post.groupId ?? '');
 
@@ -93,11 +84,7 @@
             You have hidden or flagged this message.
           </SizableText>
         ) : (
-<<<<<<< HEAD
           <ChatContent story={content} onPressImage={onPressImage} />
-=======
-          <ChatContent story={content} />
->>>>>>> 2e225eb4
         )}
       </View>
       <ReactionsDisplay post={post} currentUserId={currentUserId} />

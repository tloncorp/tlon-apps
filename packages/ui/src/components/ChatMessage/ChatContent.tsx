import { utils } from '@tloncorp/shared';
import {
  ContentReference as ContentReferenceType,
  PostContent,
} from '@tloncorp/shared/dist/api';
import {
  Block,
  VerseBlock,
  VerseInline,
  isImage,
} from '@tloncorp/shared/dist/urbit/channel';
import {
  Inline,
  isBlockCode,
  isBlockquote,
  isBold,
  isBreak,
  isInlineCode,
  isItalics,
  isLink,
  isShip,
  isStrikethrough,
} from '@tloncorp/shared/dist/urbit/content';
import { ImageLoadEventData } from 'expo-image';
<<<<<<< HEAD
import { PostDeliveryStatus } from 'packages/shared/dist/db';
=======
>>>>>>> ea6834a5
import { ReactElement, memo, useCallback, useMemo, useState } from 'react';
import { TouchableOpacity } from 'react-native';

import { Image, Text, View, XStack, YStack } from '../../core';
import { Button } from '../Button';
import ContactName from '../ContactName';
import ContentReference from '../ContentReference';
import { Icon } from '../Icon';
import ChatEmbedContent from './ChatEmbedContent';
import { ChatMessageDeliveryStatus } from './ChatMessageDeliveryStatus';

function ShipMention({ ship }: { ship: string }) {
  return (
    <ContactName
      onPress={() => {}}
      backgroundColor="$positiveBackground"
      borderRadius="$s"
      borderWidth={1}
      borderColor="$border"
      color="$positiveActionText"
      userId={ship}
      showAlias
    />
  );
}

export function InlineContent({ story }: { story: Inline | null }) {
  if (story === null) {
    return null;
  }
  if (typeof story === 'string') {
    if (utils.isSingleEmoji(story)) {
      return (
        <Text paddingTop="$xl" fontSize="$xl">
          {story}
        </Text>
      );
    }
    return (
      <Text color="$primaryText" fontSize="$m">
        {story}
      </Text>
    );
  }

  if (isBold(story)) {
    return (
      <>
        {story.bold.map((s, k) => (
          <Text fontSize="$m" fontWeight="bold" key={k}>
            <InlineContent story={s} />
          </Text>
        ))}
      </>
    );
  }

  if (isItalics(story)) {
    return (
      <>
        {story.italics.map((s, k) => (
          <Text fontSize="$m" fontStyle="italic" key={k}>
            <InlineContent story={s} />
          </Text>
        ))}
      </>
    );
  }

  if (isStrikethrough(story)) {
    return (
      <>
        {story.strike.map((s, k) => (
          <Text fontSize="$m" textDecorationLine="line-through" key={k}>
            <InlineContent story={s} />
          </Text>
        ))}
      </>
    );
  }

  if (isInlineCode(story)) {
    return (
      <Text
        fontFamily="$mono"
        backgroundColor="$secondaryBackground"
        padding="$xs"
        borderRadius="$s"
      >
        {story['inline-code']}
      </Text>
    );
  }

  if (isBlockCode(story)) {
    return (
      <View
        backgroundColor="$secondaryBackground"
        padding="$m"
        borderRadius="$s"
        marginBottom="$m"
      >
        <Text
          fontFamily="$mono"
          padding="$m"
          borderRadius="$s"
          backgroundColor="$secondaryBackground"
        >
          {story.code}
        </Text>
      </View>
    );
  }

  if (isLink(story)) {
    return (
      <ChatEmbedContent url={story.link.href} content={story.link.content} />
    );
  }

  if (isBreak(story)) {
    return <Text height="$s" />;
  }
  if (isShip(story)) {
    return <ShipMention ship={story.ship} />;
  }
  console.error(`Unhandled message type: ${JSON.stringify(story)}`);
  return (
    <Text color="$primaryText" fontWeight="$l">
      This content cannot be rendered, unhandled message type.
    </Text>
  );
}

export function BlockContent({
  story,
  onPressImage,
  onLongPress,
}: {
  story: Block;
  onPressImage?: (src: string) => void;
  onLongPress?: () => void;
}) {
  const [aspect, setAspect] = useState<number | null>(null);

  const handleImageLoaded = useCallback((e: ImageLoadEventData) => {
    setAspect(e.source.width / e.source.height);
  }, []);

  if (isImage(story)) {
    const isVideoFile = utils.VIDEO_REGEX.test(story.image.src);

    if (isVideoFile) {
      return (
        <ChatEmbedContent url={story.image.src} content={story.image.src} />
      );
    }

    return (
      <TouchableOpacity
        onPress={onPressImage ? () => onPressImage(story.image.src) : undefined}
        onLongPress={onLongPress}
        activeOpacity={0.9}
      >
        <Image
          source={{
            uri: story.image.src,
            width: story.image.height,
            height: story.image.width,
          }}
          alt={story.image.alt}
          borderRadius="$m"
          onLoad={handleImageLoaded}
          width={200}
          height={aspect ? 200 / aspect : 100}
          resizeMode="contain"
        />
      </TouchableOpacity>
    );
  }
  console.error(`Unhandled message type: ${JSON.stringify(story)}`);
  return (
    <Text fontWeight="$l">
      This content cannot be rendered, unhandled message type.
    </Text>
  );
}

const LineRenderer = memo(
  ({
    storyInlines,
    isNotice = false,
  }: {
    storyInlines: Inline[];
    isNotice?: boolean;
  }) => {
    const inlineElements: ReactElement[][] = [];
    let currentLine: ReactElement[] = [];

    if (isNotice) {
      currentLine.push(
        <Icon
          type="AddPerson"
          color="$secondaryText"
          backgroundColor="$secondaryBackground"
          borderRadius="$s"
          marginRight="$s"
        />
      );
    }

    storyInlines.forEach((inline, index) => {
      if (isBreak(inline)) {
        inlineElements.push(currentLine);
        currentLine = [];
      } else if (typeof inline === 'string') {
        if (utils.isSingleEmoji(inline)) {
          currentLine.push(
            <Text
              key={`emoji-${inline}-${index}`}
              fontSize="$xl"
              flexWrap="wrap"
            >
              {inline}
            </Text>
          );
        } else {
          currentLine.push(
            <Text
              key={`string-${inline}-${index}`}
              color={isNotice ? '$tertiaryText' : '$primaryText'}
              fontSize="$m"
              fontWeight={isNotice ? '600' : 'normal'}
              lineHeight="$m"
            >
              {inline}
            </Text>
          );
        }
      } else if (isBlockquote(inline)) {
        currentLine.push(
          <YStack
            key={`blockquote-${index}`}
            borderLeftWidth={2}
            borderColor="$border"
            paddingLeft="$l"
          >
            {Array.isArray(inline.blockquote) ? (
              <LineRenderer storyInlines={inline.blockquote} />
            ) : (
              // not clear if this is necessary
              <InlineContent story={inline.blockquote} />
            )}
          </YStack>
        );
      } else if (isShip(inline)) {
        currentLine.push(
          <ShipMention key={`ship-${index}`} ship={inline.ship} />
        );
      } else {
        currentLine.push(
          <InlineContent key={`inline-${index}`} story={inline} />
        );
      }
    });

    if (currentLine.length > 0) {
      inlineElements.push(currentLine);
    }

    return (
      <>
        {inlineElements.map((line, index) => {
          if (line.length === 0) {
            return (
              <XStack key={`line-${index}`}>
                <Text height="$xl">{'\n'}</Text>
              </XStack>
            );
          }

          return (
            <Text key={`line-${index}`} flexWrap="wrap">
              {line}
            </Text>
          );
        })}
      </>
    );
  }
);

LineRenderer.displayName = 'LineRenderer';

export default function ChatContent({
  story,
  isNotice = false,
  deliveryStatus,
  onPressImage,
  onLongPress,
}: {
  story: PostContent;
  isNotice?: boolean;
  deliveryStatus?: PostDeliveryStatus | null;
  onPressImage?: (src: string) => void;
  onLongPress?: () => void;
}) {
  const storyInlines = useMemo(
    () =>
      story !== null
        ? (story.filter((s) => 'inline' in s) as VerseInline[]).flatMap(
            (i) => i.inline
          )
        : [],
    [story]
  );
  const storyBlocks = useMemo(
    () =>
      story !== null ? (story.filter((s) => 'block' in s) as VerseBlock[]) : [],
    [story]
  );
  const storyReferences = useMemo(
    () =>
      story !== null
        ? (story.filter(
            (s) => 'type' in s && s.type == 'reference'
          ) as ContentReferenceType[])
        : [],
    [story]
  );
  const inlineLength = useMemo(() => storyInlines.length, [storyInlines]);
  const blockLength = useMemo(() => storyBlocks.length, [storyBlocks]);
  const referenceLength = useMemo(
    () => storyReferences.length,
    [storyReferences]
  );
  const blockContent = useMemo(
    () =>
      storyBlocks.sort((a, b) => {
        // Sort images to the end
        if (isImage(a) && !isImage(b)) {
          return 1;
        }
        if (!isImage(a) && isImage(b)) {
          return -1;
        }
        return 0;
      }),
    [storyBlocks]
  );

  if (blockLength === 0 && inlineLength === 0 && referenceLength === 0) {
    return null;
  }

  return (
    <YStack>
      {referenceLength > 0 ? (
        <YStack gap="$s" paddingBottom="$l">
          {storyReferences.map((ref, key) => {
            return <ContentReference key={key} reference={ref} />;
          })}
        </YStack>
      ) : null}
      {blockLength > 0 ? (
        <YStack>
          {blockContent
            .filter((a) => !!a)
            .map((storyItem, key) => {
              return (
                <BlockContent
                  key={key}
                  story={storyItem.block}
                  onPressImage={onPressImage}
                  onLongPress={onLongPress}
                />
              );
            })}
        </YStack>
      ) : null}
      {inlineLength > 0 ? (
        <LineRenderer storyInlines={storyInlines} isNotice={isNotice} />
      ) : null}
      {deliveryStatus && (
        <XStack
          justifyContent="flex-end"
          position="absolute"
          right={0}
          bottom={0}
        >
          <ChatMessageDeliveryStatus status={deliveryStatus} />
        </XStack>
      )}
    </YStack>
  );
  1;
}<|MERGE_RESOLUTION|>--- conflicted
+++ resolved
@@ -22,10 +22,7 @@
   isStrikethrough,
 } from '@tloncorp/shared/dist/urbit/content';
 import { ImageLoadEventData } from 'expo-image';
-<<<<<<< HEAD
 import { PostDeliveryStatus } from 'packages/shared/dist/db';
-=======
->>>>>>> ea6834a5
 import { ReactElement, memo, useCallback, useMemo, useState } from 'react';
 import { TouchableOpacity } from 'react-native';
 

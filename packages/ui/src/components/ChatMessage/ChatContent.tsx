import { utils } from '@tloncorp/shared';
import {
  ContentReference as ContentReferenceType,
  PostContent,
} from '@tloncorp/shared/dist/api';
import {
  Block,
  VerseBlock,
  VerseInline,
  isImage,
} from '@tloncorp/shared/dist/urbit/channel';
import {
  Inline,
  isBlockCode,
  isBlockquote,
  isBold,
  isBreak,
  isInlineCode,
  isItalics,
  isLink,
  isShip,
  isStrikethrough,
} from '@tloncorp/shared/dist/urbit/content';
import { ReactElement, memo, useCallback, useMemo, useState } from 'react';
import {
  ImageLoadEventData,
  NativeSyntheticEvent,
  TouchableOpacity,
} from 'react-native';

import { Image, Text, View, XStack, YStack } from '../../core';
import { Button } from '../Button';
import ContactName from '../ContactName';
import ContentReference from '../ContentReference';
<<<<<<< HEAD
import ChatEmbedContent from './ChatEmbedContent';
=======
import { Icon } from '../Icon';
import Video from '../Video';
>>>>>>> 246c038b

function ShipMention({ ship }: { ship: string }) {
  return (
    <Button
      // TODO: implement this once we have a profile screen or sheet
      // onPress={() => naivigate('Profile', { ship })}
      backgroundColor="$positiveBackground"
      paddingHorizontal="$xs"
      paddingVertical={0}
      borderRadius="$s"
    >
      <Text color="$positiveActionText" fontSize="$m">
        <ContactName name={ship} showAlias />
      </Text>
    </Button>
  );
}

export function InlineContent({ story }: { story: Inline | null }) {
  if (story === null) {
    return null;
  }
  if (typeof story === 'string') {
    if (utils.isSingleEmoji(story)) {
      return (
        <Text paddingTop="$xl" fontSize="$xl">
          {story}
        </Text>
      );
    }
    return (
      <Text color="$primaryText" fontSize="$m">
        {story}
      </Text>
    );
  }

  if (isBold(story)) {
    return (
      <>
        {story.bold.map((s, k) => (
          <Text fontSize="$m" fontWeight="bold" key={k}>
            <InlineContent story={s} />
          </Text>
        ))}
      </>
    );
  }

  if (isItalics(story)) {
    return (
      <>
        {story.italics.map((s, k) => (
          <Text fontSize="$m" fontStyle="italic" key={k}>
            <InlineContent story={s} />
          </Text>
        ))}
      </>
    );
  }

  if (isStrikethrough(story)) {
    return (
      <>
        {story.strike.map((s, k) => (
          <Text fontSize="$m" textDecorationLine="line-through" key={k}>
            <InlineContent story={s} />
          </Text>
        ))}
      </>
    );
  }

  if (isInlineCode(story)) {
    return (
      <Text
        fontFamily="$mono"
        backgroundColor="$secondaryBackground"
        padding="$xs"
        borderRadius="$s"
      >
        {story['inline-code']}
      </Text>
    );
  }

  if (isBlockCode(story)) {
    return (
      <View
        backgroundColor="$secondaryBackground"
        padding="$m"
        borderRadius="$s"
        marginBottom="$m"
      >
        <Text
          fontFamily="$mono"
          padding="$m"
          borderRadius="$s"
          backgroundColor="$secondaryBackground"
        >
          {story.code}
        </Text>
      </View>
    );
  }

  if (isLink(story)) {
    return (
      <ChatEmbedContent url={story.link.href} content={story.link.content} />
    );
  }

  if (isBreak(story)) {
    return <Text height="$s" />;
  }
  if (isShip(story)) {
    return <ShipMention ship={story.ship} />;
  }
  console.error(`Unhandled message type: ${JSON.stringify(story)}`);
  return (
    <Text color="$primaryText" fontWeight="$l">
      This content cannot be rendered, unhandled message type.
    </Text>
  );
}

export function BlockContent({
  story,
  onPressImage,
  onLongPress,
}: {
  story: Block;
  onPressImage?: (src: string) => void;
  onLongPress?: () => void;
}) {
  const [aspect, setAspect] = useState<number | null>(null);

  const handleImageLoaded = useCallback(
    (e: NativeSyntheticEvent<ImageLoadEventData>) => {
      //@ts-expect-error TODO: figure out why the type is wrong here.
      setAspect(e.nativeEvent.width / e.nativeEvent.height);
    },
    []
  );

  if (isImage(story)) {
    const isVideoFile = utils.VIDEO_REGEX.test(story.image.src);

    if (isVideoFile) {
      return (
        <ChatEmbedContent url={story.image.src} content={story.image.src} />
      );
    }

    return (
      <TouchableOpacity
        onPress={onPressImage ? () => onPressImage(story.image.src) : undefined}
        onLongPress={onLongPress}
        activeOpacity={0.9}
      >
        <Image
          source={{
            uri: story.image.src,
            width: story.image.height,
            height: story.image.width,
          }}
          alt={story.image.alt}
          borderRadius="$m"
          onLoad={handleImageLoaded}
          width={200}
          height={aspect ? 200 / aspect : 100}
          resizeMode="contain"
        />
      </TouchableOpacity>
    );
  }
  console.error(`Unhandled message type: ${JSON.stringify(story)}`);
  return (
    <Text fontWeight="$l">
      This content cannot be rendered, unhandled message type.
    </Text>
  );
}

const LineRenderer = memo(
  ({
    storyInlines,
    isNotice = false,
  }: {
    storyInlines: Inline[];
    isNotice?: boolean;
  }) => {
    const inlineElements: ReactElement[][] = [];
    let currentLine: ReactElement[] = [];

    if (isNotice) {
      currentLine.push(
        <Icon
          type="AddPerson"
          color="$secondaryText"
          backgroundColor="$secondaryBackground"
          borderRadius="$s"
          marginRight="$s"
        />
      );
    }

    storyInlines.forEach((inline, index) => {
      if (isBreak(inline)) {
        inlineElements.push(currentLine);
        currentLine = [];
      } else if (typeof inline === 'string') {
        if (utils.isSingleEmoji(inline)) {
          currentLine.push(
            <Text key={`emoji-${inline}-${index}`} fontSize="$xl">
              {inline}
            </Text>
          );
        } else {
          currentLine.push(
            <Text
              key={`string-${inline}-${index}`}
              color={isNotice ? '$tertiaryText' : '$primaryText'}
              fontSize="$m"
              fontWeight={isNotice ? '600' : 'normal'}
              lineHeight="$m"
            >
              {inline}
            </Text>
          );
        }
      } else if (isBlockquote(inline)) {
        currentLine.push(
          <YStack
            key={`blockquote-${index}`}
            borderLeftWidth={2}
            borderColor="$border"
            paddingLeft="$l"
          >
            {Array.isArray(inline.blockquote) ? (
              <LineRenderer storyInlines={inline.blockquote} />
            ) : (
              // not clear if this is necessary
              <InlineContent story={inline.blockquote} />
            )}
          </YStack>
        );
      } else {
        currentLine.push(
          <InlineContent key={`inline-${index}`} story={inline} />
        );
      }
    });

    if (currentLine.length > 0) {
      inlineElements.push(currentLine);
    }

    return (
      <>
        {inlineElements.map((line, index) => {
          if (line.length === 0) {
            return (
              <XStack alignItems="center" key={`line-${index}`}>
                <Text height="$xl">{'\n'}</Text>
              </XStack>
            );
          }

          return (
            <XStack alignItems="center" key={`line-${index}`} flexWrap="wrap">
              {line}
            </XStack>
          );
        })}
      </>
    );
  }
);

LineRenderer.displayName = 'LineRenderer';

export default function ChatContent({
  story,
  isNotice = false,
  onPressImage,
  onLongPress,
}: {
  story: PostContent;
  isNotice?: boolean;
  onPressImage?: (src: string) => void;
  onLongPress?: () => void;
}) {
  const storyInlines = useMemo(
    () =>
      story !== null
        ? (story.filter((s) => 'inline' in s) as VerseInline[]).flatMap(
            (i) => i.inline
          )
        : [],
    [story]
  );
  const storyBlocks = useMemo(
    () =>
      story !== null ? (story.filter((s) => 'block' in s) as VerseBlock[]) : [],
    [story]
  );
  const storyReferences = useMemo(
    () =>
      story !== null
        ? (story.filter(
            (s) => 'type' in s && s.type == 'reference'
          ) as ContentReferenceType[])
        : [],
    [story]
  );
  const inlineLength = useMemo(() => storyInlines.length, [storyInlines]);
  const blockLength = useMemo(() => storyBlocks.length, [storyBlocks]);
  const referenceLength = useMemo(
    () => storyReferences.length,
    [storyReferences]
  );
  const blockContent = useMemo(
    () =>
      storyBlocks.sort((a, b) => {
        // Sort images to the end
        if (isImage(a) && !isImage(b)) {
          return 1;
        }
        if (!isImage(a) && isImage(b)) {
          return -1;
        }
        return 0;
      }),
    [storyBlocks]
  );

  if (blockLength === 0 && inlineLength === 0 && referenceLength === 0) {
    return null;
  }

  return (
    <YStack>
      {referenceLength > 0 ? (
        <YStack gap="$s">
          {storyReferences.map((ref, key) => {
            return <ContentReference key={key} reference={ref} />;
          })}
        </YStack>
      ) : null}
      {blockLength > 0 ? (
        <YStack>
          {blockContent
            .filter((a) => !!a)
            .map((storyItem, key) => {
              return (
                <BlockContent
                  key={key}
                  story={storyItem.block}
                  onPressImage={onPressImage}
                  onLongPress={onLongPress}
                />
              );
            })}
        </YStack>
      ) : null}
      {inlineLength > 0 ? (
        <LineRenderer storyInlines={storyInlines} isNotice={isNotice} />
      ) : null}
    </YStack>
  );
}<|MERGE_RESOLUTION|>--- conflicted
+++ resolved
@@ -32,12 +32,8 @@
 import { Button } from '../Button';
 import ContactName from '../ContactName';
 import ContentReference from '../ContentReference';
-<<<<<<< HEAD
+import { Icon } from '../Icon';
 import ChatEmbedContent from './ChatEmbedContent';
-=======
-import { Icon } from '../Icon';
-import Video from '../Video';
->>>>>>> 246c038b
 
 function ShipMention({ ship }: { ship: string }) {
   return (

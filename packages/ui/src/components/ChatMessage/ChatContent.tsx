--- conflicted
+++ resolved
@@ -18,22 +18,15 @@
   isShip,
   isStrikethrough,
 } from '@tloncorp/shared/dist/urbit/content';
-<<<<<<< HEAD
-import { Pressable } from 'react-native';
+import { ReactElement, memo, useMemo } from 'react';
+import { Linking, Pressable } from 'react-native';
 import Animated from 'react-native-reanimated';
-=======
-import { ReactElement, memo, useMemo } from 'react';
-import { Linking } from 'react-native';
->>>>>>> 2e225eb4
 
 import { Image, Text, View, XStack, YStack } from '../../core';
 import { Button } from '../Button';
 import ContactName from '../ContactName';
-<<<<<<< HEAD
 import { PreviewableImage } from '../PreviewableImage';
-=======
 import Video from '../Video';
->>>>>>> 2e225eb4
 
 function ShipMention({ ship }: { ship: string }) {
   return (
@@ -175,7 +168,6 @@
   );
 }
 
-<<<<<<< HEAD
 export function BlockContent({
   story,
   onPressImage,
@@ -184,11 +176,6 @@
   onPressImage?: (source: { uri: string }) => void;
 }) {
   // TODO add support for videos and other embeds
-=======
-export function BlockContent({ story }: { story: Block }) {
-  // TODO add support for other embeds and refs
-
->>>>>>> 2e225eb4
   if (isImage(story)) {
     const isVideoFile = utils.VIDEO_REGEX.test(story.image.src);
 
@@ -236,30 +223,6 @@
   );
 }
 
-<<<<<<< HEAD
-export default function ChatContent({
-  story,
-  onPressImage,
-}: {
-  story: Story;
-  onPressImage?: (source: { uri: string }) => void;
-}) {
-  const storyInlines = (
-    story.filter((s) => 'inline' in s) as VerseInline[]
-  ).flatMap((i) => i.inline);
-  const storyBlocks = story.filter((s) => 'block' in s) as VerseBlock[];
-  const inlineLength = storyInlines.length;
-  const blockLength = storyBlocks.length;
-  // const firstBlockCode = storyInlines.findIndex(isBlockCode);
-  // const lastBlockCode = findLastIndex(storyInlines, isBlockCode);
-  const blockContent = storyBlocks.sort((a, b) => {
-    // Sort images to the end
-    if (isImage(a) && !isImage(b)) {
-      return 1;
-    }
-    if (!isImage(a) && isImage(b)) {
-      return -1;
-=======
 const LineRenderer = memo(({ storyInlines }: { storyInlines: Inline[] }) => {
   const inlineElements: ReactElement[][] = [];
   let currentLine: ReactElement[] = [];
@@ -306,7 +269,6 @@
       currentLine.push(
         <InlineContent key={`inline-${index}`} story={inline} />
       );
->>>>>>> 2e225eb4
     }
   });
 
@@ -335,7 +297,13 @@
   );
 });
 
-export default function ChatContent({ story }: { story: Story }) {
+export default function ChatContent({
+  story,
+  onPressImage,
+}: {
+  story: Story;
+  onPressImage?: (source: { uri: string }) => void;
+}) {
   const storyInlines = useMemo(
     () =>
       (story.filter((s) => 'inline' in s) as VerseInline[]).flatMap(

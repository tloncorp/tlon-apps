--- conflicted
+++ resolved
@@ -2,11 +2,7 @@
 import * as db from '@tloncorp/shared/dist/db';
 import { Story } from '@tloncorp/shared/dist/urbit';
 import { isEqual } from 'lodash';
-<<<<<<< HEAD
-import { memo, useCallback, useMemo, useState } from 'react';
-=======
 import { ComponentProps, memo, useCallback, useMemo, useState } from 'react';
->>>>>>> dea49209
 
 import { Text, View, XStack, YStack } from '../../core';
 import { ActionSheet } from '../ActionSheet';
@@ -171,16 +167,8 @@
       gap="$s"
       paddingVertical="$xs"
       paddingRight="$l"
-<<<<<<< HEAD
-      onPress={
-        post.deliveryStatus === 'failed'
-          ? () => setShowRetrySheet(true)
-          : undefined
-      }
-=======
       // avoid setting the top level press handler at all unless we need to
       onPress={shouldHandlePress ? handlePress : undefined}
->>>>>>> dea49209
     >
       {showAuthor ? (
         <View paddingLeft="$l" paddingTop="$s">

--- conflicted
+++ resolved
@@ -8,11 +8,7 @@
 import AuthorRow from '../AuthorRow';
 import { Button } from '../Button';
 import { Icon } from '../Icon';
-<<<<<<< HEAD
-=======
-import { OverflowMenuButton } from '../OverflowMenuButton';
 import { DefaultRendererProps } from '../PostContent/BlockRenderer';
->>>>>>> 22db8e32
 import { createContentRenderer } from '../PostContent/ContentRenderer';
 import {
   usePostContent,

--- conflicted
+++ resolved
@@ -33,24 +33,18 @@
   postRef,
   channelType,
   onDismiss,
-<<<<<<< HEAD
   width,
   height,
-=======
   onReply,
->>>>>>> fcae789e
 }: {
   post: db.Post;
   currentUserId: string;
   postRef: RefObject<RNView>;
   channelType: db.ChannelType;
   onDismiss: () => void;
-<<<<<<< HEAD
   width?: DimensionValue;
   height?: DimensionValue;
-=======
   onReply?: (post: db.Post) => void;
->>>>>>> fcae789e
 }) {
   const insets = useSafeAreaInsets();
   const PADDING_THRESHOLD = 40;

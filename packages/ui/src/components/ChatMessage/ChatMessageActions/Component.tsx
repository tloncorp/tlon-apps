--- conflicted
+++ resolved
@@ -33,24 +33,18 @@
   postRef,
   channelType,
   onDismiss,
-<<<<<<< HEAD
   onReply,
-=======
   width,
   height,
->>>>>>> 4f83fe72
 }: {
   post: db.Post;
   currentUserId: string;
   postRef: RefObject<RNView>;
   channelType: db.ChannelType;
   onDismiss: () => void;
-<<<<<<< HEAD
   onReply?: (post: db.Post) => void;
-=======
   width?: DimensionValue;
   height?: DimensionValue;
->>>>>>> 4f83fe72
 }) {
   const insets = useSafeAreaInsets();
   const PADDING_THRESHOLD = 40;

--- conflicted
+++ resolved
@@ -1,18 +1,5 @@
-<<<<<<< HEAD
-import * as Haptics from 'expo-haptics';
 import { useEffect, useState } from 'react';
 import { Dimensions, LayoutChangeEvent } from 'react-native';
-=======
-import { ChannelAction } from '@tloncorp/shared';
-import * as db from '@tloncorp/shared/db';
-import { RefObject, useEffect, useState } from 'react';
-import {
-  DimensionValue,
-  Dimensions,
-  LayoutChangeEvent,
-  View as RNView,
-} from 'react-native';
->>>>>>> 488712c9
 import Animated, {
   useAnimatedStyle,
   useSharedValue,
@@ -47,23 +34,8 @@
   onReply,
   onEdit,
   onViewReactions,
-<<<<<<< HEAD
+  onShowEmojiPicker,
 }: ChatMessageActionsProps) {
-=======
-  onShowEmojiPicker,
-}: {
-  post: db.Post;
-  postActionIds: ChannelAction.Id[];
-  postRef: RefObject<RNView>;
-  onDismiss: () => void;
-  width?: DimensionValue;
-  height?: DimensionValue;
-  onReply?: (post: db.Post) => void;
-  onEdit?: () => void;
-  onViewReactions?: (post: db.Post) => void;
-  onShowEmojiPicker?: () => void;
-}) {
->>>>>>> 488712c9
   const insets = useSafeAreaInsets();
   const PADDING_THRESHOLD = 40;
 

--- conflicted
+++ resolved
@@ -1,5 +1,4 @@
 import Clipboard from '@react-native-clipboard/clipboard';
-import { type Session, useCurrentSession } from '@tloncorp/shared';
 import { ChannelAction } from '@tloncorp/shared';
 import * as db from '@tloncorp/shared/dist/db';
 import * as logic from '@tloncorp/shared/dist/logic';
@@ -31,70 +30,6 @@
   post: db.Post;
   postActionIds: ChannelAction.Id[];
 }) {
-<<<<<<< HEAD
-  const connectionStatus = store.useConnectionStatus();
-  const currentUserId = useCurrentUserId();
-  const { addAttachment } = useAttachmentContext();
-  const channel = useChannelContext();
-  const currenUserIsAdmin = useIsAdmin(post.groupId ?? '', currentUserId);
-  const postActions = useMemo(() => {
-    return getPostActions({
-      post,
-      channelType,
-      isMuted: logic.isMuted(post.volumeSettings?.level, 'thread'),
-    }).filter((action) => {
-      switch (action.id) {
-        case 'startThread':
-          // only show start thread if
-          // 1. the message is delivered
-          // 2. the message isn't a reply
-          // 3. an existing thread for that message doesn't already exist
-          return (
-            !post.deliveryStatus && !post.parentId && post.replyCount === 0
-          );
-        case 'edit':
-          // only show edit for current user's posts
-          return post.authorId === currentUserId;
-        case 'delete':
-          // only show delete for current user's posts
-          return post.authorId === currentUserId || currenUserIsAdmin;
-        case 'viewReactions':
-          return (post.reactions?.length ?? 0) > 0;
-        default:
-          return true;
-      }
-    });
-  }, [post, channelType, currentUserId, currenUserIsAdmin]);
-
-  return (
-    // arbitrary width that looks reasonable given labels
-    <ActionList width={220}>
-      {postActions.map((action, index) => (
-        <ActionList.Action
-          disabled={action.networkDependent && connectionStatus !== 'Connected'}
-          onPress={() =>
-            handleAction({
-              id: action.id,
-              post,
-              userId: currentUserId,
-              channel,
-              isMuted: logic.isMuted(post.volumeSettings?.level, 'thread'),
-              dismiss,
-              onReply,
-              onEdit,
-              onViewReactions,
-              addAttachment,
-              isConnected: connectionStatus === 'Connected',
-              isNetworkDependent: action.networkDependent,
-            })
-          }
-          key={action.id}
-          actionType={action.actionType}
-          last={index === postActions.length - 1 && !__DEV__}
-        >
-          {action.label}
-        </ActionList.Action>
-=======
   return (
     // arbitrary width that looks reasonable given labels
     <ActionList width={220}>
@@ -104,7 +39,6 @@
           last={index === list.length - 1 && !__DEV__}
           {...{ dismiss, onReply, onEdit, onViewReactions, post, actionId }}
         />
->>>>>>> cb5efe9a
       ))}
       {ENABLE_COPY_JSON ? <CopyJsonAction post={post} /> : null}
     </ActionList>
@@ -130,7 +64,7 @@
   onViewReactions?: (post: db.Post) => void;
 }) {
   const currentUserId = useCurrentUserId();
-  const currentSession = useCurrentSession();
+  const connectionStatus = store.useConnectionStatus();
   const channel = useChannelContext();
   const { addAttachment } = useAttachmentContext();
   const currentUserIsAdmin = useIsAdmin(post.groupId ?? '', currentUserId);
@@ -171,10 +105,7 @@
 
   return (
     <ActionList.Action
-      disabled={
-        action.isNetworkDependent &&
-        (!currentSession || currentSession?.isReconnecting)
-      }
+      disabled={action.isNetworkDependent && connectionStatus !== 'Connected'}
       onPress={() =>
         handleAction({
           id: actionId,
@@ -187,7 +118,7 @@
           onEdit,
           onViewReactions,
           addAttachment,
-          currentSession,
+          isConnected: connectionStatus === 'Connected',
           isNetworkDependent: action.isNetworkDependent,
         })
       }

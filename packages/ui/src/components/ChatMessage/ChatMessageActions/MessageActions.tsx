import Clipboard from '@react-native-clipboard/clipboard';
import { ContentReference } from '@tloncorp/shared/dist/api';
import * as db from '@tloncorp/shared/dist/db';
import * as logic from '@tloncorp/shared/dist/logic';
import * as store from '@tloncorp/shared/dist/store';
import * as Haptics from 'expo-haptics';
import { useMemo } from 'react';

import { useChannelContext } from '../../../contexts';
import { useReferences } from '../../../contexts/references';
import ActionList from '../../ActionList';

export default function MessageActions({
  dismiss,
  onReply,
  channelType,
  post,
  currentUserId,
  onEdit,
}: {
  dismiss: () => void;
  onReply?: (post: db.Post) => void;
  onEdit?: () => void;
  post: db.Post;
  currentUserId: string;
  channelType: db.ChannelType;
}) {
  const { setReferences } = useReferences();
  const channel = useChannelContext();
  const isMuted = store.useThreadIsMuted({ channel, post }); // always false if the post is a reply
  const postActions = useMemo(() => {
    return getPostActions({ post, channelType, isMuted }).filter((action) => {
      switch (action.id) {
        case 'startThread':
          // only show start thread if
          // 1. the message is delivered
          // 2. the message isn't a reply
          // 3. an existing thread for that message doesn't already exist
          return (
            !post.deliveryStatus && !post.parentId && post.replyCount === 0
          );
        case 'edit':
          // only show edit for current user's posts
          return post.authorId === currentUserId;
        default:
          return true;
      }
    });
  }, [post, channelType, isMuted, currentUserId]);

  return (
    // arbitrary width that looks reasonable given labels
    <ActionList width={220}>
      {postActions.map((action, index) => (
        <ActionList.Action
          onPress={() =>
            handleAction({
              id: action.id,
              post,
              channel,
              isMuted,
              dismiss,
              onReply,
              onEdit,
              setReferences,
            })
          }
          key={action.id}
          actionType={action.actionType}
          last={index === postActions.length - 1}
        >
          {action.label}
        </ActionList.Action>
      ))}
    </ActionList>
  );
}

interface ChannelAction {
  id: string;
  label: string;
  actionType?: 'destructive';
}
<<<<<<< HEAD
function getPostActions({
  post,
  channelType,
  isMuted,
}: {
  post: db.Post;
  channelType: db.ChannelType;
  isMuted?: boolean;
}): ChannelAction[] {
=======
export function getPostActions(
  post: db.Post,
  channelType: db.ChannelType
): ChannelAction[] {
>>>>>>> 08b11fcb
  switch (channelType) {
    case 'gallery':
      return [
        { id: 'startThread', label: 'Comment on post' },
        { id: 'muteThread', label: isMuted ? 'Unmute thread' : 'Mute thread' },
        { id: 'copyRef', label: 'Copy link to post' },
        { id: 'edit', label: 'Edit message' },
        { id: 'visibility', label: 'Hide' },
        { id: 'delete', label: 'Delete message', actionType: 'destructive' },
      ];
    case 'notebook':
      return [
        { id: 'startThread', label: 'Comment on post' },
        { id: 'muteThread', label: isMuted ? 'Unmute thread' : 'Mute thread' },
        { id: 'pin', label: 'Pin post' },
        { id: 'copyRef', label: 'Copy link to post' },
        { id: 'edit', label: 'Edit message' },
        { id: 'visibility', label: 'Hide' },
        { id: 'delete', label: 'Delete message', actionType: 'destructive' },
      ];
    case 'dm':
    case 'groupDm':
      return [
        // { id: 'quote', label: 'Quote' },
        { id: 'startThread', label: 'Start thread' },
        { id: 'muteThread', label: isMuted ? 'Unmute thread' : 'Mute thread' },
        { id: 'copyText', label: 'Copy message text' },
        { id: 'visibility', label: 'Hide' },
        { id: 'delete', label: 'Delete message', actionType: 'destructive' },
      ];
    case 'chat':
    default:
      return [
        { id: 'quote', label: 'Quote' },
        { id: 'startThread', label: 'Start thread' },
        { id: 'muteThread', label: isMuted ? 'Unmute thread' : 'Mute thread' },
        { id: 'copyRef', label: 'Copy link to message' },
        { id: 'copyText', label: 'Copy message text' },
        { id: 'edit', label: 'Edit message' },
        { id: 'visibility', label: post.hidden ? 'Show post' : 'Hide post' },
        { id: 'delete', label: 'Delete message', actionType: 'destructive' },
      ];
  }
}

async function handleAction({
  id,
  post,
  channel,
  isMuted,
  dismiss,
  onReply,
  onEdit,
  setReferences,
}: {
  id: string;
  post: db.Post;
  channel: db.Channel;
  isMuted?: boolean;
  dismiss: () => void;
  onReply?: (post: db.Post) => void;
  onEdit?: () => void;
  setReferences: (references: Record<string, ContentReference | null>) => void;
}) {
  const [path, reference] = logic.postToContentReference(post);

  switch (id) {
    case 'startThread':
      // give the actions time to fade out before navigating
      setTimeout(() => onReply?.(post), 50);
      break;
    case 'muteThread':
      isMuted
        ? store.unmuteThread({ channel, thread: post })
        : store.muteThread({ channel, thread: post });
      break;
    case 'quote':
      setReferences({ [path]: reference });
      break;
    case 'edit':
      onEdit?.();
      break;
    case 'copyRef':
      Clipboard.setString(logic.getPostReferencePath(post));
      break;
    case 'copyText':
      Clipboard.setString(post.textContent ?? '');
      break;
    case 'delete':
      store.deletePost({ post });
      break;
    case 'visibility':
      post.hidden ? store.showPost({ post }) : store.hidePost({ post });
      break;
  }

  await Haptics.notificationAsync(Haptics.NotificationFeedbackType.Success);
  dismiss();
}<|MERGE_RESOLUTION|>--- conflicted
+++ resolved
@@ -81,8 +81,7 @@
   label: string;
   actionType?: 'destructive';
 }
-<<<<<<< HEAD
-function getPostActions({
+export function getPostActions({
   post,
   channelType,
   isMuted,
@@ -91,12 +90,6 @@
   channelType: db.ChannelType;
   isMuted?: boolean;
 }): ChannelAction[] {
-=======
-export function getPostActions(
-  post: db.Post,
-  channelType: db.ChannelType
-): ChannelAction[] {
->>>>>>> 08b11fcb
   switch (channelType) {
     case 'gallery':
       return [
@@ -136,7 +129,7 @@
         { id: 'copyRef', label: 'Copy link to message' },
         { id: 'copyText', label: 'Copy message text' },
         { id: 'edit', label: 'Edit message' },
-        { id: 'visibility', label: post.hidden ? 'Show post' : 'Hide post' },
+        { id: 'visibility', label: post?.hidden ? 'Show post' : 'Hide post' },
         { id: 'delete', label: 'Delete message', actionType: 'destructive' },
       ];
   }

--- conflicted
+++ resolved
@@ -30,9 +30,12 @@
         paddingVertical="$l"
       >
         {typeof title === 'string' ? (
-<<<<<<< HEAD
           isWeb ? (
-            <HeaderTitle>{title}</HeaderTitle>
+            <HeaderTitle
+              color={currentSession ? '$primaryText' : '$tertiaryText'}
+            >
+              {title}
+            </HeaderTitle>
           ) : (
             <Animated.View
               key={title}
@@ -40,23 +43,13 @@
               exiting={FadeOutUp}
               style={{ flex: 1 }}
             >
-              <HeaderTitle>{title}</HeaderTitle>
+              <HeaderTitle
+                color={currentSession ? '$primaryText' : '$tertiaryText'}
+              >
+                {title}
+              </HeaderTitle>
             </Animated.View>
           )
-=======
-          <Animated.View
-            key={title}
-            entering={FadeInDown}
-            exiting={FadeOutUp}
-            style={{ flex: 1 }}
-          >
-            <HeaderTitle
-              color={currentSession ? '$primaryText' : '$tertiaryText'}
-            >
-              {title}
-            </HeaderTitle>
-          </Animated.View>
->>>>>>> a9b57dbe
         ) : (
           title
         )}

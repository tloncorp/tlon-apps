--- conflicted
+++ resolved
@@ -4,10 +4,6 @@
 import { useSafeAreaInsets } from 'react-native-safe-area-context';
 import { View, XStack, isWeb, styled, withStaticProperties } from 'tamagui';
 
-<<<<<<< HEAD
-import { Button } from './Button';
-=======
->>>>>>> 386d31ee
 import { Icon } from './Icon';
 import { Text } from './TextV2';
 
@@ -89,15 +85,7 @@
 });
 
 const HeaderBackButton = ({ onPress }: { onPress?: () => void }) => {
-<<<<<<< HEAD
-  return (
-    <Button onPress={onPress} backgroundColor="unset" borderColor="transparent">
-      <Icon type="ChevronLeft" />
-    </Button>
-  );
-=======
   return <HeaderIconButton type="ChevronLeft" onPress={onPress} />;
->>>>>>> 386d31ee
 };
 
 const HeaderTitle = styled(Text, {

import React, { ComponentProps, ReactElement } from 'react';
import { TextInput as BaseTextInput } from 'react-native';
import { ScrollView, View, XStack, YStack, styled } from 'tamagui';

import { Button } from '../Button';
import { Icon, IconType } from '../Icon';
import { ListItem } from '../ListItem';
import { useBoundHandler } from '../ListItem/listItemUtils';
import { Text } from '../TextV2';
import { FieldContext } from './Form';

// Text input

export const TextInput = React.memo(
  styled(
    BaseTextInput,
    {
      context: FieldContext,
      color: '$primaryText',
      borderRadius: '$l',
      borderWidth: 1,
      borderColor: '$border',
      placeholderTextColor: '$tertiaryText',
      fontSize: '$l',
      padding: '$xl',
      fontFamily: '$body',
      textAlignVertical: 'top',
      variants: {
        accent: {
          negative: {
            backgroundColor: '$negativeBackground',
            color: '$negativeActionText',
            borderColor: '$negativeBorder',
          },
        },
      },
    },
    {
      isInput: true,
      accept: {
        placeholderTextColor: 'color',
        selectionColor: 'color',
      } as const,
    }
  )
);

<<<<<<< HEAD
// Toggle group

export const ToggleGroupInput = ({
  options,
  value,
  onChange,
}: {
  options: { value: string; label: string | React.ReactNode }[];
  value: string;
  onChange: (value: string) => void;
}) => {
  return (
    <ScrollView
      horizontal
      showsHorizontalScrollIndicator={false}
      borderWidth={1}
      borderColor="$border"
      borderRadius="$l"
      contentContainerStyle={{
        flexGrow: 1,
      }}
    >
      <XStack minWidth="100%">
        {options.map((tab, index) => (
          <Button
            flex={1}
            minWidth={75}
            key={tab.value}
            onPress={() => onChange(tab.value)}
            padding="$xl"
            borderWidth={0}
            borderRadius={0}
            borderRightWidth={index !== options.length - 1 ? 1 : 0}
            backgroundColor={
              value === tab.value ? '$secondaryBackground' : 'unset'
            }
          >
            {typeof tab.label === 'string' ? (
              <Button.Text size="$l">{tab.label}</Button.Text>
            ) : (
              tab.label
            )}
          </Button>
        ))}
      </XStack>
    </ScrollView>
  );
};
=======
// Shared control style between radio and checkbox

const ControlFrame = styled(View, {
  width: '$3xl',
  height: '$3xl',
  borderWidth: 1,
  borderColor: '$shadow',
  alignItems: 'center',
  justifyContent: 'center',
  variants: {
    checked: {
      true: {
        backgroundColor: '$positiveActionText',
        borderColor: '$positiveActionText',
      },
    },
    disabled: {
      true: {
        backgroundColor: '$shadow',
      },
    },
    variant: {
      radio: {
        borderRadius: 100,
      },
      checkbox: {
        borderRadius: '$s',
      },
    },
  } as const,
});

export const Control = ControlFrame.styleable<{
  checked?: boolean;
  variant: 'radio' | 'checkbox';
}>((props, ref) => {
  return (
    <ControlFrame {...props} ref={ref}>
      {props.checked ? <Icon color="$background" type="Checkmark" /> : null}
    </ControlFrame>
  );
});
>>>>>>> e6e793b4

// Radio input

export type RadioInputOption<T> = {
  title: string;
  value: T;
  description?: string;
  disabled?: boolean;
};

export const RadioInput = <T,>({
  options,
  onChange,
  value,
  ...props
}: {
  options: {
    title: string;
    value: T;
    description?: string;
    disabled?: boolean;
  }[];
  value?: T;
  onChange?: (value: T) => void;
} & ComponentProps<typeof YStack>) => {
  return (
    <YStack {...props}>
      {options.map((option) => (
        <RadioInputRow
          key={option.title}
          option={option}
          onPress={onChange}
          checked={value === option.value}
        />
      ))}
    </YStack>
  );
};

const RadioInputRowFrame = styled(XStack, {
  gap: '$xl',
  paddingHorizontal: '$xl',
  paddingVertical: '$l',
  alignItems: 'center',
  borderRadius: '$l',
  variants: {
    disabled: {
      false: {
        pressStyle: {
          backgroundColor: '$secondaryBackground',
        },
      },
    },
  },
  defaultVariants: {
    disabled: false,
  },
});

/**
 * Single option row
 */
export function RadioInputRow<T>({
  option,
  onPress,
  checked,
}: {
  option: RadioInputOption<T>;
  onPress?: (value: T) => void;
  checked?: boolean;
} & Omit<ComponentProps<typeof RadioInputRowFrame>, 'onPress'>) {
  const handlePress = useBoundHandler(option.value, onPress);
  return (
    <RadioInputRowFrame
      onPress={option.disabled ? undefined : handlePress}
      disabled={!!option.disabled}
    >
      <RadioControl
        key={option.title}
        disabled={option.disabled}
        checked={checked}
      />
      <YStack gap="$l">
        <Text size="$label/xl" color="$primaryText">
          {option.title}
        </Text>
        {option.description ? (
          <Text size="$label/m" color="$secondaryText">
            {option.description}
          </Text>
        ) : null}
      </YStack>
    </RadioInputRowFrame>
  );
}

/**
 * The actual little checkmark button
 */
export const RadioControl = (
  props: Omit<ComponentProps<typeof Control>, 'variant'>
) => <Control {...props} variant="radio" />;

// List item input

export type ListItemInputOption<T> = {
  title: string;
  subtitle?: string;
  icon?: IconType | ReactElement;
  value: T;
  disabled?: boolean;
};

/**
 * Like RadioInput, but renders pickable list items
 */
export const ListItemInput = <T,>({
  options,
  onChange,
  value,
  ...props
}: {
  options: ListItemInputOption<T>[];
  value?: T;
  onChange?: (value: T) => void;
} & ComponentProps<typeof YStack>) => {
  return (
    <YStack {...props}>
      {options.map((option) => (
        <ListItemInputRow
          key={option.title}
          option={option}
          onPress={onChange}
          checked={value === option.value}
        />
      ))}
    </YStack>
  );
};

function ListItemInputRow<T>({
  option,
  onPress,
  checked,
}: {
  option: ListItemInputOption<T>;
  onPress?: (value: T) => void;
  checked?: boolean;
}) {
  const handlePress = useBoundHandler(option.value, onPress);
  return (
    <ListItem onPress={handlePress}>
      {option.icon ? (
        typeof option.icon === 'string' ? (
          <ListItem.SystemIcon icon={option.icon} />
        ) : (
          option.icon
        )
      ) : null}
      <ListItem.MainContent>
        <ListItem.Title>{option.title}</ListItem.Title>
        {option.subtitle ? (
          <ListItem.Subtitle>{option.subtitle}</ListItem.Subtitle>
        ) : null}
      </ListItem.MainContent>
      <ListItem.EndContent padding={0}>
        {checked ? <RadioControl checked /> : null}
      </ListItem.EndContent>
    </ListItem>
  );
}

/* A checkbox input that can be used to select multiple options */

export type CheckboxInputOption<T> = {
  title: string;
  value: T;
  description?: string;
  disabled?: boolean;
};

export const CheckboxInput = <T,>({
  option,
  onChange,
  checked,
  ...props
}: {
  option: CheckboxInputOption<T>;
  checked?: boolean;
  onChange?: (value: T) => void;
} & ComponentProps<typeof YStack>) => {
  return (
    <YStack {...props}>
      <CheckboxInputRow
        key={option.title}
        option={option}
        onPress={onChange}
        checked={checked}
      />
    </YStack>
  );
};

export function CheckboxInputRow<T>({
  option,
  onPress,
  checked,
}: {
  option: CheckboxInputOption<T>;
  onPress?: (value: T) => void;
  checked?: boolean;
} & Omit<ComponentProps<typeof RadioInputRowFrame>, 'onPress'>) {
  const handlePress = useBoundHandler(option.value, onPress);
  return (
    <RadioInputRowFrame
      onPress={option.disabled ? undefined : handlePress}
      disabled={!!option.disabled}
    >
      <CheckboxControl
        key={option.title}
        disabled={option.disabled}
        checked={checked}
      />
      <YStack gap="$l">
        <Text size="$label/l" color="$primaryText">
          {option.title}
        </Text>
        {option.description ? (
          <Text size="$label/m" color="$secondaryText">
            {option.description}
          </Text>
        ) : null}
      </YStack>
    </RadioInputRowFrame>
  );
}

export const CheckboxControl = (
  props: Omit<ComponentProps<typeof Control>, 'variant'>
) => <Control {...props} variant="checkbox" />;<|MERGE_RESOLUTION|>--- conflicted
+++ resolved
@@ -45,7 +45,6 @@
   )
 );
 
-<<<<<<< HEAD
 // Toggle group
 
 export const ToggleGroupInput = ({
@@ -94,7 +93,7 @@
     </ScrollView>
   );
 };
-=======
+
 // Shared control style between radio and checkbox
 
 const ControlFrame = styled(View, {
@@ -137,7 +136,6 @@
     </ControlFrame>
   );
 });
->>>>>>> e6e793b4
 
 // Radio input
 

--- conflicted
+++ resolved
@@ -186,18 +186,20 @@
   );
 };
 
-const ListItemIconContainer = ({
+export const ListItemIconContainer = ({
   backgroundColor = '$secondaryBackground',
   rounded,
   width = '$4xl',
   height = '$4xl',
   children,
+  ...rest
 }: PropsWithChildren<{
   backgroundColor?: ColorProp;
   width?: SizeTokens;
   height?: SizeTokens;
   rounded?: boolean;
-}>) => {
+}> &
+  Omit<ComponentProps<typeof View>, 'backgroundColor'>) => {
   return (
     <View
       width={width}
@@ -205,8 +207,8 @@
       borderRadius={rounded ? '$2xl' : '$s'}
       overflow="hidden"
       flex={0}
-      // @ts-expect-error user-supplied color
-      backgroundColor={backgroundColor}
+      backgroundColor={backgroundColor as any}
+      {...rest}
     >
       {children}
     </View>
@@ -290,44 +292,30 @@
   );
 });
 
-<<<<<<< HEAD
 const ListItemCount = ({
   children,
   muted,
   notUnread,
-}: PropsWithChildren<{ muted?: boolean; notUnread?: boolean }>) => {
-=======
-const ListItemCount = ({ children, ...rest }: React.PropsWithChildren<any>) => {
->>>>>>> d76f9bf6
+  ...rest
+}: PropsWithChildren<{ muted?: boolean; notUnread?: boolean }> &
+  ComponentProps<typeof Stack>) => {
   return (
     <Stack
       paddingHorizontal={'$m'}
-<<<<<<< HEAD
       backgroundColor={
-        notUnread
-          ? undefined
-          : muted
-            ? '$secondaryBackground'
-            : '$positiveBackground'
+        notUnread ? undefined : muted ? undefined : '$secondaryBackground'
       }
-=======
->>>>>>> d76f9bf6
       borderRadius="$l"
-      backgroundColor="$secondaryBackground"
+      // backgroundColor="$secondaryBackground"
       {...rest}
     >
-<<<<<<< HEAD
-      <SizableText
-        size="$s"
-        lineHeight={Platform.OS === 'ios' ? 0 : 17}
-        color={notUnread || muted ? '$secondaryText' : '$positiveActionText'}
-        textAlign="center"
-      >
-=======
-      <SizableText size="$s" color="$secondaryText" textAlign="center">
->>>>>>> d76f9bf6
-        {children}
-      </SizableText>
+      {muted ? (
+        <Icon type="Mute" customSize={[18, 18]} color="$tertiaryText" />
+      ) : (
+        <SizableText size="$s" textAlign="center" color="$secondaryText">
+          {children}
+        </SizableText>
+      )}
     </Stack>
   );
 };

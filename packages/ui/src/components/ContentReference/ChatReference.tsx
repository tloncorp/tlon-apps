--- conflicted
+++ resolved
@@ -39,20 +39,13 @@
   return (
     <Pressable onPress={navigateToChannel}>
       <YStack
-<<<<<<< HEAD
         borderRadius={asAttachment ? undefined : '$s'}
         padding={0}
         marginBottom="$s"
         borderColor="$border"
         borderWidth={1}
         width={asAttachment ? '100%' : undefined}
-=======
-        borderRadius="$s"
-        marginBottom="$s"
-        borderColor="$border"
-        borderWidth={1}
         backgroundColor={'$secondaryBackground'}
->>>>>>> ea6834a5
       >
         <XStack
           alignItems="center"

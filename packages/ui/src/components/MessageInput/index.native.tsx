import {
  BridgeExtension,
  EditorMessage,
  RichText,
  TenTapStartKit,
  useBridgeState,
  useEditorBridge,
} from '@10play/tentap-editor';
import { editorHtml } from '@tloncorp/editor/dist/editorHtml';
import { ShortcutsBridge } from '@tloncorp/editor/src/bridges/shortcut';
import { useCallback, useEffect, useMemo, useState } from 'react';
import { Keyboard } from 'react-native';
import type { WebViewMessageEvent } from 'react-native-webview';

import { XStack } from '../../core';
import { MessageInputContainer, MessageInputProps } from './MessageInputBase';

// This function and the one below it are taken from RichText.tsx
// in the tentap-editor package.
// We need this because we're overriding the injectedJavaScript prop
// in the RichText component, and we need to make sure that the
// bridge extension CSS is injected into the WebView.
export const getStyleSheetCSS = (css: string, styleSheetTag: string) => {
  return `
    cssContent = \`${css}\`;
    head = document.head || document.getElementsByTagName('head')[0],
    styleElement = head.querySelector('style[data-tag="${styleSheetTag}"]');

    if (!styleElement) {
      // If no such element exists, create a new <style> element.
      styleElement = document.createElement('style');
      styleElement.setAttribute('data-tag', '${styleSheetTag}'); // Assign the unique 'data-tag' attribute.
      styleElement.type = 'text/css'; // Specify the type attribute for clarity.
      head.appendChild(styleElement); // Append the newly created <style> element to the <head>.
    }

    styleElement.innerHTML = cssContent;
    `;
};

const getInjectedJS = (bridgeExtensions: BridgeExtension[]) => {
  let injectJS = '';
  // For each bridge extension, we create a stylesheet with it's name as the tag
  const styleSheets = bridgeExtensions.map(({ extendCSS, name }) =>
    getStyleSheetCSS(extendCSS || '', name)
  );
  injectJS += styleSheets.join(' ');
  return injectJS;
};

export function MessageInput({
  shouldBlur,
  setShouldBlur,
  send,
  channelId,
}: MessageInputProps) {
  const [containerHeight, setContainerHeight] = useState(0);
  const editor = useEditorBridge({
    customSource: editorHtml,
    autofocus: false,
    bridgeExtensions: [
      ...TenTapStartKit,
      PlaceholderBridge.configureExtension({
        placeholder: 'Message',
      }),
      ShortcutsBridge,
    ],
  });
  const editorState = useBridgeState(editor);

  useEffect(() => {
    if (editor && shouldBlur && editorState.isFocused) {
      editor.blur();
      setShouldBlur(false);
    }
  }, [shouldBlur, editor, editorState]);

  editor._onContentUpdate = () => {
    editor.getText().then((text) => {
      if (text.length < 25) {
        setContainerHeight(48);
        return;
      }

      // set the height of the container based on the text length.
      // every 36 characters, add 16px to the height
      // TODO: do this a better way
      // TODO: account for line breaks
      const height = Math.max(64, 64 + Math.floor(text.length / 25) * 16);
      setContainerHeight(height);
    });
  };

  const sendMessage = useCallback(() => {
    editor.getJSON().then(async (json) => {
      await send(json, channelId);

      editor.setContent('');
    });
  }, [editor, send, channelId]);

  const handleSend = useCallback(() => {
    Keyboard.dismiss();
    sendMessage();
  }, [sendMessage]);

  const handleAddNewLine = useCallback(() => {
    editor.splitBlock();
  }, []);

  const handleMessage = useCallback(
    async (event: WebViewMessageEvent) => {
      const { data } = event.nativeEvent;
      if (data === 'enter') {
        handleAddNewLine();
        return;
      }

      if (data === 'shift-enter') {
        handleAddNewLine();
        return;
      }

      const { type, payload } = JSON.parse(data) as EditorMessage;
      editor.bridgeExtensions?.forEach((e) => {
        e.onEditorMessage && e.onEditorMessage({ type, payload }, editor);
      });
    },
    [editor, handleAddNewLine]
  );

  const tentapInjectedJs = useMemo(
    () => getInjectedJS(editor.bridgeExtensions || []),
    [editor.bridgeExtensions]
  );

  return (
<<<<<<< HEAD
    <MessageInputContainer>
=======
    <MessageInputContainer onPressSend={handleSend}>
>>>>>>> 2e225eb4
      <XStack
        borderRadius="$xl"
        minHeight="$4xl"
        height={containerHeight}
        backgroundColor="$secondaryBackground"
        paddingHorizontal="$l"
        flex={1}
      >
        <RichText
          style={{
            padding: 8,
            backgroundColor: '$secondaryBackground',
          }}
          editor={editor}
          onMessage={handleMessage}
          injectedJavaScript={`
              ${tentapInjectedJs}

              window.addEventListener('keydown', (e) => {

                if (e.key === 'Enter' && !e.shiftKey) {
                  window.ReactNativeWebView.postMessage('enter');
                  return;
                }

                if (e.key === 'Enter' && e.shiftKey) {
                  window.ReactNativeWebView.postMessage('shift-enter');
                  return;
                }

              });
            `}
        />
      </XStack>
    </MessageInputContainer>
  );
}<|MERGE_RESOLUTION|>--- conflicted
+++ resolved
@@ -135,11 +135,7 @@
   );
 
   return (
-<<<<<<< HEAD
-    <MessageInputContainer>
-=======
     <MessageInputContainer onPressSend={handleSend}>
->>>>>>> 2e225eb4
       <XStack
         borderRadius="$xl"
         minHeight="$4xl"

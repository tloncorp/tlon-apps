import {
  BridgeExtension,
  EditorBridge,
  EditorMessage,
  PlaceholderBridge,
  RichText,
  TenTapStartKit,
  useBridgeState,
  useEditorBridge,
} from '@10play/tentap-editor';
//ts-expect-error not typed
import { editorHtml } from '@tloncorp/editor/dist/editorHtml';
import {
  CodeBlockBridge,
  MentionsBridge,
  ShortcutsBridge,
} from '@tloncorp/editor/src/bridges';
import {
  createDevLogger,
  extractContentTypesFromPost,
  tiptap,
} from '@tloncorp/shared/dist';
import {
  contentReferenceToCite,
  toContentReference,
} from '@tloncorp/shared/dist/api';
import * as db from '@tloncorp/shared/dist/db';
import {
  Block,
  Inline,
  JSONContent,
  Story,
  citeToPath,
  constructStory,
  isInline,
  pathToCite,
} from '@tloncorp/shared/dist/urbit';
import * as logic from '@tloncorp/shared/src/logic';
import {
  forwardRef,
  useCallback,
  useEffect,
  useImperativeHandle,
  useMemo,
  useRef,
  useState,
} from 'react';
import { Keyboard } from 'react-native';
import { useSafeAreaInsets } from 'react-native-safe-area-context';
import type { WebViewMessageEvent } from 'react-native-webview';
import { YStack, getToken, useWindowDimensions } from 'tamagui';
import { XStack } from 'tamagui';

import { useBranchDomain, useBranchKey } from '../../contexts';
import {
  Attachment,
  UploadedImageAttachment,
  useAttachmentContext,
} from '../../contexts/attachment';
import { AttachmentPreviewList } from './AttachmentPreviewList';
import { MessageInputContainer, MessageInputProps } from './MessageInputBase';
import { processReferenceAndUpdateEditor } from './helpers';

const messageInputLogger = createDevLogger('MessageInput', false);

type MessageEditorMessage = {
  type: 'contentHeight';
  payload: number;
} & EditorMessage;

// This function and the one below it are taken from RichText.tsx
// in the tentap-editor package.
// We need this because we're overriding the injectedJavaScript prop
// in the RichText component, and we need to make sure that the
// bridge extension CSS is injected into the WebView.
export const getStyleSheetCSS = (css: string, styleSheetTag: string) => {
  return `
    cssContent = \`${css}\`;
    head = document.head || document.getElementsByTagName('head')[0],
    styleElement = head.querySelector('style[data-tag="${styleSheetTag}"]');

    if (!styleElement) {
      // If no such element exists, create a new <style> element.
      styleElement = document.createElement('style');
      styleElement.setAttribute('data-tag', '${styleSheetTag}'); // Assign the unique 'data-tag' attribute.
      styleElement.type = 'text/css'; // Specify the type attribute for clarity.
      head.appendChild(styleElement); // Append the newly created <style> element to the <head>.
    }

    styleElement.innerHTML = cssContent;
    `;
};

const getInjectedJS = (bridgeExtensions: BridgeExtension[]) => {
  let injectJS = '';
  // For each bridge extension, we create a stylesheet with it's name as the tag
  const styleSheets = bridgeExtensions.map(({ extendCSS, name }) =>
    getStyleSheetCSS(extendCSS || '', name)
  );
  injectJS += styleSheets.join(' ');
  return injectJS;
};

// 44 accounts for the 12px padding around the text within the input
// and the 20px line height of the text. 12 + 20 + 12 = 52
export const DEFAULT_MESSAGE_INPUT_HEIGHT = 44;

export interface MessageInputHandle {
  editor: EditorBridge | null;
  setEditor: (editor: EditorBridge) => void;
}

export const MessageInput = forwardRef<MessageInputHandle, MessageInputProps>(
  (
    {
      shouldBlur,
      setShouldBlur,
      send,
      channelId,
      groupMembers,
      storeDraft,
      clearDraft,
      getDraft,
      editingPost,
      setEditingPost,
      editPost,
      setShowBigInput,
      showInlineAttachments = true,
      showAttachmentButton = true,
      floatingActionButton = false,
      backgroundColor = '$background',
      paddingHorizontal,
      initialHeight = DEFAULT_MESSAGE_INPUT_HEIGHT,
      placeholder = 'Message',
      bigInput = false,
      title,
      image,
      channelType,
      setHeight,
      goBack,
      onSend,
    },
    ref
  ) => {
    const localEditorRef = useRef<EditorBridge | null>(null);

    useImperativeHandle(ref, () => ({
      editor: localEditorRef.current,
      setEditor: (editor: EditorBridge) => {
        localEditorRef.current = editor;
      },
    }));

    const branchDomain = useBranchDomain();
    const branchKey = useBranchKey();
    const [isSending, setIsSending] = useState(false);
    const [hasSetInitialContent, setHasSetInitialContent] = useState(false);
    const [editorCrashed, setEditorCrashed] = useState<string | undefined>();
    const [containerHeight, setContainerHeight] = useState(initialHeight);
    const { bottom, top } = useSafeAreaInsets();
    const { height } = useWindowDimensions();
    const headerHeight = 48;
    const titleInputHeight = 48;
    const inputBasePadding = getToken('$s', 'space');
    const imageInputButtonHeight = 50;
    const maxInputHeightBasic = useMemo(
      () => height - headerHeight - bottom - top,
      [height, bottom, top, headerHeight]
    );
    const basicOffset = useMemo(
      () => top + headerHeight + titleInputHeight + imageInputButtonHeight,
      [top, headerHeight, titleInputHeight, imageInputButtonHeight]
    );
    const bigInputHeightBasic = useMemo(
      () => height - basicOffset - bottom - inputBasePadding * 2,
      [height, basicOffset, bottom, inputBasePadding]
    );
    const [bigInputHeight, setBigInputHeight] = useState(bigInputHeightBasic);
    const [maxInputHeight, setMaxInputHeight] = useState(maxInputHeightBasic);
    const [mentionText, setMentionText] = useState<string>();
    const [showMentionPopup, setShowMentionPopup] = useState(false);

    const {
      attachments,
      addAttachment,
      clearAttachments,
      resetAttachments,
      waitForAttachmentUploads,
    } = useAttachmentContext();

    const [editorIsEmpty, setEditorIsEmpty] = useState(
      attachments.length === 0
    );

    const bridgeExtensions = [
      ...TenTapStartKit,
      MentionsBridge,
      ShortcutsBridge,
      CodeBlockBridge,
    ];

    if (placeholder) {
      bridgeExtensions.push(
        PlaceholderBridge.configureExtension({
          placeholder,
        })
      );
    }

    const editor = useEditorBridge({
      customSource: editorHtml,
      // setting autofocus to true if we have editPost here doesn't seem to work
      // so we're using a useEffect to set it
      autofocus: false,
      bridgeExtensions,
    });
    const editorState = useBridgeState(editor);
    const webviewRef = editor.webviewRef;

    const reloadWebview = useCallback(
      (reason: string) => {
        webviewRef.current?.reload();
        messageInputLogger.log('[webview] Reloading webview, reason:', reason);
        setEditorCrashed(undefined);
      },
      [webviewRef]
    );

    useEffect(() => {
      if (editor) {
        localEditorRef.current = editor;
      }

      if (ref && typeof ref === 'object' && ref.current) {
        ref.current.setEditor(editor);
      }
    }, [editor, ref]);

    const lastEditingPost = useRef<db.Post | undefined>(editingPost);

    useEffect(() => {
      if (!hasSetInitialContent && editorState.isReady) {
        try {
          getDraft().then((draft) => {
            if (!editingPost && draft) {
              const inlines = tiptap.JSONToInlines(draft);
              const newInlines = inlines
                .map((inline) => {
                  if (typeof inline === 'string') {
                    if (inline.match(tiptap.REF_REGEX)) {
                      return null;
                    }
                    return inline;
                  }
                  return inline;
                })
                .filter((inline) => inline !== null) as Inline[];
              const newStory = constructStory(newInlines);
              const tiptapContent = tiptap.diaryMixedToJSON(newStory);
              messageInputLogger.log('Setting draft content', tiptapContent);
              // @ts-expect-error setContent does accept JSONContent
              editor.setContent(tiptapContent);
              setEditorIsEmpty(false);
            }

            if (editingPost && editingPost.content) {
              messageInputLogger.log('Editing post', editingPost);
              const {
                story,
                references: postReferences,
                blocks,
              } = extractContentTypesFromPost(editingPost);

              if (story === null && !postReferences && blocks.length === 0) {
                return;
              }

              const attachments: Attachment[] = [];

              postReferences.forEach((p) => {
                const cite = contentReferenceToCite(p);
                const path = citeToPath(cite);
                attachments.push({
                  type: 'reference',
                  reference: p,
                  path,
                });
              });

              blocks.forEach((b) => {
                if ('image' in b) {
                  attachments.push({
                    type: 'image',
                    file: {
                      uri: b.image.src,
                      height: b.image.height,
                      width: b.image.width,
                    },
                  });
                }
              });

              resetAttachments(attachments);

              const tiptapContent = tiptap.diaryMixedToJSON(
                story?.filter(
                  (c) => !('type' in c) && !('block' in c && 'image' in c.block)
                ) as Story
              );
              messageInputLogger.log(
                'Setting edit post content',
                tiptapContent
              );
              // @ts-expect-error setContent does accept JSONContent
              editor.setContent(tiptapContent);
              setEditorIsEmpty(false);
            }

            if (editingPost?.image) {
              addAttachment({
                type: 'image',
                file: {
                  uri: editingPost.image,
                  height: 0,
                  width: 0,
                },
              });
            }
          });
        } catch (e) {
          messageInputLogger.error('Error getting draft', e);
        } finally {
          setHasSetInitialContent(true);
        }
      }
    }, [
      editor,
      getDraft,
      hasSetInitialContent,
      editorState.isReady,
      editingPost,
      resetAttachments,
      addAttachment,
    ]);

    useEffect(() => {
      if (editingPost && lastEditingPost.current?.id !== editingPost.id) {
        messageInputLogger.log('Editing post changed', editingPost);
        lastEditingPost.current = editingPost;
        setHasSetInitialContent(false);
      }
    }, [editingPost]);

    useEffect(() => {
      if (editor && !shouldBlur && !editorState.isFocused && !!editingPost) {
        editor.focus();
      }
    }, [shouldBlur, editor, editorState, editingPost]);

    useEffect(() => {
      if (editor && shouldBlur && editorState.isFocused) {
        editor.blur();
        setShouldBlur(false);
      }
    }, [shouldBlur, editor, editorState, setShouldBlur]);

    useEffect(() => {
      messageInputLogger.log('Checking if editor is empty');

      editor.getJSON().then((json: JSONContent) => {
        const inlines = tiptap
          .JSONToInlines(json)
          .filter(
            (c) =>
              typeof c === 'string' || (typeof c === 'object' && isInline(c))
          ) as Inline[];
        const blocks =
          tiptap
            .JSONToInlines(json)
            .filter((c) => typeof c !== 'string' && 'block' in c) || [];

        const inlineIsJustBreak = !!(
          inlines.length === 1 &&
          inlines[0] &&
          typeof inlines[0] === 'object' &&
          'break' in inlines[0]
        );

        const isEmpty =
          (inlines.length === 0 || inlineIsJustBreak) &&
          blocks.length === 0 &&
          attachments.length === 0;

<<<<<<< HEAD
        messageInputLogger.log('Editor is empty', isEmpty);
=======
        messageInputLogger.log('Editor is empty?', isEmpty);
>>>>>>> a50fca2a

        if (isEmpty !== editorIsEmpty) {
          messageInputLogger.log('Setting editorIsEmpty', isEmpty);
          setEditorIsEmpty(isEmpty);
          setContainerHeight(initialHeight);
        }
      });
    }, [editor, attachments, editorIsEmpty, initialHeight]);

    editor._onContentUpdate = async () => {
<<<<<<< HEAD
      messageInputLogger.log('Content updated');
=======
      messageInputLogger.log(
        'Content updated, update draft and check for mention text'
      );

>>>>>>> a50fca2a
      const json = await editor.getJSON();
      const inlines = (
        tiptap
          .JSONToInlines(json)
          .filter(
            (c) =>
              typeof c === 'string' || (typeof c === 'object' && isInline(c))
          ) as Inline[]
      ).filter((inline) => inline !== null) as Inline[];
      // find the first mention in the inlines without refs
      const mentionInline = inlines.find(
        (inline) => typeof inline === 'string' && inline.match(/\B[~@]/)
      ) as string | undefined;
      // extract the mention text from the mention inline
      const mentionTextFromInline = mentionInline
        ? mentionInline.slice((mentionInline.match(/\B[~@]/)?.index ?? -1) + 1)
        : null;
      if (mentionTextFromInline !== null) {
        messageInputLogger.log('Mention text', mentionTextFromInline);
        // if we have a mention text, we show the mention popup
        setShowMentionPopup(true);
        setMentionText(mentionTextFromInline);
      } else {
        setShowMentionPopup(false);
        setMentionText('');
      }

      messageInputLogger.log('Storing draft', json);

      storeDraft(json);
    };

    const handlePaste = useCallback(
      async (pastedText: string) => {
        messageInputLogger.log('Pasted text', pastedText);
        // check for ref from pasted cite paths
        const citePathAttachment = await processReferenceAndUpdateEditor({
          editor,
          pastedText,
          matchRegex: tiptap.REF_REGEX,
          processMatch: async (match) => {
            const cite = pathToCite(match);
            if (cite) {
              const reference = toContentReference(cite);
              return reference
                ? { type: 'reference', reference, path: match }
                : null;
            }
            return null;
          },
        });
        if (citePathAttachment) {
          addAttachment(citePathAttachment);
        }

        // check for refs from pasted deeplinks
        const DEEPLINK_REGEX = new RegExp(`^(https?://)?${branchDomain}/\\S+$`);
        const deepLinkAttachment = await processReferenceAndUpdateEditor({
          editor,
          pastedText,
          matchRegex: DEEPLINK_REGEX,
          processMatch: async (deeplink) => {
            const deeplinkRef = await logic.getReferenceFromDeeplink(
              deeplink,
              branchKey
            );
            return deeplinkRef
              ? {
                  type: 'reference',
                  reference: deeplinkRef.reference,
                  path: deeplinkRef.path,
                }
              : null;
          },
        });
        if (deepLinkAttachment) {
          addAttachment(deepLinkAttachment);
        }

        // check for refs from pasted lure links (after fallback redirect)
        const TLON_LURE_REGEX =
          /^(https?:\/\/)?(tlon\.network\/lure\/)(0v[^/]+)$/;
        const lureLinkAttachment = await processReferenceAndUpdateEditor({
          editor,
          pastedText,
          matchRegex: TLON_LURE_REGEX,
          processMatch: async (tlonLure) => {
            const parts = tlonLure.split('/');
            const token = parts[parts.length - 1];
            if (!token) return null;
            const deeplinkRef = await logic.getReferenceFromDeeplink(
              `https://${branchDomain}/${token}`,
              branchKey
            );
            return deeplinkRef
              ? {
                  type: 'reference',
                  reference: deeplinkRef.reference,
                  path: deeplinkRef.path,
                }
              : null;
          },
        });
        if (lureLinkAttachment) {
          addAttachment(lureLinkAttachment);
        }
      },
      [branchDomain, branchKey, addAttachment, editor]
    );

    const onSelectMention = useCallback(
      async (contact: db.Contact) => {
        messageInputLogger.log('Selected mention', contact);
        const json = await editor.getJSON();
        const inlines = tiptap.JSONToInlines(json);

        let textBeforeSig = '';
        let textBeforeAt = '';

        const newInlines = inlines.map((inline) => {
          if (typeof inline === 'string') {
            if (inline.match(`~`)) {
              textBeforeSig = inline.split('~')[0];

              return {
                ship: contact.id,
              };
            }

            if (inline.match(`@`)) {
              textBeforeAt = inline.split('@')[0];
              return {
                ship: contact.id,
              };
            }

            return inline;
          }
          return inline;
        });

        if (textBeforeSig) {
          const indexOfMention = newInlines.findIndex(
            (inline) =>
              typeof inline === 'object' &&
              'ship' in inline &&
              inline.ship === contact.id
          );

          newInlines.splice(indexOfMention, 0, textBeforeSig);
        }

        if (textBeforeAt) {
          const indexOfMention = newInlines.findIndex(
            (inline) =>
              typeof inline === 'object' &&
              'ship' in inline &&
              inline.ship === contact.id
          );

          newInlines.splice(indexOfMention, 0, textBeforeAt);
        }

        const newStory = constructStory(newInlines);

        const newJson = tiptap.diaryMixedToJSON(newStory);

<<<<<<< HEAD
        messageInputLogger.log('Setting new content', newJson);
=======
        // insert empty text node after mention
        newJson.content?.map((node) => {
          const containsMention = node.content?.some(
            (n) => n.type === 'mention'
          );
          if (containsMention) {
            node.content?.push({
              type: 'text',
              text: ' ',
            });
          }
        });

        messageInputLogger.log('onSelectMention, setting new content', newJson);
>>>>>>> a50fca2a
        // @ts-expect-error setContent does accept JSONContent
        editor.setContent(newJson);
        storeDraft(newJson);
        setMentionText('');
        setShowMentionPopup(false);
      },
      [editor, storeDraft]
    );

    const sendMessage = useCallback(
      async (isEdit?: boolean) => {
        const json = await editor.getJSON();
        const inlines = tiptap.JSONToInlines(json);
        const story = constructStory(inlines);

        const finalAttachments = await waitForAttachmentUploads();

        const blocks = finalAttachments.flatMap((attachment): Block[] => {
          if (attachment.type === 'reference') {
            const cite = pathToCite(attachment.path);
            return cite ? [{ cite }] : [];
          }
          if (
            attachment.type === 'image' &&
            (!image || attachment.file.uri !== image?.uri)
          ) {
            return [
              {
                image: {
                  src: attachment.uploadState.remoteUri,
                  height: attachment.file.height,
                  width: attachment.file.width,
                  alt: 'image',
                },
              },
            ];
          }

          if (
            image &&
            attachment.type === 'image' &&
            attachment.file.uri === image?.uri &&
            isEdit &&
            channelType === 'gallery'
          ) {
            return [
              {
                image: {
                  src: image.uri,
                  height: image.height,
                  width: image.width,
                  alt: 'image',
                },
              },
            ];
          }

          return [];
        });

        if (blocks && blocks.length > 0) {
          if (channelType === 'chat') {
            story.unshift(...blocks.map((block) => ({ block })));
          } else {
            story.push(...blocks.map((block) => ({ block })));
          }
        }

        const metadata: db.PostMetadata = {};
        if (title && title.length > 0) {
          metadata['title'] = title;
        }

        if (image) {
          const attachment = finalAttachments.find(
            (a): a is UploadedImageAttachment =>
              a.type === 'image' && a.file.uri === image.uri
          );
          if (!attachment) {
            throw new Error('unable to attach image');
          }
          metadata['image'] = attachment.uploadState.remoteUri;
        }

        if (isEdit && editingPost) {
          if (editingPost.parentId) {
            await editPost?.(
              editingPost,
              story,
              editingPost.parentId,
              metadata
            );
          }
          await editPost?.(editingPost, story, undefined, metadata);
          setEditingPost?.(undefined);
        } else {
          // not awaiting since we don't want to wait for the send to complete
          // before clearing the draft and the editor content
          send(story, channelId, metadata);
        }

        onSend?.();
        editor.setContent('');
        clearAttachments();
        clearDraft();
        setShowBigInput?.(false);
      },
      [
        onSend,
        editor,
        waitForAttachmentUploads,
        editingPost,
        clearAttachments,
        clearDraft,
        setShowBigInput,
        editPost,
        setEditingPost,
        title,
        image,
        channelType,
        send,
        channelId,
      ]
    );

    const runSendMessage = useCallback(
      async (isEdit: boolean) => {
        setIsSending(true);
        try {
          await sendMessage(isEdit);
        } catch (e) {
          console.error('failed to send', e);
        }
        setIsSending(false);
      },
      [sendMessage]
    );

    const handleSend = useCallback(async () => {
      Keyboard.dismiss();
      runSendMessage(false);
    }, [runSendMessage]);

    const handleEdit = useCallback(async () => {
      Keyboard.dismiss();
      if (!editingPost) {
        return;
      }
      runSendMessage(true);
    }, [runSendMessage, editingPost]);

    const handleAddNewLine = useCallback(() => {
      if (editorState.isCodeBlockActive) {
        editor.newLineInCode();
        return;
      }

      if (editorState.isBulletListActive || editorState.isOrderedListActive) {
        editor.splitListItem('listItem');
        return;
      }

      if (editorState.isTaskListActive) {
        editor.splitListItem('taskItem');
        return;
      }

      editor.splitBlock();
    }, [editor, editorState]);

    const handleMessage = useCallback(
      async (event: WebViewMessageEvent) => {
        const { data } = event.nativeEvent;
        if (data === 'enter') {
          handleAddNewLine();
          return;
        }

        if (data === 'shift-enter') {
          handleAddNewLine();
          return;
        }

        const { type, payload } = JSON.parse(data) as MessageEditorMessage;

        if (type === 'editor-ready') {
          webviewRef.current?.injectJavaScript(
            `
              function updateContentHeight() {
                const editorElement = document.querySelector('#root div .ProseMirror');
                editorElement.style.height = 'auto';
                editorElement.style.overflow = 'auto';
                const newHeight = editorElement.scrollHeight;
                window.ReactNativeWebView.postMessage(JSON.stringify({ type: 'contentHeight', payload: newHeight }));
              }

              function setupMutationObserver() {
                // watch for changes in the content

                const observer = new MutationObserver(updateContentHeight);
                observer.observe(document.querySelector('#root'), { childList: true, subtree: true, attributes: true});

                updateContentHeight(); // this sets initial height
              }

              setupMutationObserver();
          `
          );

          return;
        }

        if (type === 'contentHeight') {
          if (payload === containerHeight) {
            return;
          }
          if (containerHeight > maxInputHeightBasic) {
            return;
          }
          setContainerHeight(payload);
          setHeight?.(payload);
          return;
        }

        if (type === 'paste') {
          handlePaste(payload);
          return;
        }

        editor.bridgeExtensions?.forEach((e) => {
          e.onEditorMessage && e.onEditorMessage({ type, payload }, editor);
          return;
        });

        if (type === 'content-error') {
          messageInputLogger.log('[webview] Content error', payload);
          if (!editorCrashed) {
            setEditorCrashed(payload);
          }
          return;
        }

        if (type === 'send-json-back') {
          return;
        }

        messageInputLogger.log('[webview] Unknown message from editor', {
          type,
          payload,
        });
      },
      [
        editor,
        handleAddNewLine,
        handlePaste,
        setHeight,
        webviewRef,
        editorCrashed,
        setEditorCrashed,
        containerHeight,
        maxInputHeightBasic,
      ]
    );

    const tentapInjectedJs = useMemo(
      () => getInjectedJS(editor.bridgeExtensions || []),
      [editor.bridgeExtensions]
    );

    useEffect(() => {
      if (bigInput) {
        Keyboard.addListener('keyboardDidShow', () => {
          // we should always have the keyboard height here but just in case
          const keyboardHeight = Keyboard.metrics()?.height || 300;
          setBigInputHeight(bigInputHeightBasic - keyboardHeight);
        });

        Keyboard.addListener('keyboardDidHide', () => {
          setBigInputHeight(bigInputHeightBasic);
        });
      }

      if (!bigInput) {
        Keyboard.addListener('keyboardDidShow', () => {
          const keyboardHeight = Keyboard.metrics()?.height || 300;
          setMaxInputHeight(maxInputHeightBasic - keyboardHeight);
        });

        Keyboard.addListener('keyboardDidHide', () => {
          setMaxInputHeight(maxInputHeightBasic);
        });
      }
    }, [bigInput, bigInputHeightBasic, maxInputHeightBasic]);

    // we need to check if the app within the webview actually loaded
    useEffect(() => {
      if (editorCrashed) {
        // if it hasn't loaded yet, we need to try loading the content again
        reloadWebview(`Editor crashed: ${editorCrashed}`);
      }
    }, [reloadWebview, editorCrashed]);

    const titleIsEmpty = useMemo(() => !title || title.length === 0, [title]);

    const handleCancelEditing = useCallback(() => {
      setEditingPost?.(undefined);
      editor.setContent('');
      clearDraft();
      clearAttachments();
    }, [setEditingPost, editor, clearDraft, clearAttachments]);

    return (
      <MessageInputContainer
        setShouldBlur={setShouldBlur}
        onPressSend={handleSend}
        onPressEdit={handleEdit}
        containerHeight={containerHeight}
        mentionText={mentionText}
        groupMembers={groupMembers}
        onSelectMention={onSelectMention}
        showMentionPopup={showMentionPopup}
        isEditing={!!editingPost}
        isSending={isSending}
        cancelEditing={handleCancelEditing}
        showAttachmentButton={showAttachmentButton}
        floatingActionButton={floatingActionButton}
        disableSend={
          editorIsEmpty || (channelType === 'notebook' && titleIsEmpty)
        }
        goBack={goBack}
      >
        <YStack
          flex={1}
          backgroundColor={backgroundColor}
          paddingHorizontal={paddingHorizontal}
          borderColor="$border"
          borderWidth={1}
          borderRadius="$xl"
          maxHeight={maxInputHeight}
        >
          {showInlineAttachments && <AttachmentPreviewList />}
          <XStack height={bigInput ? bigInputHeight : containerHeight}>
            <RichText
              style={{
                backgroundColor: 'transparent',
                maxHeight: maxInputHeight - getToken('$s', 'space'),
              }}
              editor={editor}
              onMessage={handleMessage}
              onError={(e) => {
                messageInputLogger.warn(
                  '[webview] Error from webview',
                  e.nativeEvent
                );
                reloadWebview('Error from webview');
              }}
              onRenderProcessGone={(e) => {
                // https://github.com/react-native-webview/react-native-webview/blob/master/docs/Reference.md#onrenderprocessgone
                messageInputLogger.warn(
                  '[webview] Render process gone',
                  e.nativeEvent.didCrash
                );
                reloadWebview(`Render process gone: ${e.nativeEvent.didCrash}`);
              }}
              onContentProcessDidTerminate={(e) => {
                // iOS will kill webview in background
                // https://github.com/react-native-webview/react-native-webview/blob/master/docs/Reference.md#oncontentprocessdidterminate
                messageInputLogger.warn(
                  '[webview] Content process terminated',
                  e
                );
                reloadWebview('Content process terminated');
              }}
              // we never want to see a loading indicator
              renderLoading={() => <></>}
              injectedJavaScript={`
              ${tentapInjectedJs}

              window.onerror = function(message, source, lineno, colno, error) {
                window.ReactNativeWebView.postMessage(JSON.stringify({ type: 'content-error', payload: message }));
                return true;
              }

              window.addEventListener('error', function(e) {
                window.ReactNativeWebView.postMessage(JSON.stringify({ type: 'content-error', payload: e.message }));
                return true;
              });

              window.addEventListener('unhandledrejection', function(e) {
                window.ReactNativeWebView.postMessage(JSON.stringify({ type: 'content-error', payload: e.message }));
                return true;
              });

              window.addEventListener('keydown', (e) => {

                if (e.key === 'Enter' && !e.shiftKey) {
                  window.ReactNativeWebView.postMessage('enter');
                  return;
                }

                if (e.key === 'Enter' && e.shiftKey) {
                  window.ReactNativeWebView.postMessage('shift-enter');
                  return;
                }

              });

              window.addEventListener('message', (event) => {
                const message = event.data;
                if (message === 'ready') {
                  setupMutationObserver();
                }
              });
            `}
            />
          </XStack>
        </YStack>
      </MessageInputContainer>
    );
  }
);

MessageInput.displayName = 'MessageInput';<|MERGE_RESOLUTION|>--- conflicted
+++ resolved
@@ -391,11 +391,7 @@
           blocks.length === 0 &&
           attachments.length === 0;
 
-<<<<<<< HEAD
-        messageInputLogger.log('Editor is empty', isEmpty);
-=======
         messageInputLogger.log('Editor is empty?', isEmpty);
->>>>>>> a50fca2a
 
         if (isEmpty !== editorIsEmpty) {
           messageInputLogger.log('Setting editorIsEmpty', isEmpty);
@@ -406,14 +402,10 @@
     }, [editor, attachments, editorIsEmpty, initialHeight]);
 
     editor._onContentUpdate = async () => {
-<<<<<<< HEAD
-      messageInputLogger.log('Content updated');
-=======
       messageInputLogger.log(
         'Content updated, update draft and check for mention text'
       );
 
->>>>>>> a50fca2a
       const json = await editor.getJSON();
       const inlines = (
         tiptap
@@ -581,9 +573,6 @@
 
         const newJson = tiptap.diaryMixedToJSON(newStory);
 
-<<<<<<< HEAD
-        messageInputLogger.log('Setting new content', newJson);
-=======
         // insert empty text node after mention
         newJson.content?.map((node) => {
           const containsMention = node.content?.some(
@@ -598,7 +587,6 @@
         });
 
         messageInputLogger.log('onSelectMention, setting new content', newJson);
->>>>>>> a50fca2a
         // @ts-expect-error setContent does accept JSONContent
         editor.setContent(newJson);
         storeDraft(newJson);

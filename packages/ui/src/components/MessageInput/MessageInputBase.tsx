import { Upload } from '@tloncorp/shared/dist/api';
import * as db from '@tloncorp/shared/dist/db';
import { JSONContent, Story } from '@tloncorp/shared/dist/urbit';
import { PropsWithChildren, useMemo } from 'react';

import { ArrowUp, Checkmark, Close } from '../../assets/icons';
import { useReferences } from '../../contexts/references';
import { View, XStack, YStack } from '../../core';
import ContentReference from '../ContentReference';
import { IconButton } from '../IconButton';
import AttachmentButton from './AttachmentButton';
import MentionPopup from './MentionPopup';

export interface MessageInputProps {
  shouldBlur: boolean;
  setShouldBlur: (shouldBlur: boolean) => void;
  send: (content: Story, channelId: string) => void;
  channelId: string;
  setImageAttachment: (image: string | null) => void;
  uploadedImage?: Upload | null;
  canUpload?: boolean;
  groupMembers: db.ChatMember[];
  storeDraft: (draft: JSONContent) => void;
  clearDraft: () => void;
  getDraft: () => Promise<JSONContent>;
  editingPost?: db.Post;
  setEditingPost?: (post: db.Post | undefined) => void;
  editPost?: (post: db.Post, content: Story) => void;
}

export const MessageInputContainer = ({
  children,
  onPressSend,
  setImageAttachment,
  uploadedImage,
  canUpload,
  containerHeight,
  showMentionPopup = false,
  mentionText,
  groupMembers,
  onSelectMention,
<<<<<<< HEAD
  isEditing = false,
  cancelEditing,
  onPressEdit,
=======
  editorIsEmpty,
>>>>>>> ac58348d
}: PropsWithChildren<{
  onPressSend?: () => void;
  setImageAttachment: (image: string | null) => void;
  uploadedImage?: Upload | null;
  canUpload?: boolean;
  containerHeight: number;
  showMentionPopup?: boolean;
  mentionText?: string;
  groupMembers: db.ChatMember[];
  onSelectMention: (contact: db.Contact) => void;
<<<<<<< HEAD
  isEditing?: boolean;
  cancelEditing?: () => void;
  onPressEdit?: () => void;
=======
  editorIsEmpty: boolean;
>>>>>>> ac58348d
}>) => {
  const { references, setReferences } = useReferences();
  const hasUploadedImage = useMemo(
    () => !!(uploadedImage && uploadedImage.url !== ''),
    [uploadedImage]
  );
  const uploadIsLoading = useMemo(
    () => uploadedImage?.status === 'loading',
    [uploadedImage]
  );
  const sendIconColor = useMemo(
    () => (uploadIsLoading ? '$secondaryText' : '$primaryText'),
    [uploadIsLoading]
  );

  return (
    <YStack width="100%">
      {Object.keys(references).length ? (
        <YStack
          gap="$s"
          width="100%"
          position="absolute"
          bottom={containerHeight + 4}
          zIndex={10}
          backgroundColor="$background"
        >
          {Object.keys(references).map((ref) =>
            references[ref] !== null ? (
              <XStack
                left={15}
                position="relative"
                key={ref}
                width="100%"
                height="auto"
              >
                <ContentReference
                  asAttachment
                  reference={references[ref]!}
                  key={ref}
                />
                <View position="absolute" top={4} right={36}>
                  <IconButton
                    onPress={() => {
                      setReferences({ ...references, [ref]: null });
                    }}
                    color="$primaryText"
                  >
                    <Close />
                  </IconButton>
                </View>
              </XStack>
            ) : null
          )}
        </YStack>
      ) : null}
      {showMentionPopup ? (
        <YStack position="absolute" bottom={containerHeight + 4} zIndex={15}>
          <View position="relative" top={0} left={8}>
            <MentionPopup
              onPress={onSelectMention}
              matchText={mentionText}
              groupMembers={groupMembers}
            />
          </View>
        </YStack>
      ) : null}
      <XStack
        paddingHorizontal="$m"
        paddingVertical="$s"
        gap="$l"
        alignItems="flex-end"
        justifyContent="space-between"
      >
        {isEditing ? (
          <View paddingBottom="$m">
            <IconButton onPress={cancelEditing}>
              <Close />
            </IconButton>
          </View>
        ) : null}
        {hasUploadedImage ? null : canUpload ? (
          <View paddingBottom="$m">
            <AttachmentButton
              uploadedImage={uploadedImage}
              setImage={setImageAttachment}
            />
          </View>
        ) : null}
        {children}
        <View paddingBottom="$m">
<<<<<<< HEAD
          <IconButton
            color={sendIconColor}
            disabled={uploadIsLoading}
            onPress={isEditing && onPressEdit ? onPressEdit : onPressSend}
          >
            {isEditing ? <Checkmark /> : <ArrowUp />}
          </IconButton>
=======
          {editorIsEmpty ? null : (
            <IconButton
              color={sendIconColor}
              disabled={uploadIsLoading}
              onPress={onPressSend}
            >
              {/* TODO: figure out what send button should look like */}
              <ArrowUp />
            </IconButton>
          )}
>>>>>>> ac58348d
        </View>
      </XStack>
    </YStack>
  );
};<|MERGE_RESOLUTION|>--- conflicted
+++ resolved
@@ -39,13 +39,10 @@
   mentionText,
   groupMembers,
   onSelectMention,
-<<<<<<< HEAD
   isEditing = false,
   cancelEditing,
   onPressEdit,
-=======
   editorIsEmpty,
->>>>>>> ac58348d
 }: PropsWithChildren<{
   onPressSend?: () => void;
   setImageAttachment: (image: string | null) => void;
@@ -56,13 +53,10 @@
   mentionText?: string;
   groupMembers: db.ChatMember[];
   onSelectMention: (contact: db.Contact) => void;
-<<<<<<< HEAD
   isEditing?: boolean;
   cancelEditing?: () => void;
   onPressEdit?: () => void;
-=======
   editorIsEmpty: boolean;
->>>>>>> ac58348d
 }>) => {
   const { references, setReferences } = useReferences();
   const hasUploadedImage = useMemo(
@@ -153,26 +147,15 @@
         ) : null}
         {children}
         <View paddingBottom="$m">
-<<<<<<< HEAD
-          <IconButton
-            color={sendIconColor}
-            disabled={uploadIsLoading}
-            onPress={isEditing && onPressEdit ? onPressEdit : onPressSend}
-          >
-            {isEditing ? <Checkmark /> : <ArrowUp />}
-          </IconButton>
-=======
           {editorIsEmpty ? null : (
             <IconButton
               color={sendIconColor}
               disabled={uploadIsLoading}
-              onPress={onPressSend}
+              onPress={isEditing && onPressEdit ? onPressEdit : onPressSend}
             >
-              {/* TODO: figure out what send button should look like */}
-              <ArrowUp />
+              {isEditing ? <Checkmark /> : <ArrowUp />}
             </IconButton>
           )}
->>>>>>> ac58348d
         </View>
       </XStack>
     </YStack>

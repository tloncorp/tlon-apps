--- conflicted
+++ resolved
@@ -1,17 +1,12 @@
 import { JSONContent } from '@tiptap/core';
 import { Upload } from '@tloncorp/shared/dist/urbit';
-import { PropsWithChildren, useEffect, useState } from 'react';
+import * as ub from '@tloncorp/shared/dist/urbit';
+import { PropsWithChildren } from 'react';
 import { ImageBackground } from 'react-native';
-import * as ub from '@tloncorp/shared/dist/urbit';
 
-<<<<<<< HEAD
-import { Attachment, ChannelGalleries, Close, Send } from '../../assets/icons';
-import { Image, Text, View, XStack, YStack } from '../../core';
+import { ArrowUp, Close } from '../../assets/icons';
+import { View, XStack, YStack } from '../../core';
 import { Button } from '../Button';
-=======
-import { ArrowUp } from '../../assets/icons';
-import { XStack } from '../../core';
->>>>>>> 9558d7ac
 import { IconButton } from '../IconButton';
 import AttachmentButton from './AttachmentButton';
 
@@ -39,7 +34,6 @@
   resetImageAttachment: () => void;
 }>) => {
   return (
-<<<<<<< HEAD
     <YStack>
       {uploadedImage && uploadedImage.url !== '' && (
         <ImageBackground
@@ -85,26 +79,10 @@
           {children}
           <IconButton onPress={onPressSend}>
             {/* TODO: figure out what send button should look like */}
-            <Send />
+            <ArrowUp />
           </IconButton>
         </XStack>
       </XStack>
     </YStack>
-=======
-    <XStack
-      paddingHorizontal="$m"
-      paddingVertical="$s"
-      gap="$l"
-      alignItems="center"
-    >
-      <XStack flex={1} gap="$l" alignItems="center">
-        {children}
-        <IconButton onPress={onPressSend}>
-          {/* TODO: figure out what send button should look like */}
-          <ArrowUp />
-        </IconButton>
-      </XStack>
-    </XStack>
->>>>>>> 9558d7ac
   );
 };
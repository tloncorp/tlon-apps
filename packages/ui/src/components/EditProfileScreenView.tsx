import * as db from '@tloncorp/shared/db';
<<<<<<< HEAD
import { Button, useStore } from '@tloncorp/ui';
=======
>>>>>>> 26f4f518
import { useCallback, useMemo, useState } from 'react';
import { useForm } from 'react-hook-form';
import { Alert } from 'react-native';
import { useSafeAreaInsets } from 'react-native-safe-area-context';
import { ScrollView, View, XStack } from 'tamagui';

import { useContact, useCurrentUserId, useStore } from '../contexts';
import { SigilAvatar } from './Avatar';
import { FavoriteGroupsDisplay } from './FavoriteGroupsDisplay';
import {
  ControlledImageField,
  ControlledTextField,
  ControlledTextareaField,
  Field,
  FormFrame,
} from './Form';
import KeyboardAvoidingView from './KeyboardAvoidingView';
import { ScreenHeader } from './ScreenHeader';
import { Text } from './TextV2';
import { BioDisplay, PinnedGroupsDisplay } from './UserProfileScreenView';
import { VerifyPhoneNumberSheet } from './VerifyPhoneNumberSheet';

interface Props {
  userId: string;
  onGoBack: () => void;
}

export function EditProfileScreenView(props: Props) {
  const [verifyPhoneOpen, setVerifyPhoneOpen] = useState(false);
  const store = useStore();
  const insets = useSafeAreaInsets();
  const currentUserId = useCurrentUserId();
  const userContact = useContact(props.userId);
  const [pinnedGroups, setPinnedGroups] = useState<db.Group[]>(
    (userContact?.pinnedGroups
      ?.map((pin) => pin.group)
      .filter(Boolean) as db.Group[]) ?? []
  );

  const isCurrUser = useMemo(
    () => props.userId === currentUserId,
    [props.userId, currentUserId]
  );

  const currentNickname = useMemo(() => {
    return isCurrUser
      ? userContact?.nickname
      : userContact?.customNickname ?? '';
  }, [isCurrUser, userContact?.nickname, userContact?.customNickname]);

  const nicknamePlaceholder = useMemo(() => {
    return isCurrUser
      ? userContact?.id
      : userContact?.peerNickname ?? userContact?.id;
  }, [isCurrUser, userContact]);

  const currentAvatarImage = useMemo(() => {
    return isCurrUser
      ? userContact?.avatarImage
      : userContact?.customAvatarImage ?? '';
  }, [isCurrUser, userContact]);

  const avatarPlaceholder = useMemo(() => {
    return isCurrUser ? undefined : userContact?.peerAvatarImage ?? undefined;
  }, [isCurrUser, userContact]);

  const {
    control,
    handleSubmit,
    formState: { isDirty, isValid },
  } = useForm({
    mode: 'onChange',
    defaultValues: {
      nickname: currentNickname ?? '',
      status: userContact?.status ?? '',
      bio: userContact?.bio ?? '',
      avatarImage: currentAvatarImage ?? '',
    },
  });

  const handlePressDone = useCallback(() => {
    if (isDirty) {
      handleSubmit((formData) => {
        const nicknameStartVal = isCurrUser
          ? userContact?.nickname
          : userContact?.customNickname;
        const avatarStartVal = isCurrUser
          ? userContact?.avatarImage
          : userContact?.customAvatarImage;

        const update = {
          status: formData.status,
          bio: formData.bio,
          nickname: formData.nickname
            ? formData.nickname
            : nicknameStartVal
              ? null // clear existing
              : undefined,
          avatarImage: formData.avatarImage
            ? formData.avatarImage
            : avatarStartVal
              ? null // clear existing
              : undefined,
        };

        if (isCurrUser) {
          store.updateCurrentUserProfile(update);
        } else {
          store.updateContactMetadata(props.userId, {
            nickname: update.nickname,
            avatarImage: update.avatarImage,
          });
        }
      })();
    }
    props.onGoBack();
  }, [
    handleSubmit,
    isCurrUser,
    isDirty,
    props,
    store,
    userContact?.avatarImage,
    userContact?.customAvatarImage,
    userContact?.customNickname,
    userContact?.nickname,
  ]);

  const handlePressCancel = () => {
    if (isDirty) {
      Alert.alert('Discard changes?', 'Your changes will not be saved.', [
        {
          text: 'Cancel',
          style: 'cancel',
        },
        {
          text: 'Discard',
          style: 'destructive',
          onPress: () => {
            props.onGoBack();
          },
        },
      ]);
    } else {
      props.onGoBack();
    }
  };

  const handleUpdatePinnedGroups = useCallback((groups: db.Group[]) => {
    setPinnedGroups(groups);
    store.updateProfilePinnedGroups(groups);
  }, []);

  return (
    <View flex={1}>
      <ScreenHeader
        title="Edit Profile"
        leftControls={
          <ScreenHeader.TextButton onPress={handlePressCancel}>
            Cancel
          </ScreenHeader.TextButton>
        }
        rightControls={
          <ScreenHeader.TextButton
            onPress={handlePressDone}
            color="$positiveActionText"
            disabled={!isValid}
          >
            Done
          </ScreenHeader.TextButton>
        }
      />

      <KeyboardAvoidingView>
        <ScrollView keyboardDismissMode="on-drag">
          <FormFrame paddingBottom={insets.bottom}>
            <XStack alignItems="flex-end" gap="$m">
              <View flex={1}>
                <ControlledTextField
                  name="nickname"
                  label="Nickname"
                  control={control}
                  renderInputContainer={
                    isCurrUser
                      ? ({ children }) => {
                          return (
                            <XStack gap="$m">
                              <View flex={1}>{children}</View>
                              <SigilAvatar
                                contactId={currentUserId}
                                width={56}
                                height={56}
                                borderRadius="$l"
                                size="custom"
                              />
                            </XStack>
                          );
                        }
                      : undefined
                  }
                  inputProps={{ placeholder: nicknamePlaceholder }}
                  rules={{
                    maxLength: {
                      value: 30,
                      message: 'Your nickname is limited to 30 characters',
                    },
                  }}
                />
              </View>
            </XStack>

            <ControlledImageField
              label="Avatar image"
              name="avatarImage"
              hideError={true}
              control={control}
              inputProps={{
                buttonLabel: 'Change avatar image',
                placeholderUri: avatarPlaceholder,
              }}
              rules={{
                pattern: {
                  value: /^(?!file).+/,
                  message: 'Image has not finished uploading',
                },
              }}
            />

            {isCurrUser ? (
              <>
                <ControlledTextField
                  name="status"
                  label="Status"
                  control={control}
                  inputProps={{
                    placeholder: 'Hanging out...',
                  }}
                  rules={{
                    maxLength: {
                      value: 50,
                      message: 'Your status is limited to 50 characters',
                    },
                  }}
                />
                <ControlledTextareaField
                  name="bio"
                  label="Bio"
                  control={control}
                  inputProps={{
                    placeholder: 'About yourself',
                    numberOfLines: 5,
                    multiline: true,
                  }}
                  rules={{
                    maxLength: {
                      value: 300,
                      message: 'Your bio is limited to 300 characters',
                    },
                  }}
                />
                <Field label="Pinned groups">
                  <FavoriteGroupsDisplay
                    groups={pinnedGroups}
                    onUpdate={handleUpdatePinnedGroups}
                  />
                </Field>

                <Field label="Verified Phone Number">
                  <Button hero onPress={() => setVerifyPhoneOpen(true)}>
                    <Button.Text>Verify a phone number</Button.Text>
                  </Button>
                </Field>
              </>
            ) : (
              <>
                <BioDisplay
                  bio={userContact?.bio ?? ''}
                  backgroundColor="$secondaryBackground"
                />
                <PinnedGroupsDisplay
                  groups={pinnedGroups ?? []}
                  onPressGroup={() => {}}
                  itemProps={{ backgroundColor: '$secondaryBackground' }}
                />
              </>
            )}
          </FormFrame>
        </ScrollView>
      </KeyboardAvoidingView>
      <VerifyPhoneNumberSheet
        open={verifyPhoneOpen}
        onOpenChange={() => setVerifyPhoneOpen(false)}
      />
    </View>
  );
}<|MERGE_RESOLUTION|>--- conflicted
+++ resolved
@@ -1,14 +1,11 @@
 import * as db from '@tloncorp/shared/db';
-<<<<<<< HEAD
-import { Button, useStore } from '@tloncorp/ui';
-=======
->>>>>>> 26f4f518
 import { useCallback, useMemo, useState } from 'react';
 import { useForm } from 'react-hook-form';
 import { Alert } from 'react-native';
 import { useSafeAreaInsets } from 'react-native-safe-area-context';
 import { ScrollView, View, XStack } from 'tamagui';
 
+import { Button } from '../components/Button';
 import { useContact, useCurrentUserId, useStore } from '../contexts';
 import { SigilAvatar } from './Avatar';
 import { FavoriteGroupsDisplay } from './FavoriteGroupsDisplay';

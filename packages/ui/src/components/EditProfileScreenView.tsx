import * as api from '@tloncorp/shared/dist/api';
import * as db from '@tloncorp/shared/dist/db';
import { ImagePickerAsset } from 'expo-image-picker';
import { useCallback, useState } from 'react';
import { useForm } from 'react-hook-form';
import { Keyboard } from 'react-native';
<<<<<<< HEAD
import { useSafeAreaInsets } from 'react-native-safe-area-context';
=======
import { ScrollView, View, YStack } from 'tamagui';
>>>>>>> 64028aa7

import { useContact, useCurrentUserId } from '../contexts';
import { AttachmentProvider } from '../contexts/attachment';
import { EditablePofileImages } from './EditableProfileImages';
import { FavoriteGroupsDisplay } from './FavoriteGroupsDisplay';
import { FormTextInput } from './FormInput';
import { GenericHeader } from './GenericHeader';
import { SaveButton } from './GroupMetaScreenView';
import KeyboardAvoidingView from './KeyboardAvoidingView';

interface Props {
  onGoBack: () => void;
  onSaveProfile: (update: {
    profile: api.ProfileUpdate | null;
    pinnedGroups?: db.Group[] | null;
  }) => void;
  uploadAsset: (asset: ImagePickerAsset) => Promise<void>;
  canUpload: boolean;
}

export function EditProfileScreenView(props: Props) {
  const insets = useSafeAreaInsets();
  const currentUserId = useCurrentUserId();
  const userContact = useContact(currentUserId);
  const [pinnedGroups, setPinnedGroups] = useState<db.Group[]>(
    (userContact?.pinnedGroups
      ?.map((pin) => pin.group)
      .filter(Boolean) as db.Group[]) ?? []
  );

  const {
    control,
    handleSubmit,
    formState: { errors, isDirty },
    setValue,
  } = useForm({
    defaultValues: {
      nickname: userContact?.nickname ?? '',
      bio: userContact?.bio ?? '',
      avatarImage: userContact?.avatarImage ?? '',
      coverImage: userContact?.coverImage ?? '',
    },
  });

  const onSavePressed = useCallback(() => {
    // only pass pins to the save handler if changes were made
    const initialPinnedIds = userContact?.pinnedGroups
      ?.map((pin) => pin.group?.id)
      .filter(Boolean) as string[];
    const newPinnedIds = pinnedGroups.map((group) => group.id);
    const didEditPinnedGroups =
      initialPinnedIds.length !== newPinnedIds.length ||
      !initialPinnedIds.every((id) => newPinnedIds.includes(id));

    if (isDirty) {
      console.log(`form is dirty, handling submit?`);
      return handleSubmit((formData) => {
        props.onSaveProfile({
          profile: formData,
          pinnedGroups: didEditPinnedGroups ? pinnedGroups : undefined,
        });
      })();
    }

    if (didEditPinnedGroups) {
      return props.onSaveProfile({
        profile: null,
        pinnedGroups,
      });
    }
  }, [handleSubmit, isDirty, pinnedGroups, props, userContact?.pinnedGroups]);

  return (
    <AttachmentProvider
      canUpload={props.canUpload}
      uploadAsset={props.uploadAsset}
    >
      <View flex={1}>
        <GenericHeader
          title="Edit Profile"
          goBack={props.onGoBack}
          rightContent={<SaveButton onPress={onSavePressed} />}
        />
        <KeyboardAvoidingView>
          <ScrollView>
            <YStack
              onTouchStart={Keyboard.dismiss}
              marginTop="$l"
              marginHorizontal="$xl"
              paddingBottom={insets.bottom}
            >
              <EditablePofileImages
                contact={userContact ?? db.getFallbackContact(currentUserId)}
                onSetCoverUrl={useCallback(
                  (url: string) => setValue('coverImage', url),
                  [setValue]
                )}
                onSetIconUrl={useCallback(
                  (url: string) => setValue('avatarImage', url),
                  [setValue]
                )}
              />

              <FormTextInput marginTop="$m">
                <FormTextInput.Label>Nickname</FormTextInput.Label>
                <FormTextInput.Input
                  control={control}
                  errors={errors}
                  name="nickname"
                  label="Nickname"
                  rules={{
                    maxLength: {
                      value: 30,
                      message: 'Your nickname is limited to 30 characters',
                    },
                  }}
                  placeholder={userContact?.id}
                />
              </FormTextInput>

              <FormTextInput>
                <FormTextInput.Label>Bio</FormTextInput.Label>
                <FormTextInput.Input
                  control={control}
                  errors={errors}
                  rules={{
                    maxLength: {
                      value: 300,
                      message: 'Your bio is limited to 300 characters',
                    },
                  }}
                  name="bio"
                  label="Bio"
                  placeholder="About yourself"
                  frameProps={{
                    height: 'auto',
                    justifyContent: 'flex-start',
                    alignItems: 'flex-start',
                    overflow: 'scroll',
                  }}
                  areaProps={{
                    numberOfLines: 5,
                    multiline: true,
                  }}
                />
              </FormTextInput>

              <View marginTop="$2xl">
                <FavoriteGroupsDisplay
                  secondaryColors
                  groups={pinnedGroups}
                  editable
                  onUpdate={setPinnedGroups}
                />
              </View>
            </YStack>
          </ScrollView>
        </KeyboardAvoidingView>
      </View>
    </AttachmentProvider>
  );
}<|MERGE_RESOLUTION|>--- conflicted
+++ resolved
@@ -4,11 +4,8 @@
 import { useCallback, useState } from 'react';
 import { useForm } from 'react-hook-form';
 import { Keyboard } from 'react-native';
-<<<<<<< HEAD
 import { useSafeAreaInsets } from 'react-native-safe-area-context';
-=======
 import { ScrollView, View, YStack } from 'tamagui';
->>>>>>> 64028aa7
 
 import { useContact, useCurrentUserId } from '../contexts';
 import { AttachmentProvider } from '../contexts/attachment';

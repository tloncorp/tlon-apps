--- conflicted
+++ resolved
@@ -73,38 +73,14 @@
       nickname: currentNickname ?? '',
       status: userContact?.status ?? '',
       bio: userContact?.bio ?? '',
-<<<<<<< HEAD
-      avatarImage: currentAvatarImage ?? undefined,
-=======
-      avatarImage: userContact?.avatarImage ?? '',
->>>>>>> 3ff82c96
+      avatarImage: currentAvatarImage ?? '',
     },
   });
 
   const handlePressDone = useCallback(() => {
     if (isDirty) {
       handleSubmit((formData) => {
-<<<<<<< HEAD
         props.onSaveProfile(formData);
-=======
-        // ensure we explicitly clear out fields in response to falsy
-        // form data if they're set on the existing profile
-        const resolvedValues = {
-          nickname: formData.nickname
-            ? formData.nickname
-            : userContact?.nickname
-              ? ''
-              : undefined,
-          bio: formData.bio ? formData.bio : userContact?.bio ? '' : undefined,
-          avatarImage: formData.avatarImage
-            ? formData.avatarImage
-            : userContact?.avatarImage
-              ? ''
-              : undefined,
-        };
-        props.onSaveProfile(resolvedValues);
-        props.onGoBack();
->>>>>>> 3ff82c96
       })();
     } else {
       props.onGoBack();

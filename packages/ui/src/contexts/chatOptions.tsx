import * as db from '@tloncorp/shared/db';
import * as store from '@tloncorp/shared/store';
import * as ub from '@tloncorp/shared/urbit';
import {
  ReactNode,
  createContext,
  useCallback,
  useContext,
  useEffect,
  useMemo,
  useState,
} from 'react';
import { Alert } from 'react-native';
import { isWeb } from 'tamagui';

import { ChatOptionsSheet } from '../components/ChatOptionsSheet';
import { useChannelTitle } from '../utils';

export type ChatOptionsContextValue = {
  useGroup: typeof store.useGroup;
  group?: db.Group | null;
  channel?: db.Channel | null;
  markGroupRead: () => void;
  markChannelRead: () => void;
  onPressGroupMeta: () => void;
  onPressGroupMembers: () => void;
  onPressManageChannels: () => void;
  onPressInvite?: () => void;
  onPressGroupPrivacy: () => void;
  onPressRoles: () => void;
  onPressChannelMembers: () => void;
  onPressChannelMeta: () => void;
  onPressChannelTemplate: () => void;
  togglePinned: () => void;
  leaveGroup: () => Promise<void>;
  leaveChannel: () => void;
  updateVolume: (level: ub.NotificationLevel | null) => void;
  setChannelSortPreference?: (sortBy: 'recency' | 'arranged') => void;
  open: (chatId: string, chatType: 'group' | 'channel') => void;
} | null;

const ChatOptionsContext = createContext<ChatOptionsContextValue>(null);

export const useChatOptions = () => {
  const value = useContext(ChatOptionsContext);
  if (!value) {
    throw new Error('useChatOptions used outside of ChatOptions context');
  }
  return value;
};

type ChatOptionsProviderProps = {
  children: ReactNode;
  useChannel?: typeof store.useChannel;
  useGroup?: typeof store.useGroup;
  onPressGroupMeta: (groupId: string) => void;
  onPressGroupMembers: (groupId: string) => void;
  onPressManageChannels: (groupId: string) => void;
  onPressInvite?: (group: db.Group) => void;
  onPressGroupPrivacy: (groupId: string) => void;
  onPressChannelMembers: (channelId: string) => void;
  onPressChannelMeta: (channelId: string) => void;
  onPressChannelTemplate: (channelId: string) => void;
  onPressRoles: (groupId: string) => void;
  onSelectSort?: (sortBy: 'recency' | 'arranged') => void;
  onLeaveGroup?: () => void;
<<<<<<< HEAD
  onPressConfigureChannel?: () => void;
=======
  initialChat?: {
    id: string;
    type: 'group' | 'channel';
  };
>>>>>>> e53496dd
};

export const ChatOptionsProvider = ({
  children,
  initialChat,
  useChannel = store.useChannel,
  useGroup = store.useGroup,
  onPressGroupMeta,
  onPressGroupMembers,
  onPressManageChannels,
  onPressInvite,
  onPressGroupPrivacy,
  onPressChannelMembers,
  onPressChannelMeta,
  onPressChannelTemplate,
  onPressRoles,
  onLeaveGroup: navigateOnLeave,
  onPressConfigureChannel,
}: ChatOptionsProviderProps) => {
  const [sheetOpen, setSheetOpen] = useState(false);
  const [chat, setChat] = useState<{
    id: string;
    type: 'group' | 'channel';
  } | null>(initialChat ?? null);

  const openSheet = useCallback(
    (chatId: string, chatType: 'group' | 'channel') => {
      setChat({
        id: chatId,
        type: chatType,
      });
      setSheetOpen(true);
    },
    []
  );

  const closeSheet = useCallback(() => {
    setSheetOpen(false);
  }, []);

  const isChannel = chat?.type === 'channel';
  const isGroup = chat?.type === 'group';

  const { data: channel } = useChannel({
    id: isChannel ? chat.id : undefined,
  });
  const channelTitle = useChannelTitle(channel ?? null);
  const groupId = isGroup ? chat.id : channel?.groupId ?? undefined;
  const { data: group } = useGroup({
    id: groupId,
  });

  useEffect(() => {
    if (groupId) {
      store.syncGroup(groupId, { priority: store.SyncPriority.Medium });
    }
  }, [groupId]);

  const togglePinned = useCallback(() => {
    if (group && group.channels?.[0]) {
      group.pin ? store.unpinItem(group.pin) : store.pinGroup(group);
    }
  }, [group]);

  const updateVolume = useCallback(
    (level: ub.NotificationLevel | null) => {
      if (chat?.type === 'group' && group) {
        store.setGroupVolumeLevel({ group, level });
      } else if (chat?.type === 'channel' && channel) {
        store.setChannelVolumeLevel({ channel, level });
      }
    },
    [channel, chat, group]
  );

  const leaveGroup = useCallback(async () => {
    if (group) {
      await store.leaveGroup(group.id);
    }
    navigateOnLeave?.();
    closeSheet();
  }, [closeSheet, group, navigateOnLeave]);

  const onLeaveChannelConfirmed = useCallback(() => {
    if (!channel) {
      return;
    }
    if (channel.type === 'dm' || channel.type === 'groupDm') {
      store.respondToDMInvite({
        channel,
        accept: false,
      });
    } else {
      store.leaveGroupChannel(channel.id);
    }
    closeSheet();
  }, [channel, closeSheet]);

  const leaveChannel = useCallback(() => {
    if (isWeb) {
      return onLeaveChannelConfirmed();
    }
    Alert.alert(
      `Leave ${channelTitle}?`,
      'You will no longer receive updates from this channel.',
      [
        {
          text: 'Cancel',
          onPress: () => console.log('Cancel Pressed'),
          style: 'cancel',
        },
        {
          text: 'Leave',
          style: 'destructive',
          onPress: onLeaveChannelConfirmed,
        },
      ]
    );
  }, [channelTitle, onLeaveChannelConfirmed]);

  const markGroupRead = useCallback(() => {
    if (group) {
      store.markGroupRead(group, true);
    }
    closeSheet();
  }, [closeSheet, group]);

  const markChannelRead = useCallback(() => {
    if (channel && !channel.isPendingChannel) {
      store.markChannelRead(channel);
    }
  }, [channel]);

  const setChannelSortPreference = useCallback(
    (sortBy: 'recency' | 'arranged') => {
      db.channelSortPreference.setValue(sortBy);
      closeSheet();
    },
    [closeSheet]
  );

  const handlePressInvite = useCallback(() => {
    if (group) {
      onPressInvite?.(group);
      closeSheet();
    }
  }, [closeSheet, group, onPressInvite]);

  const handlePressChannelMeta = useCallback(() => {
    if (channel) {
      onPressChannelMeta?.(channel?.id);
      closeSheet();
    }
  }, [channel, closeSheet, onPressChannelMeta]);

  const handlePressGroupMeta = useCallback(() => {
    if (group) {
      onPressGroupMeta?.(group.id);
      closeSheet();
    }
  }, [closeSheet, group, onPressGroupMeta]);

  const handlePressManageChannels = useCallback(() => {
    if (group) {
      onPressManageChannels?.(group.id);
      closeSheet();
    }
  }, [group, onPressManageChannels, closeSheet]);

  const handlePressChannelMembers = useCallback(() => {
    if (channel) {
      onPressChannelMembers?.(channel.id);
      closeSheet();
    }
  }, [channel, closeSheet, onPressChannelMembers]);

  const handlePressGroupMembers = useCallback(() => {
    if (group) {
      onPressGroupMembers?.(group.id);
      closeSheet();
    }
  }, [closeSheet, group, onPressGroupMembers]);

  const handlePressGroupPrivacy = useCallback(() => {
    if (group) {
      onPressGroupPrivacy?.(group.id);
      closeSheet();
    }
  }, [closeSheet, group, onPressGroupPrivacy]);

  const handlePressGroupRoles = useCallback(() => {
    if (group) {
      onPressRoles?.(group.id);
    }
  }, [group, onPressRoles]);

  const handlePressChannelTemplate = useCallback(() => {
    if (channel) {
      onPressChannelTemplate(channel.id);
      closeSheet();
    }
  }, [channel, onPressChannelTemplate]);

  const contextValue: ChatOptionsContextValue = useMemo(
    () => ({
      useGroup,
      group,
      channel,
      markGroupRead,
      markChannelRead,
      onPressGroupMeta: handlePressGroupMeta,
      onPressChannelTemplate: handlePressChannelTemplate,
      onPressGroupMembers: handlePressGroupMembers,
      onPressManageChannels: handlePressManageChannels,
      onPressInvite: handlePressInvite,
      onPressGroupPrivacy: handlePressGroupPrivacy,
      onPressRoles: handlePressGroupRoles,
      leaveGroup,
      leaveChannel,
      togglePinned,
      updateVolume,
      open: openSheet,
      onPressChannelMembers: handlePressChannelMembers,
      onPressChannelMeta: handlePressChannelMeta,
      setChannelSortPreference,
    }),
    [
      useGroup,
      group,
      channel,
      markGroupRead,
      markChannelRead,
      handlePressGroupMeta,
      handlePressGroupMembers,
      handlePressManageChannels,
      handlePressInvite,
      handlePressGroupPrivacy,
      handlePressGroupRoles,
      onPressChannelTemplate,
      leaveGroup,
      leaveChannel,
      togglePinned,
      updateVolume,
      openSheet,
      handlePressChannelMembers,
      handlePressChannelMeta,
      setChannelSortPreference,
    ]
  );

  return (
    <ChatOptionsContext.Provider value={contextValue}>
      {children}
      <ChatOptionsSheet
        open={sheetOpen}
        onOpenChange={setSheetOpen}
        chat={chat}
        onPressConfigureChannel={
          onPressConfigureChannel == null
            ? undefined
            : () => {
                onPressConfigureChannel();
                setSheetOpen(false);
              }
        }
      />
    </ChatOptionsContext.Provider>
  );
};<|MERGE_RESOLUTION|>--- conflicted
+++ resolved
@@ -64,14 +64,11 @@
   onPressRoles: (groupId: string) => void;
   onSelectSort?: (sortBy: 'recency' | 'arranged') => void;
   onLeaveGroup?: () => void;
-<<<<<<< HEAD
   onPressConfigureChannel?: () => void;
-=======
   initialChat?: {
     id: string;
     type: 'group' | 'channel';
   };
->>>>>>> e53496dd
 };
 
 export const ChatOptionsProvider = ({

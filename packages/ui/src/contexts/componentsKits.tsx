import {
  CollectionRendererId,
  DraftInputId,
  PostContentRendererId,
} from '@tloncorp/shared';
import * as db from '@tloncorp/shared/dist/db';
import { Story } from '@tloncorp/shared/dist/urbit';
import { ReactElement, createContext, useContext, useMemo } from 'react';

import { PictoMessage } from '../components/Channel/PictoMessage';
import { ChatMessage } from '../components/ChatMessage';
import { StandaloneDrawingInput } from '../components/DrawingInput';
import { GalleryPost } from '../components/GalleryPost';
import { NotebookPost } from '../components/NotebookPost';
import {
  ChatInput,
  DraftInputContext,
  GalleryInput,
  NotebookInput,
} from '../components/draftInputs';
import { ButtonInput } from '../components/draftInputs/ButtonInput';
import { CardsPostCollection } from '../components/postCollectionViews/CardsPostCollectionView';
import { ListPostCollection } from '../components/postCollectionViews/ListPostCollectionView';
import { IPostCollectionView } from '../components/postCollectionViews/shared';

type RenderItemProps = {
  post: db.Post;
  showAuthor?: boolean;
  showReplies?: boolean;
  onPress?: (post: db.Post) => void;
  onPressReplies?: (post: db.Post) => void;
  onPressImage?: (post: db.Post, imageUri?: string) => void;
  onLongPress?: (post: db.Post) => void;
  editing?: boolean;
  setEditingPost?: (post: db.Post | undefined) => void;
  setViewReactionsPost?: (post: db.Post) => void;
  editPost?: (post: db.Post, content: Story) => Promise<void>;
  onPressRetry: (post: db.Post) => void;
  onPressDelete: (post: db.Post) => void;
  isHighlighted?: boolean;
};

type RenderItemFunction = (props: RenderItemProps) => ReactElement | null;

export type RenderItemType =
  | RenderItemFunction
  | React.MemoExoticComponent<RenderItemFunction>;

export type MinimalRenderItemProps = {
  post: db.Post;
  showAuthor?: boolean;
  showReplies?: boolean;
  onPress?: (post: db.Post) => void;
  onPressReplies?: (post: db.Post) => void;
  onPressImage?: (post: db.Post, imageUri?: string) => void;
  onLongPress?: (post: db.Post) => void;
  editing?: boolean;
  setEditingPost?: (post: db.Post | undefined) => void;
  setViewReactionsPost?: (post: db.Post) => void;
  editPost?: (post: db.Post, content: Story) => Promise<void>;
  onPressRetry?: (post: db.Post) => void;
  onPressDelete?: (post: db.Post) => void;
  isHighlighted?: boolean;
};
export type MinimalRenderItemType = React.ComponentType<MinimalRenderItemProps>;

type DraftInputRendererComponent = React.ComponentType<{
  draftInputContext: DraftInputContext;
}>;

interface ComponentsKitContextValue {
  collectionRenderers: Readonly<
    Partial<{ [Id in CollectionRendererId]: IPostCollectionView }>
  >;
  inputs: Readonly<
    Partial<{ [Id in DraftInputId]: DraftInputRendererComponent }>
  >;
  renderers: Readonly<
    Partial<{ [Id in PostContentRendererId]: RenderItemType }>
  >;
}

const _globalContextValue: ComponentsKitContextValue = {
  collectionRenderers: {},
  inputs: {},
  renderers: {},
};

const ComponentsKitContext =
  createContext<ComponentsKitContextValue>(_globalContextValue);

export function useComponentsKitContext() {
  return useContext(ComponentsKitContext);
}

const BUILTIN_CONTENT_RENDERERS: { [id: string]: RenderItemType } = {
  [PostContentRendererId.chat]: ChatMessage,
  [PostContentRendererId.gallery]: GalleryPost,
  [PostContentRendererId.notebook]: NotebookPost,
  [PostContentRendererId.picto]: PictoMessage,
};
const BUILTIN_DRAFT_INPUTS: { [id: string]: DraftInputRendererComponent } = {
  [DraftInputId.chat]: ChatInput,
  [DraftInputId.gallery]: GalleryInput,
  [DraftInputId.notebook]: NotebookInput,
<<<<<<< HEAD
  [DraftInputId.yo]: ({ draftInputContext }) => (
    <ButtonInput
      draftInputContext={draftInputContext}
      messageText="Yo"
      labelText="Yo"
    />
  ),
};
const BUILTIN_COLLECTION_RENDERERS: {
  [id in CollectionRendererId]: IPostCollectionView;
} = {
  [CollectionRendererId.chat]: ListPostCollection,
  [CollectionRendererId.gallery]: ListPostCollection,
  [CollectionRendererId.notebook]: ListPostCollection,
  [CollectionRendererId.cards]: CardsPostCollection,
=======
  [DraftInputId.picto]: StandaloneDrawingInput,
>>>>>>> 67fc5159
};

export function ComponentsKitContextProvider({
  children,
}: {
  children: React.ReactNode;
}) {
  const value = useMemo(
    () => ({
      collectionRenderers: BUILTIN_COLLECTION_RENDERERS,
      inputs: BUILTIN_DRAFT_INPUTS,
      renderers: BUILTIN_CONTENT_RENDERERS,
    }),
    []
  );

  return (
    <ComponentsKitContext.Provider value={value}>
      {children}
    </ComponentsKitContext.Provider>
  );
}<|MERGE_RESOLUTION|>--- conflicted
+++ resolved
@@ -103,7 +103,6 @@
   [DraftInputId.chat]: ChatInput,
   [DraftInputId.gallery]: GalleryInput,
   [DraftInputId.notebook]: NotebookInput,
-<<<<<<< HEAD
   [DraftInputId.yo]: ({ draftInputContext }) => (
     <ButtonInput
       draftInputContext={draftInputContext}
@@ -111,6 +110,7 @@
       labelText="Yo"
     />
   ),
+  [DraftInputId.picto]: StandaloneDrawingInput,
 };
 const BUILTIN_COLLECTION_RENDERERS: {
   [id in CollectionRendererId]: IPostCollectionView;
@@ -119,9 +119,6 @@
   [CollectionRendererId.gallery]: ListPostCollection,
   [CollectionRendererId.notebook]: ListPostCollection,
   [CollectionRendererId.cards]: CardsPostCollection,
-=======
-  [DraftInputId.picto]: StandaloneDrawingInput,
->>>>>>> 67fc5159
 };
 
 export function ComponentsKitContextProvider({

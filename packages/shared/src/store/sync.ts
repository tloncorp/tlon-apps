--- conflicted
+++ resolved
@@ -7,11 +7,8 @@
 import * as db from '../db';
 import { QueryCtx, batchEffects } from '../db/query';
 import { createDevLogger, runIfDev } from '../debug';
-<<<<<<< HEAD
 import * as domain from '../domain';
-=======
 import { AnalyticsEvent } from '../logic';
->>>>>>> 705ecbfe
 import { extractClientVolumes } from '../logic/activity';
 import {
   INFINITE_ACTIVITY_QUERY_KEY,

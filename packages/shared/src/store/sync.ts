import { ChannelStatus } from '@urbit/http-api';
import { backOff } from 'exponential-backoff';
import _ from 'lodash';

import * as api from '../api';
import { GetChangedPostsOptions } from '../api';
import * as db from '../db';
import { QueryCtx, batchEffects } from '../db/query';
import { createDevLogger, runIfDev } from '../debug';
import { AnalyticsEvent } from '../logic';
import { extractClientVolumes } from '../logic/activity';
import {
  INFINITE_ACTIVITY_QUERY_KEY,
  resetActivityFetchers,
} from '../store/useActivityFetchers';
import { verifyUserInviteLink } from './inviteActions';
import { useLureState } from './lure';
import { getSyncing, updateIsSyncing, updateSession } from './session';
import { SyncCtx, SyncPriority, syncQueue } from './syncQueue';
import { addToChannelPosts, clearChannelPostsQueries } from './useChannelPosts';

export { SyncPriority, syncQueue } from './syncQueue';

const logger = createDevLogger('sync', false);

// Used to track latest post we've seen for each channel.
// Updated when:
// - We load channel heads
// - We create a new post locally
// - We receive a new post from a subscription
export const channelCursors = new Map<string, string>();
export function updateChannelCursor(channelId: string, cursor: string) {
  if (
    !channelCursors.has(channelId) ||
    cursor > channelCursors.get(channelId)!
  ) {
    channelCursors.set(channelId, cursor);
  }
}

// Used to keep track of which groups/channels we're a part of. If we
// see something new, we refetch init data. Fallback in case we miss
// something over %channels or %groups
const joinedGroupsAndChannels = new Set<string>();

export const syncInitData = async (
  syncCtx?: SyncCtx,
  queryCtx?: QueryCtx,
  yieldWriter?: boolean
): Promise<() => Promise<void>> => {
  const initData = await syncQueue.add('init', syncCtx, () =>
    api.getInitData()
  );
  logger.crumb('got init data from api');
  initializeJoinedSet(initData.unreads);
  useLureState.getState().start();

  const writer = async () => {
    await db
      .insertGroups({ groups: initData.groups }, queryCtx)
      .then(() => logger.crumb('inserted groups'));
    await db
      .insertUnjoinedGroups(initData.unjoinedGroups, queryCtx)
      .then(() => logger.crumb('inserted unjoined groups'));

    await db
      .insertChannels(initData.channels, queryCtx)
      .then(() => logger.crumb('inserted channels'));
    await persistUnreads({
      unreads: initData.unreads,
      ctx: queryCtx,
      includesAllUnreads: true,
    }).then(() => logger.crumb('persisted unreads'));

    await db
      .insertPinnedItems(initData.pins, queryCtx)
      .then(() => logger.crumb('inserted pinned items'));

    await db
      .resetHiddenPosts(initData.hiddenPostIds, queryCtx)
      .then(() => logger.crumb('handled hidden posts'));
    await db
      .insertBlockedContacts({ blockedIds: initData.blockedUsers }, queryCtx)
      .then(() => logger.crumb('inserted blocked users'));

    await db
      .insertChannelPerms(initData.channelPerms, queryCtx)
      .then(() => logger.crumb('inserted channel perms'));
    await db
      .setLeftGroups({ joinedGroupIds: initData.joinedGroups }, queryCtx)
      .then(() => logger.crumb('set left groups'));
    await db
      .setLeftGroupChannels(
        { joinedChannelIds: initData.joinedChannels },
        queryCtx
      )
      .then(() => logger.crumb('set left channels'));
  };

  if (yieldWriter) {
    return writer;
  } else {
    await writer();
    return () => Promise.resolve();
  }
};

function initializeJoinedSet({
  channelUnreads,
  groupUnreads,
}: {
  channelUnreads: db.ChannelUnread[];
  groupUnreads: db.GroupUnread[];
}) {
  channelUnreads.forEach((u) => joinedGroupsAndChannels.add(u.channelId));
  groupUnreads.forEach((u) => joinedGroupsAndChannels.add(u.groupId));
}

const debouncedSyncInit = _.debounce(syncInitData, 3000, {
  leading: true,
  trailing: true,
});

function checkForNewlyJoined({
  channelUnreads,
  groupUnreads,
}: {
  channelUnreads: db.ChannelUnread[];
  groupUnreads: db.GroupUnread[];
}) {
  const unreadItems = [
    ...channelUnreads.map((u) => u.channelId),
    ...groupUnreads.map((u) => u.groupId),
  ];
  let atLeastOneNew = false;
  for (const item of unreadItems) {
    if (!joinedGroupsAndChannels.has(item)) {
      joinedGroupsAndChannels.add(item);
      atLeastOneNew = true;
    }
  }

  if (atLeastOneNew) {
    logger.log('found newly joined channel or group, resyncing init data');
    debouncedSyncInit();
  }
}

export const syncBlockedUsers = async (ctx?: SyncCtx) => {
  const blockedIds = await syncQueue.add('getBlockedUsers', ctx, () =>
    api.getBlockedUsers()
  );
  await db.insertBlockedContacts({ blockedIds });
};

export const syncLatestPosts = async (
  ctx?: SyncCtx,
  queryCtx?: QueryCtx,
  yieldWriter?: boolean
): Promise<() => Promise<void>> => {
  const result = await syncQueue.add('latestPosts', ctx, () =>
    api.getLatestPosts({})
  );
  logger.crumb('got latest posts from api');
  const allPosts = result.map((p) => p.latestPost);
  const writer = async (): Promise<void> => {
    allPosts.forEach((p) => updateChannelCursor(p.channelId, p.id));
    await db.insertLatestPosts(allPosts, queryCtx);
  };

  if (yieldWriter) {
    return writer;
  } else {
    await writer();
    return () => Promise.resolve();
  }
};

export const syncSettings = async (ctx?: SyncCtx) => {
  const settings = await syncQueue.add('settings', ctx, () =>
    api.getSettings()
  );
  return db.insertSettings(settings);
};

export const syncAppInfo = async (ctx?: SyncCtx) => {
  const appInfo = await syncQueue.add('appInfo', ctx, () => api.getAppInfo());
  return db.setAppInfoSettings(appInfo);
};

export const syncVolumeSettings = async (ctx?: SyncCtx) => {
  const volumeSettings = await syncQueue.add('volumeSettings', ctx, () =>
    api.getVolumeSettings()
  );
  const clientVolumes = extractClientVolumes(volumeSettings);
  await db.setVolumes({ volumes: clientVolumes, deleteOthers: true });
};

export const syncContacts = async (ctx?: SyncCtx) => {
  const contacts = await syncQueue.add('contacts', ctx, () =>
    api.getContacts()
  );
  logger.log('got contacts from api', contacts);
  try {
    await db.insertContacts(contacts);
  } catch (e) {
    logger.error('error inserting contacts', e);
  }

  try {
    const newContacts = await db.getContacts();
    logger.log('got contacts from db', newContacts);
  } catch (e) {
    logger.error('error getting contacts from db', e);
  }
};

export const syncPinnedItems = async (ctx?: SyncCtx) => {
  logger.log('syncing pinned items');
  const pinnedItems = await syncQueue.add('pinnedItems', ctx, () =>
    api.getPinnedItems()
  );
  logger.log('got pinned items from api', pinnedItems.length);
  await db.insertPinnedItems(pinnedItems);
};

export const syncGroups = async (ctx?: SyncCtx) => {
  const groups = await syncQueue.add('groups', ctx, () =>
    api.getGroups({ includeMembers: false })
  );
  await db.insertGroups({ groups: groups });
};

export const syncDms = async (ctx?: SyncCtx) => {
  const [dms, groupDms] = await syncQueue.add('dms', ctx, () =>
    Promise.all([api.getDms(), api.getGroupDms()])
  );
  await db.insertChannels([...dms, ...groupDms]);
};

export const syncUnreads = async (ctx?: SyncCtx) => {
  const unreads = await syncQueue.add('unreads', ctx, () =>
    api.getGroupAndChannelUnreads()
  );
  checkForNewlyJoined(unreads);
  return batchEffects('initialUnreads', (ctx) =>
    persistUnreads({ unreads, ctx, includesAllUnreads: true })
  );
};

export const syncChannelThreadUnreads = async (
  channelId: string,
  ctx?: SyncCtx
) => {
  const channel = await db.getChannel({ id: channelId });
  if (!channel) {
    console.warn(
      'cannot get thread unreads for non-existent channel',
      channelId
    );
    return;
  }
  const unreads = await syncQueue.add('thread unreads', ctx, () =>
    api.getThreadUnreadsByChannel(channel)
  );
<<<<<<< HEAD

  const existingUnreads = await db.getThreadUnreadsByChannel({ channelId });

  const newUnreads = unreads.filter(
    (unread) =>
      !existingUnreads.some((existing) => existing.threadId === unread.threadId)
  );
=======
  const existingUnreads = await db.getThreadUnreadsByChannel({ channelId });

  // filter out any unreads that we already have in the db so we can avoid
  // invalidating queries that don't need to be invalidated
  const newUnreads = unreads.filter((unread) => {
    const existing = existingUnreads.find(
      (u) => u.threadId === unread.threadId
    );

    if (!existing) {
      return true;
    }

    return !_.isEqual(unread, existing);
  });
>>>>>>> 382746a9

  if (newUnreads.length === 0) {
    return;
  }

  await db.insertThreadUnreads(newUnreads);
};

export async function syncPostReference(options: {
  postId: string;
  channelId: string;
  replyId?: string;
}) {
  // We exclude this from the sync queue as these operations can take quite a
  // while; they're also not blocking as we're just waiting on a subscription
  // event.
  const response = await api.getPostReference(options);
  await db.insertChannelPosts({
    channelId: options.channelId,
    posts: [response],
  });
}

export async function syncUpdatedPosts(
  options: GetChangedPostsOptions,
  ctx?: SyncCtx
) {
  logger.log(
    'syncing updated posts',
    runIfDev(() => JSON.stringify(options))
  );
  const response = await syncQueue.add('syncUpdatedPosts', ctx, async () =>
    api.getChangedPosts(options)
  );
  logger.log(`got ${response.posts.length} updated posts, inserting...`);

  // ignore cursors since we're always fetching from old posts we have
  await db.insertChannelPosts({
    channelId: options.channelId,
    posts: response.posts,
  });

  await db.deletePosts({
    ids: response.deletedPosts ?? [],
  });

  return response;
}

export async function syncThreadPosts(
  {
    postId,
    authorId,
    channelId,
  }: {
    postId: string;
    authorId: string;
    channelId: string;
  },
  ctx?: SyncCtx
) {
  const response = await syncQueue.add('syncThreadPosts', ctx, () =>
    api.getPostWithReplies({
      postId,
      authorId,
      channelId,
    })
  );
  await db.insertChannelPosts({
    channelId,
    posts: [response, ...(response.replies ?? [])],
  });
}

export async function syncGroup(id: string, ctx?: SyncCtx) {
  const response = await syncQueue.add('syncGroup', ctx, () =>
    api.getGroup(id)
  );
  await db.insertGroups({ groups: [response] });
}

export const syncStorageSettings = (ctx?: SyncCtx) => {
  return Promise.all([
    syncQueue
      .add('storageSettings', ctx, () => api.getStorageConfiguration())
      .then((config) => db.setStorageConfiguration(config)),
    syncQueue
      .add('storageCredentials', ctx, () => api.getStorageCredentials())
      .then((creds) => db.setStorageCredentials(creds)),
  ]);
};

export const persistUnreads = async ({
  unreads,
  ctx,
  includesAllUnreads,
}: {
  unreads: api.ActivityInit;
  ctx?: QueryCtx;
  includesAllUnreads?: boolean;
}) => {
  const { groupUnreads, channelUnreads, threadActivity } = unreads;
  await db.insertGroupUnreads(groupUnreads, ctx);
  await db.insertChannelUnreads(channelUnreads, ctx);
  await db.insertThreadUnreads(threadActivity, ctx);

  // if we have all channel unreads, we should use that data to update which
  // channels we're joined to
  if (includesAllUnreads) {
    await db.setJoinedGroupChannels(
      {
        channelIds: channelUnreads
          .filter((u) => u.type === 'channel')
          .map((u) => u.channelId),
      },
      ctx
    );
  }
};

export const resetActivity = async (syncCtx?: SyncCtx) => {
  const { relevantUnreads, events } = await syncQueue.add(
    'getInitialActivity',
    syncCtx,
    () => api.getInitialActivity()
  );
  await batchEffects('resetActivity', async (ctx) => {
    await db.clearActivityEvents(ctx);
    await db.insertActivityEvents(events, ctx);
    await persistUnreads({ unreads: relevantUnreads, ctx });
  });
  resetActivityFetchers();
};

export const syncPushNotificationsSetting = async (ctx?: SyncCtx) => {
  const setting = await syncQueue.add('getPushNotificationSettings', ctx, () =>
    api.getPushNotificationsSetting()
  );
  await db.setPushNotificationsSetting(setting);
};

async function handleGroupUpdate(update: api.GroupUpdate) {
  logger.log('received group update', update.type);

  let channelNavSection: db.GroupNavSectionChannel | null | undefined;

  switch (update.type) {
    case 'addGroup':
      await db.insertGroups({ groups: [update.group] });
      break;
    case 'editGroup':
      await db.updateGroup({ id: update.groupId, ...update.meta });
      break;
    case 'deleteGroup':
      await db.deleteGroup(update.groupId);
      break;
    case 'inviteGroupMembers':
      await db.addGroupInvites({
        groupId: update.groupId,
        contactIds: update.ships,
      });
      break;
    case 'revokeGroupMemberInvites':
      await db.deleteGroupInvites({
        groupId: update.groupId,
        contactIds: update.ships,
      });
      break;
    case 'groupJoinRequest':
      await db.addGroupJoinRequests({
        groupId: update.groupId,
        contactIds: update.ships,
      });
      break;
    case 'revokeGroupJoinRequests':
      await db.deleteGroupJoinRequests({
        groupId: update.groupId,
        contactIds: update.ships,
      });
      break;
    case 'banGroupMembers':
      await db.addGroupMemberBans({
        groupId: update.groupId,
        contactIds: update.ships,
      });
      await db.removeChatMembers({
        chatId: update.groupId,
        contactIds: update.ships,
      });
      break;
    case 'unbanGroupMembers':
      await db.deleteGroupMemberBans({
        groupId: update.groupId,
        contactIds: update.ships,
      });
      break;
    case 'banAzimuthRanks':
      await db.addGroupRankBans({
        groupId: update.groupId,
        ranks: update.ranks,
      });
      break;
    case 'unbanAzimuthRanks':
      await db.deleteGroupRankBans({
        groupId: update.groupId,
        ranks: update.ranks,
      });
      break;
    case 'flagGroupPost':
      await db.insertFlaggedPosts([
        {
          groupId: update.groupId,
          channelId: update.channelId,
          flaggedByContactId: update.flaggingUser,
          postId: update.postId,
        },
      ]);
      break;
    case 'setGroupAsPublic':
      await db.updateGroup({ id: update.groupId, privacy: 'public' });
      break;
    case 'setGroupAsPrivate':
      await db.updateGroup({ id: update.groupId, privacy: 'private' });
      break;
    case 'setGroupAsSecret':
      await db.updateGroup({ id: update.groupId, privacy: 'secret' });
      break;
    case 'setGroupAsNotSecret':
      await db.updateGroup({ id: update.groupId, privacy: 'private' });
      break;
    case 'addGroupMembers':
      await db.addChatMembers({
        chatId: update.groupId,
        contactIds: update.ships,
        type: 'group',
      });
      break;
    case 'removeGroupMembers':
      await db.removeChatMembers({
        chatId: update.groupId,
        contactIds: update.ships,
      });
      break;
    case 'addRole':
      await db.addRole({
        id: update.roleId,
        groupId: update.groupId,
        ...update.meta,
      });
      break;
    case 'editRole':
      await db.updateRole({
        id: update.roleId,
        groupId: update.groupId,
        ...update.meta,
      });
      break;
    case 'deleteRole':
      await db.deleteRole({ roleId: update.roleId, groupId: update.groupId });
      break;
    case 'addGroupMembersToRole': {
      await db.addChatMembersToRoles({
        groupId: update.groupId,
        contactIds: update.ships,
        roleIds: update.roles,
      });
      await syncGroup(update.groupId);
      await syncUnreads();
      break;
    }
    case 'removeGroupMembersFromRole': {
      await db.removeChatMembersFromRoles({
        groupId: update.groupId,
        contactIds: update.ships,
        roleIds: update.roles,
      });
      await syncGroup(update.groupId);
      await syncUnreads();
      break;
    }
    case 'addChannel': {
      await db.insertChannels([update.channel]);
      if (update.channel.groupId) {
        await syncGroup(update.channel.groupId);
        await syncUnreads();
      }
      break;
    }
    case 'updateChannel': {
      await db.updateChannel(update.channel);
      if (update.channel.groupId) {
        await syncGroup(update.channel.groupId);
        await syncUnreads();
      }
      break;
    }
    case 'deleteChannel':
      channelNavSection = await db.getChannelNavSection({
        channelId: update.channelId,
      });

      if (channelNavSection && channelNavSection.groupNavSectionId) {
        await db.deleteChannelFromNavSection({
          channelId: update.channelId,
          groupNavSectionId: channelNavSection.groupNavSectionId,
        });
      }

      await db.deleteChannel(update.channelId);
      break;
    case 'joinChannel':
      await db.addJoinedGroupChannel({ channelId: update.channelId });
      break;
    case 'leaveChannel':
      await db.removeJoinedGroupChannel({ channelId: update.channelId });
      break;
    case 'addNavSection':
      logger.log('adding nav section', update);
      await db.addNavSectionToGroup({
        id: update.navSectionId,
        sectionId: update.sectionId,
        groupId: update.groupId,
        meta: update.clientMeta,
      });
      break;
    case 'editNavSection':
      await db.updateNavSection({
        id: update.navSectionId,
        ...update.clientMeta,
      });
      break;
    case 'deleteNavSection':
      await db.deleteNavSection(update.navSectionId);
      break;
    case 'moveNavSection':
      await db.updateNavSection({
        id: update.navSectionId,
        sectionIndex: update.index,
      });
      break;
    case 'moveChannel':
      logger.log('moving channel', update);
      await db.addChannelToNavSection({
        channelId: update.channelId,
        groupNavSectionId: update.navSectionId,
        index: update.index,
      });
      break;
    case 'addChannelToNavSection':
      logger.log('adding channel to nav section', update);
      await db.addChannelToNavSection({
        channelId: update.channelId,
        groupNavSectionId: update.navSectionId,
        index: 0,
      });
      break;
    case 'setUnjoinedGroups':
      await db.insertUnjoinedGroups(update.groups);
      break;
    case 'unknown':
    default:
      break;
  }
}

const createActivityUpdateHandler = (queueDebounce: number = 100) => {
  const queue: api.ActivityUpdateQueue = {
    groupUnreads: [],
    channelUnreads: [],
    threadUnreads: [],
    volumeUpdates: [],
    activityEvents: [],
  };
  const processQueue = _.debounce(
    async () => {
      const activitySnapshot = _.cloneDeep(queue);
      queue.groupUnreads = [];
      queue.channelUnreads = [];
      queue.threadUnreads = [];
      queue.volumeUpdates = [];
      queue.activityEvents = [];

      logger.log(
        `processing activity queue`,
        activitySnapshot.groupUnreads.length,
        activitySnapshot.channelUnreads.length,
        activitySnapshot.threadUnreads.length,
        activitySnapshot.volumeUpdates.length,
        activitySnapshot.activityEvents.length
      );
      await batchEffects('activityUpdate', async (ctx) => {
        await db.insertGroupUnreads(activitySnapshot.groupUnreads, ctx);
        await db.insertChannelUnreads(activitySnapshot.channelUnreads, ctx);
        await db.insertThreadUnreads(activitySnapshot.threadUnreads, ctx);
        await db.setVolumes({ volumes: activitySnapshot.volumeUpdates }, ctx);
        await db.insertActivityEvents(activitySnapshot.activityEvents, ctx);
      });

      // if we inserted new activity, invalidate the activity page
      // data loader
      if (activitySnapshot.activityEvents.length > 0) {
        api.queryClient.invalidateQueries({
          queryKey: [INFINITE_ACTIVITY_QUERY_KEY],
          refetchType: 'active',
        });
      }

      // check for any newly joined groups and channels
      checkForNewlyJoined({
        groupUnreads: activitySnapshot.groupUnreads,
        channelUnreads: activitySnapshot.channelUnreads,
      });
    },
    queueDebounce,
    { leading: true, trailing: true }
  );

  return (event: api.ActivityEvent) => {
    switch (event.type) {
      case 'updateGroupUnread':
        queue.groupUnreads.push(event.unread);
        break;
      case 'updateChannelUnread':
        queue.channelUnreads.push(event.activity);
        break;
      case 'updateThreadUnread':
        queue.threadUnreads.push(event.activity);
        break;
      case 'updateItemVolume':
        queue.volumeUpdates.push(event.volumeUpdate);
        break;
      case 'addActivityEvent':
        queue.activityEvents.push(...event.events);
        break;
      case 'updatePushNotificationsSetting':
        db.setPushNotificationsSetting(event.value);
        break;
    }
    processQueue();
  };
};

export const handleContactUpdate = async (update: api.ContactsUpdate) => {
  switch (update.type) {
    case 'upsertContact':
      await db.upsertContact(update.contact);
      break;

    case 'removeContact':
      await db.updateContact({
        id: update.contactId,
        isContact: false,
        customNickname: null,
        customAvatarImage: null,
      });
      break;
  }
};

export const handleStorageUpdate = async (update: api.StorageUpdate) => {
  switch (update.type) {
    case 'storageCredentialsChanged': {
      await db.setStorageCredentials(update.credentials);
      break;
    }
    case 'storageCongfigurationChanged': {
      await db.setStorageConfiguration(update.configuration);
      break;
    }
    case 'storageAccessKeyIdChanged': {
      await db.updateStorageCredentials({
        accessKeyId: update.setAccessKeyId,
      });
      break;
    }
    case 'storageSecretAccessKeyChanged': {
      await db.updateStorageCredentials({
        secretAccessKey: update.setSecretAccessKey,
      });
      break;
    }
    case 'storageRegionChanged': {
      await db.updateStorageConfiguration({
        region: update.setRegion,
      });
      break;
    }
    case 'storageServiceToggled': {
      // TODO: is this right???
      await db.toggleStorageService(update.toggleService);
      break;
    }
    case 'storagePresignedUrlChanged': {
      await db.updateStorageConfiguration({
        presignedUrl: update.setPresignedUrl,
      });
      break;
    }
    case 'storageCurrentBucketChanged': {
      await db.updateStorageConfiguration({
        currentBucket: update.setCurrentBucket,
      });
      break;
    }
    case 'storageBucketAdded': {
      await db.addStorageBucket(update.addBucket);
      break;
    }
    case 'storageBucketRemoved': {
      await db.removeStorageBucket(update.removeBucket);
      break;
    }
    case 'storageEndpointChanged': {
      await db.updateStorageCredentials({
        endpoint: update.setEndpoint,
      });
      break;
    }
  }
};

export const handleChannelsUpdate = async (update: api.ChannelsUpdate) => {
  logger.log('event: channels update', update);
  switch (update.type) {
    case 'addPost':
      await handleAddPost(update.post);
      break;
    case 'updateWriters':
      await db.updateChannel({
        id: update.channelId,
        writerRoles: update.writers.map((r) => ({
          channelId: update.channelId,
          roleId: r,
        })),
      });
      break;
    case 'deletePost':
      await db.markPostAsDeleted(update.postId);
      await db.updateChannel({ id: update.channelId, lastPostId: null });
      break;
    case 'hidePost':
      await db.updatePost({ id: update.postId, hidden: true });
      break;
    case 'showPost':
      await db.updatePost({ id: update.postId, hidden: false });
      break;
    case 'updateReactions':
      await db.replacePostReactions({
        postId: update.postId,
        reactions: update.reactions,
      });
      break;
    case 'markPostSent':
      await db.updatePost({ id: update.cacheId, deliveryStatus: 'sent' });
      break;
    case 'joinChannelSuccess':
      await db.addJoinedGroupChannel({ channelId: update.channelId });
      break;
    case 'leaveChannelSuccess':
      await db.removeJoinedGroupChannel({ channelId: update.channelId });
      break;
    case 'initialPostsOnChannelJoin':
      await db.insertChannelPosts({
        channelId: update.channelId,
        posts: update.posts,
      });
      break;
    case 'unknown':
      logger.log('unknown channels update', update);
      break;
    default:
      break;
  }
};

export const handleChatUpdate = async (update: api.ChatEvent) => {
  logger.log('event: chat update', update);

  switch (update.type) {
    case 'showPost':
      await db.updatePost({ id: update.postId, hidden: false });
      break;
    case 'hidePost':
      await db.updatePost({ id: update.postId, hidden: true });
      break;
    case 'addPost':
      await handleAddPost(update.post, update.replyMeta);
      break;
    case 'deletePost':
      await db.deletePosts({ ids: [update.postId] });
      break;
    case 'addReaction':
      db.insertPostReactions({
        reactions: [
          {
            postId: update.postId,
            contactId: update.userId,
            value: update.react,
          },
        ],
      });
      break;
    case 'deleteReaction':
      db.deletePostReaction({
        postId: update.postId,
        contactId: update.userId,
      });
      break;
    case 'addDmInvites':
      db.insertChannels(update.channels);
      break;
    case 'groupDmsUpdate':
      syncDms();
      break;
  }
};

let lastAdded: string;

export async function handleAddPost(
  post: db.Post,
  replyMeta?: db.ReplyMeta | null
) {
  logger.log('event: add post', post);
  // We frequently get duplicate addPost events from the api,
  // so skip if we've just added this.
  if (post.id === lastAdded) {
    logger.log('skipping duplicate post.');
  } else {
    lastAdded = post.id;
  }

  // first check if it's a reply. If it is and we haven't already cached
  // it, we need to add it to the parent post
  if (post.parentId) {
    const cachedReply = await db.getPostByCacheId({
      sentAt: post.sentAt,
      authorId: post.authorId,
    });
    if (!cachedReply) {
      await db.addReplyToPost({
        parentId: post.parentId,
        replyAuthor: post.authorId,
        replyTime: post.sentAt,
        replyMeta,
      });
    }
    await db.insertChannelPosts({
      channelId: post.channelId,
      posts: [post],
    });
  } else {
    const older = channelCursors.get(post.channelId);
    addToChannelPosts(post, older);
    updateChannelCursor(post.channelId, post.id);
    await db.insertChannelPosts({
      channelId: post.channelId,
      posts: [post],
      older,
    });
  }
}

export async function syncPosts(
  options: api.GetChannelPostsOptions,
  ctx?: SyncCtx
) {
  logger.log(
    'syncing posts',
    `${options.channelId}/${options.cursor}/${options.mode}`
  );
  const response = await syncQueue.add('channelPosts', ctx, () =>
    api.getChannelPosts(options)
  );
  if (response.posts.length) {
    await db.insertChannelPosts({
      channelId: options.channelId,
      posts: response.posts,
      newer: response.newer,
      older: response.older,
    });
  }

  if (response.deletedPosts?.length) {
    if (options.count && response.deletedPosts.length === options.count) {
      // if the number of deleted ("null") posts matches the requested count,
      // we should fetch more posts to ensure we're not missing any.
      // if we don't do this, we may assume we're up to date when we're not.
      await syncPosts(
        {
          ...options,
          count: options.count * 2,
        },
        ctx
      );
    }
  }

  if (!response.newer) {
    await db.updateChannel({
      id: options.channelId,
      syncedAt: Date.now(),
    });
  }

  return response;
}

export async function syncGroupPreviews(groupIds: string[]) {
  const promises = groupIds.map(async (groupId) => {
    const group = await db.getGroup({ id: groupId });
    if (group?.currentUserIsMember) {
      return group;
    }

    const groupPreview = await api.getGroupPreview(groupId);
    await db.insertUnjoinedGroups([groupPreview]);
    return groupPreview;
  });

  return Promise.all(promises);
}

export async function syncChannelPreivews(channelIds: string[]) {
  const promises = channelIds.map(async (channelId) => {
    const channel = await db.getChannelWithRelations({ id: channelId });
    if (channel) {
      return channel;
    }

    const channelPreview = await api.getChannelPreview(channelId);
    if (!channelPreview) {
      return;
    }
    await db.insertChannels([channelPreview]);
    return channelPreview;
  });

  return Promise.all(promises);
}

const currentPendingMessageSyncs = new Map<string, Promise<boolean>>();
export async function syncChannelMessageDelivery({
  channelId,
}: {
  channelId: string;
}) {
  if (currentPendingMessageSyncs.has(channelId)) {
    logger.log(`message delivery sync already in progress for ${channelId}`);
  }

  try {
    logger.log(`syncing messsage delivery for ${channelId}`);
    const syncPromise = syncChannelWithBackoff({ channelId });
    currentPendingMessageSyncs.set(channelId, syncPromise);
    await syncPromise;
    logger.crumb(`all messages in channel are delivered`);
    logger.sensitiveCrumb(`channelId: ${channelId}`);
  } catch (e) {
    logger.error(
      `some messages in ${channelId} still undelivered, is the channel offline?`
    );
  } finally {
    currentPendingMessageSyncs.delete(channelId);
  }
}

export async function syncChannelWithBackoff({
  channelId,
}: {
  channelId: string;
}): Promise<boolean> {
  async function isStillPending() {
    return (await db.getPendingPosts(channelId)).length > 0;
  }

  const checkDelivered = async () => {
    if (!(await isStillPending())) {
      return true;
    }

    logger.log(`still have undelivered messages, syncing...`);
    await syncPosts(
      { channelId, mode: 'newest' },
      { priority: SyncPriority.High }
    );

    if (await isStillPending()) {
      throw new Error('Keep going');
    }

    return true;
  };

  return backOff(checkDelivered, {
    delayFirstAttempt: true,
    startingDelay: 3000, // 3 seconds
    maxDelay: 3 * 60 * 1000, // 3 minutes
    numOfAttempts: 20,
  });
}

export const clearSyncQueue = () => {
  // TODO: Model all sync functions as syncQueue.add calls so that this works on
  // more than just `syncStaleChannels`
  syncQueue.clear();
};

/*
  If there's a gap in time where we weren't subscribed to changes, we need to
  make sure our local data remains up to date. For now, this focuses on immediate
  concerns and punts on full correctness.
*/
export const handleDiscontinuity = async () => {
  if (getSyncing()) {
    // we probably don't want to do this while we're already syncing
    return;
  }
  updateSession(null);

  // drop potentially outdated newest post markers
  channelCursors.clear();

  // clear any existing channel queries
  clearChannelPostsQueries();

  // finally, refetch start data
  await syncStart(true);
};

export const handleChannelStatusChange = async (status: ChannelStatus) => {
  updateSession({ channelStatus: status });
};

export const syncStart = async (alreadySubscribed?: boolean) => {
  if (getSyncing()) {
    // we probably don't want multiple sync starts
    return;
  }
  const startTime = Date.now();

  updateIsSyncing(true);
  logger.crumb(`sync start running${alreadySubscribed ? ' (recovery)' : ''}`);

  batchEffects('sync start (high)', async (ctx) => {
    // this allows us to run the api calls first in parallel but handle
    // writing the data in a specific order
    const yieldWriter = true;

    // first kickoff the fetching
    const syncInitPromise = syncInitData(
      { priority: SyncPriority.High, retry: true },
      ctx,
      yieldWriter
    );
    const syncLatestPostsPromise = syncLatestPosts(
      {
        priority: SyncPriority.High,
        retry: true,
      },
      ctx,
      yieldWriter
    );
    const subsPromise = alreadySubscribed
      ? Promise.resolve()
      : setupHighPrioritySubscriptions({
          priority: SyncPriority.High - 1,
        }).then(() => logger.crumb('subscribed high priority'));

    // then enforce the ordering of writes to avoid race conditions
    const initWriter = await syncInitPromise;
    await initWriter();
    logger.crumb('finished writing init data');

    const latestPostsWriter = await syncLatestPostsPromise;
    await latestPostsWriter();
    logger.crumb('finished writing latest posts');

    await subsPromise;
    logger.crumb('finished initializing high priority subs');

    logger.crumb(`finished high priority init sync`);
    logger.trackEvent(AnalyticsEvent.SessionInitialized, {
      duration: Date.now() - startTime,
    });
    updateSession({ startTime: Date.now() });
  });

  const lowPriorityPromises = [
    alreadySubscribed
      ? Promise.resolve()
      : setupLowPrioritySubscriptions({
          priority: SyncPriority.Medium,
        }).then(() => logger.crumb('subscribed low priority')),
    resetActivity({ priority: SyncPriority.Medium + 1, retry: true }).then(() =>
      logger.crumb(`finished resetting activity`)
    ),
    syncContacts({ priority: SyncPriority.Medium + 1, retry: true }).then(() =>
      logger.crumb(`finished syncing contacts`)
    ),
    syncSettings({ priority: SyncPriority.Medium }).then(() =>
      logger.crumb(`finished syncing settings`)
    ),
    syncVolumeSettings({ priority: SyncPriority.Low }).then(() =>
      logger.crumb(`finished syncing volume settings`)
    ),
    syncStorageSettings({ priority: SyncPriority.Low }).then(() =>
      logger.crumb(`finished initializing storage`)
    ),
    syncPushNotificationsSetting({ priority: SyncPriority.Low }).then(() =>
      logger.crumb(`finished syncing push notifications setting`)
    ),
    syncAppInfo({ priority: SyncPriority.Low }).then(() => {
      logger.crumb(`finished syncing app info`);
    }),
  ];

  await Promise.all(lowPriorityPromises)
    .then(() => {
      logger.crumb(`finished low priority sync`);
    })
    .catch((e) => {
      logger.trackError(e);
    });

  updateIsSyncing(false);

  // post sync initialization work
  verifyUserInviteLink();
};

export const setupHighPrioritySubscriptions = async (ctx?: SyncCtx) => {
  return syncQueue.add('setupHighPrioritySubscriptions', ctx, () => {
    return Promise.all([
      api.subscribeToChannelsUpdates(handleChannelsUpdate),
      api.subscribeToChatUpdates(handleChatUpdate),
    ]);
  });
};

export const setupLowPrioritySubscriptions = async (ctx?: SyncCtx) => {
  return syncQueue.add('setupLowPrioritySubscription', ctx, () => {
    return Promise.all([
      api.subscribeToActivity(createActivityUpdateHandler()),
      api.subscribeGroups(handleGroupUpdate),
      api.subscribeToContactUpdates(handleContactUpdate),
      api.subscribeToStorageUpdates(handleStorageUpdate),
    ]);
  });
};<|MERGE_RESOLUTION|>--- conflicted
+++ resolved
@@ -263,15 +263,6 @@
   const unreads = await syncQueue.add('thread unreads', ctx, () =>
     api.getThreadUnreadsByChannel(channel)
   );
-<<<<<<< HEAD
-
-  const existingUnreads = await db.getThreadUnreadsByChannel({ channelId });
-
-  const newUnreads = unreads.filter(
-    (unread) =>
-      !existingUnreads.some((existing) => existing.threadId === unread.threadId)
-  );
-=======
   const existingUnreads = await db.getThreadUnreadsByChannel({ channelId });
 
   // filter out any unreads that we already have in the db so we can avoid
@@ -287,7 +278,6 @@
 
     return !_.isEqual(unread, existing);
   });
->>>>>>> 382746a9
 
   if (newUnreads.length === 0) {
     return;

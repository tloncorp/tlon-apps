import { backOff } from 'exponential-backoff';

import * as api from '../api';
import * as db from '../db';
import { createDevLogger } from '../debug';
import { useStorage } from './storage';
import { syncQueue } from './syncQueue';

const logger = createDevLogger('sync', false);

export const syncInitData = async (currentUserId: string) => {
  return syncQueue.add('init', async () => {
    const initData = await api.getInitData(currentUserId);
    await db.insertPinnedItems(initData.pins);
    await db.insertGroups(initData.groups);
    await db.insertChannels(initData.channels);
    await resetUnreads(initData.unreads);
    await db.insertChannelPerms(initData.channelPerms);
  });
};

export const syncLatestPosts = async () => {
  return syncQueue.add('latest-posts', async () => {
    const result = await Promise.all([
      api.getLatestPosts({ type: 'channels' }),
      api.getLatestPosts({ type: 'chats' }),
    ]);
    await db.insertStandalonePosts(result.flat().map((p) => p.latestPost));
  });
};

export const syncChanges = async (options: api.GetChangedPostsOptions) => {
  return syncQueue.add('changes', async () => {
    const result = await api.getChangedPosts(options);
    await persistPagedPostData(options.channelId, result);
  });
};

export const syncSettings = async () => {
  return syncQueue.add('settings', async () => {
    const settings = await api.getSettings();
    await db.insertSettings(settings);
  });
};

export const syncContacts = async () => {
  return syncQueue.add('contacts', async () => {
    const contacts = await api.getContacts();
    await db.insertContacts(contacts);
  });
};

export const syncPinnedItems = async () => {
  const pinnedItems = await api.getPinnedItems();
  await db.insertPinnedItems(pinnedItems);
};

export const syncGroups = async () => {
  const groups = await api.getGroups({ includeMembers: false });
  await db.insertGroups(groups);
};

export const syncDms = async (currentUserId: string) => {
  const [dms, groupDms] = await Promise.all([
    api.getDms(),
    api.getGroupDms(currentUserId),
  ]);
  await db.insertChannels([...dms, ...groupDms]);
};

export const syncUnreads = async () => {
  const [channelUnreads, dmUnreads] = await Promise.all([
    api.getChannelUnreads(),
    api.getDMUnreads(),
  ]);
  const unreads = [...channelUnreads, ...dmUnreads];
  await resetUnreads(unreads);
};

const resetUnreads = async (unreads: db.Unread[]) => {
  await db.insertUnreads(unreads);
  await db.setJoinedGroupChannels({
    channelIds: unreads
      .filter((u) => u.type === 'channel')
      .map((u) => u.channelId),
  });
};

async function handleGroupUpdate(update: api.GroupUpdate) {
  logger.log('received group update', update.type);

  let channelNavSection: db.GroupNavSectionChannel | null | undefined;

  switch (update.type) {
    case 'addGroup':
      await db.insertGroups([update.group]);
      break;
    case 'editGroup':
      await db.updateGroup({ id: update.groupId, ...update.meta });
      break;
    case 'deleteGroup':
      await db.deleteGroup(update.groupId);
      break;
    case 'inviteGroupMembers':
      await db.addGroupInvites({
        groupId: update.groupId,
        contactIds: update.ships,
      });
      break;
    case 'revokeGroupMemberInvites':
      await db.deleteGroupInvites({
        groupId: update.groupId,
        contactIds: update.ships,
      });
      break;
    case 'banGroupMembers':
      await db.addGroupMemberBans({
        groupId: update.groupId,
        contactIds: update.ships,
      });
      break;
    case 'unbanGroupMembers':
      await db.deleteGroupMemberBans({
        groupId: update.groupId,
        contactIds: update.ships,
      });
      break;
    case 'banAzimuthRanks':
      await db.addGroupRankBans({
        groupId: update.groupId,
        ranks: update.ranks,
      });
      break;
    case 'unbanAzimuthRanks':
      await db.deleteGroupRankBans({
        groupId: update.groupId,
        ranks: update.ranks,
      });
      break;
    case 'flagGroupPost':
      await db.insertFlaggedPosts([
        {
          groupId: update.groupId,
          channelId: update.channelId,
          flaggedByContactId: update.flaggingUser,
          postId: update.postId,
        },
      ]);
      break;
    case 'setGroupAsPublic':
      await db.updateGroup({ id: update.groupId, privacy: 'public' });
      break;
    case 'setGroupAsPrivate':
      await db.updateGroup({ id: update.groupId, privacy: 'private' });
      break;
    case 'setGroupAsSecret':
      await db.updateGroup({ id: update.groupId, privacy: 'secret' });
      break;
    case 'setGroupAsNotSecret':
      await db.updateGroup({ id: update.groupId, privacy: 'private' });
      break;
    case 'addGroupMembers':
      await db.addChatMembers({
        chatId: update.groupId,
        contactIds: update.ships,
        type: 'group',
      });
      break;
    case 'removeGroupMembers':
      await db.removeChatMembers({
        chatId: update.groupId,
        contactIds: update.ships,
      });
      break;
    case 'addRole':
      await db.addRole({
        id: update.roleId,
        groupId: update.groupId,
        ...update.meta,
      });
      break;
    case 'editRole':
      await db.updateRole({
        id: update.roleId,
        groupId: update.groupId,
        ...update.meta,
      });
      break;
    case 'deleteRole':
      await db.deleteRole(update.roleId, update.groupId);
      break;
    case 'addGroupMembersToRole':
      await db.addChatMembersToRoles({
        groupId: update.groupId,
        contactIds: update.ships,
        roleIds: update.roles,
      });
      break;
    case 'removeGroupMembersFromRole':
      await db.removeChatMembersFromRoles({
        groupId: update.groupId,
        contactIds: update.ships,
        roleIds: update.roles,
      });
      break;
    case 'addChannel':
      await db.insertChannels([update.channel]);
      break;
    case 'updateChannel':
      await db.updateChannel(update.channel);
      break;
    case 'deleteChannel':
      channelNavSection = await db.getChannelNavSection({
        channelId: update.channelId,
      });

      if (channelNavSection && channelNavSection.groupNavSectionId) {
        await db.deleteChannelFromNavSection({
          channelId: update.channelId,
          groupNavSectionId: channelNavSection.groupNavSectionId,
        });
      }

      await db.deleteChannel(update.channelId);
      break;
    case 'joinChannel':
      await db.setJoinedGroupChannels({ channelIds: [update.channelId] });
      break;
    case 'leaveChannel':
      await db.setLeftGroupChannels({ channelIds: [update.channelId] });
      break;
    case 'addNavSection':
      await db.addNavSectionToGroup({
        id: update.navSectionId,
        groupId: update.groupId,
        meta: update.clientMeta,
      });
      break;
    case 'editNavSection':
      await db.updateNavSection({
        id: update.navSectionId,
        ...update.clientMeta,
      });
      break;
    case 'deleteNavSection':
      await db.deleteNavSection(update.navSectionId);
      break;
    case 'moveNavSection':
      await db.updateNavSection({
        id: update.navSectionId,
        index: update.index,
      });
      break;
    case 'moveChannel':
      logger.log('moving channel', update);
      await db.addChannelToNavSection({
        channelId: update.channelId,
        groupNavSectionId: update.navSectionId,
        index: update.index,
      });
      break;
    case 'addChannelToNavSection':
      logger.log('adding channel to nav section', update);
      await db.addChannelToNavSection({
        channelId: update.channelId,
        groupNavSectionId: update.navSectionId,
        index: 0,
      });
      break;
    case 'setUnjoinedGroups':
      await db.insertUnjoinedGroups(update.groups);
      break;
    case 'unknown':
    default:
      break;
  }
}

async function handleUnreadUpdate(unread: db.Unread) {
  logger.log('event: unread update', unread);
  await db.insertUnreads([unread]);
  const channelExists = await db.getChannel({ id: unread.channelId });
  if (!channelExists) {
    logger.log('channel does not exist, skipping sync');
    return;
  }
  logger.log('syncing channel', unread.channelId);
  await syncChannel(unread.channelId, unread.updatedAt);
}

<<<<<<< HEAD
type StaleChannel = db.Channel & { unread: db.Unread };

export const syncStaleChannels = async () => {
  const channels: StaleChannel[] = optimizeChannelLoadOrder(
    await db.getStaleChannels()
  );
  for (const channel of channels) {
    syncQueue.add(channel.id, () => {
      return syncChannel(channel.id, channel.unread.updatedAt);
    });
  }
};

export const handleContactUpdate = async (update: api.ContactsUpdate) => {
  switch (update.type) {
    case 'add':
      await db.insertContacts([update.contact]);
      break;
    case 'delete':
      await db.deleteContact(update.contactId);
      break;
  }
};

=======
>>>>>>> 54edf879
export const handleChannelsUpdate = async (update: api.ChannelsUpdate) => {
  logger.log('event: channels update', update);
  switch (update.type) {
    case 'addPost':
      // first check if it's a reply. If it is and we haven't already cached
      // it, we need to add it to the parent post
      if (update.post.parentId) {
        const cachedReply = await db.getPostByCacheId({
          sentAt: update.post.sentAt,
          authorId: update.post.authorId,
        });
        if (!cachedReply) {
          await db.addReplyToPost({
            parentId: update.post.parentId,
            replyAuthor: update.post.authorId,
            replyTime: update.post.sentAt,
          });
        }
        // insert the reply
        await db.insertChannelPosts({
          channelId: update.post.channelId,
          posts: [update.post],
        });
      }
      // For non-replies, we skip inserting and sync from the api instead.
      // This is significantly slower, but ensures that windowing stays correct. Better solutions would be:
      // 1. Have the server send the previous post id so that we can match this up with an older window if it exists
      // 2. Return "non-windowed" posts with first window -- would mostly work but could cause missing posts at times.
      // TODO: Implement one of those solutions.
      await syncPosts({
        channelId: update.post.channelId,
        cursor: update.post.id,
        mode: 'around',
        count: 3,
      });
      break;
    case 'updateWriters':
      await db.updateChannel({
        id: update.channelId,
        writerRoles: update.writers.map((r) => ({
          channelId: update.channelId,
          roleId: r,
        })),
      });
      break;
    case 'deletePost':
      await db.deletePosts({ ids: [update.postId] });
      break;
    case 'hidePost':
      await db.updatePost({ id: update.postId, hidden: true });
      break;
    case 'showPost':
      await db.updatePost({ id: update.postId, hidden: false });
      break;
    case 'updateReactions':
      await db.replacePostReactions({
        postId: update.postId,
        reactions: update.reactions,
      });
      break;
    case 'markPostSent':
      await db.updatePost({ id: update.cacheId, deliveryStatus: 'sent' });
      break;
    case 'unknown':
    default:
      break;
  }
};

<<<<<<< HEAD
export const handleChatUpdate = async (
  event: api.ChatEvent,
  currentUserId: string
) => {
  switch (event.type) {
    case 'addDmInvites':
      // insert the new DMs
      db.insertChannels(event.channels);
      break;

    case 'groupDmsUpdate':
      syncDms(currentUserId);
      break;
  }
};

export const clearSyncQueue = () => {
  // TODO: Model all sync functions as syncQueue.add calls so that this works on
  // more than just `syncStaleChannels`
  syncQueue.clear();
=======
export async function syncPosts(options: api.GetChannelPostsOptions) {
  logger.log(
    'syncing posts',
    `${options.channelId}/${options.cursor}/${options.mode}`
  );
  const response = await api.getChannelPosts(options);
  if (response.posts.length) {
    await db.insertChannelPosts({
      channelId: options.channelId,
      posts: response.posts,
      newer: response.newer,
      older: response.older,
    });
  }
  return response;
}

type StaleChannel = db.Channel & { unread: db.Unread };

export const syncStaleChannels = async () => {
  const channels: StaleChannel[] = optimizeChannelLoadOrder(
    await db.getStaleChannels()
  );
  for (const channel of channels) {
    syncQueue.add(channel.id, () => {
      return syncChannel(channel.id, channel.unread.updatedAt);
    });
  }
>>>>>>> 54edf879
};

/**
 * Optimize load order for our current display. Starting with all channels
 * ordered by update time, sort so recently updated dms are synced before all but
 * the most recently updated channel of each group.
 */
function optimizeChannelLoadOrder(channels: StaleChannel[]): StaleChannel[] {
  const seenGroups = new Set<string>();
  const topChannels: StaleChannel[] = [];
  const skippedChannels: StaleChannel[] = [];
  const restOfChannels: StaleChannel[] = [];
  channels.forEach((c) => {
    if (topChannels.length < 10) {
      if (!c.groupId || !seenGroups.has(c.groupId)) {
        topChannels.push(c);
        if (c.groupId) seenGroups.add(c.groupId);
      } else {
        skippedChannels.push(c);
      }
    } else {
      restOfChannels.push(c);
    }
  });
  return [...topChannels, ...skippedChannels, ...restOfChannels];
}

export async function syncChannel(id: string, remoteUpdatedAt: number) {
  const startTime = Date.now();
  const channel = await db.getChannel({ id });
  if (!channel) {
    throw new Error('no local channel for' + id);
  }
  // If we don't have any posts, start loading backward from the current time
  if ((channel.remoteUpdatedAt ?? 0) < remoteUpdatedAt) {
    logger.log('loading posts for channel', id);
    const postsResponse = await api.getChannelPosts({
      channelId: id,
      ...(channel.lastPostId
        ? { mode: 'newer', cursor: channel.lastPostId }
        : { mode: 'older', cursor: new Date() }),
      includeReplies: false,
    });
    await persistPagedPostData(channel.id, postsResponse);
    logger.log(
      'loaded',
      postsResponse.posts?.length,
      `posts for channel ${id} in `,
      Date.now() - startTime + 'ms'
    );
    await db.updateChannel({
      id,
      remoteUpdatedAt,
      syncedAt: Date.now(),
    });
  }
}

export async function syncGroup(id: string) {
  if (id === '') {
    throw new Error('group id cannot be empty');
  }
  const group = await db.getGroup({ id });
  if (!group) {
    throw new Error('no local group for' + id);
  }
  const response = await api.getGroup(id);
  await db.insertGroups([response]);
}

export async function syncNewGroup(id: string) {
  const response = await api.getGroup(id);
  console.log(`syncing new group`, response);
  console.log(`num chans`, response.channels?.length);
  await db.insertGroups([response]);
}

const currentPendingMessageSyncs = new Map<string, Promise<boolean>>();
export async function syncChannelMessageDelivery({
  channelId,
}: {
  channelId: string;
}) {
  if (currentPendingMessageSyncs.has(channelId)) {
    logger.log(`message delivery sync already in progress for ${channelId}`);
  }

  try {
    logger.log(`syncing messsage delivery for ${channelId}`);
    const syncPromise = syncChannelWithBackoff({ channelId });
    currentPendingMessageSyncs.set(channelId, syncPromise);
    await syncPromise;
    logger.log(`all messages in ${channelId} are delivered`);
  } catch (e) {
    logger.error(
      `some messages in ${channelId} still undelivered, is the channel offline?`
    );
  } finally {
    currentPendingMessageSyncs.delete(channelId);
  }
}

export async function syncChannelWithBackoff({
  channelId,
}: {
  channelId: string;
}): Promise<boolean> {
  const checkDelivered = async () => {
    const hasPendingBefore = (await db.getPendingPosts(channelId)).length > 0;
    if (!hasPendingBefore) {
      return true;
    }

    logger.log(`still have undelivered messages, syncing...`);
    await syncChannel(channelId, Date.now());

    const hasPendingAfter = (await db.getPendingPosts(channelId)).length > 0;
    if (hasPendingAfter) {
      throw new Error('Keep going');
    }

    return true;
  };

  try {
    // try checking delivery status immediately
    await checkDelivered();
    return true;
  } catch (e) {
    // thereafter, try checking with exponential backoff. Config values
    // are arbitrary reasonable sounding defaults
    return backOff(checkDelivered, {
      startingDelay: 2000, // 2 seconds
      maxDelay: 3 * 60 * 1000, // 3 minutes
      numOfAttempts: 20,
    });
  }
}

export async function syncThreadPosts({
  postId,
  authorId,
  channelId,
}: {
  postId: string;
  authorId: string;
  channelId: string;
}) {
  const response = await api.getPostWithReplies({
    postId,
    authorId,
    channelId,
  });
  await db.insertChannelPosts({
    channelId,
    posts: [response, ...(response.replies ?? [])],
  });
}

async function persistPagedPostData(
  channelId: string,
  data: api.GetChannelPostsResponse
) {
  await db.updateChannel({
    id: channelId,
    postCount: data.totalPosts,
  });
  if (data.posts.length) {
    await db.insertChannelPosts({
      channelId,
      posts: data.posts,
      newer: data.newer,
      older: data.older,
    });
    const reactions = data.posts
      .map((p) => p.reactions)
      .flat()
      .filter(Boolean) as db.Reaction[];
    if (reactions.length) {
      await db.insertPostReactions({ reactions });
    }
  }
  if (data.deletedPosts?.length) {
    await db.deletePosts({ ids: data.deletedPosts });
  }
}

<<<<<<< HEAD
export const start = async (currentUserId: string) => {
=======
export const clearSyncQueue = () => {
  // TODO: Model all sync functions as syncQueue.add calls so that this works on
  // more than just `syncStaleChannels`
  syncQueue.clear();
};

export const start = async () => {
>>>>>>> 54edf879
  api.subscribeUnreads(handleUnreadUpdate);
  api.subscribeGroups(handleGroupUpdate);
  api.subscribeToChannelsUpdates(handleChannelsUpdate);
  api.subscribeToChatUpdates(currentUserId, handleChatUpdate);
  api.subscribeToContactUpdates(handleContactUpdate);
  useStorage.getState().start();
};<|MERGE_RESOLUTION|>--- conflicted
+++ resolved
@@ -288,20 +288,6 @@
   await syncChannel(unread.channelId, unread.updatedAt);
 }
 
-<<<<<<< HEAD
-type StaleChannel = db.Channel & { unread: db.Unread };
-
-export const syncStaleChannels = async () => {
-  const channels: StaleChannel[] = optimizeChannelLoadOrder(
-    await db.getStaleChannels()
-  );
-  for (const channel of channels) {
-    syncQueue.add(channel.id, () => {
-      return syncChannel(channel.id, channel.unread.updatedAt);
-    });
-  }
-};
-
 export const handleContactUpdate = async (update: api.ContactsUpdate) => {
   switch (update.type) {
     case 'add':
@@ -313,8 +299,6 @@
   }
 };
 
-=======
->>>>>>> 54edf879
 export const handleChannelsUpdate = async (update: api.ChannelsUpdate) => {
   logger.log('event: channels update', update);
   switch (update.type) {
@@ -384,7 +368,6 @@
   }
 };
 
-<<<<<<< HEAD
 export const handleChatUpdate = async (
   event: api.ChatEvent,
   currentUserId: string
@@ -401,11 +384,6 @@
   }
 };
 
-export const clearSyncQueue = () => {
-  // TODO: Model all sync functions as syncQueue.add calls so that this works on
-  // more than just `syncStaleChannels`
-  syncQueue.clear();
-=======
 export async function syncPosts(options: api.GetChannelPostsOptions) {
   logger.log(
     'syncing posts',
@@ -434,7 +412,6 @@
       return syncChannel(channel.id, channel.unread.updatedAt);
     });
   }
->>>>>>> 54edf879
 };
 
 /**
@@ -622,17 +599,13 @@
   }
 }
 
-<<<<<<< HEAD
-export const start = async (currentUserId: string) => {
-=======
 export const clearSyncQueue = () => {
   // TODO: Model all sync functions as syncQueue.add calls so that this works on
   // more than just `syncStaleChannels`
   syncQueue.clear();
 };
 
-export const start = async () => {
->>>>>>> 54edf879
+export const start = async (currentUserId: string) => {
   api.subscribeUnreads(handleUnreadUpdate);
   api.subscribeGroups(handleGroupUpdate);
   api.subscribeToChannelsUpdates(handleChannelsUpdate);

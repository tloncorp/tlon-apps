--- conflicted
+++ resolved
@@ -18,21 +18,31 @@
 export const channelCursors = new Map<string, string>();
 
 export const syncInitData = async () => {
-<<<<<<< HEAD
-  return syncQueue.add('init', async () => {
-    const initData = await api.getInitData();
-    return batchEffects('init sync', async (ctx) => {
-      return await Promise.all([
-        db.insertPinnedItems(initData.pins, ctx),
-        db.insertGroups({ groups: initData.groups }, ctx),
-        db.insertUnjoinedGroups(initData.unjoinedGroups, ctx),
-        db.insertChannels(initData.channels, ctx),
-        // resetUnreads(initData.unreads, ctx),
-        resetActivity(initData.activity, ctx),
-        db.insertChannelPerms(initData.channelPerms, ctx),
-      ]);
-    });
-=======
+  // return syncQueue.add('init', async () => {
+  //   const initData = await api.getInitData();
+  //   return batchEffects('init sync', async (ctx) => {
+  //     return await Promise.all([
+  //       db.insertPinnedItems(initData.pins, ctx),
+  //       db.insertGroups({ groups: initData.groups }, ctx),
+  //       db.insertUnjoinedGroups(initData.unjoinedGroups, ctx),
+  //       db.insertChannels(initData.channels, ctx),
+  //       // resetUnreads(initData.unreads, ctx),
+  //       resetActivity(initData.activity, ctx),
+  //       db.insertChannelPerms(initData.channelPerms, ctx),
+  //     ]);
+  //   });
+  // //////////////
+  // const initData = await syncQueue.add('init', () => api.getInitData());
+  // return batchEffects('init sync', async (ctx) => {
+  //   return await Promise.all([
+  //     db.insertPinnedItems(initData.pins, ctx),
+  //     db.insertGroups({ groups: initData.groups }, ctx),
+  //     db.insertUnjoinedGroups(initData.unjoinedGroups, ctx),
+  //     db.insertChannels(initData.channels, ctx),
+  //     resetUnreads(initData.unreads, ctx),
+  //     db.insertChannelPerms(initData.channelPerms, ctx),
+  //   ]);
+  // });
   const initData = await syncQueue.add('init', () => api.getInitData());
   return batchEffects('init sync', async (ctx) => {
     return await Promise.all([
@@ -40,10 +50,10 @@
       db.insertGroups({ groups: initData.groups }, ctx),
       db.insertUnjoinedGroups(initData.unjoinedGroups, ctx),
       db.insertChannels(initData.channels, ctx),
-      resetUnreads(initData.unreads, ctx),
+      // resetUnreads(initData.unreads, ctx),
+      resetActivity(initData.activity, ctx),
       db.insertChannelPerms(initData.channelPerms, ctx),
     ]);
->>>>>>> 08b11fcb
   });
 };
 
@@ -119,7 +129,6 @@
 };
 
 export const syncUnreads = async () => {
-<<<<<<< HEAD
   const { channelActivity, threadActivity } = await api.getUnreads();
   await db.insertUnreads(channelActivity);
   await db.insertThreadActivity(threadActivity);
@@ -129,13 +138,6 @@
       .filter((u) => u.type === 'channel')
       .map((u) => u.channelId),
   });
-=======
-  const [channelUnreads, dmUnreads] = await syncQueue.add('unreads', () =>
-    Promise.all([api.getChannelUnreads(), api.getDMUnreads()])
-  );
-  const unreads = [...channelUnreads, ...dmUnreads];
-  await resetUnreads(unreads);
->>>>>>> 08b11fcb
 };
 
 const resetActivity = async (activity: api.ActivityInit, ctx?: QueryCtx) => {

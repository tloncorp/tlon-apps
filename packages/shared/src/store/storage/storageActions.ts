--- conflicted
+++ resolved
@@ -212,19 +212,8 @@
 
   logger.log('fetched file', fileName, contentType, blob.size);
 
-<<<<<<< HEAD
-  const contentType = file.type;
-  const baseFileName = params.uri.split('/').pop()?.split('?')[0] || 'image';
-  const extension = getExtensionFromMimeType(params.mimeType || contentType);
-  const fileName = baseFileName.includes('.')
-    ? baseFileName
-    : `${baseFileName}${extension}`;
   const fileKey = `${desig(getCurrentUserId())}/${desig(
     render('da', da.fromUnix(new Date().getTime()))
-=======
-  const fileKey = `${deSig(getCurrentUserId())}/${deSig(
-    formatDa(unixToDa(new Date().getTime()))
->>>>>>> fd92b434
   )}-${fileName}`;
   logger.log('asset key:', fileKey);
 

import { preSig } from '@urbit/aura';

import * as api from '../../api';
import {
  RNFile,
  StorageConfiguration,
  StorageCredentials,
  client,
  scry,
} from '../../api';
import { createDevLogger } from '../../debug';
import { desig } from '../../urbit';

const logger = createDevLogger('storage utils', true);

export const fetchFileFromUri = async (
  uri: string,
  height?: number,
  width?: number
) => {
  try {
    const response = await fetch(uri);
    const blob = await response.blob();
    const name = uri.split('/').pop();

    const file: RNFile = {
      uri,
      blob,
      name: name ?? 'file',
      type: blob.type,
      height,
      width,
    };

    return file;
  } catch (e) {
    console.error(e);
  }
};

export type SizedImage = { uri: string; width: number; height: number };

export const hasHostingUploadCreds = (
  configuration: StorageConfiguration | null,
  credentials: StorageCredentials | null
) => {
  return (
    api.getCurrentUserIsHosted() &&
    (configuration?.service === 'presigned-url' ||
      !hasCustomS3Creds(configuration, credentials))
  );
};

export const hasCustomS3Creds = (
  configuration: StorageConfiguration | null,
  credentials: StorageCredentials | null
): credentials is {
  accessKeyId: string;
  endpoint: string;
  secretAccessKey: string;
} => {
  return !!(
    credentials?.accessKeyId &&
    credentials?.endpoint &&
    credentials?.secretAccessKey
  );
};

const MEMEX_BASE_URL = 'https://memex.tlon.network';

<<<<<<< HEAD
export const getIsHosted = () => {
  const shipInfo = getShipInfo();
  const isHosted = shipInfo?.shipUrl?.endsWith('tlon.network');
  return isHosted;
};

export interface MemexUploadParams {
=======
interface MemexUploadParams {
>>>>>>> 8ea66ddf
  token: string;
  contentLength: number;
  contentType: string;
  fileName: string;
}

export const getMemexUpload = async (
  params: Omit<MemexUploadParams, 'token'>
) => {
  const currentUser = api.getCurrentUserId();
  const token = await scry<string>({
    app: 'genuine',
    path: '/secret',
  }).catch((e) => {
    throw new Error('Failed to get secret');
  });

  const uploadParams: MemexUploadParams = {
    token,
    ...params,
  };

  const endpoint = `${MEMEX_BASE_URL}/v1/${desig(currentUser)}/upload`;
  const response = await fetch(`${endpoint}`, {
    method: 'PUT',
    headers: {
      'Content-Type': 'application/json',
    },
    body: JSON.stringify(uploadParams),
  });

  if (response.status !== 200) {
    logger.log(`Bad response from memex`, response.status);
    throw new Error('Bad response from memex');
  }

  const data: { url?: string; filePath?: string } | null =
    await response.json();

  if (data && data.url && data.filePath) {
    return {
      hostedUrl: data.filePath,
      uploadUrl: data.url,
    };
  } else {
    logger.log(`Invalid response from memex upload`, data);
    throw new Error('Invalid response from memex upload');
  }
};

export const getHostingUploadURL = async () => {
  const isHosted = api.getCurrentUserIsHosted();
  return isHosted ? MEMEX_BASE_URL : '';
};<|MERGE_RESOLUTION|>--- conflicted
+++ resolved
@@ -68,17 +68,7 @@
 
 const MEMEX_BASE_URL = 'https://memex.tlon.network';
 
-<<<<<<< HEAD
-export const getIsHosted = () => {
-  const shipInfo = getShipInfo();
-  const isHosted = shipInfo?.shipUrl?.endsWith('tlon.network');
-  return isHosted;
-};
-
 export interface MemexUploadParams {
-=======
-interface MemexUploadParams {
->>>>>>> 8ea66ddf
   token: string;
   contentLength: number;
   contentType: string;

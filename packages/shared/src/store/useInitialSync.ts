import { useQuery } from '@tanstack/react-query';

import {
  initializeStorage,
  setupSubscriptions,
  syncContacts,
  syncInitData,
  syncLatestPosts,
  syncSettings,
  syncStaleChannels,
  syncVolumeSettings,
} from './sync';
import { QueueClearedError } from './syncQueue';

export const useInitialSync = () => {
  return useQuery({
    queryKey: ['init'],
    queryFn: async () => {
      try {
        // First sync the key bits in parallel.
        await Promise.all([syncLatestPosts(), syncInitData(), syncContacts()]);
<<<<<<< HEAD
        // Kick the rest off asynchronously so that it's not triggering the
        // initial sync spinner.
        setupSubscriptions();
        syncStaleChannels();
        Promise.all([
          initializeStorage(),
          syncSettings(),
          syncVolumeSettings(),
        ]);
=======
>>>>>>> d76f9bf6
      } catch (e) {
        handleSyncError(e);
      }
      // Kick the rest off asynchronously so that it's not triggering the
      // initial sync spinner.
      Promise.all([
        setupSubscriptions(),
        syncStaleChannels(),
        initializeStorage(),
        syncSettings(),
      ]).catch((e) => {
        handleSyncError(e);
      });
      return true;
    },
  });
};

function handleSyncError(e: Error) {
  if (!(e instanceof QueueClearedError)) {
    console.error('SYNC ERROR', e);
  }
}<|MERGE_RESOLUTION|>--- conflicted
+++ resolved
@@ -19,18 +19,6 @@
       try {
         // First sync the key bits in parallel.
         await Promise.all([syncLatestPosts(), syncInitData(), syncContacts()]);
-<<<<<<< HEAD
-        // Kick the rest off asynchronously so that it's not triggering the
-        // initial sync spinner.
-        setupSubscriptions();
-        syncStaleChannels();
-        Promise.all([
-          initializeStorage(),
-          syncSettings(),
-          syncVolumeSettings(),
-        ]);
-=======
->>>>>>> d76f9bf6
       } catch (e) {
         handleSyncError(e);
       }
@@ -41,6 +29,7 @@
         syncStaleChannels(),
         initializeStorage(),
         syncSettings(),
+        syncVolumeSettings(),
       ]).catch((e) => {
         handleSyncError(e);
       });

import { UseQueryResult, useQuery } from '@tanstack/react-query';
import { useMemo } from 'react';

import * as db from '../db';
import { useKeyFromQueryDeps } from './useKeyFromQueryDeps';

export * from './useChannelSearch';

// Assorted small hooks for fetching data from the database.
// Can break em out as they get bigger.

export interface CurrentChats {
  pinned: db.Channel[];
  unpinned: db.Channel[];
  pendingChats: (db.Group | db.Channel)[];
}

export const useCalmSettings = (options: { userId: string }) => {
  return useQuery({
    queryKey: ['calmSettings'],
    queryFn: () =>
      db.getSettings(options.userId).then((r) => ({
        disableAvatars: r?.disableAvatars ?? false,
        disableNicknames: r?.disableNicknames ?? false,
        disableRemoteContent: r?.disableRemoteContent ?? false,
      })),
  });
};

export const useSettings = (options: { userId: string }) => {
  return useQuery({
    queryKey: ['settings'],
    queryFn: () => db.getSettings(options.userId),
  });
};

export const useCurrentChats = (): UseQueryResult<CurrentChats | null> => {
  return useQuery({
<<<<<<< HEAD
    queryFn: async () => {
      const channels = await db.getChats();
      const pendingChats = await db.getPendingChats();
      return { channels, pendingChats };
    },
    queryKey: [
      'currentChats',
      new Set([
        ...useKeyFromQueryDeps(db.getGroup),
        ...useKeyFromQueryDeps(db.getChannel),
      ]),
    ],
    select({ channels, pendingChats }) {
=======
    queryFn: db.getChats,
    queryKey: ['currentChats', useKeyFromQueryDeps(db.getChats)],
    select(channels: db.Channel[]) {
>>>>>>> 54edf879
      for (let i = 0; i < channels.length; ++i) {
        if (!channels[i].pin) {
          return {
            pinned: channels.slice(0, i),
            unpinned: channels.slice(i),
            pendingChats,
          };
        }
      }
      return {
        pinned: channels,
        unpinned: [],
        pendingChats,
      };
    },
  });
};

export const useContact = (options: { id: string }) => {
  return useQuery({
    queryKey: [['contact', options]],
    queryFn: () => db.getContact(options),
  });
};

export const useContacts = () => {
  return useQuery({
    queryKey: ['contacts'],
    queryFn: db.getContacts,
  });
};

export const useAllUnreadsCounts = () => {
  return useQuery({
    queryKey: ['allUnreadsCounts'],
    queryFn: db.getAllUnreadsCounts,
  });
};

export const useUnreads = (options: db.GetUnreadsOptions) => {
  return useQuery({
    queryKey: ['unreads'],
    queryFn: () => db.getUnreads(options),
  });
};

export const useGroups = (options: db.GetGroupsOptions) => {
  return useQuery({
    queryKey: ['groups'],
    queryFn: () => db.getGroups(options).then((r) => r ?? null),
  });
};

export const useGroup = (options: { id?: string }) => {
  return useQuery({
    enabled: !!options.id,
    queryKey: [['group', options], useKeyFromQueryDeps(db.getGroup, options)],
    queryFn: () => {
      if (!options.id) {
        // This should never actually get thrown as the query is disabled if id
        // is missing
        throw new Error('missing id');
      }
      const enabledOptions = options as { id: string };
      return db.getGroup(enabledOptions);
    },
  });
};

export const useGroupByChannel = (channelId: string) => {
  return useQuery({
    queryKey: [['group', channelId]],
    queryFn: () => db.getGroupByChannel(channelId).then((r) => r ?? null),
  });
};

export const useMemberRoles = (chatId: string, userId: string) => {
  const { data: chatMember } = useQuery({
    queryKey: ['memberRoles', chatId, userId],
    queryFn: () => db.getChatMember({ chatId, contactId: userId }),
  });

  const memberRoles = useMemo(
    () => chatMember?.roles.map((role) => role.roleId) ?? [],
    [chatMember]
  );

  return memberRoles;
};

export const useChannelSearchResults = (
  channelId: string,
  postIds: string[]
) => {
  return useQuery({
    queryKey: [['channelSearchResults', channelId, postIds]],
    queryFn: () => db.getChannelSearchResults(channelId, postIds),
  });
};

export const useChannelWithLastPostAndMembers = (
  options: db.GetChannelWithLastPostAndMembersOptions
) => {
  const tableDeps = useKeyFromQueryDeps(db.getChannelWithLastPostAndMembers);
  return useQuery({
    queryKey: ['channelWithLastPostAndMembers', tableDeps, options],
    queryFn: async () => {
      const channel = await db.getChannelWithLastPostAndMembers(options);
      return channel ?? null;
    },
  });
};

export const useChannel = (options: { id: string }) => {
  return useQuery({
    queryKey: [['channel', options]],
    queryFn: () => db.getChannel(options),
  });
};

export const usePostWithRelations = (options: { id: string }) => {
  return useQuery({
    queryKey: [['post', options]],
    queryFn: () => db.getPostWithRelations(options),
  });
};<|MERGE_RESOLUTION|>--- conflicted
+++ resolved
@@ -36,25 +36,13 @@
 
 export const useCurrentChats = (): UseQueryResult<CurrentChats | null> => {
   return useQuery({
-<<<<<<< HEAD
     queryFn: async () => {
       const channels = await db.getChats();
       const pendingChats = await db.getPendingChats();
       return { channels, pendingChats };
     },
-    queryKey: [
-      'currentChats',
-      new Set([
-        ...useKeyFromQueryDeps(db.getGroup),
-        ...useKeyFromQueryDeps(db.getChannel),
-      ]),
-    ],
+    queryKey: ['currentChats', useKeyFromQueryDeps(db.getChats)],
     select({ channels, pendingChats }) {
-=======
-    queryFn: db.getChats,
-    queryKey: ['currentChats', useKeyFromQueryDeps(db.getChats)],
-    select(channels: db.Channel[]) {
->>>>>>> 54edf879
       for (let i = 0; i < channels.length; ++i) {
         if (!channels[i].pin) {
           return {

--- conflicted
+++ resolved
@@ -150,8 +150,6 @@
   return memberRoles;
 };
 
-<<<<<<< HEAD
-=======
 export const useGroupPreview = (groupId: string) => {
   const tableDeps = useKeyFromQueryDeps(db.getGroup);
   return useQuery({
@@ -169,7 +167,6 @@
   });
 };
 
->>>>>>> 7b96b419
 export const useGroupsHostedBy = (userId: string) => {
   return useQuery({
     queryKey: ['groupsHostedBy', userId],

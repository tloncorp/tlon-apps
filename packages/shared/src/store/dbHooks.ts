import {
  UseQueryOptions,
  UseQueryResult,
  useQuery,
} from '@tanstack/react-query';
import { useMemo } from 'react';

import * as api from '../api';
import * as db from '../db';
import * as ub from '../urbit';
import { hasCustomS3Creds, hasHostingUploadCreds } from './storage';
import {
  syncChannelPreivews,
  syncGroupPreviews,
  syncPostReference,
} from './sync';
import { keyFromQueryDeps, useKeyFromQueryDeps } from './useKeyFromQueryDeps';

export * from './useChannelSearch';

// Assorted small hooks for fetching data from the database.
// Can break em out as they get bigger.

export interface CurrentChats {
  pinned: db.Channel[];
  unpinned: db.Channel[];
}

export type CustomQueryConfig<T> = Pick<
  UseQueryOptions<T, Error, T>,
  'enabled'
>;

export const useAllChannels = ({ enabled }: { enabled?: boolean }) => {
  const querykey = useKeyFromQueryDeps(db.getAllChannels);
  return useQuery({
    queryKey: ['allChannels', querykey],
    queryFn: () => db.getAllChannels(),
    enabled,
  });
};

export const useCurrentChats = (
  queryConfig?: CustomQueryConfig<CurrentChats>
): UseQueryResult<CurrentChats | null> => {
  return useQuery({
    queryFn: async () => {
      const channels = await db.getChats();
      return { channels };
    },
    queryKey: ['currentChats', useKeyFromQueryDeps(db.getChats)],
    select({ channels }) {
      for (let i = 0; i < channels.length; ++i) {
        if (!channels[i].pin) {
          return {
            pinned: channels.slice(0, i),
            unpinned: channels.slice(i),
          };
        }
      }
      return {
        pinned: channels,
        unpinned: [],
      };
    },
    ...queryConfig,
  });
};

export type PendingChats = (db.Group | db.Channel)[];

export const usePendingChats = (
  queryConfig?: CustomQueryConfig<PendingChats>
): UseQueryResult<PendingChats | null> => {
  return useQuery({
    queryFn: async () => {
      const pendingChats = await db.getPendingChats();
      return pendingChats;
    },
    queryKey: ['pendingChats', useKeyFromQueryDeps(db.getPendingChats)],
    ...queryConfig,
  });
};

export const usePins = (
  queryConfig?: CustomQueryConfig<db.Pin[]>
): UseQueryResult<db.Pin[] | null> => {
  return useQuery({
    queryFn: async () => {
      return db.getPins();
    },
    queryKey: ['pins', useKeyFromQueryDeps(db.getPins)],
    ...queryConfig,
  });
};

export const useCalmSettings = (options: { userId: string }) => {
  return useQuery({
    queryKey: ['calmSettings'],
    queryFn: () =>
      db.getSettings(options.userId).then((r) => ({
        disableAvatars: r?.disableAvatars ?? false,
        disableNicknames: r?.disableNicknames ?? false,
        disableRemoteContent: r?.disableRemoteContent ?? false,
      })),
  });
};

export const useAppInfo = () => {
  return useQuery({
    queryKey: db.APP_INFO_QUERY_KEY,
    queryFn: db.getAppInfoSettings,
  });
};

export const useDidShowBenefitsSheet = () => {
  return useQuery({
    queryKey: db.SHOW_BENEFITS_SHEET_QUERY_KEY,
    queryFn: db.getDidShowBenefitsSheet,
  });
};

export const useActivitySeenMarker = () => {
  return useQuery({
    queryKey: db.ACTIVITY_SEEN_MARKER_QUERY_KEY,
    queryFn: () => db.getActivitySeenMarker(),
  });
};

export const usePushNotificationsSetting = () => {
  return useQuery({
    queryKey: db.PUSH_NOTIFICATIONS_SETTING_QUERY_KEY,
    queryFn: db.getPushNotificationsSetting,
  });
};

export const useIsTlonEmployee = () => {
  return useQuery({
    queryKey: db.IS_TLON_EMPLOYEE_QUERY_KEY,
    queryFn: db.getIsTlonEmployee,
  });
};

export const useCanUpload = () => {
  return (
    useQuery({
      queryKey: db.STORAGE_SETTINGS_QUERY_KEY,
      queryFn: async () => {
        const [config, credentials] = await Promise.all([
          db.getStorageConfiguration(),
          db.getStorageCredentials(),
        ]);
        return (
          !config ||
          hasHostingUploadCreds(config, credentials) ||
          hasCustomS3Creds(config, credentials)
        );
      },
    }).data ?? true
  );
};

export const useContact = (options: { id: string }) => {
  const deps = useKeyFromQueryDeps(db.getContact);
  return useQuery({
    queryKey: [['contact', deps]],
    queryFn: () => db.getContact(options),
  });
};

export const useBlockedContacts = () => {
  const depsKey = useKeyFromQueryDeps(db.getBlockedUsers);
  return useQuery({
    queryKey: ['blockedContacts', depsKey],
    queryFn: () => db.getBlockedUsers(),
  });
};

export const useContacts = () => {
  const deps = useKeyFromQueryDeps(db.getContacts);
  return useQuery({
    queryKey: ['contacts', deps],
    queryFn: () => db.getContacts(),
  });
};

export const useUnreadsCount = () => {
  return useQuery({
    queryKey: ['unreadsCount'],
    queryFn: () => db.getUnreadsCount({}),
  });
};

export const useGroupVolumeLevel = (groupId: string) => {
  const deps = useKeyFromQueryDeps(db.getGroupVolumeSetting);
  return useQuery({
    queryKey: ['groupVolumeLevel', deps, groupId],
    queryFn: () => db.getGroupVolumeSetting({ groupId }),
  });
};

export const useChannelVolumeLevel = (channelId: string) => {
  const deps = useKeyFromQueryDeps(db.getChannelVolumeSetting);
  return useQuery({
    queryKey: ['channelVolumeLevel', deps, channelId],
    queryFn: () => db.getChannelVolumeSetting({ channelId }),
  });
};

export const useVolumeExceptions = () => {
  const deps = useKeyFromQueryDeps(db.getVolumeExceptions);
  return useQuery({
    queryKey: ['volumeExceptions', deps],
    queryFn: () => db.getVolumeExceptions(),
  });
};

export const useBaseVolumeLevel = (): ub.NotificationLevel => {
  const deps = useKeyFromQueryDeps(db.getVolumeSetting);

  const { data } = useQuery({
    queryKey: ['baseVolumeLevel', deps],
    queryFn: () => db.getVolumeSetting('base'),
  });

  if (data) {
    return data.level;
  }

  return 'medium';
};

export const useHaveUnreadUnseenActivity = () => {
  const depsKey = useKeyFromQueryDeps(db.getUnreadUnseenActivityEvents);
  const { data: seenMarker } = useActivitySeenMarker();
  const { data: meaningfulUnseenActivity } = useQuery({
    queryKey: ['unseenUnreadActivity', depsKey, seenMarker],
    queryFn: () =>
      db.getUnreadUnseenActivityEvents({ seenMarker: seenMarker ?? Infinity }),
  });

  return (meaningfulUnseenActivity?.length ?? 0) > 0;
};

export const useLiveThreadUnread = (unread: db.ThreadUnreadState | null) => {
  const depsKey = useMemo(
    () => (unread ? keyFromQueryDeps(db.getThreadUnreadState) : null),
    [unread]
  );

  return useQuery({
    queryKey: [
      'liveUnreadCount',
      depsKey,
      'thread',
      unread ? unread.threadId : null,
    ],
    queryFn: async () => {
      if (unread) {
        return db.getThreadUnreadState({ parentId: unread.threadId ?? '' });
      }
      return null;
    },
  });
};

export const useLiveChannelUnread = (unread: db.ChannelUnread | null) => {
  const depsKey = useMemo(
    () => (unread ? keyFromQueryDeps(db.getChannelUnread) : null),
    [unread]
  );

  return useQuery({
    queryKey: [
      'liveUnreadCount',
      depsKey,
      'channel',
      unread ? unread.channelId : null,
    ],
    queryFn: async () => {
      if (unread) {
        return db.getChannelUnread({ channelId: unread.channelId ?? '' });
      }
      return null;
    },
  });
};

export const useLiveGroupUnread = (unread: db.GroupUnread | null) => {
  const depsKey = useMemo(
    () => (unread ? keyFromQueryDeps(db.getGroupUnread) : null),
    [unread]
  );

  return useQuery({
    queryKey: [
      'liveUnreadCount',
      depsKey,
      'group',
      unread ? unread.groupId : null,
    ],
    queryFn: async () => {
      if (unread) {
        return db.getGroupUnread({ groupId: unread.groupId ?? '' });
      }
      return null;
    },
  });
};

export const useLiveUnread = (
  unread: db.ChannelUnread | db.ThreadUnreadState | db.GroupUnread | null
) => {
  const isGroup = useMemo(() => unread && 'groupId' in unread, [unread]);
  const isThread = useMemo(() => unread && 'threadId' in unread, [unread]);
  const threadUnread = useLiveThreadUnread(
    isThread ? (unread as db.ThreadUnreadState) : null
  );
  const channelUnread = useLiveChannelUnread(
    isThread ? null : (unread as db.ChannelUnread | null)
  );
  const groupUnread = useLiveGroupUnread(
    isGroup ? (unread as db.GroupUnread) : null
  );
  return isThread ? threadUnread : isGroup ? groupUnread : channelUnread;
};

export const useGroups = (options: db.GetGroupsOptions) => {
  return useQuery({
    queryKey: ['groups'],
    queryFn: () => db.getGroups(options).then((r) => r ?? null),
  });
};

export const useGroup = (options: { id?: string }) => {
  return useQuery({
    enabled: !!options.id,
    queryKey: [['group', options], useKeyFromQueryDeps(db.getGroup, options)],
    queryFn: () => {
      if (!options.id) {
        // This should never actually get thrown as the query is disabled if id
        // is missing
        throw new Error('missing id');
      }
      const enabledOptions = options as { id: string };
      return db.getGroup(enabledOptions);
    },
  });
};

export const useGroupByChannel = (channelId: string) => {
  return useQuery({
    queryKey: [['group', channelId]],
    queryFn: () => db.getGroupByChannel(channelId).then((r) => r ?? null),
  });
};

export const useMemberRoles = (chatId: string, userId: string) => {
  const { data: chatMember } = useQuery({
    queryKey: ['memberRoles', chatId, userId],
    queryFn: () => db.getChatMember({ chatId, contactId: userId }),
  });

  const memberRoles = useMemo(
    () => chatMember?.roles.map((role) => role.roleId) ?? [],
    [chatMember]
  );

  return memberRoles;
};

export const useGroupPreview = (groupId: string) => {
  return useQuery({
    queryKey: ['groupPreview', groupId],
    refetchOnReconnect: false,
    refetchOnMount: false,
    queryFn: async () => {
      const [preview] = await syncGroupPreviews([groupId]);
      return preview;
    },
  });
};

<<<<<<< HEAD
export const useUserContacts = () => {
  const deps = useKeyFromQueryDeps(db.getUserContacts);
  return useQuery({
    queryKey: ['userContacts', deps],
    queryFn: () => db.getUserContacts(),
  });
};

export const useSuggestedContacts = () => {
  const deps = useKeyFromQueryDeps(db.getSuggestedContacts);
  return useQuery({
    queryKey: ['suggestedContacts', deps],
    queryFn: () => db.getSuggestedContacts(),
=======
export const useChannelPreview = ({ id }: { id: string }) => {
  return useQuery({
    queryKey: ['channelPreview', id],
    refetchOnReconnect: false,
    refetchOnMount: false,
    queryFn: async () => {
      const [channel] = await syncChannelPreivews([id]);
      return channel;
    },
>>>>>>> 3289177f
  });
};

export const usePostReference = ({
  channelId,
  postId,
  replyId,
}: {
  channelId: string;
  postId: string;
  replyId?: string;
}) => {
  const postQuery = useQuery({
    queryKey: ['postReference', postId],
    queryFn: async () => {
      const post = await db.getPostWithRelations({ id: postId });
      if (post) {
        return post;
      }
      await syncPostReference({ postId, channelId, replyId });
      return db.getPostWithRelations({ id: postId });
    },
  });
  return postQuery;
};

export const useGroupsHostedBy = (userId: string) => {
  return useQuery({
    queryKey: ['groupsHostedBy', userId],
    queryFn: async () => {
      // query backend for all groups the ship hosts
      const groups = await api.findGroupsHostedBy(userId);
      // insert any we didn't already have
      await db.insertGroupPreviews({ groups });

      const groupIds = groups.map((g) => g.id);
      const groupPreviews = await db.getGroupPreviews(groupIds);
      return groupPreviews;
    },
    // this query's data rarely changes and is never invalidated elsewhere,
    // so we set stale time manually
    staleTime: 1000 * 60 * 30,
  });
};

export const useChannelSearchResults = (
  channelId: string,
  postIds: string[]
) => {
  return useQuery({
    queryKey: [['channelSearchResults', channelId, postIds]],
    queryFn: () => db.getChannelSearchResults({ channelId, postIds }),
  });
};

export const useChannelWithRelations = (
  options: db.GetChannelWithRelations
) => {
  const tableDeps = useKeyFromQueryDeps(db.getChannelWithRelations);
  return useQuery({
    queryKey: ['channelWithRelations', tableDeps, options],
    queryFn: async () => {
      const channel = await db.getChannelWithRelations(options);
      return channel ?? null;
    },
  });
};

export const useChannel = (options: { id: string }) => {
  return useQuery({
    queryKey: [['channel', options]],
    queryFn: () => db.getChannelWithRelations(options),
  });
};

export const usePostWithThreadUnreads = (options: { id: string }) => {
  const tableDeps = useKeyFromQueryDeps(db.getPostWithRelations);
  return useQuery({
    queryKey: [['post', options], tableDeps],
    staleTime: Infinity,
    queryFn: () => db.getPostWithRelations(options),
  });
};

export const usePostWithRelations = (
  options: { id: string },
  initialData?: db.Post
) => {
  return useQuery({
    queryKey: ['post', options.id],
    staleTime: Infinity,
    ...(initialData ? { initialData } : {}),
    queryFn: () => db.getPostWithRelations(options),
  });
};<|MERGE_RESOLUTION|>--- conflicted
+++ resolved
@@ -381,7 +381,6 @@
   });
 };
 
-<<<<<<< HEAD
 export const useUserContacts = () => {
   const deps = useKeyFromQueryDeps(db.getUserContacts);
   return useQuery({
@@ -395,7 +394,9 @@
   return useQuery({
     queryKey: ['suggestedContacts', deps],
     queryFn: () => db.getSuggestedContacts(),
-=======
+  });
+};
+
 export const useChannelPreview = ({ id }: { id: string }) => {
   return useQuery({
     queryKey: ['channelPreview', id],
@@ -405,7 +406,6 @@
       const [channel] = await syncChannelPreivews([id]);
       return channel;
     },
->>>>>>> 3289177f
   });
 };
 

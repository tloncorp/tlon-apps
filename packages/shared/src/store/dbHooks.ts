--- conflicted
+++ resolved
@@ -3,11 +3,7 @@
   UseQueryResult,
   useQuery,
 } from '@tanstack/react-query';
-<<<<<<< HEAD
 import { useEffect, useMemo } from 'react';
-=======
-import { useEffect, useMemo, useRef, useState } from 'react';
->>>>>>> 88e31cad
 
 import * as api from '../api';
 import { getMessagesFilter } from '../api';

import { useQuery } from '@tanstack/react-query';
import { debounce } from 'lodash';
import { useCallback, useEffect, useMemo, useRef } from 'react';

import * as api from '../api';
import { queryClient } from '../api';
import { createDevLogger } from '../debug';
import { MatchingEvent, MatchingResponse } from '../urbit/negotiation';

<<<<<<< HEAD
const logger = createDevLogger('useNegotiation', true);
=======
const logger = createDevLogger('useNegotiation', false);
>>>>>>> ce5479b8

function negotiationUpdater(
  event: MatchingEvent | null,
  queryKey: string[],
  invalidate: React.MutableRefObject<() => void>
) {
  if (event && event.match === true) {
    queryClient.setQueryData(queryKey, (prev: MatchingResponse | undefined) => {
      if (prev === undefined) {
        return prev;
      }

      const newPrev = { ...prev };

      newPrev[event.gill] = 'match';

      return newPrev;
    });
  } else if (event && event.match === false) {
    queryClient.setQueryData(queryKey, (prev: MatchingResponse | undefined) => {
      if (prev === undefined) {
        return prev;
      }

      const newPrev = { ...prev };

      newPrev[event.gill] = 'clash';

      return newPrev;
    });
  }

  invalidate.current();
}

export function useNegotiation(app: string, agent: string) {
  const queryKey = useMemo(() => ['negotiation', app], [app]);

  const invalidate = useRef(
    debounce(
      () => {
        queryClient.invalidateQueries({ queryKey, refetchType: 'none' });
      },
      300,
      {
        leading: true,
        trailing: true,
      }
    )
  );

  useEffect(() => {
    api.subscribe(
      {
        app,
        path: `/~/negotiate/notify/json`,
      },
      (event: MatchingEvent) => negotiationUpdater(event, queryKey, invalidate)
    );
  }, [agent, app, queryKey]);

  return useQuery<MatchingResponse>({
    queryKey,
    staleTime: 5000,
    queryFn: () =>
      api.scry({
        app,
        path: '/~/negotiate/status/json',
      }),
  });
}

export function useNegotiate(ship: string, app: string, agent: string) {
  const { data, ...rest } = useNegotiation(app, agent);

  if (rest.isLoading || rest.isError || data === undefined) {
    return { ...rest, status: 'await', matchedOrPending: true };
  }

  const isInData = `${ship}/${agent}` in data;
  const status = data[`${ship}/${agent}`];
  const matchedOrPending =
    data[`${ship}/${agent}`] === 'match' ||
    data[`${ship}/${agent}`] === 'await';

  logger.log(
    'Negotiation data:',
    status,
    matchedOrPending,
    JSON.stringify(data)
  );
  if (isInData) {
    return {
      ...rest,
      status,
      matchedOrPending,
    };
  }

  return { ...rest, status: 'await', matchedOrPending: true };
}

export function useNegotiateMulti(ships: string[], app: string, agent: string) {
  const { data, ...rest } = useNegotiation(app, agent);

  if (rest.isLoading || rest.isError || data === undefined) {
    return { ...rest, match: false, haveAllNegotiations: false };
  }

  const us = api.getCurrentUserId();

  const shipKeys = ships
    .filter((ship) => ship !== us)
    .map((ship) => `${ship}/${agent}`);

  const allShipsMatch = shipKeys.every(
    (ship) => ship in data && data[ship] === 'match'
  );

  const haveAllNegotiations = shipKeys.every((ship) => ship in data);

  return { ...rest, match: allShipsMatch, haveAllNegotiations };
}

export function useForceNegotiationUpdate(ships: string[], app: string) {
  const { data } = useNegotiation(app, app);
  const unknownShips = useMemo(
    () =>
      ships.filter(
        (ship) =>
          !data ||
          !(`${ship}/${app}` in data) ||
          data[`${ship}/${app}`] !== 'match'
      ),
    [ships, app, data]
  );
  const negotiateUnknownShips = useCallback(
    async (shipsToCheck: string[]) => {
      const responses: Promise<number | undefined>[] = [];
      shipsToCheck.forEach((ship) => {
        responses.push(
          api.poke({
            app,
            mark: 'chat-negotiate',
            json: ship,
          })
        );
      });
      await Promise.all(responses);
    },
    [app]
  );

  useEffect(() => {
    if (unknownShips.length > 0) {
      negotiateUnknownShips(unknownShips);
    }
  }, [unknownShips, negotiateUnknownShips]);
}<|MERGE_RESOLUTION|>--- conflicted
+++ resolved
@@ -7,11 +7,7 @@
 import { createDevLogger } from '../debug';
 import { MatchingEvent, MatchingResponse } from '../urbit/negotiation';
 
-<<<<<<< HEAD
-const logger = createDevLogger('useNegotiation', true);
-=======
 const logger = createDevLogger('useNegotiation', false);
->>>>>>> ce5479b8
 
 function negotiationUpdater(
   event: MatchingEvent | null,

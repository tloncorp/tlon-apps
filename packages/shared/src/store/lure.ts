import { useQuery } from '@tanstack/react-query';
import produce from 'immer';
import { useCallback, useEffect, useMemo, useRef } from 'react';
import create from 'zustand';

import { getCurrentUserId, poke, scry, subscribeOnce } from '../api/urbit';
import * as db from '../db';
import { createDevLogger } from '../debug';
import { DeepLinkMetadata, createDeepLink } from '../logic/branch';
import { getPreviewTracker } from '../logic/subscriptionTracking';
import { asyncWithDefault, getFlagParts } from '../logic/utils';
import { stringToTa } from '../urbit';
import { GroupMeta } from '../urbit/groups';

interface LureMetadata {
  tag: string;
  fields: Record<string, string | undefined>;
}

const LURE_REQUEST_TIMEOUT = 10 * 1000;

interface Lure {
  fetched: boolean;
  url?: string;
  deepLinkUrl?: string;
  enabled?: boolean;
  metadata?: LureMetadata;
}

interface Bait {
  ship: string;
  url: string;
}

type Lures = Record<string, Lure>;

interface LureState {
  bait: Bait | null;
  lures: Lures;
  fetchLure: (
    flag: string,
    branchDomain: string,
    branchKey: string
  ) => Promise<void>;
  describe: (
    flag: string,
    metadata: LureMetadata,
    branchDomain: string,
    branchKey: string
  ) => Promise<void>;
  toggle: (
    flag: string,
    metadata: GroupMeta,
    branchDomain: string,
    branchKey: string
  ) => Promise<void>;
  start: () => Promise<void>;
}

const lureLogger = createDevLogger('lure', true);

function groupsDescribe(meta: GroupMeta) {
  return {
    tag: 'groups-0',
    fields: { ...meta }, // makes typescript happy
  };
}

export const useLureState = create<LureState>((set, get) => ({
  bait: null,
  lures: {},
  describe: async (flag, metadata, branchDomain, branchKey) => {
    await poke({
      app: 'reel',
      mark: 'reel-describe',
      json: {
        token: flag,
        metadata,
      },
    });

    return get().fetchLure(flag, branchDomain, branchKey);
  },
  toggle: async (flag, meta, branchDomain, branchKey) => {
    const { name } = getFlagParts(flag);
    const lure = get().lures[flag];
    const enabled = !lure?.enabled;
    if (!enabled) {
      lureLogger.log('not enabled, poking reel-undescribe', flag);
      await poke({
        app: 'reel',
        mark: 'reel-undescribe',
        json: {
          token: flag,
        },
      });
    } else {
      get().describe(flag, groupsDescribe(meta), branchDomain, branchKey);
    }

    set(
      produce((draft: LureState) => {
        draft.lures[flag] = {
          ...lure,
          enabled,
        };
      })
    );

    await poke({
      app: 'grouper',
      mark: enabled ? 'grouper-enable' : 'grouper-disable',
      json: name,
    });

    return get().fetchLure(flag, branchDomain, branchKey);
  },
  start: async () => {
    const bait = await scry<Bait>({
      app: 'reel',
      path: '/bait',
    });

    set(
      produce((draft: LureState) => {
        draft.bait = bait;
      })
    );
  },
  fetchLure: async (flag, branchDomain, branchKey) => {
    const { name } = getFlagParts(flag);
    const prevLure = get().lures[flag];
    lureLogger.log('fetching', flag, 'prevLure', prevLure);
    const [enabled, url, metadata] = await Promise.all([
      // enabled
      asyncWithDefault(async () => {
        lureLogger.log(performance.now(), 'fetching enabled', flag);
        return subscribeOnce<boolean>(
          {
            app: 'grouper',
            path: `/group-enabled/${flag}`,
          },
          LURE_REQUEST_TIMEOUT
        ).then((en) => {
          lureLogger.log(performance.now(), 'enabled fetched', flag);

          return en;
        });
      }, prevLure?.enabled),
<<<<<<< HEAD
      // url (includes the token as last element of the path)
      asyncWithDefault(async () => {
=======
      // url
      asyncWithDefault<string | undefined>(async () => {
>>>>>>> ddbd5819
        lureLogger.log(performance.now(), 'fetching url', flag);
        return subscribeOnce<string>(
          { app: 'reel', path: `/v1/id-link/${flag}` },
          4500
        ).then((u) => {
          lureLogger.log(performance.now(), 'url fetched', u, flag);
          return u;
        });
      }, prevLure?.url),
      // metadata
      asyncWithDefault(
        async () =>
          scry<LureMetadata>({
            app: 'reel',
            path: `/v1/metadata/${flag}`,
          }),
        prevLure?.metadata
      ),
    ]);

<<<<<<< HEAD
    lureLogger.log('fetched', {
      flag,
      enabled,
      url,
      metadata,
      outstandingPoke,
    });
=======
    lureLogger.log('fetched', flag, enabled, url, metadata);
>>>>>>> ddbd5819

    let deepLinkUrl: string | undefined;
    lureLogger.log('enabled', enabled);
    if (enabled && checkLureToken(url)) {
      const currentUserId = getCurrentUserId();
      const group = await db.getGroup({ id: flag });
      const user = await db.getContact({ id: currentUserId });
      const metadata: DeepLinkMetadata = {
        inviterUserId: currentUserId,
        inviterNickname: user?.nickname ?? undefined,
        inviterAvatarImage: user?.avatarImage ?? undefined,
        invitedGroupId: flag,
        invitedGroupTitle: group?.title ?? undefined,
        invitedGroupDescription: group?.description ?? undefined,
        invitedGroupIconImageUrl: group?.iconImage ?? undefined,
        invitedGroupiconImageColor: group?.iconImageColor ?? undefined,
      };

      deepLinkUrl = await createDeepLink({
        fallbackUrl: url,
        type: 'lure',
        path: flag,
        branchDomain,
        branchKey,
        metadata,
      });
      lureLogger.log('deepLinkUrl created', deepLinkUrl);
    }

    set(
      produce((draft: LureState) => {
        draft.lures[flag] = {
          fetched: true,
          enabled,
          url,
          deepLinkUrl,
          metadata,
        };
      })
    );
  },
}));

const selLure = (flag: string) => (s: LureState) => ({
  lure: s.lures[flag] || { fetched: false, url: '' },
  bait: s.bait,
});

export function useLure({
  flag,
  branchDomain,
  branchKey,
  disableLoading = false,
}: {
  flag: string;
  branchDomain: string;
  branchKey: string;
  disableLoading?: boolean;
}) {
  const fetchLure = useLureState((state) => state.fetchLure);
  const { bait, lure } = useLureState(selLure(flag));

  lureLogger.log('bait', bait);
  lureLogger.log('lure', lure);

  const canCheckForUpdate = useMemo(() => {
    return Boolean(bait && !disableLoading);
  }, [bait, disableLoading]);

  const uninitialized = useMemo(() => {
    return Boolean(
      (lure.enabled || !lure.fetched) &&
        (!lure.url || !checkLureToken(lure.url) || !lure.deepLinkUrl)
    );
  }, [lure]);

  lureLogger.log('lure fetcher', { canCheckForUpdate, uninitialized });
  useQuery({
    queryKey: ['lureFetcher', flag],
    queryFn: async () => {
      lureLogger.log('fetching', flag, branchDomain, branchKey);
      await fetchLure(flag, branchDomain, branchKey);
      return true;
    },
    enabled: canCheckForUpdate && uninitialized,
    refetchInterval: 5000,
  });

  const toggle = async (meta: GroupMeta) => {
    lureLogger.log('toggling', flag, meta, branchDomain, branchKey);
    return useLureState.getState().toggle(flag, meta, branchDomain, branchKey);
  };

  const describe = useCallback(
    (meta: GroupMeta) => {
      return useLureState
        .getState()
        .describe(flag, groupsDescribe(meta), branchDomain, branchKey);
    },
    [flag, branchDomain, branchKey]
  );

  lureLogger.log('useLure', flag, bait, lure, describe);

  return {
    ...lure,
    supported: bait,
    describe,
    toggle,
  };
}

export function useLureLinkChecked(url: string | undefined, enabled: boolean) {
  const prevData = useRef<boolean | undefined>(false);
<<<<<<< HEAD
  const pathEncodedUrl = stringToTa(url ?? '');
=======
  const pathEncodedUrl = stringToTa(url || '');
>>>>>>> ddbd5819
  const { data, ...query } = useQuery({
    queryKey: ['lure-check', url],
    queryFn: async () =>
      subscribeOnce<boolean>(
        { app: 'grouper', path: `/v1/check-link/${pathEncodedUrl}` },
        4500
      ),
<<<<<<< HEAD
    enabled: enabled && Boolean(url),
=======
    enabled: enabled && !!url,
>>>>>>> ddbd5819
    refetchInterval: 5000,
  });

  prevData.current = data;

  lureLogger.log('useLureLinkChecked', url, data);

  return {
    ...query,
    good: data,
    checked: query.isFetched && !query.isLoading,
  };
}

export function useLureLinkStatus({
  flag,
  branchDomain,
  branchKey,
}: {
  flag: string;
  branchDomain: string;
  branchKey: string;
}) {
  const { supported, fetched, enabled, url, deepLinkUrl, toggle } = useLure({
    flag,
    branchDomain,
    branchKey,
  });
  const { good, checked } = useLureLinkChecked(url, !!enabled);

  lureLogger.log('useLureLinkStatus', {
    flag,
    supported,
    fetched,
    enabled,
    checked,
    good,
    url,
    deepLinkUrl,
  });

  const status = useMemo(() => {
    if (!supported) {
      return 'unsupported';
    }

    if (fetched && !enabled) {
      return 'disabled';
    }

    if (!url || !checkLureToken(url) || !fetched || !checked) {
      lureLogger.log('loading', fetched, checked, url);
      return 'loading';
    }

    if (checked && !good) {
      return 'error';
    }

    return 'ready';
  }, [supported, fetched, enabled, url, good, checked]);

  lureLogger.log('url', url, 'deepLinkUrl', deepLinkUrl, 'status', status);

  return { status, shareUrl: deepLinkUrl ?? url, toggle };
}

// hack: we get an intermediate state while generating lure links where
// the returned token will be incorrect. Once it's a @uv we know
// we have the right one
function checkLureToken(url: string | undefined) {
  if (!url) return false;
  const token = url.split('/').pop();
  return token && token.startsWith('0v');
}<|MERGE_RESOLUTION|>--- conflicted
+++ resolved
@@ -1,13 +1,12 @@
 import { useQuery } from '@tanstack/react-query';
 import produce from 'immer';
-import { useCallback, useEffect, useMemo, useRef } from 'react';
+import { useCallback, useMemo, useRef } from 'react';
 import create from 'zustand';
 
 import { getCurrentUserId, poke, scry, subscribeOnce } from '../api/urbit';
 import * as db from '../db';
 import { createDevLogger } from '../debug';
 import { DeepLinkMetadata, createDeepLink } from '../logic/branch';
-import { getPreviewTracker } from '../logic/subscriptionTracking';
 import { asyncWithDefault, getFlagParts } from '../logic/utils';
 import { stringToTa } from '../urbit';
 import { GroupMeta } from '../urbit/groups';
@@ -147,17 +146,12 @@
           return en;
         });
       }, prevLure?.enabled),
-<<<<<<< HEAD
       // url (includes the token as last element of the path)
-      asyncWithDefault(async () => {
-=======
-      // url
       asyncWithDefault<string | undefined>(async () => {
->>>>>>> ddbd5819
         lureLogger.log(performance.now(), 'fetching url', flag);
         return subscribeOnce<string>(
           { app: 'reel', path: `/v1/id-link/${flag}` },
-          4500
+          LURE_REQUEST_TIMEOUT
         ).then((u) => {
           lureLogger.log(performance.now(), 'url fetched', u, flag);
           return u;
@@ -174,17 +168,7 @@
       ),
     ]);
 
-<<<<<<< HEAD
-    lureLogger.log('fetched', {
-      flag,
-      enabled,
-      url,
-      metadata,
-      outstandingPoke,
-    });
-=======
-    lureLogger.log('fetched', flag, enabled, url, metadata);
->>>>>>> ddbd5819
+    lureLogger.log('fetched', { flag, enabled, url, metadata });
 
     let deepLinkUrl: string | undefined;
     lureLogger.log('enabled', enabled);
@@ -299,11 +283,7 @@
 
 export function useLureLinkChecked(url: string | undefined, enabled: boolean) {
   const prevData = useRef<boolean | undefined>(false);
-<<<<<<< HEAD
   const pathEncodedUrl = stringToTa(url ?? '');
-=======
-  const pathEncodedUrl = stringToTa(url || '');
->>>>>>> ddbd5819
   const { data, ...query } = useQuery({
     queryKey: ['lure-check', url],
     queryFn: async () =>
@@ -311,11 +291,7 @@
         { app: 'grouper', path: `/v1/check-link/${pathEncodedUrl}` },
         4500
       ),
-<<<<<<< HEAD
     enabled: enabled && Boolean(url),
-=======
-    enabled: enabled && !!url,
->>>>>>> ddbd5819
     refetchInterval: 5000,
   });
 

import { unixToDa } from '@urbit/api';
import { parseUd } from '@urbit/aura';
import _ from 'lodash';

import { Story } from './channel';
import { whomIsDm, whomIsFlag, whomIsMultiDm } from './utils';

export type Whom = { ship: string } | { club: string };

export type ExtendedEventType =
  | 'post'
  | 'post-mention'
  | 'reply'
  | 'reply-mention'
  | 'dm-invite'
  | 'dm-post'
  | 'dm-post-mention'
  | 'dm-reply'
  | 'dm-reply-mention'
  | 'group-ask'
  | 'group-join'
  | 'group-kick'
  | 'group-invite'
  | 'group-role'
  | 'flag-post'
  | 'flag-reply';

export type NotificationLevel = 'hush' | 'soft' | 'default' | 'medium' | 'loud';

export enum NotificationNames {
  loud = 'Notify for all activity',
  default = 'Posts, mentions and replies',
  medium = 'Posts, mentions and replies ',
  soft = 'Only mentions and replies',
  hush = 'Do not notify for any activity',
}

export interface VolumeLevel {
  notify: NotificationLevel;
  unreads: boolean;
}

export type Volume = {
  unreads: boolean;
  notify: boolean;
};

export interface MessageKey {
  id: string;
  time: string;
}

export interface DmInviteEvent {
  'dm-invite': Whom;
}

export interface GroupKickEvent {
  'group-kick': {
    ship: string;
    group: string;
  };
}

export interface GroupJoinEvent {
  'group-join': {
    ship: string;
    group: string;
  };
}

export interface GroupRoleEvent {
  'group-role': {
    ship: string;
    group: string;
    role: string;
  };
}

export interface GroupInviteEvent {
  'group-invite': {
    ship: string;
    group: string;
  };
}

export interface FlagPostEvent {
  'flag-post': {
    key: MessageKey;
    channel: string;
    group: string;
  };
}

export interface FlagReplyEvent {
  'flag-reply': {
    key: MessageKey;
    parent: MessageKey;
    channel: string;
    group: string;
  };
}

export interface DmPostEvent {
  'dm-post': {
    key: MessageKey;
    whom: Whom;
    content: Story;
    mention: boolean;
  };
}

export interface DmReplyEvent {
  'dm-reply': {
    parent: MessageKey;
    key: MessageKey;
    whom: Whom;
    content: Story;
    mention: boolean;
  };
}

export interface PostEvent {
  post: {
    key: MessageKey;
    group: string;
    channel: string;
    content: Story;
    mention: boolean;
  };
}

export interface ReplyEvent {
  reply: {
    parent: MessageKey;
    key: MessageKey;
    group: string;
    channel: string;
    content: Story;
    mention: boolean;
  };
}

export type ActivityIncomingEvent =
  | GroupKickEvent
  | GroupJoinEvent
  | GroupRoleEvent
  | GroupInviteEvent
  | FlagPostEvent
  | FlagReplyEvent
  | DmInviteEvent
  | DmPostEvent
  | DmReplyEvent
  | PostEvent
  | ReplyEvent;

export type ActivityEvent = {
  notified: boolean;
} & ActivityIncomingEvent;

export interface PostRead {
  seen: boolean;
  floor: string;
}

export interface Reads {
  floor: number;
<<<<<<< HEAD
  posts: Record<string, PostRead>;
=======
  items: Record<string, PostRead>;
>>>>>>> d428516f
}

export interface IndexData {
  stream: Stream;
  reads: Reads;
}

export interface DmSource {
  dm: Whom;
}

export interface ChannelSource {
  channel: { nest: string; group: string };
}

export type Source =
  | DmSource
  | { base: null }
  | { group: string }
  | ChannelSource
  | { thread: { key: MessageKey; channel: string; group: string } }
  | { 'dm-thread': { key: MessageKey; whom: Whom } };

export interface MessageKey {
  id: string;
  time: string;
}

export interface UnreadPoint extends MessageKey {
  count: number;
  notify: boolean;
}

export interface UnreadThread extends UnreadPoint {
  'parent-time': string;
}

export interface ActivitySummary {
  recency: number;
  count: number;
  'notify-count': number;
  notify: boolean;
  unread: UnreadPoint | null;
  children: Activity | null;
  reads: Reads | null;
}

export interface ActivityBundle {
  source: Source;
  latest: string;
  events: { event: ActivityEvent; time: string }[];
  'source-key': string;
}

export type ActivityFeed = ActivityBundle[];
export type InitActivityFeeds = {
  all: ActivityBundle[];
  mentions: ActivityBundle[];
  replies: ActivityBundle[];
};

export type Activity = Record<string, ActivitySummary>;

export type Indices = Record<string, IndexData>;

export type Stream = Record<string, ActivityEvent>;

export type VolumeMap = Partial<Record<ExtendedEventType, Volume>>;

export type ReadAction =
  | { event: ActivityIncomingEvent }
  | { item: string }
  | { all: { time: string | null; deep: boolean } };

export interface ActivityReadAction {
  source: Source;
  action: ReadAction;
}

export interface ActivityVolumeAction {
  source: Source;
  volume: VolumeMap | null;
}

export type PushNotificationsSetting = 'all' | 'some' | 'none';

export type ActivityAction =
  | { add: ActivityIncomingEvent }
  | { del: Source }
  | { read: ActivityReadAction }
  | { adjust: ActivityVolumeAction }
  | { 'allow-notifications': PushNotificationsSetting };

export interface ActivitySummaryUpdate {
  activity: Activity;
}

export interface ActivityReadUpdate {
  read: {
    source: Source;
    activity: ActivitySummary;
  };
}

export interface ActivityVolumeUpdate {
  adjust: {
    source: Source;
    volume: VolumeMap | null;
  };
}

export interface ActivityAddUpdate {
  add: {
    ['source-key']: string;
    source: Source;
    time: string;
    event: ActivityEvent;
  };
}

export interface ActivityDeleteUpdate {
  del: Source;
}

export interface ActivityPushNotificationsSettingUpdate {
  'allow-notifications': PushNotificationsSetting;
}

export type ActivityUpdate =
  | ActivityReadUpdate
  | ActivitySummaryUpdate
  | ActivityVolumeUpdate
  | ActivityDeleteUpdate
  | ActivityAddUpdate
  | ActivityPushNotificationsSettingUpdate;

export interface FullActivity {
  indices: Indices;
  activity: Activity;
}

export type VolumeSettings = Record<string, VolumeMap | null>;

export function sourceToString(source: Source, stripPrefix = false): string {
  if ('thread' in source) {
    const key = `${source.thread.channel}/${source.thread.key.time}`;
    return stripPrefix ? key : `thread/${key}`;
  }

  if ('dm-thread' in source) {
    const prefix = sourceToString({ dm: source['dm-thread'].whom }, true);
    const key = `${prefix}/${source['dm-thread'].key.id}`;
    return stripPrefix ? key : `dm-thread/${key}`;
  }

  if ('channel' in source) {
    return stripPrefix ? source.channel.nest : `channel/${source.channel.nest}`;
  }

  if ('group' in source) {
    return stripPrefix ? source.group : `group/${source.group}`;
  }

  if ('dm' in source) {
    if ('ship' in source.dm) {
      return stripPrefix ? source.dm.ship : `ship/${source.dm.ship}`;
    }

    return stripPrefix ? source.dm.club : `club/${source.dm.club}`;
  }

  if ('base' in source) {
    return 'base';
  }

  throw new Error('Invalid activity source');
}

const onEvents: ExtendedEventType[] = [
  'dm-reply',
  'post-mention',
  'reply-mention',
  'dm-invite',
  'dm-post',
  'dm-post-mention',
  'dm-reply',
  'dm-reply-mention',
  'group-ask',
  'group-invite',
  'flag-post',
  'flag-reply',
];

const notifyOffEvents: ExtendedEventType[] = [
  'reply',
  'group-join',
  'group-kick',
  'group-role',
];

const allEvents: ExtendedEventType[] = [
  'post',
  'post-mention',
  'reply',
  'reply-mention',
  'dm-invite',
  'dm-post',
  'dm-post-mention',
  'dm-reply',
  'dm-reply-mention',
  'group-ask',
  'group-join',
  'group-kick',
  'group-invite',
  'group-role',
  'flag-post',
  'flag-reply',
];

export function getUnreadsFromVolumeMap(vmap: VolumeMap): boolean {
  return _.some(vmap, (v) => !!v?.unreads);
}

export function getLevelFromVolumeMap(vmap: VolumeMap): NotificationLevel {
  const entries = Object.entries(vmap) as [ExtendedEventType, Volume][];
  if (_.every(entries, ([, v]) => v.notify)) {
    return 'loud';
  }

  if (_.every(entries, ([, v]) => !v.notify)) {
    return 'hush';
  }

  let isDefault = true;
  entries.forEach(([k, v]) => {
    if (onEvents.concat('post').includes(k) && !v.notify) {
      isDefault = false;
    }

    if (notifyOffEvents.includes(k) && v.notify) {
      isDefault = false;
    }
  });

  if (isDefault) {
    return 'medium';
  }

  return 'soft';
}

export function getVolumeMap(
  level: NotificationLevel,
  unreads: boolean
): VolumeMap {
  const emptyMap: VolumeMap = {};
  if (level === 'loud') {
    return allEvents.reduce((acc, e) => {
      acc[e] = { unreads, notify: true };
      return acc;
    }, emptyMap);
  }

  if (level === 'hush') {
    return allEvents.reduce((acc, e) => {
      acc[e] = { unreads, notify: false };
      return acc;
    }, {} as VolumeMap);
  }

  return allEvents.reduce((acc, e) => {
    if (onEvents.includes(e)) {
      acc[e] = { unreads, notify: true };
    }

    if (notifyOffEvents.includes(e)) {
      acc[e] = { unreads, notify: false };
    }

    if (e === 'post') {
      acc[e] = { unreads, notify: level === 'medium' || level === 'default' };
    }

    return acc;
  }, emptyMap);
}

export function getDefaultVolumeOption(
  source: Source,
  settings: VolumeSettings,
  group?: string
): { label: string; volume: NotificationLevel } {
  const def = 'Use default setting';
  if ('base' in source) {
    return {
      label: def,
      volume: 'default',
    };
  }

  const base: NotificationLevel = settings.base
    ? getLevelFromVolumeMap(settings.base)
    : 'default';
  if ('group' in source || 'dm' in source) {
    return {
      label: def,
      volume: base,
    };
  }

  if ('channel' in source && group) {
    const groupVolume = settings[`group/${group}`];
    return {
      label: groupVolume ? 'Use group default' : def,
      volume: groupVolume ? getLevelFromVolumeMap(groupVolume) : base,
    };
  }

  if ('thread' in source) {
    const channelVolume = settings[`channel/${source.thread.channel}`];
    return channelVolume
      ? {
          label: 'Use channel default',
          volume: getLevelFromVolumeMap(channelVolume),
        }
      : getDefaultVolumeOption(
          {
            channel: {
              nest: source.thread.channel,
              group: source.thread.group,
            },
          },
          settings,
          group
        );
  }

  if ('dm-thread' in source) {
    const index = sourceToString({ dm: source['dm-thread'].whom });
    const dmVolume = settings[index];
    return dmVolume
      ? { label: 'Use DM default', volume: getLevelFromVolumeMap(dmVolume) }
      : getDefaultVolumeOption({ dm: source['dm-thread'].whom }, settings);
  }

  return {
    label: def,
    volume: 'default',
  };
}

export function stripSourcePrefix(source: string) {
  if (source === 'base') {
    return source;
  }

  return source.replace(/^[-\w]*\//, '');
}

export function stripPrefixes(unreads: Activity) {
  return _.mapKeys(unreads, (v, k) => stripSourcePrefix(k));
}

export function onlyChats(unreads: Activity) {
  return _.pickBy(
    unreads,
    (v, k) => k.startsWith('chat/') || whomIsDm(k) || whomIsMultiDm(k)
  );
}

export function getChannelSource(group: string, channel: string) {
  return { channel: { nest: channel, group } };
}

export function getDmSource(id: string) {
  return whomIsDm(id) ? { dm: { ship: id } } : { dm: { club: id } };
}

export function getKey(whom: string) {
  return whomIsFlag(whom)
    ? `channel/chat/${whom}`
    : whomIsDm(whom)
      ? `ship/${whom}`
      : `club/${whom}`;
}

export function getThreadKey(whom: string, id: string) {
  const prefix = whomIsFlag(whom) ? 'thread/chat' : 'dm-thread';
  return `${prefix}/${whom}/${id}`;
}

<<<<<<< HEAD
export const isMessage = (event: ActivityEvent) => {
  return (
    'post' in event ||
    'reply' in event ||
    'dm-post' in event ||
    'dm-reply' in event
  );
};

export const isNote = (event: ActivityEvent) => {
  if ('post' in event) {
    return event.post.channel.startsWith('diary');
  }

  return false;
};

export const isBlock = (event: ActivityEvent) => {
  if ('post' in event) {
    return event.post.channel.startsWith('heap');
  }

  return false;
};

export const isMention = (event: ActivityEvent) => {
  if ('post' in event) {
    return event.post.mention;
  }

  if ('reply' in event) {
    return event.reply.mention;
  }

  if ('dm-post' in event) {
    return event['dm-post'].mention;
  }

  if ('dm-reply' in event) {
    return event['dm-reply'].mention;
  }

  return false;
};

export const isComment = (event: ActivityEvent) => {
  if ('reply' in event) {
    return (
      event.reply.channel.startsWith('heap') ||
      event.reply.channel.startsWith('diary')
    );
  }

  return false;
};

export const isReply = (event: ActivityEvent) => {
  if ('dm-reply' in event) {
    return true;
  }

  if ('reply' in event) {
    return !isComment(event);
  }

  return false;
};

export const isInvite = (event: ActivityEvent) => 'group-invite' in event;

export const isJoin = (event: ActivityEvent) => 'group-join' in event;

export const isLeave = (event: ActivityEvent) => 'group-leave' in event;

export const isRoleChange = (event: ActivityEvent) => 'group-role' in event;

export const isGroupMeta = (event: ActivityEvent) =>
  isJoin(event) || isRoleChange(event) || isLeave(event);

export function getTop(bundle: ActivityBundle): ActivityEvent {
  return bundle.events.find(({ time }) => time === bundle.latest)!.event;
}

export function getSource(bundle: ActivityBundle): Source {
  const top = getTop(bundle);

  if ('post' in top) {
    return { channel: { nest: top.post.channel, group: top.post.group } };
  }

  if ('reply' in top) {
    return {
      thread: {
        key: top.reply.parent,
        channel: top.reply.channel,
        group: top.reply.group,
      },
    };
  }

  if ('dm-post' in top) {
    return { dm: top['dm-post'].whom };
  }

  if ('dm-reply' in top) {
    return {
      'dm-thread': { key: top['dm-reply'].parent, whom: top['dm-reply'].whom },
    };
  }

  if ('group-join' in top) {
    return { group: top['group-join'].group };
  }

  if ('group-role' in top) {
    return { group: top['group-role'].group };
  }

  if ('group-kick' in top) {
    return { group: top['group-kick'].group };
  }

  if ('group-invite' in top) {
    return { group: top['group-invite'].group };
  }

  if ('flag-post' in top) {
    return {
      channel: {
        nest: top['flag-post'].channel,
        group: top['flag-post'].group,
      },
    };
  }

  if ('flag-reply' in top) {
    return {
      thread: {
        key: top['flag-reply'].parent,
        channel: top['flag-reply'].channel,
        group: top['flag-reply'].group,
      },
    };
  }

  return { base: null };
}

export function isUnread(time: string, summary: ActivitySummary): boolean {
  const reads = summary.reads;
  if (!reads) {
    return false;
  }

  if (parseUd(time).gt(unixToDa(reads.floor))) {
    return !(time in reads.posts);
  }

  return false;
=======
export function isUnread(a: ActivitySummary) {
  return a.count > 0;
>>>>>>> d428516f
}<|MERGE_RESOLUTION|>--- conflicted
+++ resolved
@@ -164,11 +164,7 @@
 
 export interface Reads {
   floor: number;
-<<<<<<< HEAD
-  posts: Record<string, PostRead>;
-=======
   items: Record<string, PostRead>;
->>>>>>> d428516f
 }
 
 export interface IndexData {
@@ -560,7 +556,6 @@
   return `${prefix}/${whom}/${id}`;
 }
 
-<<<<<<< HEAD
 export const isMessage = (event: ActivityEvent) => {
   return (
     'post' in event ||
@@ -716,12 +711,8 @@
   }
 
   if (parseUd(time).gt(unixToDa(reads.floor))) {
-    return !(time in reads.posts);
+    return !(time in reads.items);
   }
 
   return false;
-=======
-export function isUnread(a: ActivitySummary) {
-  return a.count > 0;
->>>>>>> d428516f
 }
import { unixToDa } from '@urbit/api';
import { parseUd } from '@urbit/aura';
import _ from 'lodash';

import { Kind, Story } from './channel';
import { nestToFlag, whomIsDm, whomIsFlag, whomIsMultiDm } from './utils';

export type Whom = { ship: string } | { club: string };

export type ExtendedEventType =
  | 'post'
  | 'post-mention'
  | 'reply'
  | 'reply-mention'
  | 'dm-invite'
  | 'dm-post'
  | 'dm-post-mention'
  | 'dm-reply'
  | 'dm-reply-mention'
  | 'group-ask'
  | 'group-join'
  | 'group-kick'
  | 'group-invite'
  | 'group-role'
  | 'flag-post'
  | 'flag-reply';

export type NotificationLevel = 'hush' | 'soft' | 'default' | 'medium' | 'loud';

export enum NotificationNames {
  loud = 'Notify for all activity',
  default = 'Posts, mentions and replies',
  medium = 'Posts, mentions and replies ',
  soft = 'Only mentions and replies',
  hush = 'Do not notify for any activity',
}

export interface VolumeLevel {
  notify: NotificationLevel;
  unreads: boolean;
}

export type Volume = {
  unreads: boolean;
  notify: boolean;
};

export interface MessageKey {
  id: string;
  time: string;
}

export interface DmInviteEvent {
  'dm-invite': Whom;
}

export interface GroupKickEvent {
  'group-kick': {
    ship: string;
    group: string;
  };
}

export interface GroupJoinEvent {
  'group-join': {
    ship: string;
    group: string;
  };
}

<<<<<<< HEAD
export interface GroupRoleEvent {
  'group-role': {
    ship: string;
    group: string;
    role: string;
  };
}

export interface GroupInviteEvent {
  'group-invite': {
    ship: string;
=======
export interface FlagPostEvent {
  'flag-post': {
    key: MessageKey;
    channel: string;
>>>>>>> f0ccaff4
    group: string;
  };
}

<<<<<<< HEAD
export interface FlagPostEvent {
  'flag-post': {
=======
export interface FlagReplyEvent {
  'flag-reply': {
    parent: MessageKey;
>>>>>>> f0ccaff4
    key: MessageKey;
    channel: string;
    group: string;
  };
}

export interface FlagReplyEvent {
  'flag-reply': {
    key: MessageKey;
    parent: MessageKey;
    channel: string;
    group: string;
  };
}

export interface DmPostEvent {
  'dm-post': {
    key: MessageKey;
    whom: Whom;
    content: Story;
    mention: boolean;
  };
}

export interface DmReplyEvent {
  'dm-reply': {
    parent: MessageKey;
    key: MessageKey;
    whom: Whom;
    content: Story;
    mention: boolean;
  };
}

export interface PostEvent {
  post: {
    key: MessageKey;
    group: string;
    channel: string;
    content: Story;
    mention: boolean;
  };
}

export interface ReplyEvent {
  reply: {
    parent: MessageKey;
    key: MessageKey;
    group: string;
    channel: string;
    content: Story;
    mention: boolean;
  };
}

export type ActivityIncomingEvent =
  | GroupKickEvent
  | GroupJoinEvent
<<<<<<< HEAD
  | GroupRoleEvent
  | GroupInviteEvent
  | FlagPostEvent
  | FlagReplyEvent
  | DmInviteEvent
=======
  | FlagPostEvent
  | FlagReplyEvent
>>>>>>> f0ccaff4
  | DmPostEvent
  | DmReplyEvent
  | PostEvent
  | ReplyEvent;

export type ActivityEvent = {
  notified: boolean;
} & ActivityIncomingEvent;

export interface PostRead {
  seen: boolean;
  floor: string;
}

export interface Reads {
  floor: number;
  items: Record<string, PostRead>;
}

export interface IndexData {
  stream: Stream;
  reads: Reads;
}

export interface DmSource {
  dm: Whom;
}

export interface ChannelSource {
  channel: { nest: string; group: string };
}

export type Source =
  | DmSource
  | { base: null }
  | { group: string }
  | ChannelSource
  | { thread: { key: MessageKey; channel: string; group: string } }
  | { 'dm-thread': { key: MessageKey; whom: Whom } };

export interface MessageKey {
  id: string;
  time: string;
}

export interface UnreadPoint extends MessageKey {
  count: number;
  notify: boolean;
}

export interface UnreadThread extends UnreadPoint {
  'parent-time': string;
}

export interface ActivitySummary {
  recency: number;
  count: number;
  'notify-count': number;
  notify: boolean;
  unread: UnreadPoint | null;
}

export interface ActivitySummaryFull extends ActivitySummary {
  reads: Reads;
  children: string[];
}

export interface ActivityBundle {
  source: Source;
  latest: string;
  events: { event: ActivityEvent; time: string }[];
  'source-key': string;
}

export type ActivityFeed = ActivityBundle[];
export type InitActivityFeeds = {
  all: ActivityBundle[];
  mentions: ActivityBundle[];
  replies: ActivityBundle[];
};

export type Activity = Record<string, ActivitySummary>;

export type Indices = Record<string, IndexData>;

export type Stream = Record<string, ActivityEvent>;

export type VolumeMap = Partial<Record<ExtendedEventType, Volume>>;

export type ReadAction =
  | { event: ActivityIncomingEvent }
  | { item: string }
  | { all: { time: string | null; deep: boolean } };

export interface ActivityReadAction {
  source: Source;
  action: ReadAction;
}

export interface ActivityVolumeAction {
  source: Source;
  volume: VolumeMap | null;
}

export type PushNotificationsSetting = 'all' | 'some' | 'none';

export type ActivityAction =
  | { add: ActivityIncomingEvent }
  | { del: Source }
  | { read: ActivityReadAction }
  | { adjust: ActivityVolumeAction }
  | { 'allow-notifications': PushNotificationsSetting };

export interface ActivitySummaryUpdate {
  activity: Activity;
}

export interface ActivityReadUpdate {
  read: {
    source: Source;
    activity: ActivitySummary;
  };
}

export interface ActivityVolumeUpdate {
  adjust: {
    source: Source;
    volume: VolumeMap | null;
  };
}

export interface ActivityAddUpdate {
  add: {
    ['source-key']: string;
    source: Source;
    time: string;
    event: ActivityEvent;
  };
}

export interface ActivityDeleteUpdate {
  del: Source;
}

export interface ActivityPushNotificationsSettingUpdate {
  'allow-notifications': PushNotificationsSetting;
}

export type ActivityUpdate =
  | ActivityReadUpdate
  | ActivitySummaryUpdate
  | ActivityVolumeUpdate
  | ActivityDeleteUpdate
  | ActivityAddUpdate
  | ActivityPushNotificationsSettingUpdate;

export interface FullActivity {
  indices: Indices;
  activity: Activity;
}

export type VolumeSettings = Record<string, VolumeMap | null>;

export function sourceToString(source: Source, stripPrefix = false): string {
  if ('thread' in source) {
    const key = `${source.thread.channel}/${source.thread.key.time}`;
    return stripPrefix ? key : `thread/${key}`;
  }

  if ('dm-thread' in source) {
    const prefix = sourceToString({ dm: source['dm-thread'].whom }, true);
    const key = `${prefix}/${source['dm-thread'].key.id}`;
    return stripPrefix ? key : `dm-thread/${key}`;
  }

  if ('channel' in source) {
    return stripPrefix ? source.channel.nest : `channel/${source.channel.nest}`;
  }

  if ('group' in source) {
    return stripPrefix ? source.group : `group/${source.group}`;
  }

  if ('dm' in source) {
    if ('ship' in source.dm) {
      return stripPrefix ? source.dm.ship : `ship/${source.dm.ship}`;
    }

    return stripPrefix ? source.dm.club : `club/${source.dm.club}`;
  }

  if ('base' in source) {
    return 'base';
  }

  throw new Error('Invalid activity source');
}

const onEvents: ExtendedEventType[] = [
  'dm-reply',
  'post-mention',
  'reply-mention',
  'dm-invite',
  'dm-post',
  'dm-post-mention',
  'dm-reply',
  'dm-reply-mention',
  'group-ask',
  'group-invite',
  'flag-post',
  'flag-reply',
];

const notifyOffEvents: ExtendedEventType[] = [
  'reply',
  'group-join',
  'group-kick',
  'group-role',
];

const allEvents: ExtendedEventType[] = [
  'post',
  'post-mention',
  'reply',
  'reply-mention',
  'dm-invite',
  'dm-post',
  'dm-post-mention',
  'dm-reply',
  'dm-reply-mention',
  'group-ask',
  'group-join',
  'group-kick',
  'group-invite',
  'group-role',
  'flag-post',
  'flag-reply',
];

export function getUnreadsFromVolumeMap(vmap: VolumeMap): boolean {
  return _.some(vmap, (v) => !!v?.unreads);
}

export function getLevelFromVolumeMap(vmap: VolumeMap): NotificationLevel {
  const entries = Object.entries(vmap) as [ExtendedEventType, Volume][];
  if (_.every(entries, ([, v]) => v.notify)) {
    return 'loud';
  }

  if (_.every(entries, ([, v]) => !v.notify)) {
    return 'hush';
  }

  let isDefault = true;
  entries.forEach(([k, v]) => {
    if (onEvents.concat('post').includes(k) && !v.notify) {
      isDefault = false;
    }

    if (notifyOffEvents.includes(k) && v.notify) {
      isDefault = false;
    }
  });

  if (isDefault) {
    return 'medium';
  }

  return 'soft';
}

export function getVolumeMap(
  level: NotificationLevel,
  unreads: boolean
): VolumeMap {
  const emptyMap: VolumeMap = {};
  if (level === 'loud') {
    return allEvents.reduce((acc, e) => {
      acc[e] = { unreads, notify: true };
      return acc;
    }, emptyMap);
  }

  if (level === 'hush') {
    return allEvents.reduce((acc, e) => {
      acc[e] = { unreads, notify: false };
      return acc;
    }, {} as VolumeMap);
  }

  return allEvents.reduce((acc, e) => {
    if (onEvents.includes(e)) {
      acc[e] = { unreads, notify: true };
    }

    if (notifyOffEvents.includes(e)) {
      acc[e] = { unreads, notify: false };
    }

    if (e === 'post') {
      acc[e] = { unreads, notify: level === 'medium' || level === 'default' };
    }

    return acc;
  }, emptyMap);
}

export function getDefaultVolumeOption(
  source: Source,
  settings: VolumeSettings,
  group?: string
): { label: string; volume: NotificationLevel } {
  const def = 'Use default setting';
  if ('base' in source) {
    return {
      label: def,
      volume: 'default',
    };
  }

  const base: NotificationLevel = settings.base
    ? getLevelFromVolumeMap(settings.base)
    : 'default';
  if ('group' in source || 'dm' in source) {
    return {
      label: def,
      volume: base,
    };
  }

  if ('channel' in source && group) {
    const groupVolume = settings[`group/${group}`];
    return {
      label: groupVolume ? 'Use group default' : def,
      volume: groupVolume ? getLevelFromVolumeMap(groupVolume) : base,
    };
  }

  if ('thread' in source) {
    const channelVolume = settings[`channel/${source.thread.channel}`];
    return channelVolume
      ? {
          label: 'Use channel default',
          volume: getLevelFromVolumeMap(channelVolume),
        }
      : getDefaultVolumeOption(
          {
            channel: {
              nest: source.thread.channel,
              group: source.thread.group,
            },
          },
          settings,
          group
        );
  }

  if ('dm-thread' in source) {
    const index = sourceToString({ dm: source['dm-thread'].whom });
    const dmVolume = settings[index];
    return dmVolume
      ? { label: 'Use DM default', volume: getLevelFromVolumeMap(dmVolume) }
      : getDefaultVolumeOption({ dm: source['dm-thread'].whom }, settings);
  }

  return {
    label: def,
    volume: 'default',
  };
}

export function stripSourcePrefix(source: string) {
  if (source === 'base') {
    return source;
  }

  return source.replace(/^[-\w]*\//, '');
}

export function stripPrefixes(unreads: Activity) {
  return _.mapKeys(unreads, (v, k) => stripSourcePrefix(k));
}

export function onlyChats(unreads: Activity) {
  return _.pickBy(
    unreads,
    (v, k) => k.startsWith('chat/') || whomIsDm(k) || whomIsMultiDm(k)
  );
}

export function getChannelSource(group: string, channel: string) {
  return { channel: { nest: channel, group } };
}

export function getDmSource(id: string) {
  return whomIsDm(id) ? { dm: { ship: id } } : { dm: { club: id } };
}

export function getKey(whom: string) {
  return whomIsFlag(whom)
    ? `channel/chat/${whom}`
    : whomIsDm(whom)
      ? `ship/${whom}`
      : `club/${whom}`;
}

export function getThreadKey(whom: string, id: string) {
  const prefix = whomIsFlag(whom) ? 'thread/chat' : 'dm-thread';
  return `${prefix}/${whom}/${id}`;
}

export const isMessage = (event: ActivityEvent) => {
  return (
    'post' in event ||
    'reply' in event ||
    'dm-post' in event ||
    'dm-reply' in event
  );
};

export const isNote = (event: ActivityEvent) => {
  if ('post' in event) {
    return event.post.channel.startsWith('diary');
  }

  return false;
};

export const isGalleryBlock = (event: ActivityEvent) => {
  if ('post' in event) {
    return event.post.channel.startsWith('heap');
  }

  return false;
};

export const isMention = (event: ActivityEvent) => {
  if ('post' in event) {
    return event.post.mention;
  }

  if ('reply' in event) {
    return event.reply.mention;
  }

  if ('dm-post' in event) {
    return event['dm-post'].mention;
  }

  if ('dm-reply' in event) {
    return event['dm-reply'].mention;
  }

  return false;
};

export const isComment = (event: ActivityEvent) => {
  if ('reply' in event) {
    return (
      event.reply.channel.startsWith('heap') ||
      event.reply.channel.startsWith('diary')
    );
  }

  return false;
};

export const isReply = (event: ActivityEvent) => {
  if ('dm-reply' in event) {
    return true;
  }

  if ('reply' in event) {
    return !isComment(event);
  }

  return false;
};

export const isInvite = (event: ActivityEvent) => 'group-invite' in event;

export const isJoin = (event: ActivityEvent) => 'group-join' in event;

export const isLeave = (event: ActivityEvent) => 'group-leave' in event;

export const isRoleChange = (event: ActivityEvent) => 'group-role' in event;

export const isGroupMeta = (event: ActivityEvent) =>
  isJoin(event) || isRoleChange(event) || isLeave(event);

export function getTop(bundle: ActivityBundle): ActivityEvent {
  return bundle.events.find(({ time }) => time === bundle.latest)!.event;
}

export function getSource(bundle: ActivityBundle): Source {
  const top = getTop(bundle);

  if ('post' in top) {
    return { channel: { nest: top.post.channel, group: top.post.group } };
  }

  if ('reply' in top) {
    return {
      thread: {
        key: top.reply.parent,
        channel: top.reply.channel,
        group: top.reply.group,
      },
    };
  }

  if ('dm-post' in top) {
    return { dm: top['dm-post'].whom };
  }

  if ('dm-reply' in top) {
    return {
      'dm-thread': { key: top['dm-reply'].parent, whom: top['dm-reply'].whom },
    };
  }

  if ('group-join' in top) {
    return { group: top['group-join'].group };
  }

  if ('group-role' in top) {
    return { group: top['group-role'].group };
  }

  if ('group-kick' in top) {
    return { group: top['group-kick'].group };
  }

  if ('group-invite' in top) {
    return { group: top['group-invite'].group };
  }

  if ('flag-post' in top) {
    return {
      channel: {
        nest: top['flag-post'].channel,
        group: top['flag-post'].group,
      },
    };
  }

  if ('flag-reply' in top) {
    return {
      thread: {
        key: top['flag-reply'].parent,
        channel: top['flag-reply'].channel,
        group: top['flag-reply'].group,
      },
    };
  }

  return { base: null };
}

export function isUnread(time: string, summary: ActivitySummary): boolean {
  const reads = summary.reads;
  if (!reads) {
    return false;
  }

  if (parseUd(time).gt(unixToDa(reads.floor))) {
    return !(time in reads.items);
  }

  return false;
}

export function getContent(event: ActivityEvent) {
  if ('post' in event) {
    return event.post.content;
  }

  if ('reply' in event) {
    return event.reply.content;
  }

  if ('dm-post' in event) {
    return event['dm-post'].content;
  }

  if ('dm-reply' in event) {
    return event['dm-reply'].content;
  }

  return undefined;
}

export function getIdParts(id: string): { author: string; sent: number } {
  const [author, sentStr] = id.split('/');
  return {
    author,
    sent: parseInt(parseUd(sentStr).toString(), 10),
  };
}

export function getAuthor(event: ActivityEvent) {
  if ('post' in event) {
    return getIdParts(event.post.key.id).author;
  }

  if ('reply' in event) {
    return getIdParts(event.reply.key.id).author;
  }

  if ('dm-post' in event) {
    return getIdParts(event['dm-post'].key.id).author;
  }

  if ('dm-reply' in event) {
    return getIdParts(event['dm-reply'].key.id).author;
  }

  return undefined;
}

export function getChannelKind(event: PostEvent | ReplyEvent): Kind {
  const channel = 'post' in event ? event.post.channel : event.reply.channel;
  const [channelType] = nestToFlag(channel);
  return channelType;
}

export type ActivityRelevancy =
  | 'mention'
  | 'involvedThread'
  | 'replyToGalleryOrNote'
  | 'replyToChatPost'
  | 'dm'
  | 'groupchat'
  | 'postInYourChannel'
  | 'postToChannel'
  | 'groupMeta';

export function getRelevancy(
  event: ActivityEvent,
  us: string
): ActivityRelevancy {
  if (isMention(event)) {
    return 'mention';
  }

  if ('dm-post' in event && 'ship' in event['dm-post'].whom) {
    return 'dm';
  }

  if ('dm-post' in event && 'club' in event['dm-post'].whom) {
    return 'groupchat';
  }

  if ('reply' in event && event.reply.parent.id.includes(us)) {
    const channelType = getChannelKind(event);
    if (channelType === 'heap' || channelType === 'diary') {
      return 'replyToGalleryOrNote';
    }

    return 'replyToChatPost';
  }

  if ('post' in event && event.post.channel.includes(`/${us}/`)) {
    return 'postInYourChannel';
  }

  if ('reply' in event && event.notified) {
    return 'involvedThread';
  }

  if ('post' in event && event.notified) {
    return 'postToChannel';
  }

  console.log(
    'Unknown relevancy type for activity summary. Defaulting to involvedThread.',
    event
  );
  return 'involvedThread';
}<|MERGE_RESOLUTION|>--- conflicted
+++ resolved
@@ -68,7 +68,6 @@
   };
 }
 
-<<<<<<< HEAD
 export interface GroupRoleEvent {
   'group-role': {
     ship: string;
@@ -80,24 +79,12 @@
 export interface GroupInviteEvent {
   'group-invite': {
     ship: string;
-=======
+    group: string;
+  };
+}
+
 export interface FlagPostEvent {
   'flag-post': {
-    key: MessageKey;
-    channel: string;
->>>>>>> f0ccaff4
-    group: string;
-  };
-}
-
-<<<<<<< HEAD
-export interface FlagPostEvent {
-  'flag-post': {
-=======
-export interface FlagReplyEvent {
-  'flag-reply': {
-    parent: MessageKey;
->>>>>>> f0ccaff4
     key: MessageKey;
     channel: string;
     group: string;
@@ -156,16 +143,11 @@
 export type ActivityIncomingEvent =
   | GroupKickEvent
   | GroupJoinEvent
-<<<<<<< HEAD
   | GroupRoleEvent
   | GroupInviteEvent
   | FlagPostEvent
   | FlagReplyEvent
   | DmInviteEvent
-=======
-  | FlagPostEvent
-  | FlagReplyEvent
->>>>>>> f0ccaff4
   | DmPostEvent
   | DmReplyEvent
   | PostEvent
@@ -725,19 +707,6 @@
   return { base: null };
 }
 
-export function isUnread(time: string, summary: ActivitySummary): boolean {
-  const reads = summary.reads;
-  if (!reads) {
-    return false;
-  }
-
-  if (parseUd(time).gt(unixToDa(reads.floor))) {
-    return !(time in reads.items);
-  }
-
-  return false;
-}
-
 export function getContent(event: ActivityEvent) {
   if ('post' in event) {
     return event.post.content;

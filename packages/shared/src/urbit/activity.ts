import { unixToDa } from '@urbit/api';
import { parseUd } from '@urbit/aura';
import _ from 'lodash';

import { Kind, Story } from './channel';
import { nestToFlag, whomIsDm, whomIsFlag, whomIsMultiDm } from './utils';

export type Whom = { ship: string } | { club: string };

export type ExtendedEventType =
  | 'post'
  | 'post-mention'
  | 'reply'
  | 'reply-mention'
  | 'dm-invite'
  | 'dm-post'
  | 'dm-post-mention'
  | 'dm-reply'
  | 'dm-reply-mention'
  | 'group-ask'
  | 'group-join'
  | 'group-kick'
  | 'group-invite'
  | 'group-role'
  | 'flag-post'
  | 'flag-reply';

export type NotificationLevel = 'hush' | 'soft' | 'default' | 'medium' | 'loud';

export enum NotificationNames {
  loud = 'Notify for all activity',
  default = 'Posts, mentions and replies',
  medium = 'Posts, mentions and replies ',
  soft = 'Only mentions and replies',
  hush = 'Do not notify for any activity',
}

export interface VolumeLevel {
  notify: NotificationLevel;
  unreads: boolean;
}

export type Volume = {
  unreads: boolean;
  notify: boolean;
};

export interface MessageKey {
  id: string;
  time: string;
}

export interface DmInviteEvent {
  'dm-invite': Whom;
}

export interface GroupKickEvent {
  'group-kick': {
    ship: string;
    group: string;
  };
}

export interface GroupJoinEvent {
  'group-join': {
    ship: string;
    group: string;
  };
}

export interface GroupRoleEvent {
  'group-role': {
    ship: string;
    group: string;
    role: string;
  };
}

export interface GroupInviteEvent {
  'group-invite': {
    ship: string;
    group: string;
  };
}

export interface FlagPostEvent {
  'flag-post': {
    key: MessageKey;
    channel: string;
    group: string;
  };
}

export interface FlagReplyEvent {
  'flag-reply': {
    key: MessageKey;
    parent: MessageKey;
    channel: string;
    group: string;
  };
}

export interface DmPostEvent {
  'dm-post': {
    key: MessageKey;
    whom: Whom;
    content: Story;
    mention: boolean;
  };
}

export interface DmReplyEvent {
  'dm-reply': {
    parent: MessageKey;
    key: MessageKey;
    whom: Whom;
    content: Story;
    mention: boolean;
  };
}

export interface PostEvent {
  post: {
    key: MessageKey;
    group: string;
    channel: string;
    content: Story;
    mention: boolean;
  };
}

export interface ReplyEvent {
  reply: {
    parent: MessageKey;
    key: MessageKey;
    group: string;
    channel: string;
    content: Story;
    mention: boolean;
  };
}

export type ActivityIncomingEvent =
  | GroupKickEvent
  | GroupJoinEvent
  | GroupRoleEvent
  | GroupInviteEvent
  | FlagPostEvent
  | FlagReplyEvent
  | DmInviteEvent
  | DmPostEvent
  | DmReplyEvent
  | PostEvent
  | ReplyEvent;

export type ActivityEvent = {
  notified: boolean;
} & ActivityIncomingEvent;

export interface PostRead {
  seen: boolean;
  floor: string;
}

export interface Reads {
  floor: number;
  items: Record<string, PostRead>;
}

export interface IndexData {
  stream: Stream;
  reads: Reads;
}

export interface DmSource {
  dm: Whom;
}

export interface ChannelSource {
  channel: { nest: string; group: string };
}

export type Source =
  | DmSource
  | { base: null }
  | { group: string }
  | ChannelSource
  | { thread: { key: MessageKey; channel: string; group: string } }
  | { 'dm-thread': { key: MessageKey; whom: Whom } };

export interface MessageKey {
  id: string;
  time: string;
}

export interface UnreadPoint extends MessageKey {
  count: number;
  notify: boolean;
}

export interface UnreadThread extends UnreadPoint {
  'parent-time': string;
}

export interface ActivitySummary {
  recency: number;
  count: number;
  'notify-count': number;
  notify: boolean;
  unread: UnreadPoint | null;
}

export interface ActivitySummaryFull extends ActivitySummary {
  reads: Reads;
  children: string[];
}

export interface ActivityBundle {
  source: Source;
  latest: string;
  events: { event: ActivityEvent; time: string }[];
  'source-key': string;
}

<<<<<<< HEAD
export type ActivityFeed = {
  feed: ActivityBundle[];
  summaries: Record<string, ActivitySummary>;
};
=======
export interface ActivityFeed {
  feed: ActivityBundle[];
  summaries: Activity;
}
>>>>>>> e2071c17

export type InitActivityFeeds = {
  all: ActivityBundle[];
  mentions: ActivityBundle[];
  replies: ActivityBundle[];
<<<<<<< HEAD
  summaries: Record<string, ActivitySummary>;
=======
  summaries: Activity;
>>>>>>> e2071c17
};

export type Activity = Record<string, ActivitySummary>;

export type Indices = Record<string, IndexData>;

export type Stream = Record<string, ActivityEvent>;

export type VolumeMap = Partial<Record<ExtendedEventType, Volume>>;

export type ReadAction =
  | { event: ActivityIncomingEvent }
  | { item: string }
  | { all: { time: string | null; deep: boolean } };

export interface ActivityReadAction {
  source: Source;
  action: ReadAction;
}

export interface ActivityVolumeAction {
  source: Source;
  volume: VolumeMap | null;
}

export type PushNotificationsSetting = 'all' | 'some' | 'none';

export type ActivityAction =
  | { add: ActivityIncomingEvent }
  | { del: Source }
  | { read: ActivityReadAction }
  | { adjust: ActivityVolumeAction }
  | { 'allow-notifications': PushNotificationsSetting };

export interface ActivitySummaryUpdate {
  activity: Activity;
}

export interface ActivityReadUpdate {
  read: {
    source: Source;
    activity: ActivitySummary;
  };
}

export interface ActivityVolumeUpdate {
  adjust: {
    source: Source;
    volume: VolumeMap | null;
  };
}

export interface ActivityAddUpdate {
  add: {
    ['source-key']: string;
    source: Source;
    time: string;
    event: ActivityEvent;
  };
}

export interface ActivityDeleteUpdate {
  del: Source;
}

export interface ActivityPushNotificationsSettingUpdate {
  'allow-notifications': PushNotificationsSetting;
}

export type ActivityUpdate =
  | ActivityReadUpdate
  | ActivitySummaryUpdate
  | ActivityVolumeUpdate
  | ActivityDeleteUpdate
  | ActivityAddUpdate
  | ActivityPushNotificationsSettingUpdate;

export interface FullActivity {
  indices: Indices;
  activity: Activity;
}

export type VolumeSettings = Record<string, VolumeMap | null>;

export function sourceToString(source: Source, stripPrefix = false): string {
  if ('thread' in source) {
    const key = `${source.thread.channel}/${source.thread.key.time}`;
    return stripPrefix ? key : `thread/${key}`;
  }

  if ('dm-thread' in source) {
    const prefix = sourceToString({ dm: source['dm-thread'].whom }, true);
    const key = `${prefix}/${source['dm-thread'].key.id}`;
    return stripPrefix ? key : `dm-thread/${key}`;
  }

  if ('channel' in source) {
    return stripPrefix ? source.channel.nest : `channel/${source.channel.nest}`;
  }

  if ('group' in source) {
    return stripPrefix ? source.group : `group/${source.group}`;
  }

  if ('dm' in source) {
    if ('ship' in source.dm) {
      return stripPrefix ? source.dm.ship : `ship/${source.dm.ship}`;
    }

    return stripPrefix ? source.dm.club : `club/${source.dm.club}`;
  }

  if ('base' in source) {
    return 'base';
  }

  throw new Error('Invalid activity source');
}

const onEvents: ExtendedEventType[] = [
  'dm-reply',
  'post-mention',
  'reply-mention',
  'dm-invite',
  'dm-post',
  'dm-post-mention',
  'dm-reply',
  'dm-reply-mention',
  'group-ask',
  'group-invite',
  'flag-post',
  'flag-reply',
];

const notifyOffEvents: ExtendedEventType[] = [
  'reply',
  'group-join',
  'group-kick',
  'group-role',
];

const allEvents: ExtendedEventType[] = [
  'post',
  'post-mention',
  'reply',
  'reply-mention',
  'dm-invite',
  'dm-post',
  'dm-post-mention',
  'dm-reply',
  'dm-reply-mention',
  'group-ask',
  'group-join',
  'group-kick',
  'group-invite',
  'group-role',
  'flag-post',
  'flag-reply',
];

export function getUnreadsFromVolumeMap(vmap: VolumeMap): boolean {
  return _.some(vmap, (v) => !!v?.unreads);
}

export function getLevelFromVolumeMap(vmap: VolumeMap): NotificationLevel {
  const entries = Object.entries(vmap) as [ExtendedEventType, Volume][];
  if (_.every(entries, ([, v]) => v.notify)) {
    return 'loud';
  }

  if (_.every(entries, ([, v]) => !v.notify)) {
    return 'hush';
  }

  let isDefault = true;
  entries.forEach(([k, v]) => {
    if (onEvents.concat('post').includes(k) && !v.notify) {
      isDefault = false;
    }

    if (notifyOffEvents.includes(k) && v.notify) {
      isDefault = false;
    }
  });

  if (isDefault) {
    return 'medium';
  }

  return 'soft';
}

export function getVolumeMap(
  level: NotificationLevel,
  unreads: boolean
): VolumeMap {
  const emptyMap: VolumeMap = {};
  if (level === 'loud') {
    return allEvents.reduce((acc, e) => {
      acc[e] = { unreads, notify: true };
      return acc;
    }, emptyMap);
  }

  if (level === 'hush') {
    return allEvents.reduce((acc, e) => {
      acc[e] = { unreads, notify: false };
      return acc;
    }, {} as VolumeMap);
  }

  return allEvents.reduce((acc, e) => {
    if (onEvents.includes(e)) {
      acc[e] = { unreads, notify: true };
    }

    if (notifyOffEvents.includes(e)) {
      acc[e] = { unreads, notify: false };
    }

    if (e === 'post') {
      acc[e] = { unreads, notify: level === 'medium' || level === 'default' };
    }

    return acc;
  }, emptyMap);
}

export function getDefaultVolumeOption(
  source: Source,
  settings: VolumeSettings,
  group?: string
): { label: string; volume: NotificationLevel } {
  const def = 'Use default setting';
  if ('base' in source) {
    return {
      label: def,
      volume: 'default',
    };
  }

  const base: NotificationLevel = settings.base
    ? getLevelFromVolumeMap(settings.base)
    : 'default';
  if ('group' in source || 'dm' in source) {
    return {
      label: def,
      volume: base,
    };
  }

  if ('channel' in source && group) {
    const groupVolume = settings[`group/${group}`];
    return {
      label: groupVolume ? 'Use group default' : def,
      volume: groupVolume ? getLevelFromVolumeMap(groupVolume) : base,
    };
  }

  if ('thread' in source) {
    const channelVolume = settings[`channel/${source.thread.channel}`];
    return channelVolume
      ? {
          label: 'Use channel default',
          volume: getLevelFromVolumeMap(channelVolume),
        }
      : getDefaultVolumeOption(
          {
            channel: {
              nest: source.thread.channel,
              group: source.thread.group,
            },
          },
          settings,
          group
        );
  }

  if ('dm-thread' in source) {
    const index = sourceToString({ dm: source['dm-thread'].whom });
    const dmVolume = settings[index];
    return dmVolume
      ? { label: 'Use DM default', volume: getLevelFromVolumeMap(dmVolume) }
      : getDefaultVolumeOption({ dm: source['dm-thread'].whom }, settings);
  }

  return {
    label: def,
    volume: 'default',
  };
}

export function stripSourcePrefix(source: string) {
  if (source === 'base') {
    return source;
  }

  return source.replace(/^[-\w]*\//, '');
}

export function stripPrefixes(unreads: Activity) {
  return _.mapKeys(unreads, (v, k) => stripSourcePrefix(k));
}

export function onlyChats(unreads: Activity) {
  return _.pickBy(
    unreads,
    (v, k) => k.startsWith('chat/') || whomIsDm(k) || whomIsMultiDm(k)
  );
}

export function getChannelSource(group: string, channel: string) {
  return { channel: { nest: channel, group } };
}

export function getDmSource(id: string) {
  return whomIsDm(id) ? { dm: { ship: id } } : { dm: { club: id } };
}

export function getKey(whom: string) {
  return whomIsFlag(whom)
    ? `channel/chat/${whom}`
    : whomIsDm(whom)
      ? `ship/${whom}`
      : `club/${whom}`;
}

export function getThreadKey(whom: string, id: string) {
  const prefix = whomIsFlag(whom) ? 'thread/chat' : 'dm-thread';
  return `${prefix}/${whom}/${id}`;
}

export const isMessage = (event: ActivityEvent) => {
  return (
    'post' in event ||
    'reply' in event ||
    'dm-post' in event ||
    'dm-reply' in event
  );
};

export const isNote = (event: ActivityEvent) => {
  if ('post' in event) {
    return event.post.channel.startsWith('diary');
  }

  return false;
};

export const isGalleryBlock = (event: ActivityEvent) => {
  if ('post' in event) {
    return event.post.channel.startsWith('heap');
  }

  return false;
};

export const isMention = (event: ActivityEvent) => {
  if ('post' in event) {
    return event.post.mention;
  }

  if ('reply' in event) {
    return event.reply.mention;
  }

  if ('dm-post' in event) {
    return event['dm-post'].mention;
  }

  if ('dm-reply' in event) {
    return event['dm-reply'].mention;
  }

  return false;
};

export const isComment = (event: ActivityEvent) => {
  if ('reply' in event) {
    return (
      event.reply.channel.startsWith('heap') ||
      event.reply.channel.startsWith('diary')
    );
  }

  return false;
};

export const isReply = (event: ActivityEvent) => {
  if ('dm-reply' in event) {
    return true;
  }

  if ('reply' in event) {
    return !isComment(event);
  }

  return false;
};

export const isInvite = (event: ActivityEvent) => 'group-invite' in event;

export const isJoin = (event: ActivityEvent) => 'group-join' in event;

export const isLeave = (event: ActivityEvent) => 'group-leave' in event;

export const isRoleChange = (event: ActivityEvent) => 'group-role' in event;

export const isGroupMeta = (event: ActivityEvent) =>
  isJoin(event) || isRoleChange(event) || isLeave(event);

export function getTop(bundle: ActivityBundle): ActivityEvent {
  return bundle.events.find(({ time }) => time === bundle.latest)!.event;
}

export function getSource(bundle: ActivityBundle): Source {
  const top = getTop(bundle);

  if ('post' in top) {
    return { channel: { nest: top.post.channel, group: top.post.group } };
  }

  if ('reply' in top) {
    return {
      thread: {
        key: top.reply.parent,
        channel: top.reply.channel,
        group: top.reply.group,
      },
    };
  }

  if ('dm-post' in top) {
    return { dm: top['dm-post'].whom };
  }

  if ('dm-reply' in top) {
    return {
      'dm-thread': { key: top['dm-reply'].parent, whom: top['dm-reply'].whom },
    };
  }

  if ('group-join' in top) {
    return { group: top['group-join'].group };
  }

  if ('group-role' in top) {
    return { group: top['group-role'].group };
  }

  if ('group-kick' in top) {
    return { group: top['group-kick'].group };
  }

  if ('group-invite' in top) {
    return { group: top['group-invite'].group };
  }

  if ('flag-post' in top) {
    return {
      channel: {
        nest: top['flag-post'].channel,
        group: top['flag-post'].group,
      },
    };
  }

  if ('flag-reply' in top) {
    return {
      thread: {
        key: top['flag-reply'].parent,
        channel: top['flag-reply'].channel,
        group: top['flag-reply'].group,
      },
    };
  }

  return { base: null };
}

export function getContent(event: ActivityEvent) {
  if ('post' in event) {
    return event.post.content;
  }

  if ('reply' in event) {
    return event.reply.content;
  }

  if ('dm-post' in event) {
    return event['dm-post'].content;
  }

  if ('dm-reply' in event) {
    return event['dm-reply'].content;
  }

  return undefined;
}

export function getIdParts(id: string): { author: string; sent: number } {
  const [author, sentStr] = id.split('/');
  return {
    author,
    sent: parseInt(parseUd(sentStr).toString(), 10),
  };
}

export function getAuthor(event: ActivityEvent) {
  if ('post' in event) {
    return getIdParts(event.post.key.id).author;
  }

  if ('reply' in event) {
    return getIdParts(event.reply.key.id).author;
  }

  if ('dm-post' in event) {
    return getIdParts(event['dm-post'].key.id).author;
  }

  if ('dm-reply' in event) {
    return getIdParts(event['dm-reply'].key.id).author;
  }

  if ('flag-post' in event) {
    return getIdParts(event['flag-post'].key.id).author;
  }

  if ('flag-reply' in event) {
    return getIdParts(event['flag-reply'].key.id).author;
  }

  return undefined;
}

export function getChannelKind(event: PostEvent | ReplyEvent): Kind {
  const channel = 'post' in event ? event.post.channel : event.reply.channel;
  const [channelType] = nestToFlag(channel);
  return channelType;
}

export type ActivityRelevancy =
  | 'mention'
  | 'involvedThread'
  | 'replyToGalleryOrNote'
  | 'replyToChatPost'
  | 'dm'
  | 'groupchat'
  | 'postInYourChannel'
  | 'postToChannel'
  | 'groupMeta'
  | 'flaggedPost'
  | 'flaggedReply';

export function getRelevancy(
  event: ActivityEvent,
  us: string
): ActivityRelevancy {
  if (isMention(event)) {
    return 'mention';
  }

  if ('dm-post' in event && 'ship' in event['dm-post'].whom) {
    return 'dm';
  }

  if ('dm-post' in event && 'club' in event['dm-post'].whom) {
    return 'groupchat';
  }

  if ('reply' in event && event.reply.parent.id.includes(us)) {
    const channelType = getChannelKind(event);
    if (channelType === 'heap' || channelType === 'diary') {
      return 'replyToGalleryOrNote';
    }

    return 'replyToChatPost';
  }

  if ('post' in event && event.post.channel.includes(`/${us}/`)) {
    return 'postInYourChannel';
  }

  if ('reply' in event && event.notified) {
    return 'involvedThread';
  }

  if ('post' in event && event.notified) {
    return 'postToChannel';
  }

  if ('flag-post' in event) {
    return 'flaggedPost';
  }

  if ('flag-reply' in event) {
    return 'flaggedReply';
  }

  console.log(
    'Unknown relevancy type for activity summary. Defaulting to involvedThread.',
    event
  );
  return 'involvedThread';
}<|MERGE_RESOLUTION|>--- conflicted
+++ resolved
@@ -222,27 +222,16 @@
   'source-key': string;
 }
 
-<<<<<<< HEAD
-export type ActivityFeed = {
-  feed: ActivityBundle[];
-  summaries: Record<string, ActivitySummary>;
-};
-=======
 export interface ActivityFeed {
   feed: ActivityBundle[];
   summaries: Activity;
 }
->>>>>>> e2071c17
 
 export type InitActivityFeeds = {
   all: ActivityBundle[];
   mentions: ActivityBundle[];
   replies: ActivityBundle[];
-<<<<<<< HEAD
-  summaries: Record<string, ActivitySummary>;
-=======
   summaries: Activity;
->>>>>>> e2071c17
 };
 
 export type Activity = Record<string, ActivitySummary>;

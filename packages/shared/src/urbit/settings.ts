--- conflicted
+++ resolved
@@ -1,9 +1,6 @@
-<<<<<<< HEAD
-import { Stringified } from '../utils';
-=======
 import { ThemeName } from 'tamagui';
 
->>>>>>> 805b788f
+import { Stringified } from '../utils';
 import { DisplayMode, SortMode } from './channel';
 
 export type AppTheme = ThemeName | 'auto';

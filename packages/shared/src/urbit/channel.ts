--- conflicted
+++ resolved
@@ -350,16 +350,10 @@
 
 export interface ContentRenderer {
   rendererId: string;
-<<<<<<< HEAD
   configuration?: Record<string, JSONValue>;
 }
 
 interface ChannelMetadataSchemaV1 {
-=======
-}
-
-export interface ChannelMetadataSchemaV1 {
->>>>>>> feca9e4c
   version: 1;
   postInput: PostInput;
   postCollectionRenderer: PostCollectionRenderer;
@@ -374,11 +368,7 @@
   order: string[];
   sort: SortMode;
   pending: PendingMessages;
-<<<<<<< HEAD
   meta: ChannelMetadata | null;
-=======
-  meta: ChannelMetadata;
->>>>>>> feca9e4c
 }
 
 export interface ChannelFromServer {

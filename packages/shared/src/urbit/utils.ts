import { formatUd, formatUv, unixToDa } from '@urbit/aura';
import { useMemo } from 'react';

import { GroupJoinStatus, GroupPrivacy } from '../db/schema';
import * as ub from './channel';
import * as ubc from './content';
import * as ubd from './dms';
import * as ubg from './groups';

type App = 'chat' | 'heap' | 'diary';
const APP_PREFIXES = ['chat', 'heap', 'diary'];

export function checkNest(nest: string): boolean {
  const parts = nest.split('/');
<<<<<<< HEAD
  if (parts.length !== 3 || !APP_PREFIXES.includes(parts[0])) {
    console.error('Invalid nest:', nest);
    return false;
  }
=======
  if (parts.length !== 3) {
    console.error('Invalid nest:', nest);
    return false;
  }

  if (!APP_PREFIXES.includes(parts[0])) {
    console.log(
      `Custom channel type detected (${parts[0]}), pretending its chat.`,
      nest
    );
    return false;
  }

>>>>>>> 7b96b419
  return true;
}

export function nestToFlag(nest: string): [App, string] {
  checkNest(nest);
  const [app, ...rest] = nest.split('/');

  return [app as App, rest.join('/')];
}

export function preSig(ship: string): string {
  if (!ship) {
    return '';
  }

  if (ship.trim().startsWith('~')) {
    return ship.trim();
  }

  return '~'.concat(ship.trim());
}

export function desig(ship: string): string {
  if (!ship) {
    return '';
  }

  return ship.trim().replace('~', '');
}

export function getFirstInline(content: ub.Story) {
  const inlines = content.filter((v) => 'inline' in v) as ub.VerseInline[];
  if (inlines.length === 0) {
    return null;
  }

  return inlines[0].inline;
}

export function citeToPath(cite: ub.Cite) {
  if ('desk' in cite) {
    return `/1/desk/${cite.desk.flag}${cite.desk.where}`;
  }
  if ('chan' in cite) {
    return `/1/chan/${cite.chan.nest}${cite.chan.where}`;
  }
  if ('group' in cite) {
    return `/1/group/${cite.group}`;
  }

  return `/1/bait/${cite.bait.group}/${cite.bait.graph}/${cite.bait.where}`;
}

export function pathToCite(path: string): ub.Cite | undefined {
  const segments = path.split('/');
  if (segments.length < 3) {
    return undefined;
  }
  const [, ver, kind, ...rest] = segments;
  if (ver !== '1') {
    return undefined;
  }
  if (kind === 'chan') {
    if (rest.length < 3) {
      return undefined;
    }
    const nest = rest.slice(0, 3).join('/');
    return {
      chan: {
        nest,
        where: `/${rest.slice(3).join('/')}` || '/',
      },
    };
  }
  if (kind === 'desk') {
    if (rest.length < 2) {
      return undefined;
    }
    const flag = rest.slice(0, 2).join('/');
    return {
      desk: {
        flag,
        where: `/${rest.slice(2).join('/')}` || '/',
      },
    };
  }
  if (kind === 'group') {
    if (rest.length !== 2) {
      return undefined;
    }
    return {
      group: rest.join('/'),
    };
  }
  return undefined;
}

//  encode the string into @ta-safe format, using logic from +wood.
//  for example, 'some Chars!' becomes '~.some.~43.hars~21.'
//  this is equivalent to (scot %t string), and is url-safe encoding for
//  arbitrary strings.
//
//  TODO  should probably go into aura-js
export function stringToTa(string: string) {
  let out = '';
  for (let i = 0; i < string.length; i += 1) {
    const char = string[i];
    let add = '';
    switch (char) {
      case ' ':
        add = '.';
        break;
      case '.':
        add = '~.';
        break;
      case '~':
        add = '~~';
        break;
      default: {
        const codePoint = string.codePointAt(i);
        if (!codePoint) break;
        //  js strings are encoded in UTF-16, so 16 bits per character.
        //  codePointAt() reads a _codepoint_ at a character index, and may
        //  consume up to two js string characters to do so, in the case of
        //  16 bit surrogate pseudo-characters. here we detect that case, so
        //  we can advance the cursor to skip past the additional character.
        if (codePoint > 0xffff) i += 1;
        if (
          (codePoint >= 97 && codePoint <= 122) || // a-z
          (codePoint >= 48 && codePoint <= 57) || // 0-9
          char === '-'
        ) {
          add = char;
        } else {
          add = `~${codePoint.toString(16)}.`;
        }
      }
    }
    out += add;
  }
  return `~~${out}`;
}

export function idIsNest(id: string) {
  return id.split('/').length === 3;
}

export function getChannelType(channelId: string) {
  if (!idIsNest(channelId)) {
    if (whomIsDm(channelId)) {
      return 'dm';
    }
    if (whomIsMultiDm(channelId)) {
      return 'groupDm';
    }
  }
  const [app] = nestToFlag(channelId);

  if (app === 'chat') {
    return 'chat';
  } else if (app === 'heap') {
    return 'gallery';
  } else if (app === 'diary') {
    return 'notebook';
  } else {
    return 'chat';
  }
}

export function getTextContent(story?: ub.Story | undefined) {
  if (!story) {
    return;
  }
  return story
    .map((verse) => {
      if (ubc.isBlock(verse)) {
        return getBlockContent(verse.block);
      } else {
        return getInlinesContent(verse.inline);
      }
    })
    .filter((v) => !!v && v !== '')
    .join(' ')
    .trim();
}

export function getBlockContent(block: ub.Block) {
  if (ub.isImage(block)) {
    return '(Image)';
  } else if (ub.isCite(block)) {
    return '(Reference)';
  } else if (ubc.isHeader(block)) {
    return block.header.content.map(getInlineContent);
  } else if (ubc.isCode(block)) {
    return block.code.code;
  } else if (ubc.isListing(block)) {
    return getListingContent(block.listing);
  }
}

export function getListingContent(listing: ub.Listing): string {
  if (ubc.isListItem(listing)) {
    return listing.item.map(getInlineContent).join(' ');
  } else {
    return listing.list.items.map(getListingContent).join(' ');
  }
}

export function getInlinesContent(inlines: ubc.Inline[]): string {
  return inlines
    .map(getInlineContent)
    .filter((v) => v && v !== '')
    .join(' ');
}

export function getInlineContent(inline: ubc.Inline): string {
  if (ubc.isBold(inline)) {
    return inline.bold.map(getInlineContent).join(' ');
  } else if (ubc.isItalics(inline)) {
    return inline.italics.map(getInlineContent).join(' ');
  } else if (ubc.isLink(inline)) {
    return inline.link.content;
  } else if (ubc.isStrikethrough(inline)) {
    return inline.strike.map(getInlineContent).join(' ');
  } else if (ubc.isBlockquote(inline)) {
    return inline.blockquote.map(getInlineContent).join(' ');
  } else if (ubc.isInlineCode(inline)) {
    return inline['inline-code'];
  } else if (ubc.isBlockCode(inline)) {
    return inline.code;
  } else if (ubc.isBreak(inline)) {
    return '';
  } else if (ubc.isShip(inline)) {
    return inline.ship;
  } else if (ubc.isTag(inline)) {
    return inline.tag;
  } else if (ubc.isBlockReference(inline)) {
    return inline.block.text;
  } else if (ubc.isTask(inline)) {
    return inline.task.content.map(getInlineContent).join(' ');
  } else {
    return inline;
  }
}

function makeId(our: string) {
  const sent = Date.now();
  return {
    id: `${our}/${formatUd(unixToDa(sent))}`,
    sent,
  };
}

export function createMessage(
  our: string,
  mem: ub.PostEssay,
  replying?: string
): {
  id: string;
  cacheId: ub.CacheId;
  delta: ubd.WritDeltaAdd | ubd.ReplyDelta;
} {
  const { id, sent } = makeId(our);
  const cacheId = { author: mem.author, sent };
  const memo: Omit<ub.PostEssay, 'kind-data'> = {
    content: mem.content,
    author: mem.author,
    sent,
  };

  let delta: ubd.WritDeltaAdd | ubd.ReplyDelta;
  if (!replying) {
    delta = {
      add: {
        memo,
        kind: null,
        time: null,
      },
    };
  } else {
    delta = {
      reply: {
        id,
        meta: null,
        delta: {
          add: {
            memo,
            time: null,
          },
        },
      },
    };
  }

  return { id, cacheId, delta };
}

export function whomIsDm(whom: string): boolean {
  return whom.startsWith('~') && !whom.match('/');
}

export function whomIsMultiDm(whom: string): boolean {
  return whom.startsWith(`0v`);
}

export function useIsDmOrMultiDm(whom: string) {
  return useMemo(() => whomIsDm(whom) || whomIsMultiDm(whom), [whom]);
}

export function createMultiDmId(seed = Date.now()) {
  return formatUv(unixToDa(seed));
}

export function getJoinStatusFromGang(gang: ubg.Gang): GroupJoinStatus | null {
  if (gang.claim?.progress) {
    if (gang.claim?.progress === 'adding') {
      return 'joining';
    }

    // still consider the join in progress until the claim is removed
    if (gang.claim?.progress === 'done') {
      return 'joining';
    }

    if (gang.claim?.progress === 'error') {
      return 'errored';
    }
  }

  return null;
}

export function extractGroupPrivacy(
  preview: ubg.GroupPreview | ubg.Group | null,
  claim?: ubg.GroupClaim
): GroupPrivacy {
  if (!preview) {
    if (claim?.progress === 'knocking') {
      // sometimes gangs are missing the preview while joining,
      // however we'll know it's private if the claim is 'knocking'
      return 'private';
    }

    // conservative default if something is wrong and we don't otherwise know
    return 'private';
  }

  return preview.secret
    ? 'secret'
    : preview.cordon && 'shut' in preview.cordon
      ? 'private'
      : 'public';
}<|MERGE_RESOLUTION|>--- conflicted
+++ resolved
@@ -12,12 +12,6 @@
 
 export function checkNest(nest: string): boolean {
   const parts = nest.split('/');
-<<<<<<< HEAD
-  if (parts.length !== 3 || !APP_PREFIXES.includes(parts[0])) {
-    console.error('Invalid nest:', nest);
-    return false;
-  }
-=======
   if (parts.length !== 3) {
     console.error('Invalid nest:', nest);
     return false;
@@ -31,7 +25,6 @@
     return false;
   }
 
->>>>>>> 7b96b419
   return true;
 }
 

--- conflicted
+++ resolved
@@ -19,7 +19,6 @@
   return [app as App, rest.join('/')];
 }
 
-<<<<<<< HEAD
 export function preSig(ship: string): string {
   if (!ship) {
     return '';
@@ -97,7 +96,8 @@
     };
   }
   return undefined;
-=======
+}
+
 //  encode the string into @ta-safe format, using logic from +wood.
 //  for example, 'some Chars!' becomes '~.some.~43.hars~21.'
 //  this is equivalent to (scot %t string), and is url-safe encoding for
@@ -142,7 +142,6 @@
     out += add;
   }
   return `~~${out}`;
->>>>>>> 11e2cd4a
 }
 
 export function getChannelType(channelId: string) {

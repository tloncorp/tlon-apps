{
  "version": "7",
  "dialect": "sqlite",
  "entries": [
    {
      "idx": 0,
      "version": "6",
<<<<<<< HEAD
      "when": 1749753214288,
      "tag": "0000_youthful_owl",
=======
      "when": 1749761869452,
      "tag": "0000_spotty_toro",
>>>>>>> e2c6f736
      "breakpoints": true
    }
  ]
}<|MERGE_RESOLUTION|>--- conflicted
+++ resolved
@@ -5,13 +5,8 @@
     {
       "idx": 0,
       "version": "6",
-<<<<<<< HEAD
-      "when": 1749753214288,
-      "tag": "0000_youthful_owl",
-=======
-      "when": 1749761869452,
-      "tag": "0000_spotty_toro",
->>>>>>> e2c6f736
+      "when": 1749833724434,
+      "tag": "0000_clean_nicolaos",
       "breakpoints": true
     }
   ]

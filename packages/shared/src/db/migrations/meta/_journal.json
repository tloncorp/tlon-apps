--- conflicted
+++ resolved
@@ -5,13 +5,8 @@
     {
       "idx": 0,
       "version": "5",
-<<<<<<< HEAD
-      "when": 1714598496664,
-      "tag": "0000_faulty_corsair",
-=======
-      "when": 1714510011351,
-      "tag": "0000_absent_wolfpack",
->>>>>>> ea6834a5
+      "when": 1714628904648,
+      "tag": "0000_handy_meteorite",
       "breakpoints": true
     }
   ]

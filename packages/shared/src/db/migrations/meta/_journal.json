--- conflicted
+++ resolved
@@ -5,13 +5,8 @@
     {
       "idx": 0,
       "version": "6",
-<<<<<<< HEAD
-      "when": 1734498233631,
-      "tag": "0000_burly_rumiko_fujikawa",
-=======
-      "when": 1733961238109,
-      "tag": "0000_safe_zarda",
->>>>>>> 705ecbfe
+      "when": 1734712679412,
+      "tag": "0000_overconfident_stellaris",
       "breakpoints": true
     }
   ]

--- conflicted
+++ resolved
@@ -5,13 +5,8 @@
     {
       "idx": 0,
       "version": "5",
-<<<<<<< HEAD
-      "when": 1722546349572,
-      "tag": "0000_unique_goblin_queen",
-=======
-      "when": 1722362512526,
-      "tag": "0000_outstanding_namora",
->>>>>>> 2ef6de11
+      "when": 1722879771117,
+      "tag": "0000_stale_viper",
       "breakpoints": true
     }
   ]

{
  "version": "5",
  "dialect": "sqlite",
  "entries": [
    {
      "idx": 0,
      "version": "5",
<<<<<<< HEAD
      "when": 1722999404064,
      "tag": "0000_amused_red_skull",
=======
      "when": 1722961831189,
      "tag": "0000_dizzy_nico_minoru",
>>>>>>> c94d7f11
      "breakpoints": true
    }
  ]
}<|MERGE_RESOLUTION|>--- conflicted
+++ resolved
@@ -5,13 +5,8 @@
     {
       "idx": 0,
       "version": "5",
-<<<<<<< HEAD
-      "when": 1722999404064,
-      "tag": "0000_amused_red_skull",
-=======
-      "when": 1722961831189,
-      "tag": "0000_dizzy_nico_minoru",
->>>>>>> c94d7f11
+      "when": 1723573491052,
+      "tag": "0000_tidy_tarantula",
       "breakpoints": true
     }
   ]

{
  "version": "6",
  "dialect": "sqlite",
<<<<<<< HEAD
  "id": "d5572741-b7ba-4c33-84be-5fd69e8f4885",
=======
  "id": "7674a8c6-ec53-4c3c-8429-1117c2fe66f9",
>>>>>>> 805b788f
  "prevId": "00000000-0000-0000-0000-000000000000",
  "tables": {
    "activity_event_contact_group_pins": {
      "name": "activity_event_contact_group_pins",
      "columns": {
        "activity_event_id": {
          "name": "activity_event_id",
          "type": "text",
          "primaryKey": false,
          "notNull": true,
          "autoincrement": false
        },
        "group_id": {
          "name": "group_id",
          "type": "text",
          "primaryKey": false,
          "notNull": true,
          "autoincrement": false
        }
      },
      "indexes": {},
      "foreignKeys": {
        "activity_event_contact_group_pins_activity_event_id_activity_events_id_fk": {
          "name": "activity_event_contact_group_pins_activity_event_id_activity_events_id_fk",
          "tableFrom": "activity_event_contact_group_pins",
          "tableTo": "activity_events",
          "columnsFrom": [
            "activity_event_id"
          ],
          "columnsTo": [
            "id"
          ],
          "onDelete": "cascade",
          "onUpdate": "no action"
        },
        "activity_event_contact_group_pins_group_id_groups_id_fk": {
          "name": "activity_event_contact_group_pins_group_id_groups_id_fk",
          "tableFrom": "activity_event_contact_group_pins",
          "tableTo": "groups",
          "columnsFrom": [
            "group_id"
          ],
          "columnsTo": [
            "id"
          ],
          "onDelete": "cascade",
          "onUpdate": "no action"
        }
      },
      "compositePrimaryKeys": {
        "activity_event_contact_group_pins_activity_event_id_group_id_pk": {
          "columns": [
            "activity_event_id",
            "group_id"
          ],
          "name": "activity_event_contact_group_pins_activity_event_id_group_id_pk"
        }
      },
      "uniqueConstraints": {},
      "checkConstraints": {}
    },
    "activity_events": {
      "name": "activity_events",
      "columns": {
        "id": {
          "name": "id",
          "type": "text",
          "primaryKey": false,
          "notNull": true,
          "autoincrement": false
        },
        "bucket_id": {
          "name": "bucket_id",
          "type": "text",
          "primaryKey": false,
          "notNull": true,
          "autoincrement": false
        },
        "source_id": {
          "name": "source_id",
          "type": "text",
          "primaryKey": false,
          "notNull": true,
          "autoincrement": false
        },
        "type": {
          "name": "type",
          "type": "text",
          "primaryKey": false,
          "notNull": true,
          "autoincrement": false
        },
        "timestamp": {
          "name": "timestamp",
          "type": "integer",
          "primaryKey": false,
          "notNull": true,
          "autoincrement": false
        },
        "post_id": {
          "name": "post_id",
          "type": "text",
          "primaryKey": false,
          "notNull": false,
          "autoincrement": false
        },
        "author_id": {
          "name": "author_id",
          "type": "text",
          "primaryKey": false,
          "notNull": false,
          "autoincrement": false
        },
        "parent_id": {
          "name": "parent_id",
          "type": "text",
          "primaryKey": false,
          "notNull": false,
          "autoincrement": false
        },
        "parent_author_id": {
          "name": "parent_author_id",
          "type": "text",
          "primaryKey": false,
          "notNull": false,
          "autoincrement": false
        },
        "channel_id": {
          "name": "channel_id",
          "type": "text",
          "primaryKey": false,
          "notNull": false,
          "autoincrement": false
        },
        "group_id": {
          "name": "group_id",
          "type": "text",
          "primaryKey": false,
          "notNull": false,
          "autoincrement": false
        },
        "is_mention": {
          "name": "is_mention",
          "type": "integer",
          "primaryKey": false,
          "notNull": false,
          "autoincrement": false
        },
        "should_notify": {
          "name": "should_notify",
          "type": "integer",
          "primaryKey": false,
          "notNull": false,
          "autoincrement": false
        },
        "content": {
          "name": "content",
          "type": "text",
          "primaryKey": false,
          "notNull": false,
          "autoincrement": false
        },
        "group_event_user_id": {
          "name": "group_event_user_id",
          "type": "text",
          "primaryKey": false,
          "notNull": false,
          "autoincrement": false
        },
        "contact_user_id": {
          "name": "contact_user_id",
          "type": "text",
          "primaryKey": false,
          "notNull": false,
          "autoincrement": false
        },
        "contact_update_type": {
          "name": "contact_update_type",
          "type": "text",
          "primaryKey": false,
          "notNull": false,
          "autoincrement": false
        },
        "contact_update_value": {
          "name": "contact_update_value",
          "type": "text",
          "primaryKey": false,
          "notNull": false,
          "autoincrement": false
        }
      },
      "indexes": {},
      "foreignKeys": {},
      "compositePrimaryKeys": {
        "activity_events_id_bucket_id_pk": {
          "columns": [
            "id",
            "bucket_id"
          ],
          "name": "activity_events_id_bucket_id_pk"
        }
      },
      "uniqueConstraints": {},
      "checkConstraints": {}
    },
    "attestations": {
      "name": "attestations",
      "columns": {
        "id": {
          "name": "id",
          "type": "text",
          "primaryKey": true,
          "notNull": true,
          "autoincrement": false
        },
        "provider": {
          "name": "provider",
          "type": "text",
          "primaryKey": false,
          "notNull": true,
          "autoincrement": false
        },
        "type": {
          "name": "type",
          "type": "text",
          "primaryKey": false,
          "notNull": true,
          "autoincrement": false
        },
        "value": {
          "name": "value",
          "type": "text",
          "primaryKey": false,
          "notNull": false,
          "autoincrement": false
        },
        "initiated_at": {
          "name": "initiated_at",
          "type": "integer",
          "primaryKey": false,
          "notNull": false,
          "autoincrement": false
        },
        "discoverability": {
          "name": "discoverability",
          "type": "text",
          "primaryKey": false,
          "notNull": true,
          "autoincrement": false
        },
        "status": {
          "name": "status",
          "type": "text",
          "primaryKey": false,
          "notNull": true,
          "autoincrement": false
        },
        "status_message": {
          "name": "status_message",
          "type": "text",
          "primaryKey": false,
          "notNull": false,
          "autoincrement": false
        },
        "contact_id": {
          "name": "contact_id",
          "type": "text",
          "primaryKey": false,
          "notNull": true,
          "autoincrement": false
        },
        "provider__url": {
          "name": "provider__url",
          "type": "text",
          "primaryKey": false,
          "notNull": false,
          "autoincrement": false
        },
        "proving_tweet_id": {
          "name": "proving_tweet_id",
          "type": "text",
          "primaryKey": false,
          "notNull": false,
          "autoincrement": false
        },
        "signature": {
          "name": "signature",
          "type": "text",
          "primaryKey": false,
          "notNull": false,
          "autoincrement": false
        }
      },
      "indexes": {},
      "foreignKeys": {},
      "compositePrimaryKeys": {},
      "uniqueConstraints": {},
      "checkConstraints": {}
    },
    "base_unreads": {
      "name": "base_unreads",
      "columns": {
        "id": {
          "name": "id",
          "type": "text",
          "primaryKey": true,
          "notNull": true,
          "autoincrement": false,
          "default": "'base_unreads'"
        },
        "notify": {
          "name": "notify",
          "type": "integer",
          "primaryKey": false,
          "notNull": false,
          "autoincrement": false
        },
        "count": {
          "name": "count",
          "type": "integer",
          "primaryKey": false,
          "notNull": false,
          "autoincrement": false
        },
        "notify_count": {
          "name": "notify_count",
          "type": "integer",
          "primaryKey": false,
          "notNull": false,
          "autoincrement": false
        },
        "updated_at": {
          "name": "updated_at",
          "type": "integer",
          "primaryKey": false,
          "notNull": true,
          "autoincrement": false
        }
      },
      "indexes": {},
      "foreignKeys": {},
      "compositePrimaryKeys": {},
      "uniqueConstraints": {},
      "checkConstraints": {}
    },
    "channel_readers": {
      "name": "channel_readers",
      "columns": {
        "channel_id": {
          "name": "channel_id",
          "type": "text",
          "primaryKey": false,
          "notNull": true,
          "autoincrement": false
        },
        "role_id": {
          "name": "role_id",
          "type": "text",
          "primaryKey": false,
          "notNull": true,
          "autoincrement": false
        }
      },
      "indexes": {},
      "foreignKeys": {},
      "compositePrimaryKeys": {
        "channel_readers_channel_id_role_id_pk": {
          "columns": [
            "channel_id",
            "role_id"
          ],
          "name": "channel_readers_channel_id_role_id_pk"
        }
      },
      "uniqueConstraints": {},
      "checkConstraints": {}
    },
    "channel_unreads": {
      "name": "channel_unreads",
      "columns": {
        "channel_id": {
          "name": "channel_id",
          "type": "text",
          "primaryKey": true,
          "notNull": true,
          "autoincrement": false
        },
        "type": {
          "name": "type",
          "type": "text",
          "primaryKey": false,
          "notNull": true,
          "autoincrement": false
        },
        "notify": {
          "name": "notify",
          "type": "integer",
          "primaryKey": false,
          "notNull": true,
          "autoincrement": false
        },
        "count": {
          "name": "count",
          "type": "integer",
          "primaryKey": false,
          "notNull": true,
          "autoincrement": false
        },
        "count_without_threads": {
          "name": "count_without_threads",
          "type": "integer",
          "primaryKey": false,
          "notNull": true,
          "autoincrement": false
        },
        "updated_at": {
          "name": "updated_at",
          "type": "integer",
          "primaryKey": false,
          "notNull": true,
          "autoincrement": false
        },
        "first_unread_post_id": {
          "name": "first_unread_post_id",
          "type": "text",
          "primaryKey": false,
          "notNull": false,
          "autoincrement": false
        },
        "first_unread_post_received_at": {
          "name": "first_unread_post_received_at",
          "type": "integer",
          "primaryKey": false,
          "notNull": false,
          "autoincrement": false
        }
      },
      "indexes": {},
      "foreignKeys": {},
      "compositePrimaryKeys": {},
      "uniqueConstraints": {},
      "checkConstraints": {}
    },
    "channel_writers": {
      "name": "channel_writers",
      "columns": {
        "channel_id": {
          "name": "channel_id",
          "type": "text",
          "primaryKey": false,
          "notNull": true,
          "autoincrement": false
        },
        "role_id": {
          "name": "role_id",
          "type": "text",
          "primaryKey": false,
          "notNull": true,
          "autoincrement": false
        }
      },
      "indexes": {},
      "foreignKeys": {},
      "compositePrimaryKeys": {
        "channel_writers_channel_id_role_id_pk": {
          "columns": [
            "channel_id",
            "role_id"
          ],
          "name": "channel_writers_channel_id_role_id_pk"
        }
      },
      "uniqueConstraints": {},
      "checkConstraints": {}
    },
    "channels": {
      "name": "channels",
      "columns": {
        "id": {
          "name": "id",
          "type": "text",
          "primaryKey": true,
          "notNull": true,
          "autoincrement": false
        },
        "type": {
          "name": "type",
          "type": "text",
          "primaryKey": false,
          "notNull": true,
          "autoincrement": false
        },
        "group_id": {
          "name": "group_id",
          "type": "text",
          "primaryKey": false,
          "notNull": false,
          "autoincrement": false
        },
        "icon_image": {
          "name": "icon_image",
          "type": "text",
          "primaryKey": false,
          "notNull": false,
          "autoincrement": false
        },
        "icon_image_color": {
          "name": "icon_image_color",
          "type": "text",
          "primaryKey": false,
          "notNull": false,
          "autoincrement": false
        },
        "cover_image": {
          "name": "cover_image",
          "type": "text",
          "primaryKey": false,
          "notNull": false,
          "autoincrement": false
        },
        "cover_image_color": {
          "name": "cover_image_color",
          "type": "text",
          "primaryKey": false,
          "notNull": false,
          "autoincrement": false
        },
        "title": {
          "name": "title",
          "type": "text",
          "primaryKey": false,
          "notNull": false,
          "autoincrement": false
        },
        "description": {
          "name": "description",
          "type": "text",
          "primaryKey": false,
          "notNull": false,
          "autoincrement": false
        },
        "contact_id": {
          "name": "contact_id",
          "type": "text",
          "primaryKey": false,
          "notNull": false,
          "autoincrement": false
        },
        "added_to_group_at": {
          "name": "added_to_group_at",
          "type": "integer",
          "primaryKey": false,
          "notNull": false,
          "autoincrement": false
        },
        "current_user_is_member": {
          "name": "current_user_is_member",
          "type": "integer",
          "primaryKey": false,
          "notNull": false,
          "autoincrement": false
        },
        "current_user_is_host": {
          "name": "current_user_is_host",
          "type": "integer",
          "primaryKey": false,
          "notNull": false,
          "autoincrement": false
        },
        "post_count": {
          "name": "post_count",
          "type": "integer",
          "primaryKey": false,
          "notNull": false,
          "autoincrement": false
        },
        "unread_count": {
          "name": "unread_count",
          "type": "integer",
          "primaryKey": false,
          "notNull": false,
          "autoincrement": false
        },
        "first_unread_post_id": {
          "name": "first_unread_post_id",
          "type": "text",
          "primaryKey": false,
          "notNull": false,
          "autoincrement": false
        },
        "last_post_id": {
          "name": "last_post_id",
          "type": "text",
          "primaryKey": false,
          "notNull": false,
          "autoincrement": false
        },
        "last_post_at": {
          "name": "last_post_at",
          "type": "integer",
          "primaryKey": false,
          "notNull": false,
          "autoincrement": false
        },
        "is_cached_pending_channel": {
          "name": "is_cached_pending_channel",
          "type": "integer",
          "primaryKey": false,
          "notNull": false,
          "autoincrement": false
        },
        "is_new_matched_contact": {
          "name": "is_new_matched_contact",
          "type": "integer",
          "primaryKey": false,
          "notNull": false,
          "autoincrement": false
        },
        "is_dm_invite": {
          "name": "is_dm_invite",
          "type": "integer",
          "primaryKey": false,
          "notNull": false,
          "autoincrement": false,
          "default": false
        },
        "synced_at": {
          "name": "synced_at",
          "type": "integer",
          "primaryKey": false,
          "notNull": false,
          "autoincrement": false
        },
        "remote_updated_at": {
          "name": "remote_updated_at",
          "type": "integer",
          "primaryKey": false,
          "notNull": false,
          "autoincrement": false
        },
        "last_viewed_at": {
          "name": "last_viewed_at",
          "type": "integer",
          "primaryKey": false,
          "notNull": false,
          "autoincrement": false
        },
        "content_configuration": {
          "name": "content_configuration",
          "type": "text",
          "primaryKey": false,
          "notNull": false,
          "autoincrement": false
        }
      },
      "indexes": {
        "last_post_id": {
          "name": "last_post_id",
          "columns": [
            "last_post_id"
          ],
          "isUnique": false
        },
        "last_post_at": {
          "name": "last_post_at",
          "columns": [
            "last_post_at"
          ],
          "isUnique": false
        }
      },
      "foreignKeys": {
        "channels_group_id_groups_id_fk": {
          "name": "channels_group_id_groups_id_fk",
          "tableFrom": "channels",
          "tableTo": "groups",
          "columnsFrom": [
            "group_id"
          ],
          "columnsTo": [
            "id"
          ],
          "onDelete": "cascade",
          "onUpdate": "no action"
        }
      },
      "compositePrimaryKeys": {},
      "uniqueConstraints": {},
      "checkConstraints": {}
    },
    "chat_member_roles": {
      "name": "chat_member_roles",
      "columns": {
        "group_id": {
          "name": "group_id",
          "type": "text",
          "primaryKey": false,
          "notNull": true,
          "autoincrement": false
        },
        "contact_id": {
          "name": "contact_id",
          "type": "text",
          "primaryKey": false,
          "notNull": true,
          "autoincrement": false
        },
        "role_id": {
          "name": "role_id",
          "type": "text",
          "primaryKey": false,
          "notNull": true,
          "autoincrement": false
        }
      },
      "indexes": {},
      "foreignKeys": {
        "chat_member_roles_group_id_groups_id_fk": {
          "name": "chat_member_roles_group_id_groups_id_fk",
          "tableFrom": "chat_member_roles",
          "tableTo": "groups",
          "columnsFrom": [
            "group_id"
          ],
          "columnsTo": [
            "id"
          ],
          "onDelete": "cascade",
          "onUpdate": "no action"
        }
      },
      "compositePrimaryKeys": {
        "chat_member_roles_group_id_contact_id_role_id_pk": {
          "columns": [
            "group_id",
            "contact_id",
            "role_id"
          ],
          "name": "chat_member_roles_group_id_contact_id_role_id_pk"
        }
      },
      "uniqueConstraints": {},
      "checkConstraints": {}
    },
    "group_members": {
      "name": "group_members",
      "columns": {
        "membership_type": {
          "name": "membership_type",
          "type": "text",
          "primaryKey": false,
          "notNull": true,
          "autoincrement": false
        },
        "chat_id": {
          "name": "chat_id",
          "type": "text",
          "primaryKey": false,
          "notNull": false,
          "autoincrement": false
        },
        "contact_id": {
          "name": "contact_id",
          "type": "text",
          "primaryKey": false,
          "notNull": true,
          "autoincrement": false
        },
        "joined_at": {
          "name": "joined_at",
          "type": "integer",
          "primaryKey": false,
          "notNull": false,
          "autoincrement": false
        },
        "status": {
          "name": "status",
          "type": "text",
          "primaryKey": false,
          "notNull": false,
          "autoincrement": false
        }
      },
      "indexes": {},
      "foreignKeys": {},
      "compositePrimaryKeys": {
        "group_members_chat_id_contact_id_pk": {
          "columns": [
            "chat_id",
            "contact_id"
          ],
          "name": "group_members_chat_id_contact_id_pk"
        }
      },
      "uniqueConstraints": {},
      "checkConstraints": {}
    },
    "contact_attestations": {
      "name": "contact_attestations",
      "columns": {
        "contact_id": {
          "name": "contact_id",
          "type": "text",
          "primaryKey": false,
          "notNull": true,
          "autoincrement": false
        },
        "attestation_id": {
          "name": "attestation_id",
          "type": "text",
          "primaryKey": false,
          "notNull": true,
          "autoincrement": false
        }
      },
      "indexes": {},
      "foreignKeys": {
        "contact_attestations_contact_id_contacts_id_fk": {
          "name": "contact_attestations_contact_id_contacts_id_fk",
          "tableFrom": "contact_attestations",
          "tableTo": "contacts",
          "columnsFrom": [
            "contact_id"
          ],
          "columnsTo": [
            "id"
          ],
          "onDelete": "cascade",
          "onUpdate": "no action"
        },
        "contact_attestations_attestation_id_attestations_id_fk": {
          "name": "contact_attestations_attestation_id_attestations_id_fk",
          "tableFrom": "contact_attestations",
          "tableTo": "attestations",
          "columnsFrom": [
            "attestation_id"
          ],
          "columnsTo": [
            "id"
          ],
          "onDelete": "cascade",
          "onUpdate": "no action"
        }
      },
      "compositePrimaryKeys": {
        "contact_attestations_contact_id_attestation_id_pk": {
          "columns": [
            "contact_id",
            "attestation_id"
          ],
          "name": "contact_attestations_contact_id_attestation_id_pk"
        }
      },
      "uniqueConstraints": {},
      "checkConstraints": {}
    },
    "contact_group_pins": {
      "name": "contact_group_pins",
      "columns": {
        "contact_id": {
          "name": "contact_id",
          "type": "text",
          "primaryKey": false,
          "notNull": true,
          "autoincrement": false
        },
        "group_id": {
          "name": "group_id",
          "type": "text",
          "primaryKey": false,
          "notNull": true,
          "autoincrement": false
        }
      },
      "indexes": {},
      "foreignKeys": {
        "contact_group_pins_contact_id_contacts_id_fk": {
          "name": "contact_group_pins_contact_id_contacts_id_fk",
          "tableFrom": "contact_group_pins",
          "tableTo": "contacts",
          "columnsFrom": [
            "contact_id"
          ],
          "columnsTo": [
            "id"
          ],
          "onDelete": "cascade",
          "onUpdate": "no action"
        },
        "contact_group_pins_group_id_groups_id_fk": {
          "name": "contact_group_pins_group_id_groups_id_fk",
          "tableFrom": "contact_group_pins",
          "tableTo": "groups",
          "columnsFrom": [
            "group_id"
          ],
          "columnsTo": [
            "id"
          ],
          "onDelete": "cascade",
          "onUpdate": "no action"
        }
      },
      "compositePrimaryKeys": {
        "contact_group_pins_contact_id_group_id_pk": {
          "columns": [
            "contact_id",
            "group_id"
          ],
          "name": "contact_group_pins_contact_id_group_id_pk"
        }
      },
      "uniqueConstraints": {},
      "checkConstraints": {}
    },
    "contacts": {
      "name": "contacts",
      "columns": {
        "id": {
          "name": "id",
          "type": "text",
          "primaryKey": true,
          "notNull": true,
          "autoincrement": false
        },
        "peerNickname": {
          "name": "peerNickname",
          "type": "text",
          "primaryKey": false,
          "notNull": false,
          "autoincrement": false
        },
        "customNickname": {
          "name": "customNickname",
          "type": "text",
          "primaryKey": false,
          "notNull": false,
          "autoincrement": false
        },
        "nickname": {
          "name": "nickname",
          "type": "text",
          "primaryKey": false,
          "notNull": false,
          "autoincrement": false,
          "generated": {
            "as": "(COALESCE(\"customNickname\", \"peerNickname\"))",
            "type": "stored"
          }
        },
        "peerAvatarImage": {
          "name": "peerAvatarImage",
          "type": "text",
          "primaryKey": false,
          "notNull": false,
          "autoincrement": false
        },
        "customAvatarImage": {
          "name": "customAvatarImage",
          "type": "text",
          "primaryKey": false,
          "notNull": false,
          "autoincrement": false
        },
        "avatarImage": {
          "name": "avatarImage",
          "type": "text",
          "primaryKey": false,
          "notNull": false,
          "autoincrement": false,
          "generated": {
            "as": "(COALESCE(\"customAvatarImage\", \"peerAvatarImage\"))",
            "type": "stored"
          }
        },
        "bio": {
          "name": "bio",
          "type": "text",
          "primaryKey": false,
          "notNull": false,
          "autoincrement": false
        },
        "status": {
          "name": "status",
          "type": "text",
          "primaryKey": false,
          "notNull": false,
          "autoincrement": false
        },
        "color": {
          "name": "color",
          "type": "text",
          "primaryKey": false,
          "notNull": false,
          "autoincrement": false
        },
        "coverImage": {
          "name": "coverImage",
          "type": "text",
          "primaryKey": false,
          "notNull": false,
          "autoincrement": false
        },
        "blocked": {
          "name": "blocked",
          "type": "integer",
          "primaryKey": false,
          "notNull": false,
          "autoincrement": false
        },
        "isContact": {
          "name": "isContact",
          "type": "integer",
          "primaryKey": false,
          "notNull": false,
          "autoincrement": false
        },
        "isContactSuggestion": {
          "name": "isContactSuggestion",
          "type": "integer",
          "primaryKey": false,
          "notNull": false,
          "autoincrement": false
        },
        "systemContactId": {
          "name": "systemContactId",
          "type": "text",
          "primaryKey": false,
          "notNull": false,
          "autoincrement": false
        }
      },
      "indexes": {},
      "foreignKeys": {},
      "compositePrimaryKeys": {},
      "uniqueConstraints": {},
      "checkConstraints": {}
    },
    "group_flagged_posts": {
      "name": "group_flagged_posts",
      "columns": {
        "group_id": {
          "name": "group_id",
          "type": "text",
          "primaryKey": false,
          "notNull": true,
          "autoincrement": false
        },
        "post_id": {
          "name": "post_id",
          "type": "text",
          "primaryKey": false,
          "notNull": true,
          "autoincrement": false
        },
        "channel_id": {
          "name": "channel_id",
          "type": "text",
          "primaryKey": false,
          "notNull": true,
          "autoincrement": false
        },
        "flagged_by_contact_id": {
          "name": "flagged_by_contact_id",
          "type": "text",
          "primaryKey": false,
          "notNull": true,
          "autoincrement": false
        },
        "flagged_at": {
          "name": "flagged_at",
          "type": "integer",
          "primaryKey": false,
          "notNull": false,
          "autoincrement": false
        }
      },
      "indexes": {},
      "foreignKeys": {
        "group_flagged_posts_group_id_groups_id_fk": {
          "name": "group_flagged_posts_group_id_groups_id_fk",
          "tableFrom": "group_flagged_posts",
          "tableTo": "groups",
          "columnsFrom": [
            "group_id"
          ],
          "columnsTo": [
            "id"
          ],
          "onDelete": "cascade",
          "onUpdate": "no action"
        }
      },
      "compositePrimaryKeys": {
        "group_flagged_posts_group_id_post_id_pk": {
          "columns": [
            "group_id",
            "post_id"
          ],
          "name": "group_flagged_posts_group_id_post_id_pk"
        }
      },
      "uniqueConstraints": {},
      "checkConstraints": {}
    },
    "group_join_requests": {
      "name": "group_join_requests",
      "columns": {
        "group_id": {
          "name": "group_id",
          "type": "text",
          "primaryKey": false,
          "notNull": true,
          "autoincrement": false
        },
        "contact_id": {
          "name": "contact_id",
          "type": "text",
          "primaryKey": false,
          "notNull": true,
          "autoincrement": false
        },
        "requested_at": {
          "name": "requested_at",
          "type": "integer",
          "primaryKey": false,
          "notNull": false,
          "autoincrement": false
        }
      },
      "indexes": {},
      "foreignKeys": {
        "group_join_requests_group_id_groups_id_fk": {
          "name": "group_join_requests_group_id_groups_id_fk",
          "tableFrom": "group_join_requests",
          "tableTo": "groups",
          "columnsFrom": [
            "group_id"
          ],
          "columnsTo": [
            "id"
          ],
          "onDelete": "cascade",
          "onUpdate": "no action"
        }
      },
      "compositePrimaryKeys": {
        "group_join_requests_group_id_contact_id_pk": {
          "columns": [
            "group_id",
            "contact_id"
          ],
          "name": "group_join_requests_group_id_contact_id_pk"
        }
      },
      "uniqueConstraints": {},
      "checkConstraints": {}
    },
    "group_member_bans": {
      "name": "group_member_bans",
      "columns": {
        "group_id": {
          "name": "group_id",
          "type": "text",
          "primaryKey": false,
          "notNull": true,
          "autoincrement": false
        },
        "contact_id": {
          "name": "contact_id",
          "type": "text",
          "primaryKey": false,
          "notNull": true,
          "autoincrement": false
        },
        "banned_at": {
          "name": "banned_at",
          "type": "integer",
          "primaryKey": false,
          "notNull": false,
          "autoincrement": false
        }
      },
      "indexes": {},
      "foreignKeys": {
        "group_member_bans_group_id_groups_id_fk": {
          "name": "group_member_bans_group_id_groups_id_fk",
          "tableFrom": "group_member_bans",
          "tableTo": "groups",
          "columnsFrom": [
            "group_id"
          ],
          "columnsTo": [
            "id"
          ],
          "onDelete": "cascade",
          "onUpdate": "no action"
        }
      },
      "compositePrimaryKeys": {
        "group_member_bans_group_id_contact_id_pk": {
          "columns": [
            "group_id",
            "contact_id"
          ],
          "name": "group_member_bans_group_id_contact_id_pk"
        }
      },
      "uniqueConstraints": {},
      "checkConstraints": {}
    },
    "group_member_invites": {
      "name": "group_member_invites",
      "columns": {
        "group_id": {
          "name": "group_id",
          "type": "text",
          "primaryKey": false,
          "notNull": true,
          "autoincrement": false
        },
        "contact_id": {
          "name": "contact_id",
          "type": "text",
          "primaryKey": false,
          "notNull": true,
          "autoincrement": false
        },
        "invited_at": {
          "name": "invited_at",
          "type": "integer",
          "primaryKey": false,
          "notNull": false,
          "autoincrement": false
        }
      },
      "indexes": {},
      "foreignKeys": {
        "group_member_invites_group_id_groups_id_fk": {
          "name": "group_member_invites_group_id_groups_id_fk",
          "tableFrom": "group_member_invites",
          "tableTo": "groups",
          "columnsFrom": [
            "group_id"
          ],
          "columnsTo": [
            "id"
          ],
          "onDelete": "cascade",
          "onUpdate": "no action"
        }
      },
      "compositePrimaryKeys": {
        "group_member_invites_group_id_contact_id_pk": {
          "columns": [
            "group_id",
            "contact_id"
          ],
          "name": "group_member_invites_group_id_contact_id_pk"
        }
      },
      "uniqueConstraints": {},
      "checkConstraints": {}
    },
    "group_nav_section_channels": {
      "name": "group_nav_section_channels",
      "columns": {
        "group_nav_section_id": {
          "name": "group_nav_section_id",
          "type": "text",
          "primaryKey": false,
          "notNull": false,
          "autoincrement": false
        },
        "channel_id": {
          "name": "channel_id",
          "type": "text",
          "primaryKey": false,
          "notNull": false,
          "autoincrement": false
        },
        "channel_index": {
          "name": "channel_index",
          "type": "integer",
          "primaryKey": false,
          "notNull": false,
          "autoincrement": false
        }
      },
      "indexes": {},
      "foreignKeys": {
        "group_nav_section_channels_group_nav_section_id_group_nav_sections_id_fk": {
          "name": "group_nav_section_channels_group_nav_section_id_group_nav_sections_id_fk",
          "tableFrom": "group_nav_section_channels",
          "tableTo": "group_nav_sections",
          "columnsFrom": [
            "group_nav_section_id"
          ],
          "columnsTo": [
            "id"
          ],
          "onDelete": "cascade",
          "onUpdate": "no action"
        },
        "group_nav_section_channels_channel_id_channels_id_fk": {
          "name": "group_nav_section_channels_channel_id_channels_id_fk",
          "tableFrom": "group_nav_section_channels",
          "tableTo": "channels",
          "columnsFrom": [
            "channel_id"
          ],
          "columnsTo": [
            "id"
          ],
          "onDelete": "cascade",
          "onUpdate": "no action"
        }
      },
      "compositePrimaryKeys": {
        "group_nav_section_channels_group_nav_section_id_channel_id_pk": {
          "columns": [
            "group_nav_section_id",
            "channel_id"
          ],
          "name": "group_nav_section_channels_group_nav_section_id_channel_id_pk"
        }
      },
      "uniqueConstraints": {},
      "checkConstraints": {}
    },
    "group_nav_sections": {
      "name": "group_nav_sections",
      "columns": {
        "id": {
          "name": "id",
          "type": "text",
          "primaryKey": true,
          "notNull": true,
          "autoincrement": false
        },
        "section_id": {
          "name": "section_id",
          "type": "text",
          "primaryKey": false,
          "notNull": true,
          "autoincrement": false
        },
        "group_id": {
          "name": "group_id",
          "type": "text",
          "primaryKey": false,
          "notNull": false,
          "autoincrement": false
        },
        "icon_image": {
          "name": "icon_image",
          "type": "text",
          "primaryKey": false,
          "notNull": false,
          "autoincrement": false
        },
        "icon_image_color": {
          "name": "icon_image_color",
          "type": "text",
          "primaryKey": false,
          "notNull": false,
          "autoincrement": false
        },
        "cover_image": {
          "name": "cover_image",
          "type": "text",
          "primaryKey": false,
          "notNull": false,
          "autoincrement": false
        },
        "cover_image_color": {
          "name": "cover_image_color",
          "type": "text",
          "primaryKey": false,
          "notNull": false,
          "autoincrement": false
        },
        "title": {
          "name": "title",
          "type": "text",
          "primaryKey": false,
          "notNull": false,
          "autoincrement": false
        },
        "description": {
          "name": "description",
          "type": "text",
          "primaryKey": false,
          "notNull": false,
          "autoincrement": false
        },
        "section_index": {
          "name": "section_index",
          "type": "integer",
          "primaryKey": false,
          "notNull": false,
          "autoincrement": false
        }
      },
      "indexes": {},
      "foreignKeys": {
        "group_nav_sections_group_id_groups_id_fk": {
          "name": "group_nav_sections_group_id_groups_id_fk",
          "tableFrom": "group_nav_sections",
          "tableTo": "groups",
          "columnsFrom": [
            "group_id"
          ],
          "columnsTo": [
            "id"
          ],
          "onDelete": "cascade",
          "onUpdate": "no action"
        }
      },
      "compositePrimaryKeys": {},
      "uniqueConstraints": {},
      "checkConstraints": {}
    },
    "group_rank_bans": {
      "name": "group_rank_bans",
      "columns": {
        "group_id": {
          "name": "group_id",
          "type": "text",
          "primaryKey": false,
          "notNull": true,
          "autoincrement": false
        },
        "rank_id": {
          "name": "rank_id",
          "type": "text",
          "primaryKey": false,
          "notNull": true,
          "autoincrement": false
        },
        "banned_at": {
          "name": "banned_at",
          "type": "integer",
          "primaryKey": false,
          "notNull": false,
          "autoincrement": false
        }
      },
      "indexes": {},
      "foreignKeys": {
        "group_rank_bans_group_id_groups_id_fk": {
          "name": "group_rank_bans_group_id_groups_id_fk",
          "tableFrom": "group_rank_bans",
          "tableTo": "groups",
          "columnsFrom": [
            "group_id"
          ],
          "columnsTo": [
            "id"
          ],
          "onDelete": "cascade",
          "onUpdate": "no action"
        }
      },
      "compositePrimaryKeys": {
        "group_rank_bans_group_id_rank_id_pk": {
          "columns": [
            "group_id",
            "rank_id"
          ],
          "name": "group_rank_bans_group_id_rank_id_pk"
        }
      },
      "uniqueConstraints": {},
      "checkConstraints": {}
    },
    "group_roles": {
      "name": "group_roles",
      "columns": {
        "id": {
          "name": "id",
          "type": "text",
          "primaryKey": false,
          "notNull": true,
          "autoincrement": false
        },
        "group_id": {
          "name": "group_id",
          "type": "text",
          "primaryKey": false,
          "notNull": false,
          "autoincrement": false
        },
        "icon_image": {
          "name": "icon_image",
          "type": "text",
          "primaryKey": false,
          "notNull": false,
          "autoincrement": false
        },
        "icon_image_color": {
          "name": "icon_image_color",
          "type": "text",
          "primaryKey": false,
          "notNull": false,
          "autoincrement": false
        },
        "cover_image": {
          "name": "cover_image",
          "type": "text",
          "primaryKey": false,
          "notNull": false,
          "autoincrement": false
        },
        "cover_image_color": {
          "name": "cover_image_color",
          "type": "text",
          "primaryKey": false,
          "notNull": false,
          "autoincrement": false
        },
        "title": {
          "name": "title",
          "type": "text",
          "primaryKey": false,
          "notNull": false,
          "autoincrement": false
        },
        "description": {
          "name": "description",
          "type": "text",
          "primaryKey": false,
          "notNull": false,
          "autoincrement": false
        }
      },
      "indexes": {},
      "foreignKeys": {
        "group_roles_group_id_groups_id_fk": {
          "name": "group_roles_group_id_groups_id_fk",
          "tableFrom": "group_roles",
          "tableTo": "groups",
          "columnsFrom": [
            "group_id"
          ],
          "columnsTo": [
            "id"
          ],
          "onDelete": "cascade",
          "onUpdate": "no action"
        }
      },
      "compositePrimaryKeys": {
        "group_roles_group_id_id_pk": {
          "columns": [
            "group_id",
            "id"
          ],
          "name": "group_roles_group_id_id_pk"
        }
      },
      "uniqueConstraints": {},
      "checkConstraints": {}
    },
    "group_unreads": {
      "name": "group_unreads",
      "columns": {
        "group_id": {
          "name": "group_id",
          "type": "text",
          "primaryKey": true,
          "notNull": true,
          "autoincrement": false
        },
        "notify": {
          "name": "notify",
          "type": "integer",
          "primaryKey": false,
          "notNull": false,
          "autoincrement": false
        },
        "count": {
          "name": "count",
          "type": "integer",
          "primaryKey": false,
          "notNull": false,
          "autoincrement": false
        },
        "notify_count": {
          "name": "notify_count",
          "type": "integer",
          "primaryKey": false,
          "notNull": false,
          "autoincrement": false
        },
        "updated_at": {
          "name": "updated_at",
          "type": "integer",
          "primaryKey": false,
          "notNull": true,
          "autoincrement": false
        }
      },
      "indexes": {},
      "foreignKeys": {},
      "compositePrimaryKeys": {},
      "uniqueConstraints": {},
      "checkConstraints": {}
    },
    "groups": {
      "name": "groups",
      "columns": {
        "id": {
          "name": "id",
          "type": "text",
          "primaryKey": true,
          "notNull": true,
          "autoincrement": false
        },
        "icon_image": {
          "name": "icon_image",
          "type": "text",
          "primaryKey": false,
          "notNull": false,
          "autoincrement": false
        },
        "icon_image_color": {
          "name": "icon_image_color",
          "type": "text",
          "primaryKey": false,
          "notNull": false,
          "autoincrement": false
        },
        "cover_image": {
          "name": "cover_image",
          "type": "text",
          "primaryKey": false,
          "notNull": false,
          "autoincrement": false
        },
        "cover_image_color": {
          "name": "cover_image_color",
          "type": "text",
          "primaryKey": false,
          "notNull": false,
          "autoincrement": false
        },
        "title": {
          "name": "title",
          "type": "text",
          "primaryKey": false,
          "notNull": false,
          "autoincrement": false
        },
        "description": {
          "name": "description",
          "type": "text",
          "primaryKey": false,
          "notNull": false,
          "autoincrement": false
        },
        "privacy": {
          "name": "privacy",
          "type": "text",
          "primaryKey": false,
          "notNull": false,
          "autoincrement": false
        },
        "have_invite": {
          "name": "have_invite",
          "type": "integer",
          "primaryKey": false,
          "notNull": false,
          "autoincrement": false
        },
        "have_requested_invite": {
          "name": "have_requested_invite",
          "type": "integer",
          "primaryKey": false,
          "notNull": false,
          "autoincrement": false
        },
        "current_user_is_member": {
          "name": "current_user_is_member",
          "type": "integer",
          "primaryKey": false,
          "notNull": true,
          "autoincrement": false
        },
        "current_user_is_host": {
          "name": "current_user_is_host",
          "type": "integer",
          "primaryKey": false,
          "notNull": true,
          "autoincrement": false
        },
        "host_user_id": {
          "name": "host_user_id",
          "type": "text",
          "primaryKey": false,
          "notNull": true,
          "autoincrement": false
        },
        "is_new": {
          "name": "is_new",
          "type": "integer",
          "primaryKey": false,
          "notNull": false,
          "autoincrement": false
        },
        "join_status": {
          "name": "join_status",
          "type": "text",
          "primaryKey": false,
          "notNull": false,
          "autoincrement": false
        },
        "last_post_id": {
          "name": "last_post_id",
          "type": "text",
          "primaryKey": false,
          "notNull": false,
          "autoincrement": false
        },
        "last_post_at": {
          "name": "last_post_at",
          "type": "integer",
          "primaryKey": false,
          "notNull": false,
          "autoincrement": false
        },
        "synced_at": {
          "name": "synced_at",
          "type": "integer",
          "primaryKey": false,
          "notNull": false,
          "autoincrement": false
        }
      },
      "indexes": {},
      "foreignKeys": {},
      "compositePrimaryKeys": {},
      "uniqueConstraints": {},
      "checkConstraints": {}
    },
    "pins": {
      "name": "pins",
      "columns": {
        "type": {
          "name": "type",
          "type": "text",
          "primaryKey": false,
          "notNull": true,
          "autoincrement": false
        },
        "pin_index": {
          "name": "pin_index",
          "type": "integer",
          "primaryKey": false,
          "notNull": true,
          "autoincrement": false
        },
        "item_id": {
          "name": "item_id",
          "type": "text",
          "primaryKey": true,
          "notNull": true,
          "autoincrement": false
        }
      },
      "indexes": {},
      "foreignKeys": {},
      "compositePrimaryKeys": {},
      "uniqueConstraints": {},
      "checkConstraints": {}
    },
    "post_images": {
      "name": "post_images",
      "columns": {
        "post_id": {
          "name": "post_id",
          "type": "text",
          "primaryKey": false,
          "notNull": false,
          "autoincrement": false
        },
        "src": {
          "name": "src",
          "type": "text",
          "primaryKey": false,
          "notNull": false,
          "autoincrement": false
        },
        "alt": {
          "name": "alt",
          "type": "text",
          "primaryKey": false,
          "notNull": false,
          "autoincrement": false
        },
        "width": {
          "name": "width",
          "type": "integer",
          "primaryKey": false,
          "notNull": false,
          "autoincrement": false
        },
        "height": {
          "name": "height",
          "type": "integer",
          "primaryKey": false,
          "notNull": false,
          "autoincrement": false
        }
      },
      "indexes": {},
      "foreignKeys": {
        "post_images_post_id_posts_id_fk": {
          "name": "post_images_post_id_posts_id_fk",
          "tableFrom": "post_images",
          "tableTo": "posts",
          "columnsFrom": [
            "post_id"
          ],
          "columnsTo": [
            "id"
          ],
          "onDelete": "cascade",
          "onUpdate": "no action"
        }
      },
      "compositePrimaryKeys": {
        "post_images_post_id_src_pk": {
          "columns": [
            "post_id",
            "src"
          ],
          "name": "post_images_post_id_src_pk"
        }
      },
      "uniqueConstraints": {},
      "checkConstraints": {}
    },
    "post_reactions": {
      "name": "post_reactions",
      "columns": {
        "contact_id": {
          "name": "contact_id",
          "type": "text",
          "primaryKey": false,
          "notNull": true,
          "autoincrement": false
        },
        "post_id": {
          "name": "post_id",
          "type": "text",
          "primaryKey": false,
          "notNull": true,
          "autoincrement": false
        },
        "value": {
          "name": "value",
          "type": "text",
          "primaryKey": false,
          "notNull": true,
          "autoincrement": false
        }
      },
      "indexes": {},
      "foreignKeys": {
        "post_reactions_post_id_posts_id_fk": {
          "name": "post_reactions_post_id_posts_id_fk",
          "tableFrom": "post_reactions",
          "tableTo": "posts",
          "columnsFrom": [
            "post_id"
          ],
          "columnsTo": [
            "id"
          ],
          "onDelete": "cascade",
          "onUpdate": "no action"
        }
      },
      "compositePrimaryKeys": {
        "post_reactions_contact_id_post_id_pk": {
          "columns": [
            "contact_id",
            "post_id"
          ],
          "name": "post_reactions_contact_id_post_id_pk"
        }
      },
      "uniqueConstraints": {},
      "checkConstraints": {}
    },
    "post_windows": {
      "name": "post_windows",
      "columns": {
        "channel_id": {
          "name": "channel_id",
          "type": "text",
          "primaryKey": false,
          "notNull": true,
          "autoincrement": false
        },
        "oldest_post_id": {
          "name": "oldest_post_id",
          "type": "text",
          "primaryKey": false,
          "notNull": true,
          "autoincrement": false
        },
        "newest_post_id": {
          "name": "newest_post_id",
          "type": "text",
          "primaryKey": false,
          "notNull": true,
          "autoincrement": false
        }
      },
      "indexes": {
        "channel_id": {
          "name": "channel_id",
          "columns": [
            "channel_id"
          ],
          "isUnique": false
        },
        "channel_oldest_post": {
          "name": "channel_oldest_post",
          "columns": [
            "channel_id",
            "oldest_post_id"
          ],
          "isUnique": false
        },
        "channel_newest_post": {
          "name": "channel_newest_post",
          "columns": [
            "channel_id",
            "newest_post_id"
          ],
          "isUnique": false
        }
      },
      "foreignKeys": {},
      "compositePrimaryKeys": {
        "post_windows_channel_id_oldest_post_id_newest_post_id_pk": {
          "columns": [
            "channel_id",
            "oldest_post_id",
            "newest_post_id"
          ],
          "name": "post_windows_channel_id_oldest_post_id_newest_post_id_pk"
        }
      },
      "uniqueConstraints": {},
      "checkConstraints": {}
    },
    "posts": {
      "name": "posts",
      "columns": {
        "id": {
          "name": "id",
          "type": "text",
          "primaryKey": true,
          "notNull": true,
          "autoincrement": false
        },
        "author_id": {
          "name": "author_id",
          "type": "text",
          "primaryKey": false,
          "notNull": true,
          "autoincrement": false
        },
        "channel_id": {
          "name": "channel_id",
          "type": "text",
          "primaryKey": false,
          "notNull": true,
          "autoincrement": false
        },
        "group_id": {
          "name": "group_id",
          "type": "text",
          "primaryKey": false,
          "notNull": false,
          "autoincrement": false
        },
        "parent_id": {
          "name": "parent_id",
          "type": "text",
          "primaryKey": false,
          "notNull": false,
          "autoincrement": false
        },
        "type": {
          "name": "type",
          "type": "text",
          "primaryKey": false,
          "notNull": true,
          "autoincrement": false
        },
        "title": {
          "name": "title",
          "type": "text",
          "primaryKey": false,
          "notNull": false,
          "autoincrement": false
        },
        "image": {
          "name": "image",
          "type": "text",
          "primaryKey": false,
          "notNull": false,
          "autoincrement": false
        },
        "content": {
          "name": "content",
          "type": "text",
          "primaryKey": false,
          "notNull": false,
          "autoincrement": false
        },
        "received_at": {
          "name": "received_at",
          "type": "integer",
          "primaryKey": false,
          "notNull": true,
          "autoincrement": false
        },
        "sent_at": {
          "name": "sent_at",
          "type": "integer",
          "primaryKey": false,
          "notNull": true,
          "autoincrement": false
        },
        "reply_count": {
          "name": "reply_count",
          "type": "integer",
          "primaryKey": false,
          "notNull": false,
          "autoincrement": false
        },
        "reply_time": {
          "name": "reply_time",
          "type": "integer",
          "primaryKey": false,
          "notNull": false,
          "autoincrement": false
        },
        "reply_contact_ids": {
          "name": "reply_contact_ids",
          "type": "text",
          "primaryKey": false,
          "notNull": false,
          "autoincrement": false
        },
        "text_content": {
          "name": "text_content",
          "type": "text",
          "primaryKey": false,
          "notNull": false,
          "autoincrement": false
        },
        "has_app_reference": {
          "name": "has_app_reference",
          "type": "integer",
          "primaryKey": false,
          "notNull": false,
          "autoincrement": false
        },
        "has_channel_reference": {
          "name": "has_channel_reference",
          "type": "integer",
          "primaryKey": false,
          "notNull": false,
          "autoincrement": false
        },
        "has_group_reference": {
          "name": "has_group_reference",
          "type": "integer",
          "primaryKey": false,
          "notNull": false,
          "autoincrement": false
        },
        "has_link": {
          "name": "has_link",
          "type": "integer",
          "primaryKey": false,
          "notNull": false,
          "autoincrement": false
        },
        "has_image": {
          "name": "has_image",
          "type": "integer",
          "primaryKey": false,
          "notNull": false,
          "autoincrement": false
        },
        "hidden": {
          "name": "hidden",
          "type": "integer",
          "primaryKey": false,
          "notNull": false,
          "autoincrement": false,
          "default": false
        },
        "is_edited": {
          "name": "is_edited",
          "type": "integer",
          "primaryKey": false,
          "notNull": false,
          "autoincrement": false
        },
        "is_deleted": {
          "name": "is_deleted",
          "type": "integer",
          "primaryKey": false,
          "notNull": false,
          "autoincrement": false
        },
        "delivery_status": {
          "name": "delivery_status",
          "type": "text",
          "primaryKey": false,
          "notNull": false,
          "autoincrement": false
        },
        "edit_status": {
          "name": "edit_status",
          "type": "text",
          "primaryKey": false,
          "notNull": false,
          "autoincrement": false
        },
        "delete_status": {
          "name": "delete_status",
          "type": "text",
          "primaryKey": false,
          "notNull": false,
          "autoincrement": false
        },
        "last_edit_content": {
          "name": "last_edit_content",
          "type": "text",
          "primaryKey": false,
          "notNull": false,
          "autoincrement": false
        },
        "last_edit_title": {
          "name": "last_edit_title",
          "type": "text",
          "primaryKey": false,
          "notNull": false,
          "autoincrement": false
        },
        "last_edit_image": {
          "name": "last_edit_image",
          "type": "text",
          "primaryKey": false,
          "notNull": false,
          "autoincrement": false
        },
        "synced_at": {
          "name": "synced_at",
          "type": "integer",
          "primaryKey": false,
          "notNull": false,
          "autoincrement": false
        },
        "backend_time": {
          "name": "backend_time",
          "type": "text",
          "primaryKey": false,
          "notNull": false,
          "autoincrement": false
        }
      },
      "indexes": {
        "cache_id": {
          "name": "cache_id",
          "columns": [
            "channel_id",
            "author_id",
            "sent_at"
          ],
          "isUnique": true
        },
        "posts_channel_id": {
          "name": "posts_channel_id",
          "columns": [
            "channel_id",
            "id"
          ],
          "isUnique": false
        },
        "posts_group_id": {
          "name": "posts_group_id",
          "columns": [
            "group_id",
            "id"
          ],
          "isUnique": false
        }
      },
      "foreignKeys": {},
      "compositePrimaryKeys": {},
      "uniqueConstraints": {},
      "checkConstraints": {}
    },
    "settings": {
      "name": "settings",
      "columns": {
        "id": {
          "name": "id",
          "type": "text",
          "primaryKey": true,
          "notNull": true,
          "autoincrement": false,
          "default": "'settings'"
        },
        "theme": {
          "name": "theme",
          "type": "text",
          "primaryKey": false,
          "notNull": false,
          "autoincrement": false
        },
        "disable_app_tile_unreads": {
          "name": "disable_app_tile_unreads",
          "type": "integer",
          "primaryKey": false,
          "notNull": false,
          "autoincrement": false
        },
        "disable_avatars": {
          "name": "disable_avatars",
          "type": "integer",
          "primaryKey": false,
          "notNull": false,
          "autoincrement": false
        },
        "disable_remote_content": {
          "name": "disable_remote_content",
          "type": "integer",
          "primaryKey": false,
          "notNull": false,
          "autoincrement": false
        },
        "disable_spellcheck": {
          "name": "disable_spellcheck",
          "type": "integer",
          "primaryKey": false,
          "notNull": false,
          "autoincrement": false
        },
        "disable_nicknames": {
          "name": "disable_nicknames",
          "type": "integer",
          "primaryKey": false,
          "notNull": false,
          "autoincrement": false
        },
        "ordered_group_pins": {
          "name": "ordered_group_pins",
          "type": "text",
          "primaryKey": false,
          "notNull": false,
          "autoincrement": false
        },
        "side_bar_sort": {
          "name": "side_bar_sort",
          "type": "text",
          "primaryKey": false,
          "notNull": false,
          "autoincrement": false
        },
        "group_side_bar_sort": {
          "name": "group_side_bar_sort",
          "type": "text",
          "primaryKey": false,
          "notNull": false,
          "autoincrement": false
        },
        "show_activity_message": {
          "name": "show_activity_message",
          "type": "integer",
          "primaryKey": false,
          "notNull": false,
          "autoincrement": false
        },
        "log_activity": {
          "name": "log_activity",
          "type": "integer",
          "primaryKey": false,
          "notNull": false,
          "autoincrement": false
        },
        "analytics_id": {
          "name": "analytics_id",
          "type": "text",
          "primaryKey": false,
          "notNull": false,
          "autoincrement": false
        },
        "seen_welcome_card": {
          "name": "seen_welcome_card",
          "type": "integer",
          "primaryKey": false,
          "notNull": false,
          "autoincrement": false
        },
        "new_group_flags": {
          "name": "new_group_flags",
          "type": "text",
          "primaryKey": false,
          "notNull": false,
          "autoincrement": false
        },
        "groups_nav_state": {
          "name": "groups_nav_state",
          "type": "text",
          "primaryKey": false,
          "notNull": false,
          "autoincrement": false
        },
        "messages_nav_state": {
          "name": "messages_nav_state",
          "type": "text",
          "primaryKey": false,
          "notNull": false,
          "autoincrement": false
        },
        "messages_filter": {
          "name": "messages_filter",
          "type": "text",
          "primaryKey": false,
          "notNull": false,
          "autoincrement": false
        },
        "gallery_settings": {
          "name": "gallery_settings",
          "type": "text",
          "primaryKey": false,
          "notNull": false,
          "autoincrement": false
        },
        "notebook_settings": {
          "name": "notebook_settings",
          "type": "text",
          "primaryKey": false,
          "notNull": false,
          "autoincrement": false
        },
        "activity_seen_timestamp": {
          "name": "activity_seen_timestamp",
          "type": "integer",
          "primaryKey": false,
          "notNull": false,
          "autoincrement": false
        },
        "completed_wayfinding_splash": {
          "name": "completed_wayfinding_splash",
          "type": "integer",
          "primaryKey": false,
          "notNull": false,
          "autoincrement": false
        },
        "completed_wayfinding_tutorial": {
          "name": "completed_wayfinding_tutorial",
          "type": "integer",
          "primaryKey": false,
          "notNull": false,
          "autoincrement": false
        }
      },
      "indexes": {},
      "foreignKeys": {},
      "compositePrimaryKeys": {},
      "uniqueConstraints": {},
      "checkConstraints": {}
    },
    "system_contact_sent_invites": {
      "name": "system_contact_sent_invites",
      "columns": {
        "invited_to": {
          "name": "invited_to",
          "type": "text",
          "primaryKey": false,
          "notNull": false,
          "autoincrement": false
        },
        "system_contact_id": {
          "name": "system_contact_id",
          "type": "text",
          "primaryKey": false,
          "notNull": false,
          "autoincrement": false
        },
        "invited_at": {
          "name": "invited_at",
          "type": "integer",
          "primaryKey": false,
          "notNull": false,
          "autoincrement": false
        }
      },
      "indexes": {},
      "foreignKeys": {},
      "compositePrimaryKeys": {
        "system_contact_sent_invites_invited_to_system_contact_id_pk": {
          "columns": [
            "invited_to",
            "system_contact_id"
          ],
          "name": "system_contact_sent_invites_invited_to_system_contact_id_pk"
        }
      },
      "uniqueConstraints": {},
      "checkConstraints": {}
    },
    "system_contacts": {
      "name": "system_contacts",
      "columns": {
        "id": {
          "name": "id",
          "type": "text",
          "primaryKey": true,
          "notNull": true,
          "autoincrement": false
        },
        "first_name": {
          "name": "first_name",
          "type": "text",
          "primaryKey": false,
          "notNull": false,
          "autoincrement": false
        },
        "last_name": {
          "name": "last_name",
          "type": "text",
          "primaryKey": false,
          "notNull": false,
          "autoincrement": false
        },
        "phone_number": {
          "name": "phone_number",
          "type": "text",
          "primaryKey": false,
          "notNull": false,
          "autoincrement": false
        },
        "email": {
          "name": "email",
          "type": "text",
          "primaryKey": false,
          "notNull": false,
          "autoincrement": false
        },
        "contact_id": {
          "name": "contact_id",
          "type": "text",
          "primaryKey": false,
          "notNull": false,
          "autoincrement": false
        }
      },
      "indexes": {},
      "foreignKeys": {},
      "compositePrimaryKeys": {},
      "uniqueConstraints": {},
      "checkConstraints": {}
    },
    "thread_unreads": {
      "name": "thread_unreads",
      "columns": {
        "channel_id": {
          "name": "channel_id",
          "type": "text",
          "primaryKey": false,
          "notNull": false,
          "autoincrement": false
        },
        "thread_id": {
          "name": "thread_id",
          "type": "text",
          "primaryKey": false,
          "notNull": false,
          "autoincrement": false
        },
        "notify": {
          "name": "notify",
          "type": "integer",
          "primaryKey": false,
          "notNull": false,
          "autoincrement": false
        },
        "count": {
          "name": "count",
          "type": "integer",
          "primaryKey": false,
          "notNull": false,
          "autoincrement": false
        },
        "updated_at": {
          "name": "updated_at",
          "type": "integer",
          "primaryKey": false,
          "notNull": true,
          "autoincrement": false
        },
        "first_unread_post_id": {
          "name": "first_unread_post_id",
          "type": "text",
          "primaryKey": false,
          "notNull": false,
          "autoincrement": false
        },
        "first_unread_post_received_at": {
          "name": "first_unread_post_received_at",
          "type": "integer",
          "primaryKey": false,
          "notNull": false,
          "autoincrement": false
        }
      },
      "indexes": {},
      "foreignKeys": {},
      "compositePrimaryKeys": {
        "thread_unreads_channel_id_thread_id_pk": {
          "columns": [
            "channel_id",
            "thread_id"
          ],
          "name": "thread_unreads_channel_id_thread_id_pk"
        }
      },
      "uniqueConstraints": {},
      "checkConstraints": {}
    },
    "volume_settings": {
      "name": "volume_settings",
      "columns": {
        "item_id": {
          "name": "item_id",
          "type": "text",
          "primaryKey": true,
          "notNull": true,
          "autoincrement": false
        },
        "item_type": {
          "name": "item_type",
          "type": "text",
          "primaryKey": false,
          "notNull": true,
          "autoincrement": false
        },
        "level": {
          "name": "level",
          "type": "text",
          "primaryKey": false,
          "notNull": true,
          "autoincrement": false
        }
      },
      "indexes": {},
      "foreignKeys": {},
      "compositePrimaryKeys": {},
      "uniqueConstraints": {},
      "checkConstraints": {}
    }
  },
  "views": {},
  "enums": {},
  "_meta": {
    "schemas": {},
    "tables": {},
    "columns": {}
  },
  "internal": {
    "indexes": {}
  }
}<|MERGE_RESOLUTION|>--- conflicted
+++ resolved
@@ -1,11 +1,7 @@
 {
   "version": "6",
   "dialect": "sqlite",
-<<<<<<< HEAD
-  "id": "d5572741-b7ba-4c33-84be-5fd69e8f4885",
-=======
-  "id": "7674a8c6-ec53-4c3c-8429-1117c2fe66f9",
->>>>>>> 805b788f
+  "id": "79688dc8-f677-4933-8088-c4b1b4ab080a",
   "prevId": "00000000-0000-0000-0000-000000000000",
   "tables": {
     "activity_event_contact_group_pins": {

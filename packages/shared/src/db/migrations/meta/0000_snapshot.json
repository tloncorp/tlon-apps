{
  "version": "5",
  "dialect": "sqlite",
<<<<<<< HEAD
  "id": "67e1f5bb-eff3-4c5d-b346-ea20c83e732c",
=======
  "id": "10ff6ad0-1f25-4bce-bf8c-74f103e5ff44",
>>>>>>> 401ac76a
  "prevId": "00000000-0000-0000-0000-000000000000",
  "tables": {
    "channel_writers": {
      "name": "channel_writers",
      "columns": {
        "channel_id": {
          "name": "channel_id",
          "type": "text",
          "primaryKey": false,
          "notNull": true,
          "autoincrement": false
        },
        "role_id": {
          "name": "role_id",
          "type": "text",
          "primaryKey": false,
          "notNull": true,
          "autoincrement": false
        }
      },
      "indexes": {},
      "foreignKeys": {},
      "compositePrimaryKeys": {
        "channel_writers_channel_id_role_id_pk": {
          "columns": [
            "channel_id",
            "role_id"
          ],
          "name": "channel_writers_channel_id_role_id_pk"
        }
      },
      "uniqueConstraints": {}
    },
    "channels": {
      "name": "channels",
      "columns": {
        "id": {
          "name": "id",
          "type": "text",
          "primaryKey": true,
          "notNull": true,
          "autoincrement": false
        },
        "type": {
          "name": "type",
          "type": "text",
          "primaryKey": false,
          "notNull": true,
          "autoincrement": false
        },
        "group_id": {
          "name": "group_id",
          "type": "text",
          "primaryKey": false,
          "notNull": false,
          "autoincrement": false
        },
        "icon_image": {
          "name": "icon_image",
          "type": "text",
          "primaryKey": false,
          "notNull": false,
          "autoincrement": false
        },
        "icon_image_color": {
          "name": "icon_image_color",
          "type": "text",
          "primaryKey": false,
          "notNull": false,
          "autoincrement": false
        },
        "cover_image": {
          "name": "cover_image",
          "type": "text",
          "primaryKey": false,
          "notNull": false,
          "autoincrement": false
        },
        "cover_image_color": {
          "name": "cover_image_color",
          "type": "text",
          "primaryKey": false,
          "notNull": false,
          "autoincrement": false
        },
        "title": {
          "name": "title",
          "type": "text",
          "primaryKey": false,
          "notNull": false,
          "autoincrement": false
        },
        "description": {
          "name": "description",
          "type": "text",
          "primaryKey": false,
          "notNull": false,
          "autoincrement": false
        },
        "added_to_group_at": {
          "name": "added_to_group_at",
          "type": "integer",
          "primaryKey": false,
          "notNull": false,
          "autoincrement": false
        },
        "current_user_is_member": {
          "name": "current_user_is_member",
          "type": "integer",
          "primaryKey": false,
          "notNull": false,
          "autoincrement": false
        },
        "post_count": {
          "name": "post_count",
          "type": "integer",
          "primaryKey": false,
          "notNull": false,
          "autoincrement": false
        },
        "unread_count": {
          "name": "unread_count",
          "type": "integer",
          "primaryKey": false,
          "notNull": false,
          "autoincrement": false
        },
        "first_unread_post_id": {
          "name": "first_unread_post_id",
          "type": "text",
          "primaryKey": false,
          "notNull": false,
          "autoincrement": false
        },
        "last_post_id": {
          "name": "last_post_id",
          "type": "text",
          "primaryKey": false,
          "notNull": false,
          "autoincrement": false
        },
        "last_post_at": {
          "name": "last_post_at",
          "type": "integer",
          "primaryKey": false,
          "notNull": false,
          "autoincrement": false
        },
        "is_cached_pending_channel": {
          "name": "is_cached_pending_channel",
          "type": "integer",
          "primaryKey": false,
          "notNull": false,
          "autoincrement": false
        },
        "is_dm_invite": {
          "name": "is_dm_invite",
          "type": "integer",
          "primaryKey": false,
          "notNull": false,
          "autoincrement": false
        },
        "synced_at": {
          "name": "synced_at",
          "type": "integer",
          "primaryKey": false,
          "notNull": false,
          "autoincrement": false
        },
        "remote_updated_at": {
          "name": "remote_updated_at",
          "type": "integer",
          "primaryKey": false,
          "notNull": false,
          "autoincrement": false
        }
      },
      "indexes": {},
      "foreignKeys": {
        "channels_group_id_groups_id_fk": {
          "name": "channels_group_id_groups_id_fk",
          "tableFrom": "channels",
          "tableTo": "groups",
          "columnsFrom": [
            "group_id"
          ],
          "columnsTo": [
            "id"
          ],
          "onDelete": "no action",
          "onUpdate": "no action"
        }
      },
      "compositePrimaryKeys": {},
      "uniqueConstraints": {}
    },
    "chat_member_roles": {
      "name": "chat_member_roles",
      "columns": {
        "group_id": {
          "name": "group_id",
          "type": "text",
          "primaryKey": false,
          "notNull": true,
          "autoincrement": false
        },
        "contact_id": {
          "name": "contact_id",
          "type": "text",
          "primaryKey": false,
          "notNull": true,
          "autoincrement": false
        },
        "role_id": {
          "name": "role_id",
          "type": "text",
          "primaryKey": false,
          "notNull": true,
          "autoincrement": false
        }
      },
      "indexes": {},
      "foreignKeys": {
        "chat_member_roles_group_id_groups_id_fk": {
          "name": "chat_member_roles_group_id_groups_id_fk",
          "tableFrom": "chat_member_roles",
          "tableTo": "groups",
          "columnsFrom": [
            "group_id"
          ],
          "columnsTo": [
            "id"
          ],
          "onDelete": "no action",
          "onUpdate": "no action"
        }
      },
      "compositePrimaryKeys": {
        "chat_member_roles_group_id_contact_id_role_id_pk": {
          "columns": [
            "contact_id",
            "group_id",
            "role_id"
          ],
          "name": "chat_member_roles_group_id_contact_id_role_id_pk"
        }
      },
      "uniqueConstraints": {}
    },
    "group_members": {
      "name": "group_members",
      "columns": {
        "membership_type": {
          "name": "membership_type",
          "type": "text",
          "primaryKey": false,
          "notNull": true,
          "autoincrement": false
        },
        "chat_id": {
          "name": "chat_id",
          "type": "text",
          "primaryKey": false,
          "notNull": false,
          "autoincrement": false
        },
        "contact_id": {
          "name": "contact_id",
          "type": "text",
          "primaryKey": false,
          "notNull": true,
          "autoincrement": false
        },
        "joined_at": {
          "name": "joined_at",
          "type": "integer",
          "primaryKey": false,
          "notNull": false,
          "autoincrement": false
        },
        "status": {
          "name": "status",
          "type": "text",
          "primaryKey": false,
          "notNull": false,
          "autoincrement": false
        }
      },
      "indexes": {},
      "foreignKeys": {},
      "compositePrimaryKeys": {
        "group_members_chat_id_contact_id_pk": {
          "columns": [
            "chat_id",
            "contact_id"
          ],
          "name": "group_members_chat_id_contact_id_pk"
        }
      },
      "uniqueConstraints": {}
    },
    "contact_group_pins": {
      "name": "contact_group_pins",
      "columns": {
        "contact_id": {
          "name": "contact_id",
          "type": "text",
          "primaryKey": false,
          "notNull": true,
          "autoincrement": false
        },
        "group_id": {
          "name": "group_id",
          "type": "text",
          "primaryKey": false,
          "notNull": true,
          "autoincrement": false
        }
      },
      "indexes": {},
      "foreignKeys": {
        "contact_group_pins_contact_id_contacts_id_fk": {
          "name": "contact_group_pins_contact_id_contacts_id_fk",
          "tableFrom": "contact_group_pins",
          "tableTo": "contacts",
          "columnsFrom": [
            "contact_id"
          ],
          "columnsTo": [
            "id"
          ],
          "onDelete": "no action",
          "onUpdate": "no action"
        },
        "contact_group_pins_group_id_groups_id_fk": {
          "name": "contact_group_pins_group_id_groups_id_fk",
          "tableFrom": "contact_group_pins",
          "tableTo": "groups",
          "columnsFrom": [
            "group_id"
          ],
          "columnsTo": [
            "id"
          ],
          "onDelete": "no action",
          "onUpdate": "no action"
        }
      },
      "compositePrimaryKeys": {
        "contact_group_pins_contact_id_group_id_pk": {
          "columns": [
            "contact_id",
            "group_id"
          ],
          "name": "contact_group_pins_contact_id_group_id_pk"
        }
      },
      "uniqueConstraints": {}
    },
    "contacts": {
      "name": "contacts",
      "columns": {
        "id": {
          "name": "id",
          "type": "text",
          "primaryKey": true,
          "notNull": true,
          "autoincrement": false
        },
        "nickname": {
          "name": "nickname",
          "type": "text",
          "primaryKey": false,
          "notNull": false,
          "autoincrement": false
        },
        "bio": {
          "name": "bio",
          "type": "text",
          "primaryKey": false,
          "notNull": false,
          "autoincrement": false
        },
        "status": {
          "name": "status",
          "type": "text",
          "primaryKey": false,
          "notNull": false,
          "autoincrement": false
        },
        "color": {
          "name": "color",
          "type": "text",
          "primaryKey": false,
          "notNull": false,
          "autoincrement": false
        },
        "avatarImage": {
          "name": "avatarImage",
          "type": "text",
          "primaryKey": false,
          "notNull": false,
          "autoincrement": false
        },
        "coverImage": {
          "name": "coverImage",
          "type": "text",
          "primaryKey": false,
          "notNull": false,
          "autoincrement": false
        },
        "blocked": {
          "name": "blocked",
          "type": "integer",
          "primaryKey": false,
          "notNull": false,
          "autoincrement": false
        }
      },
      "indexes": {},
      "foreignKeys": {},
      "compositePrimaryKeys": {},
      "uniqueConstraints": {}
    },
    "group_flagged_posts": {
      "name": "group_flagged_posts",
      "columns": {
        "group_id": {
          "name": "group_id",
          "type": "text",
          "primaryKey": false,
          "notNull": true,
          "autoincrement": false
        },
        "post_id": {
          "name": "post_id",
          "type": "text",
          "primaryKey": false,
          "notNull": true,
          "autoincrement": false
        },
        "channel_id": {
          "name": "channel_id",
          "type": "text",
          "primaryKey": false,
          "notNull": true,
          "autoincrement": false
        },
        "flagged_by_contact_id": {
          "name": "flagged_by_contact_id",
          "type": "text",
          "primaryKey": false,
          "notNull": true,
          "autoincrement": false
        },
        "flagged_at": {
          "name": "flagged_at",
          "type": "integer",
          "primaryKey": false,
          "notNull": false,
          "autoincrement": false
        }
      },
      "indexes": {},
      "foreignKeys": {
        "group_flagged_posts_group_id_groups_id_fk": {
          "name": "group_flagged_posts_group_id_groups_id_fk",
          "tableFrom": "group_flagged_posts",
          "tableTo": "groups",
          "columnsFrom": [
            "group_id"
          ],
          "columnsTo": [
            "id"
          ],
          "onDelete": "no action",
          "onUpdate": "no action"
        }
      },
      "compositePrimaryKeys": {
        "group_flagged_posts_group_id_post_id_pk": {
          "columns": [
            "group_id",
            "post_id"
          ],
          "name": "group_flagged_posts_group_id_post_id_pk"
        }
      },
      "uniqueConstraints": {}
    },
    "group_member_bans": {
      "name": "group_member_bans",
      "columns": {
        "group_id": {
          "name": "group_id",
          "type": "text",
          "primaryKey": false,
          "notNull": true,
          "autoincrement": false
        },
        "contact_id": {
          "name": "contact_id",
          "type": "text",
          "primaryKey": false,
          "notNull": true,
          "autoincrement": false
        },
        "banned_at": {
          "name": "banned_at",
          "type": "integer",
          "primaryKey": false,
          "notNull": false,
          "autoincrement": false
        }
      },
      "indexes": {},
      "foreignKeys": {
        "group_member_bans_group_id_groups_id_fk": {
          "name": "group_member_bans_group_id_groups_id_fk",
          "tableFrom": "group_member_bans",
          "tableTo": "groups",
          "columnsFrom": [
            "group_id"
          ],
          "columnsTo": [
            "id"
          ],
          "onDelete": "no action",
          "onUpdate": "no action"
        }
      },
      "compositePrimaryKeys": {
        "group_member_bans_group_id_contact_id_pk": {
          "columns": [
            "contact_id",
            "group_id"
          ],
          "name": "group_member_bans_group_id_contact_id_pk"
        }
      },
      "uniqueConstraints": {}
    },
    "group_member_invites": {
      "name": "group_member_invites",
      "columns": {
        "group_id": {
          "name": "group_id",
          "type": "text",
          "primaryKey": false,
          "notNull": true,
          "autoincrement": false
        },
        "contact_id": {
          "name": "contact_id",
          "type": "text",
          "primaryKey": false,
          "notNull": true,
          "autoincrement": false
        },
        "invited_at": {
          "name": "invited_at",
          "type": "integer",
          "primaryKey": false,
          "notNull": false,
          "autoincrement": false
        }
      },
      "indexes": {},
      "foreignKeys": {
        "group_member_invites_group_id_groups_id_fk": {
          "name": "group_member_invites_group_id_groups_id_fk",
          "tableFrom": "group_member_invites",
          "tableTo": "groups",
          "columnsFrom": [
            "group_id"
          ],
          "columnsTo": [
            "id"
          ],
          "onDelete": "no action",
          "onUpdate": "no action"
        }
      },
      "compositePrimaryKeys": {
        "group_member_invites_group_id_contact_id_pk": {
          "columns": [
            "contact_id",
            "group_id"
          ],
          "name": "group_member_invites_group_id_contact_id_pk"
        }
      },
      "uniqueConstraints": {}
    },
    "group_nav_section_channels": {
      "name": "group_nav_section_channels",
      "columns": {
        "group_nav_section_id": {
          "name": "group_nav_section_id",
          "type": "text",
          "primaryKey": false,
          "notNull": false,
          "autoincrement": false
        },
        "channel_id": {
          "name": "channel_id",
          "type": "text",
          "primaryKey": false,
          "notNull": false,
          "autoincrement": false
        },
        "index": {
          "name": "index",
          "type": "integer",
          "primaryKey": false,
          "notNull": false,
          "autoincrement": false
        }
      },
      "indexes": {},
      "foreignKeys": {
        "group_nav_section_channels_group_nav_section_id_group_nav_sections_id_fk": {
          "name": "group_nav_section_channels_group_nav_section_id_group_nav_sections_id_fk",
          "tableFrom": "group_nav_section_channels",
          "tableTo": "group_nav_sections",
          "columnsFrom": [
            "group_nav_section_id"
          ],
          "columnsTo": [
            "id"
          ],
          "onDelete": "no action",
          "onUpdate": "no action"
        },
        "group_nav_section_channels_channel_id_channels_id_fk": {
          "name": "group_nav_section_channels_channel_id_channels_id_fk",
          "tableFrom": "group_nav_section_channels",
          "tableTo": "channels",
          "columnsFrom": [
            "channel_id"
          ],
          "columnsTo": [
            "id"
          ],
          "onDelete": "no action",
          "onUpdate": "no action"
        }
      },
      "compositePrimaryKeys": {
        "group_nav_section_channels_group_nav_section_id_channel_id_pk": {
          "columns": [
            "channel_id",
            "group_nav_section_id"
          ],
          "name": "group_nav_section_channels_group_nav_section_id_channel_id_pk"
        }
      },
      "uniqueConstraints": {}
    },
    "group_nav_sections": {
      "name": "group_nav_sections",
      "columns": {
        "id": {
          "name": "id",
          "type": "text",
          "primaryKey": true,
          "notNull": true,
          "autoincrement": false
        },
        "group_id": {
          "name": "group_id",
          "type": "text",
          "primaryKey": false,
          "notNull": false,
          "autoincrement": false
        },
        "icon_image": {
          "name": "icon_image",
          "type": "text",
          "primaryKey": false,
          "notNull": false,
          "autoincrement": false
        },
        "icon_image_color": {
          "name": "icon_image_color",
          "type": "text",
          "primaryKey": false,
          "notNull": false,
          "autoincrement": false
        },
        "cover_image": {
          "name": "cover_image",
          "type": "text",
          "primaryKey": false,
          "notNull": false,
          "autoincrement": false
        },
        "cover_image_color": {
          "name": "cover_image_color",
          "type": "text",
          "primaryKey": false,
          "notNull": false,
          "autoincrement": false
        },
        "title": {
          "name": "title",
          "type": "text",
          "primaryKey": false,
          "notNull": false,
          "autoincrement": false
        },
        "description": {
          "name": "description",
          "type": "text",
          "primaryKey": false,
          "notNull": false,
          "autoincrement": false
        },
        "index": {
          "name": "index",
          "type": "integer",
          "primaryKey": false,
          "notNull": false,
          "autoincrement": false
        }
      },
      "indexes": {},
      "foreignKeys": {
        "group_nav_sections_group_id_groups_id_fk": {
          "name": "group_nav_sections_group_id_groups_id_fk",
          "tableFrom": "group_nav_sections",
          "tableTo": "groups",
          "columnsFrom": [
            "group_id"
          ],
          "columnsTo": [
            "id"
          ],
          "onDelete": "no action",
          "onUpdate": "no action"
        }
      },
      "compositePrimaryKeys": {},
      "uniqueConstraints": {}
    },
    "group_rank_bans": {
      "name": "group_rank_bans",
      "columns": {
        "group_id": {
          "name": "group_id",
          "type": "text",
          "primaryKey": false,
          "notNull": true,
          "autoincrement": false
        },
        "rank_id": {
          "name": "rank_id",
          "type": "text",
          "primaryKey": false,
          "notNull": true,
          "autoincrement": false
        },
        "banned_at": {
          "name": "banned_at",
          "type": "integer",
          "primaryKey": false,
          "notNull": false,
          "autoincrement": false
        }
      },
      "indexes": {},
      "foreignKeys": {
        "group_rank_bans_group_id_groups_id_fk": {
          "name": "group_rank_bans_group_id_groups_id_fk",
          "tableFrom": "group_rank_bans",
          "tableTo": "groups",
          "columnsFrom": [
            "group_id"
          ],
          "columnsTo": [
            "id"
          ],
          "onDelete": "no action",
          "onUpdate": "no action"
        }
      },
      "compositePrimaryKeys": {
        "group_rank_bans_group_id_rank_id_pk": {
          "columns": [
            "group_id",
            "rank_id"
          ],
          "name": "group_rank_bans_group_id_rank_id_pk"
        }
      },
      "uniqueConstraints": {}
    },
    "group_roles": {
      "name": "group_roles",
      "columns": {
        "id": {
          "name": "id",
          "type": "text",
          "primaryKey": false,
          "notNull": false,
          "autoincrement": false
        },
        "group_id": {
          "name": "group_id",
          "type": "text",
          "primaryKey": false,
          "notNull": false,
          "autoincrement": false
        },
        "icon_image": {
          "name": "icon_image",
          "type": "text",
          "primaryKey": false,
          "notNull": false,
          "autoincrement": false
        },
        "icon_image_color": {
          "name": "icon_image_color",
          "type": "text",
          "primaryKey": false,
          "notNull": false,
          "autoincrement": false
        },
        "cover_image": {
          "name": "cover_image",
          "type": "text",
          "primaryKey": false,
          "notNull": false,
          "autoincrement": false
        },
        "cover_image_color": {
          "name": "cover_image_color",
          "type": "text",
          "primaryKey": false,
          "notNull": false,
          "autoincrement": false
        },
        "title": {
          "name": "title",
          "type": "text",
          "primaryKey": false,
          "notNull": false,
          "autoincrement": false
        },
        "description": {
          "name": "description",
          "type": "text",
          "primaryKey": false,
          "notNull": false,
          "autoincrement": false
        }
      },
      "indexes": {},
      "foreignKeys": {
        "group_roles_group_id_groups_id_fk": {
          "name": "group_roles_group_id_groups_id_fk",
          "tableFrom": "group_roles",
          "tableTo": "groups",
          "columnsFrom": [
            "group_id"
          ],
          "columnsTo": [
            "id"
          ],
          "onDelete": "no action",
          "onUpdate": "no action"
        }
      },
      "compositePrimaryKeys": {
        "group_roles_group_id_id_pk": {
          "columns": [
            "group_id",
            "id"
          ],
          "name": "group_roles_group_id_id_pk"
        }
      },
      "uniqueConstraints": {}
    },
    "groups": {
      "name": "groups",
      "columns": {
        "id": {
          "name": "id",
          "type": "text",
          "primaryKey": true,
          "notNull": true,
          "autoincrement": false
        },
        "icon_image": {
          "name": "icon_image",
          "type": "text",
          "primaryKey": false,
          "notNull": false,
          "autoincrement": false
        },
        "icon_image_color": {
          "name": "icon_image_color",
          "type": "text",
          "primaryKey": false,
          "notNull": false,
          "autoincrement": false
        },
        "cover_image": {
          "name": "cover_image",
          "type": "text",
          "primaryKey": false,
          "notNull": false,
          "autoincrement": false
        },
        "cover_image_color": {
          "name": "cover_image_color",
          "type": "text",
          "primaryKey": false,
          "notNull": false,
          "autoincrement": false
        },
        "title": {
          "name": "title",
          "type": "text",
          "primaryKey": false,
          "notNull": false,
          "autoincrement": false
        },
        "description": {
          "name": "description",
          "type": "text",
          "primaryKey": false,
          "notNull": false,
          "autoincrement": false
        },
        "privacy": {
          "name": "privacy",
          "type": "text",
<<<<<<< HEAD
          "primaryKey": false,
          "notNull": false,
          "autoincrement": false
        },
        "have_invite": {
          "name": "have_invite",
          "type": "integer",
=======
>>>>>>> 401ac76a
          "primaryKey": false,
          "notNull": false,
          "autoincrement": false
        },
        "have_requested_invite": {
          "name": "have_requested_invite",
          "type": "integer",
          "primaryKey": false,
          "notNull": false,
          "autoincrement": false
        },
        "current_user_is_member": {
          "name": "current_user_is_member",
          "type": "integer",
          "primaryKey": false,
          "notNull": true,
          "autoincrement": false
        },
        "is_new": {
          "name": "is_new",
          "type": "integer",
          "primaryKey": false,
          "notNull": false,
          "autoincrement": false
        },
        "join_status": {
          "name": "join_status",
          "type": "text",
          "primaryKey": false,
          "notNull": false,
          "autoincrement": false
        },
        "last_post_id": {
          "name": "last_post_id",
          "type": "text",
          "primaryKey": false,
          "notNull": false,
          "autoincrement": false
        },
        "last_post_at": {
          "name": "last_post_at",
          "type": "integer",
          "primaryKey": false,
          "notNull": false,
          "autoincrement": false
        }
      },
      "indexes": {},
      "foreignKeys": {},
      "compositePrimaryKeys": {},
      "uniqueConstraints": {}
    },
    "pins": {
      "name": "pins",
      "columns": {
        "type": {
          "name": "type",
          "type": "text",
          "primaryKey": false,
          "notNull": true,
          "autoincrement": false
        },
        "index": {
          "name": "index",
          "type": "integer",
          "primaryKey": false,
          "notNull": true,
          "autoincrement": false
        },
        "item_id": {
          "name": "item_id",
          "type": "text",
          "primaryKey": true,
          "notNull": true,
          "autoincrement": false
        }
      },
      "indexes": {},
      "foreignKeys": {},
      "compositePrimaryKeys": {},
      "uniqueConstraints": {}
    },
    "post_images": {
      "name": "post_images",
      "columns": {
        "post_id": {
          "name": "post_id",
          "type": "text",
          "primaryKey": false,
          "notNull": false,
          "autoincrement": false
        },
        "src": {
          "name": "src",
          "type": "text",
          "primaryKey": false,
          "notNull": false,
          "autoincrement": false
        },
        "alt": {
          "name": "alt",
          "type": "text",
          "primaryKey": false,
          "notNull": false,
          "autoincrement": false
        },
        "width": {
          "name": "width",
          "type": "integer",
          "primaryKey": false,
          "notNull": false,
          "autoincrement": false
        },
        "height": {
          "name": "height",
          "type": "integer",
          "primaryKey": false,
          "notNull": false,
          "autoincrement": false
        }
      },
      "indexes": {},
      "foreignKeys": {
        "post_images_post_id_posts_id_fk": {
          "name": "post_images_post_id_posts_id_fk",
          "tableFrom": "post_images",
          "tableTo": "posts",
          "columnsFrom": [
            "post_id"
          ],
          "columnsTo": [
            "id"
          ],
          "onDelete": "no action",
          "onUpdate": "no action"
        }
      },
      "compositePrimaryKeys": {
        "post_images_post_id_src_pk": {
          "columns": [
            "post_id",
            "src"
          ],
          "name": "post_images_post_id_src_pk"
        }
      },
      "uniqueConstraints": {}
    },
    "post_reactions": {
      "name": "post_reactions",
      "columns": {
        "contact_id": {
          "name": "contact_id",
          "type": "text",
          "primaryKey": false,
          "notNull": true,
          "autoincrement": false
        },
        "post_id": {
          "name": "post_id",
          "type": "text",
          "primaryKey": false,
          "notNull": true,
          "autoincrement": false
        },
        "value": {
          "name": "value",
          "type": "text",
          "primaryKey": false,
          "notNull": true,
          "autoincrement": false
        }
      },
      "indexes": {},
      "foreignKeys": {
        "post_reactions_post_id_posts_id_fk": {
          "name": "post_reactions_post_id_posts_id_fk",
          "tableFrom": "post_reactions",
          "tableTo": "posts",
          "columnsFrom": [
            "post_id"
          ],
          "columnsTo": [
            "id"
          ],
          "onDelete": "no action",
          "onUpdate": "no action"
        }
      },
      "compositePrimaryKeys": {
        "post_reactions_contact_id_post_id_pk": {
          "columns": [
            "contact_id",
            "post_id"
          ],
          "name": "post_reactions_contact_id_post_id_pk"
        }
      },
      "uniqueConstraints": {}
    },
    "post_windows": {
      "name": "post_windows",
      "columns": {
        "channel_id": {
          "name": "channel_id",
          "type": "text",
          "primaryKey": false,
          "notNull": true,
          "autoincrement": false
        },
        "oldest_post_id": {
          "name": "oldest_post_id",
          "type": "text",
          "primaryKey": false,
          "notNull": true,
          "autoincrement": false
        },
        "newest_post_id": {
          "name": "newest_post_id",
          "type": "text",
          "primaryKey": false,
          "notNull": true,
          "autoincrement": false
        }
      },
      "indexes": {},
      "foreignKeys": {},
      "compositePrimaryKeys": {
        "post_windows_channel_id_oldest_post_id_newest_post_id_pk": {
          "columns": [
            "channel_id",
            "newest_post_id",
            "oldest_post_id"
          ],
          "name": "post_windows_channel_id_oldest_post_id_newest_post_id_pk"
        }
      },
      "uniqueConstraints": {}
    },
    "posts": {
      "name": "posts",
      "columns": {
        "id": {
          "name": "id",
          "type": "text",
          "primaryKey": true,
          "notNull": true,
          "autoincrement": false
        },
        "author_id": {
          "name": "author_id",
          "type": "text",
          "primaryKey": false,
          "notNull": true,
          "autoincrement": false
        },
        "channel_id": {
          "name": "channel_id",
          "type": "text",
          "primaryKey": false,
          "notNull": true,
          "autoincrement": false
        },
        "group_id": {
          "name": "group_id",
          "type": "text",
          "primaryKey": false,
          "notNull": false,
          "autoincrement": false
        },
        "parent_id": {
          "name": "parent_id",
          "type": "text",
          "primaryKey": false,
          "notNull": false,
          "autoincrement": false
        },
        "type": {
          "name": "type",
          "type": "text",
          "primaryKey": false,
          "notNull": true,
          "autoincrement": false
        },
        "title": {
          "name": "title",
          "type": "text",
          "primaryKey": false,
          "notNull": false,
          "autoincrement": false
        },
        "image": {
          "name": "image",
          "type": "text",
          "primaryKey": false,
          "notNull": false,
          "autoincrement": false
        },
        "content": {
          "name": "content",
          "type": "text",
          "primaryKey": false,
          "notNull": false,
          "autoincrement": false
        },
        "received_at": {
          "name": "received_at",
          "type": "integer",
          "primaryKey": false,
          "notNull": true,
          "autoincrement": false
        },
        "sent_at": {
          "name": "sent_at",
          "type": "integer",
          "primaryKey": false,
          "notNull": true,
          "autoincrement": false
        },
        "reply_count": {
          "name": "reply_count",
          "type": "integer",
          "primaryKey": false,
          "notNull": false,
          "autoincrement": false
        },
        "reply_time": {
          "name": "reply_time",
          "type": "integer",
          "primaryKey": false,
          "notNull": false,
          "autoincrement": false
        },
        "reply_contact_ids": {
          "name": "reply_contact_ids",
          "type": "text",
          "primaryKey": false,
          "notNull": false,
          "autoincrement": false
        },
        "text_content": {
          "name": "text_content",
          "type": "text",
          "primaryKey": false,
          "notNull": false,
          "autoincrement": false
        },
        "has_app_reference": {
          "name": "has_app_reference",
          "type": "integer",
          "primaryKey": false,
          "notNull": false,
          "autoincrement": false
        },
        "has_channel_reference": {
          "name": "has_channel_reference",
          "type": "integer",
          "primaryKey": false,
          "notNull": false,
          "autoincrement": false
        },
        "has_group_reference": {
          "name": "has_group_reference",
          "type": "integer",
          "primaryKey": false,
          "notNull": false,
          "autoincrement": false
        },
        "has_link": {
          "name": "has_link",
          "type": "integer",
          "primaryKey": false,
          "notNull": false,
          "autoincrement": false
        },
        "has_image": {
          "name": "has_image",
          "type": "integer",
          "primaryKey": false,
          "notNull": false,
          "autoincrement": false
        },
        "hidden": {
          "name": "hidden",
          "type": "integer",
          "primaryKey": false,
          "notNull": false,
          "autoincrement": false,
          "default": false
        },
        "is_edited": {
          "name": "is_edited",
          "type": "integer",
          "primaryKey": false,
          "notNull": false,
          "autoincrement": false
        },
        "delivery_status": {
          "name": "delivery_status",
          "type": "text",
          "primaryKey": false,
          "notNull": false,
          "autoincrement": false
        }
      },
      "indexes": {
        "posts_sent_at_unique": {
          "name": "posts_sent_at_unique",
          "columns": [
            "sent_at"
          ],
          "isUnique": true
        },
        "cache_id": {
          "name": "cache_id",
          "columns": [
            "author_id",
            "sent_at"
          ],
          "isUnique": true
        }
      },
      "foreignKeys": {},
      "compositePrimaryKeys": {},
      "uniqueConstraints": {}
    },
    "settings": {
      "name": "settings",
      "columns": {
        "user_id": {
          "name": "user_id",
          "type": "text",
          "primaryKey": true,
          "notNull": true,
          "autoincrement": false
        },
        "theme": {
          "name": "theme",
          "type": "text",
          "primaryKey": false,
          "notNull": false,
          "autoincrement": false
        },
        "disable_app_tile_unreads": {
          "name": "disable_app_tile_unreads",
          "type": "integer",
          "primaryKey": false,
          "notNull": false,
          "autoincrement": false
        },
        "disable_avatars": {
          "name": "disable_avatars",
          "type": "integer",
          "primaryKey": false,
          "notNull": false,
          "autoincrement": false
        },
        "disable_remote_content": {
          "name": "disable_remote_content",
          "type": "integer",
          "primaryKey": false,
          "notNull": false,
          "autoincrement": false
        },
        "disable_spellcheck": {
          "name": "disable_spellcheck",
          "type": "integer",
          "primaryKey": false,
          "notNull": false,
          "autoincrement": false
        },
        "disable_nicknames": {
          "name": "disable_nicknames",
          "type": "integer",
          "primaryKey": false,
          "notNull": false,
          "autoincrement": false
        },
        "ordered_group_pins": {
          "name": "ordered_group_pins",
          "type": "text",
          "primaryKey": false,
          "notNull": false,
          "autoincrement": false
        },
        "side_bar_sort": {
          "name": "side_bar_sort",
          "type": "text",
          "primaryKey": false,
          "notNull": false,
          "autoincrement": false
        },
        "group_side_bar_sort": {
          "name": "group_side_bar_sort",
          "type": "text",
          "primaryKey": false,
          "notNull": false,
          "autoincrement": false
        },
        "show_activity_message": {
          "name": "show_activity_message",
          "type": "integer",
          "primaryKey": false,
          "notNull": false,
          "autoincrement": false
        },
        "log_activity": {
          "name": "log_activity",
          "type": "integer",
          "primaryKey": false,
          "notNull": false,
          "autoincrement": false
        },
        "analytics_id": {
          "name": "analytics_id",
          "type": "text",
          "primaryKey": false,
          "notNull": false,
          "autoincrement": false
        },
        "seen_welcome_card": {
          "name": "seen_welcome_card",
          "type": "integer",
          "primaryKey": false,
          "notNull": false,
          "autoincrement": false
        },
        "new_group_flags": {
          "name": "new_group_flags",
          "type": "text",
          "primaryKey": false,
          "notNull": false,
          "autoincrement": false
        },
        "groups_nav_state": {
          "name": "groups_nav_state",
          "type": "text",
          "primaryKey": false,
          "notNull": false,
          "autoincrement": false
        },
        "messages_nav_state": {
          "name": "messages_nav_state",
          "type": "text",
          "primaryKey": false,
          "notNull": false,
          "autoincrement": false
        },
        "messages_filter": {
          "name": "messages_filter",
          "type": "text",
          "primaryKey": false,
          "notNull": false,
          "autoincrement": false
        },
        "gallery_settings": {
          "name": "gallery_settings",
          "type": "text",
          "primaryKey": false,
          "notNull": false,
          "autoincrement": false
        },
        "notebook_settings": {
          "name": "notebook_settings",
          "type": "text",
          "primaryKey": false,
          "notNull": false,
          "autoincrement": false
        }
      },
      "indexes": {},
      "foreignKeys": {},
      "compositePrimaryKeys": {},
      "uniqueConstraints": {}
    },
    "thread_unreads": {
      "name": "thread_unreads",
      "columns": {
        "channel_id": {
          "name": "channel_id",
          "type": "text",
          "primaryKey": false,
          "notNull": false,
          "autoincrement": false
        },
        "thread_id": {
          "name": "thread_id",
          "type": "text",
          "primaryKey": false,
          "notNull": false,
          "autoincrement": false
        },
        "count": {
          "name": "count",
          "type": "integer",
          "primaryKey": false,
          "notNull": false,
          "autoincrement": false
        },
        "first_unread_post_id": {
          "name": "first_unread_post_id",
          "type": "text",
          "primaryKey": false,
          "notNull": false,
          "autoincrement": false
        },
        "first_unread_post_received_at": {
          "name": "first_unread_post_received_at",
          "type": "integer",
          "primaryKey": false,
          "notNull": false,
          "autoincrement": false
        }
      },
      "indexes": {},
      "foreignKeys": {},
      "compositePrimaryKeys": {
        "thread_unreads_channel_id_thread_id_pk": {
          "columns": [
            "channel_id",
            "thread_id"
          ],
          "name": "thread_unreads_channel_id_thread_id_pk"
        }
      },
      "uniqueConstraints": {}
    },
    "unreads": {
      "name": "unreads",
      "columns": {
        "channel_id": {
          "name": "channel_id",
          "type": "text",
          "primaryKey": true,
          "notNull": true,
          "autoincrement": false
        },
        "type": {
          "name": "type",
          "type": "text",
          "primaryKey": false,
          "notNull": true,
          "autoincrement": false
        },
        "count": {
          "name": "count",
          "type": "integer",
          "primaryKey": false,
          "notNull": true,
          "autoincrement": false
        },
        "count_without_threads": {
          "name": "count_without_threads",
          "type": "integer",
          "primaryKey": false,
          "notNull": true,
          "autoincrement": false
        },
        "updated_at": {
          "name": "updated_at",
          "type": "integer",
          "primaryKey": false,
          "notNull": true,
          "autoincrement": false
        },
        "first_unread_post_id": {
          "name": "first_unread_post_id",
          "type": "text",
          "primaryKey": false,
          "notNull": false,
          "autoincrement": false
        },
        "first_unread_post_received_at": {
          "name": "first_unread_post_received_at",
          "type": "integer",
          "primaryKey": false,
          "notNull": false,
          "autoincrement": false
        }
      },
      "indexes": {},
      "foreignKeys": {},
      "compositePrimaryKeys": {},
      "uniqueConstraints": {}
    }
  },
  "enums": {},
  "_meta": {
    "schemas": {},
    "tables": {},
    "columns": {}
  }
}<|MERGE_RESOLUTION|>--- conflicted
+++ resolved
@@ -1,11 +1,7 @@
 {
   "version": "5",
   "dialect": "sqlite",
-<<<<<<< HEAD
-  "id": "67e1f5bb-eff3-4c5d-b346-ea20c83e732c",
-=======
-  "id": "10ff6ad0-1f25-4bce-bf8c-74f103e5ff44",
->>>>>>> 401ac76a
+  "id": "cd620f37-51c1-49c3-856c-5cb09b73635d",
   "prevId": "00000000-0000-0000-0000-000000000000",
   "tables": {
     "channel_writers": {
@@ -945,7 +941,6 @@
         "privacy": {
           "name": "privacy",
           "type": "text",
-<<<<<<< HEAD
           "primaryKey": false,
           "notNull": false,
           "autoincrement": false
@@ -953,8 +948,6 @@
         "have_invite": {
           "name": "have_invite",
           "type": "integer",
-=======
->>>>>>> 401ac76a
           "primaryKey": false,
           "notNull": false,
           "autoincrement": false

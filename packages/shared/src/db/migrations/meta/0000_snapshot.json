{
  "version": "5",
  "dialect": "sqlite",
<<<<<<< HEAD
  "id": "c5048b06-4a47-473f-b579-03a848864cdc",
=======
  "id": "28484c5d-0f34-4c24-b97e-41cca5544d56",
>>>>>>> fb5f3df0
  "prevId": "00000000-0000-0000-0000-000000000000",
  "tables": {
    "activity_events": {
      "name": "activity_events",
      "columns": {
        "id": {
          "name": "id",
          "type": "text",
          "primaryKey": false,
          "notNull": true,
          "autoincrement": false
        },
        "bucket_id": {
          "name": "bucket_id",
          "type": "text",
          "primaryKey": false,
          "notNull": true,
          "autoincrement": false
        },
        "source_id": {
          "name": "source_id",
          "type": "text",
          "primaryKey": false,
          "notNull": true,
          "autoincrement": false
        },
        "type": {
          "name": "type",
          "type": "text",
          "primaryKey": false,
          "notNull": true,
          "autoincrement": false
        },
        "timestamp": {
          "name": "timestamp",
          "type": "integer",
          "primaryKey": false,
          "notNull": true,
          "autoincrement": false
        },
        "post_id": {
          "name": "post_id",
          "type": "text",
          "primaryKey": false,
          "notNull": false,
          "autoincrement": false
        },
        "author_id": {
          "name": "author_id",
          "type": "text",
          "primaryKey": false,
          "notNull": false,
          "autoincrement": false
        },
        "parent_id": {
          "name": "parent_id",
          "type": "text",
          "primaryKey": false,
          "notNull": false,
          "autoincrement": false
        },
        "parent_author_id": {
          "name": "parent_author_id",
          "type": "text",
          "primaryKey": false,
          "notNull": false,
          "autoincrement": false
        },
        "channel_id": {
          "name": "channel_id",
          "type": "text",
          "primaryKey": false,
          "notNull": false,
          "autoincrement": false
        },
        "group_id": {
          "name": "group_id",
          "type": "text",
          "primaryKey": false,
          "notNull": false,
          "autoincrement": false
        },
        "is_mention": {
          "name": "is_mention",
          "type": "integer",
          "primaryKey": false,
          "notNull": false,
          "autoincrement": false
        },
        "should_notify": {
          "name": "should_notify",
          "type": "integer",
          "primaryKey": false,
          "notNull": false,
          "autoincrement": false
        },
        "content": {
          "name": "content",
          "type": "text",
          "primaryKey": false,
          "notNull": false,
          "autoincrement": false
        },
        "group_event_user_id": {
          "name": "group_event_user_id",
          "type": "text",
          "primaryKey": false,
          "notNull": false,
          "autoincrement": false
        }
      },
      "indexes": {},
      "foreignKeys": {},
      "compositePrimaryKeys": {
        "activity_events_id_bucket_id_pk": {
          "columns": [
            "bucket_id",
            "id"
          ],
          "name": "activity_events_id_bucket_id_pk"
        }
      },
      "uniqueConstraints": {}
    },
    "channel_readers": {
      "name": "channel_readers",
      "columns": {
        "channel_id": {
          "name": "channel_id",
          "type": "text",
          "primaryKey": false,
          "notNull": true,
          "autoincrement": false
        },
        "role_id": {
          "name": "role_id",
          "type": "text",
          "primaryKey": false,
          "notNull": true,
          "autoincrement": false
        }
      },
      "indexes": {},
      "foreignKeys": {},
      "compositePrimaryKeys": {
        "channel_readers_channel_id_role_id_pk": {
          "columns": [
            "channel_id",
            "role_id"
          ],
          "name": "channel_readers_channel_id_role_id_pk"
        }
      },
      "uniqueConstraints": {}
    },
    "channel_unreads": {
      "name": "channel_unreads",
      "columns": {
        "channel_id": {
          "name": "channel_id",
          "type": "text",
          "primaryKey": true,
          "notNull": true,
          "autoincrement": false
        },
        "type": {
          "name": "type",
          "type": "text",
          "primaryKey": false,
          "notNull": true,
          "autoincrement": false
        },
        "notify": {
          "name": "notify",
          "type": "integer",
          "primaryKey": false,
          "notNull": true,
          "autoincrement": false
        },
        "count": {
          "name": "count",
          "type": "integer",
          "primaryKey": false,
          "notNull": true,
          "autoincrement": false
        },
        "count_without_threads": {
          "name": "count_without_threads",
          "type": "integer",
          "primaryKey": false,
          "notNull": true,
          "autoincrement": false
        },
        "updated_at": {
          "name": "updated_at",
          "type": "integer",
          "primaryKey": false,
          "notNull": true,
          "autoincrement": false
        },
        "first_unread_post_id": {
          "name": "first_unread_post_id",
          "type": "text",
          "primaryKey": false,
          "notNull": false,
          "autoincrement": false
        },
        "first_unread_post_received_at": {
          "name": "first_unread_post_received_at",
          "type": "integer",
          "primaryKey": false,
          "notNull": false,
          "autoincrement": false
        }
      },
      "indexes": {},
      "foreignKeys": {},
      "compositePrimaryKeys": {},
      "uniqueConstraints": {}
    },
    "channel_writers": {
      "name": "channel_writers",
      "columns": {
        "channel_id": {
          "name": "channel_id",
          "type": "text",
          "primaryKey": false,
          "notNull": true,
          "autoincrement": false
        },
        "role_id": {
          "name": "role_id",
          "type": "text",
          "primaryKey": false,
          "notNull": true,
          "autoincrement": false
        }
      },
      "indexes": {},
      "foreignKeys": {},
      "compositePrimaryKeys": {
        "channel_writers_channel_id_role_id_pk": {
          "columns": [
            "channel_id",
            "role_id"
          ],
          "name": "channel_writers_channel_id_role_id_pk"
        }
      },
      "uniqueConstraints": {}
    },
    "channels": {
      "name": "channels",
      "columns": {
        "id": {
          "name": "id",
          "type": "text",
          "primaryKey": true,
          "notNull": true,
          "autoincrement": false
        },
        "type": {
          "name": "type",
          "type": "text",
          "primaryKey": false,
          "notNull": true,
          "autoincrement": false
        },
        "group_id": {
          "name": "group_id",
          "type": "text",
          "primaryKey": false,
          "notNull": false,
          "autoincrement": false
        },
        "icon_image": {
          "name": "icon_image",
          "type": "text",
          "primaryKey": false,
          "notNull": false,
          "autoincrement": false
        },
        "icon_image_color": {
          "name": "icon_image_color",
          "type": "text",
          "primaryKey": false,
          "notNull": false,
          "autoincrement": false
        },
        "cover_image": {
          "name": "cover_image",
          "type": "text",
          "primaryKey": false,
          "notNull": false,
          "autoincrement": false
        },
        "cover_image_color": {
          "name": "cover_image_color",
          "type": "text",
          "primaryKey": false,
          "notNull": false,
          "autoincrement": false
        },
        "title": {
          "name": "title",
          "type": "text",
          "primaryKey": false,
          "notNull": false,
          "autoincrement": false
        },
        "description": {
          "name": "description",
          "type": "text",
          "primaryKey": false,
          "notNull": false,
          "autoincrement": false
        },
        "contact_id": {
          "name": "contact_id",
          "type": "text",
          "primaryKey": false,
          "notNull": false,
          "autoincrement": false
        },
        "added_to_group_at": {
          "name": "added_to_group_at",
          "type": "integer",
          "primaryKey": false,
          "notNull": false,
          "autoincrement": false
        },
        "current_user_is_member": {
          "name": "current_user_is_member",
          "type": "integer",
          "primaryKey": false,
          "notNull": false,
          "autoincrement": false
        },
        "post_count": {
          "name": "post_count",
          "type": "integer",
          "primaryKey": false,
          "notNull": false,
          "autoincrement": false
        },
        "unread_count": {
          "name": "unread_count",
          "type": "integer",
          "primaryKey": false,
          "notNull": false,
          "autoincrement": false
        },
        "first_unread_post_id": {
          "name": "first_unread_post_id",
          "type": "text",
          "primaryKey": false,
          "notNull": false,
          "autoincrement": false
        },
        "last_post_id": {
          "name": "last_post_id",
          "type": "text",
          "primaryKey": false,
          "notNull": false,
          "autoincrement": false
        },
        "last_post_at": {
          "name": "last_post_at",
          "type": "integer",
          "primaryKey": false,
          "notNull": false,
          "autoincrement": false
        },
        "is_cached_pending_channel": {
          "name": "is_cached_pending_channel",
          "type": "integer",
          "primaryKey": false,
          "notNull": false,
          "autoincrement": false
        },
        "is_dm_invite": {
          "name": "is_dm_invite",
          "type": "integer",
          "primaryKey": false,
          "notNull": false,
          "autoincrement": false,
          "default": false
        },
        "synced_at": {
          "name": "synced_at",
          "type": "integer",
          "primaryKey": false,
          "notNull": false,
          "autoincrement": false
        },
        "remote_updated_at": {
          "name": "remote_updated_at",
          "type": "integer",
          "primaryKey": false,
          "notNull": false,
          "autoincrement": false
        },
        "last_viewed_at": {
          "name": "last_viewed_at",
          "type": "integer",
          "primaryKey": false,
          "notNull": false,
          "autoincrement": false
        },
        "is_default_welcome_channel": {
          "name": "is_default_welcome_channel",
          "type": "integer",
          "primaryKey": false,
          "notNull": false,
          "autoincrement": false
        },
        "content_configuration": {
          "name": "content_configuration",
          "type": "text",
          "primaryKey": false,
          "notNull": false,
          "autoincrement": false
        }
      },
      "indexes": {
        "last_post_id": {
          "name": "last_post_id",
          "columns": [
            "last_post_id"
          ],
          "isUnique": false
        },
        "last_post_at": {
          "name": "last_post_at",
          "columns": [
            "last_post_at"
          ],
          "isUnique": false
        }
      },
      "foreignKeys": {
        "channels_group_id_groups_id_fk": {
          "name": "channels_group_id_groups_id_fk",
          "tableFrom": "channels",
          "tableTo": "groups",
          "columnsFrom": [
            "group_id"
          ],
          "columnsTo": [
            "id"
          ],
          "onDelete": "cascade",
          "onUpdate": "no action"
        }
      },
      "compositePrimaryKeys": {},
      "uniqueConstraints": {}
    },
    "chat_member_roles": {
      "name": "chat_member_roles",
      "columns": {
        "group_id": {
          "name": "group_id",
          "type": "text",
          "primaryKey": false,
          "notNull": true,
          "autoincrement": false
        },
        "contact_id": {
          "name": "contact_id",
          "type": "text",
          "primaryKey": false,
          "notNull": true,
          "autoincrement": false
        },
        "role_id": {
          "name": "role_id",
          "type": "text",
          "primaryKey": false,
          "notNull": true,
          "autoincrement": false
        }
      },
      "indexes": {},
      "foreignKeys": {
        "chat_member_roles_group_id_groups_id_fk": {
          "name": "chat_member_roles_group_id_groups_id_fk",
          "tableFrom": "chat_member_roles",
          "tableTo": "groups",
          "columnsFrom": [
            "group_id"
          ],
          "columnsTo": [
            "id"
          ],
          "onDelete": "cascade",
          "onUpdate": "no action"
        }
      },
      "compositePrimaryKeys": {
        "chat_member_roles_group_id_contact_id_role_id_pk": {
          "columns": [
            "contact_id",
            "group_id",
            "role_id"
          ],
          "name": "chat_member_roles_group_id_contact_id_role_id_pk"
        }
      },
      "uniqueConstraints": {}
    },
    "group_members": {
      "name": "group_members",
      "columns": {
        "membership_type": {
          "name": "membership_type",
          "type": "text",
          "primaryKey": false,
          "notNull": true,
          "autoincrement": false
        },
        "chat_id": {
          "name": "chat_id",
          "type": "text",
          "primaryKey": false,
          "notNull": false,
          "autoincrement": false
        },
        "contact_id": {
          "name": "contact_id",
          "type": "text",
          "primaryKey": false,
          "notNull": true,
          "autoincrement": false
        },
        "joined_at": {
          "name": "joined_at",
          "type": "integer",
          "primaryKey": false,
          "notNull": false,
          "autoincrement": false
        },
        "status": {
          "name": "status",
          "type": "text",
          "primaryKey": false,
          "notNull": false,
          "autoincrement": false
        }
      },
      "indexes": {},
      "foreignKeys": {},
      "compositePrimaryKeys": {
        "group_members_chat_id_contact_id_pk": {
          "columns": [
            "chat_id",
            "contact_id"
          ],
          "name": "group_members_chat_id_contact_id_pk"
        }
      },
      "uniqueConstraints": {}
    },
    "contact_group_pins": {
      "name": "contact_group_pins",
      "columns": {
        "contact_id": {
          "name": "contact_id",
          "type": "text",
          "primaryKey": false,
          "notNull": true,
          "autoincrement": false
        },
        "group_id": {
          "name": "group_id",
          "type": "text",
          "primaryKey": false,
          "notNull": true,
          "autoincrement": false
        }
      },
      "indexes": {},
      "foreignKeys": {
        "contact_group_pins_contact_id_contacts_id_fk": {
          "name": "contact_group_pins_contact_id_contacts_id_fk",
          "tableFrom": "contact_group_pins",
          "tableTo": "contacts",
          "columnsFrom": [
            "contact_id"
          ],
          "columnsTo": [
            "id"
          ],
          "onDelete": "cascade",
          "onUpdate": "no action"
        },
        "contact_group_pins_group_id_groups_id_fk": {
          "name": "contact_group_pins_group_id_groups_id_fk",
          "tableFrom": "contact_group_pins",
          "tableTo": "groups",
          "columnsFrom": [
            "group_id"
          ],
          "columnsTo": [
            "id"
          ],
          "onDelete": "no action",
          "onUpdate": "no action"
        }
      },
      "compositePrimaryKeys": {
        "contact_group_pins_contact_id_group_id_pk": {
          "columns": [
            "contact_id",
            "group_id"
          ],
          "name": "contact_group_pins_contact_id_group_id_pk"
        }
      },
      "uniqueConstraints": {}
    },
    "contacts": {
      "name": "contacts",
      "columns": {
        "id": {
          "name": "id",
          "type": "text",
          "primaryKey": true,
          "notNull": true,
          "autoincrement": false
        },
        "nickname": {
          "name": "nickname",
          "type": "text",
          "primaryKey": false,
          "notNull": false,
          "autoincrement": false
        },
        "bio": {
          "name": "bio",
          "type": "text",
          "primaryKey": false,
          "notNull": false,
          "autoincrement": false
        },
        "status": {
          "name": "status",
          "type": "text",
          "primaryKey": false,
          "notNull": false,
          "autoincrement": false
        },
        "color": {
          "name": "color",
          "type": "text",
          "primaryKey": false,
          "notNull": false,
          "autoincrement": false
        },
        "avatarImage": {
          "name": "avatarImage",
          "type": "text",
          "primaryKey": false,
          "notNull": false,
          "autoincrement": false
        },
        "coverImage": {
          "name": "coverImage",
          "type": "text",
          "primaryKey": false,
          "notNull": false,
          "autoincrement": false
        },
        "blocked": {
          "name": "blocked",
          "type": "integer",
          "primaryKey": false,
          "notNull": false,
          "autoincrement": false
        }
      },
      "indexes": {},
      "foreignKeys": {},
      "compositePrimaryKeys": {},
      "uniqueConstraints": {}
    },
    "group_flagged_posts": {
      "name": "group_flagged_posts",
      "columns": {
        "group_id": {
          "name": "group_id",
          "type": "text",
          "primaryKey": false,
          "notNull": true,
          "autoincrement": false
        },
        "post_id": {
          "name": "post_id",
          "type": "text",
          "primaryKey": false,
          "notNull": true,
          "autoincrement": false
        },
        "channel_id": {
          "name": "channel_id",
          "type": "text",
          "primaryKey": false,
          "notNull": true,
          "autoincrement": false
        },
        "flagged_by_contact_id": {
          "name": "flagged_by_contact_id",
          "type": "text",
          "primaryKey": false,
          "notNull": true,
          "autoincrement": false
        },
        "flagged_at": {
          "name": "flagged_at",
          "type": "integer",
          "primaryKey": false,
          "notNull": false,
          "autoincrement": false
        }
      },
      "indexes": {},
      "foreignKeys": {
        "group_flagged_posts_group_id_groups_id_fk": {
          "name": "group_flagged_posts_group_id_groups_id_fk",
          "tableFrom": "group_flagged_posts",
          "tableTo": "groups",
          "columnsFrom": [
            "group_id"
          ],
          "columnsTo": [
            "id"
          ],
          "onDelete": "cascade",
          "onUpdate": "no action"
        }
      },
      "compositePrimaryKeys": {
        "group_flagged_posts_group_id_post_id_pk": {
          "columns": [
            "group_id",
            "post_id"
          ],
          "name": "group_flagged_posts_group_id_post_id_pk"
        }
      },
      "uniqueConstraints": {}
    },
    "group_join_requests": {
      "name": "group_join_requests",
      "columns": {
        "group_id": {
          "name": "group_id",
          "type": "text",
          "primaryKey": false,
          "notNull": true,
          "autoincrement": false
        },
        "contact_id": {
          "name": "contact_id",
          "type": "text",
          "primaryKey": false,
          "notNull": true,
          "autoincrement": false
        },
        "requested_at": {
          "name": "requested_at",
          "type": "integer",
          "primaryKey": false,
          "notNull": false,
          "autoincrement": false
        }
      },
      "indexes": {},
      "foreignKeys": {
        "group_join_requests_group_id_groups_id_fk": {
          "name": "group_join_requests_group_id_groups_id_fk",
          "tableFrom": "group_join_requests",
          "tableTo": "groups",
          "columnsFrom": [
            "group_id"
          ],
          "columnsTo": [
            "id"
          ],
          "onDelete": "cascade",
          "onUpdate": "no action"
        }
      },
      "compositePrimaryKeys": {
        "group_join_requests_group_id_contact_id_pk": {
          "columns": [
            "contact_id",
            "group_id"
          ],
          "name": "group_join_requests_group_id_contact_id_pk"
        }
      },
      "uniqueConstraints": {}
    },
    "group_member_bans": {
      "name": "group_member_bans",
      "columns": {
        "group_id": {
          "name": "group_id",
          "type": "text",
          "primaryKey": false,
          "notNull": true,
          "autoincrement": false
        },
        "contact_id": {
          "name": "contact_id",
          "type": "text",
          "primaryKey": false,
          "notNull": true,
          "autoincrement": false
        },
        "banned_at": {
          "name": "banned_at",
          "type": "integer",
          "primaryKey": false,
          "notNull": false,
          "autoincrement": false
        }
      },
      "indexes": {},
      "foreignKeys": {
        "group_member_bans_group_id_groups_id_fk": {
          "name": "group_member_bans_group_id_groups_id_fk",
          "tableFrom": "group_member_bans",
          "tableTo": "groups",
          "columnsFrom": [
            "group_id"
          ],
          "columnsTo": [
            "id"
          ],
          "onDelete": "cascade",
          "onUpdate": "no action"
        }
      },
      "compositePrimaryKeys": {
        "group_member_bans_group_id_contact_id_pk": {
          "columns": [
            "contact_id",
            "group_id"
          ],
          "name": "group_member_bans_group_id_contact_id_pk"
        }
      },
      "uniqueConstraints": {}
    },
    "group_member_invites": {
      "name": "group_member_invites",
      "columns": {
        "group_id": {
          "name": "group_id",
          "type": "text",
          "primaryKey": false,
          "notNull": true,
          "autoincrement": false
        },
        "contact_id": {
          "name": "contact_id",
          "type": "text",
          "primaryKey": false,
          "notNull": true,
          "autoincrement": false
        },
        "invited_at": {
          "name": "invited_at",
          "type": "integer",
          "primaryKey": false,
          "notNull": false,
          "autoincrement": false
        }
      },
      "indexes": {},
      "foreignKeys": {
        "group_member_invites_group_id_groups_id_fk": {
          "name": "group_member_invites_group_id_groups_id_fk",
          "tableFrom": "group_member_invites",
          "tableTo": "groups",
          "columnsFrom": [
            "group_id"
          ],
          "columnsTo": [
            "id"
          ],
          "onDelete": "cascade",
          "onUpdate": "no action"
        }
      },
      "compositePrimaryKeys": {
        "group_member_invites_group_id_contact_id_pk": {
          "columns": [
            "contact_id",
            "group_id"
          ],
          "name": "group_member_invites_group_id_contact_id_pk"
        }
      },
      "uniqueConstraints": {}
    },
    "group_nav_section_channels": {
      "name": "group_nav_section_channels",
      "columns": {
        "group_nav_section_id": {
          "name": "group_nav_section_id",
          "type": "text",
          "primaryKey": false,
          "notNull": false,
          "autoincrement": false
        },
        "channel_id": {
          "name": "channel_id",
          "type": "text",
          "primaryKey": false,
          "notNull": false,
          "autoincrement": false
        },
        "channel_index": {
          "name": "channel_index",
          "type": "integer",
          "primaryKey": false,
          "notNull": false,
          "autoincrement": false
        }
      },
      "indexes": {},
      "foreignKeys": {
        "group_nav_section_channels_group_nav_section_id_group_nav_sections_id_fk": {
          "name": "group_nav_section_channels_group_nav_section_id_group_nav_sections_id_fk",
          "tableFrom": "group_nav_section_channels",
          "tableTo": "group_nav_sections",
          "columnsFrom": [
            "group_nav_section_id"
          ],
          "columnsTo": [
            "id"
          ],
          "onDelete": "no action",
          "onUpdate": "no action"
        },
        "group_nav_section_channels_channel_id_channels_id_fk": {
          "name": "group_nav_section_channels_channel_id_channels_id_fk",
          "tableFrom": "group_nav_section_channels",
          "tableTo": "channels",
          "columnsFrom": [
            "channel_id"
          ],
          "columnsTo": [
            "id"
          ],
          "onDelete": "no action",
          "onUpdate": "no action"
        }
      },
      "compositePrimaryKeys": {
        "group_nav_section_channels_group_nav_section_id_channel_id_pk": {
          "columns": [
            "channel_id",
            "group_nav_section_id"
          ],
          "name": "group_nav_section_channels_group_nav_section_id_channel_id_pk"
        }
      },
      "uniqueConstraints": {}
    },
    "group_nav_sections": {
      "name": "group_nav_sections",
      "columns": {
        "id": {
          "name": "id",
          "type": "text",
          "primaryKey": true,
          "notNull": true,
          "autoincrement": false
        },
        "section_id": {
          "name": "section_id",
          "type": "text",
          "primaryKey": false,
          "notNull": true,
          "autoincrement": false
        },
        "group_id": {
          "name": "group_id",
          "type": "text",
          "primaryKey": false,
          "notNull": false,
          "autoincrement": false
        },
        "icon_image": {
          "name": "icon_image",
          "type": "text",
          "primaryKey": false,
          "notNull": false,
          "autoincrement": false
        },
        "icon_image_color": {
          "name": "icon_image_color",
          "type": "text",
          "primaryKey": false,
          "notNull": false,
          "autoincrement": false
        },
        "cover_image": {
          "name": "cover_image",
          "type": "text",
          "primaryKey": false,
          "notNull": false,
          "autoincrement": false
        },
        "cover_image_color": {
          "name": "cover_image_color",
          "type": "text",
          "primaryKey": false,
          "notNull": false,
          "autoincrement": false
        },
        "title": {
          "name": "title",
          "type": "text",
          "primaryKey": false,
          "notNull": false,
          "autoincrement": false
        },
        "description": {
          "name": "description",
          "type": "text",
          "primaryKey": false,
          "notNull": false,
          "autoincrement": false
        },
        "section_index": {
          "name": "section_index",
          "type": "integer",
          "primaryKey": false,
          "notNull": false,
          "autoincrement": false
        }
      },
      "indexes": {},
      "foreignKeys": {
        "group_nav_sections_group_id_groups_id_fk": {
          "name": "group_nav_sections_group_id_groups_id_fk",
          "tableFrom": "group_nav_sections",
          "tableTo": "groups",
          "columnsFrom": [
            "group_id"
          ],
          "columnsTo": [
            "id"
          ],
          "onDelete": "cascade",
          "onUpdate": "no action"
        }
      },
      "compositePrimaryKeys": {},
      "uniqueConstraints": {}
    },
    "group_rank_bans": {
      "name": "group_rank_bans",
      "columns": {
        "group_id": {
          "name": "group_id",
          "type": "text",
          "primaryKey": false,
          "notNull": true,
          "autoincrement": false
        },
        "rank_id": {
          "name": "rank_id",
          "type": "text",
          "primaryKey": false,
          "notNull": true,
          "autoincrement": false
        },
        "banned_at": {
          "name": "banned_at",
          "type": "integer",
          "primaryKey": false,
          "notNull": false,
          "autoincrement": false
        }
      },
      "indexes": {},
      "foreignKeys": {
        "group_rank_bans_group_id_groups_id_fk": {
          "name": "group_rank_bans_group_id_groups_id_fk",
          "tableFrom": "group_rank_bans",
          "tableTo": "groups",
          "columnsFrom": [
            "group_id"
          ],
          "columnsTo": [
            "id"
          ],
          "onDelete": "cascade",
          "onUpdate": "no action"
        }
      },
      "compositePrimaryKeys": {
        "group_rank_bans_group_id_rank_id_pk": {
          "columns": [
            "group_id",
            "rank_id"
          ],
          "name": "group_rank_bans_group_id_rank_id_pk"
        }
      },
      "uniqueConstraints": {}
    },
    "group_roles": {
      "name": "group_roles",
      "columns": {
        "id": {
          "name": "id",
          "type": "text",
          "primaryKey": false,
          "notNull": false,
          "autoincrement": false
        },
        "group_id": {
          "name": "group_id",
          "type": "text",
          "primaryKey": false,
          "notNull": false,
          "autoincrement": false
        },
        "icon_image": {
          "name": "icon_image",
          "type": "text",
          "primaryKey": false,
          "notNull": false,
          "autoincrement": false
        },
        "icon_image_color": {
          "name": "icon_image_color",
          "type": "text",
          "primaryKey": false,
          "notNull": false,
          "autoincrement": false
        },
        "cover_image": {
          "name": "cover_image",
          "type": "text",
          "primaryKey": false,
          "notNull": false,
          "autoincrement": false
        },
        "cover_image_color": {
          "name": "cover_image_color",
          "type": "text",
          "primaryKey": false,
          "notNull": false,
          "autoincrement": false
        },
        "title": {
          "name": "title",
          "type": "text",
          "primaryKey": false,
          "notNull": false,
          "autoincrement": false
        },
        "description": {
          "name": "description",
          "type": "text",
          "primaryKey": false,
          "notNull": false,
          "autoincrement": false
        }
      },
      "indexes": {},
      "foreignKeys": {
        "group_roles_group_id_groups_id_fk": {
          "name": "group_roles_group_id_groups_id_fk",
          "tableFrom": "group_roles",
          "tableTo": "groups",
          "columnsFrom": [
            "group_id"
          ],
          "columnsTo": [
            "id"
          ],
          "onDelete": "cascade",
          "onUpdate": "no action"
        }
      },
      "compositePrimaryKeys": {
        "group_roles_group_id_id_pk": {
          "columns": [
            "group_id",
            "id"
          ],
          "name": "group_roles_group_id_id_pk"
        }
      },
      "uniqueConstraints": {}
    },
    "group_unreads": {
      "name": "group_unreads",
      "columns": {
        "group_id": {
          "name": "group_id",
          "type": "text",
          "primaryKey": true,
          "notNull": true,
          "autoincrement": false
        },
        "notify": {
          "name": "notify",
          "type": "integer",
          "primaryKey": false,
          "notNull": false,
          "autoincrement": false
        },
        "count": {
          "name": "count",
          "type": "integer",
          "primaryKey": false,
          "notNull": false,
          "autoincrement": false
        },
        "notify_count": {
          "name": "notify_count",
          "type": "integer",
          "primaryKey": false,
          "notNull": false,
          "autoincrement": false
        },
        "updated_at": {
          "name": "updated_at",
          "type": "integer",
          "primaryKey": false,
          "notNull": true,
          "autoincrement": false
        }
      },
      "indexes": {},
      "foreignKeys": {},
      "compositePrimaryKeys": {},
      "uniqueConstraints": {}
    },
    "groups": {
      "name": "groups",
      "columns": {
        "id": {
          "name": "id",
          "type": "text",
          "primaryKey": true,
          "notNull": true,
          "autoincrement": false
        },
        "icon_image": {
          "name": "icon_image",
          "type": "text",
          "primaryKey": false,
          "notNull": false,
          "autoincrement": false
        },
        "icon_image_color": {
          "name": "icon_image_color",
          "type": "text",
          "primaryKey": false,
          "notNull": false,
          "autoincrement": false
        },
        "cover_image": {
          "name": "cover_image",
          "type": "text",
          "primaryKey": false,
          "notNull": false,
          "autoincrement": false
        },
        "cover_image_color": {
          "name": "cover_image_color",
          "type": "text",
          "primaryKey": false,
          "notNull": false,
          "autoincrement": false
        },
        "title": {
          "name": "title",
          "type": "text",
          "primaryKey": false,
          "notNull": false,
          "autoincrement": false
        },
        "description": {
          "name": "description",
          "type": "text",
          "primaryKey": false,
          "notNull": false,
          "autoincrement": false
        },
        "privacy": {
          "name": "privacy",
          "type": "text",
          "primaryKey": false,
          "notNull": false,
          "autoincrement": false
        },
        "have_invite": {
          "name": "have_invite",
          "type": "integer",
          "primaryKey": false,
          "notNull": false,
          "autoincrement": false
        },
        "have_requested_invite": {
          "name": "have_requested_invite",
          "type": "integer",
          "primaryKey": false,
          "notNull": false,
          "autoincrement": false
        },
        "current_user_is_member": {
          "name": "current_user_is_member",
          "type": "integer",
          "primaryKey": false,
          "notNull": true,
          "autoincrement": false
        },
        "current_user_is_host": {
          "name": "current_user_is_host",
          "type": "integer",
          "primaryKey": false,
          "notNull": true,
          "autoincrement": false
        },
        "host_user_id": {
          "name": "host_user_id",
          "type": "text",
          "primaryKey": false,
          "notNull": true,
          "autoincrement": false
        },
        "is_new": {
          "name": "is_new",
          "type": "integer",
          "primaryKey": false,
          "notNull": false,
          "autoincrement": false
        },
        "join_status": {
          "name": "join_status",
          "type": "text",
          "primaryKey": false,
          "notNull": false,
          "autoincrement": false
        },
        "last_post_id": {
          "name": "last_post_id",
          "type": "text",
          "primaryKey": false,
          "notNull": false,
          "autoincrement": false
        },
        "last_post_at": {
          "name": "last_post_at",
          "type": "integer",
          "primaryKey": false,
          "notNull": false,
          "autoincrement": false
        }
      },
      "indexes": {},
      "foreignKeys": {},
      "compositePrimaryKeys": {},
      "uniqueConstraints": {}
    },
    "pins": {
      "name": "pins",
      "columns": {
        "type": {
          "name": "type",
          "type": "text",
          "primaryKey": false,
          "notNull": true,
          "autoincrement": false
        },
        "pin_index": {
          "name": "pin_index",
          "type": "integer",
          "primaryKey": false,
          "notNull": true,
          "autoincrement": false
        },
        "item_id": {
          "name": "item_id",
          "type": "text",
          "primaryKey": true,
          "notNull": true,
          "autoincrement": false
        }
      },
      "indexes": {},
      "foreignKeys": {},
      "compositePrimaryKeys": {},
      "uniqueConstraints": {}
    },
    "post_images": {
      "name": "post_images",
      "columns": {
        "post_id": {
          "name": "post_id",
          "type": "text",
          "primaryKey": false,
          "notNull": false,
          "autoincrement": false
        },
        "src": {
          "name": "src",
          "type": "text",
          "primaryKey": false,
          "notNull": false,
          "autoincrement": false
        },
        "alt": {
          "name": "alt",
          "type": "text",
          "primaryKey": false,
          "notNull": false,
          "autoincrement": false
        },
        "width": {
          "name": "width",
          "type": "integer",
          "primaryKey": false,
          "notNull": false,
          "autoincrement": false
        },
        "height": {
          "name": "height",
          "type": "integer",
          "primaryKey": false,
          "notNull": false,
          "autoincrement": false
        }
      },
      "indexes": {},
      "foreignKeys": {
        "post_images_post_id_posts_id_fk": {
          "name": "post_images_post_id_posts_id_fk",
          "tableFrom": "post_images",
          "tableTo": "posts",
          "columnsFrom": [
            "post_id"
          ],
          "columnsTo": [
            "id"
          ],
          "onDelete": "no action",
          "onUpdate": "no action"
        }
      },
      "compositePrimaryKeys": {
        "post_images_post_id_src_pk": {
          "columns": [
            "post_id",
            "src"
          ],
          "name": "post_images_post_id_src_pk"
        }
      },
      "uniqueConstraints": {}
    },
    "post_reactions": {
      "name": "post_reactions",
      "columns": {
        "contact_id": {
          "name": "contact_id",
          "type": "text",
          "primaryKey": false,
          "notNull": true,
          "autoincrement": false
        },
        "post_id": {
          "name": "post_id",
          "type": "text",
          "primaryKey": false,
          "notNull": true,
          "autoincrement": false
        },
        "value": {
          "name": "value",
          "type": "text",
          "primaryKey": false,
          "notNull": true,
          "autoincrement": false
        }
      },
      "indexes": {},
      "foreignKeys": {
        "post_reactions_post_id_posts_id_fk": {
          "name": "post_reactions_post_id_posts_id_fk",
          "tableFrom": "post_reactions",
          "tableTo": "posts",
          "columnsFrom": [
            "post_id"
          ],
          "columnsTo": [
            "id"
          ],
          "onDelete": "no action",
          "onUpdate": "no action"
        }
      },
      "compositePrimaryKeys": {
        "post_reactions_contact_id_post_id_pk": {
          "columns": [
            "contact_id",
            "post_id"
          ],
          "name": "post_reactions_contact_id_post_id_pk"
        }
      },
      "uniqueConstraints": {}
    },
    "post_windows": {
      "name": "post_windows",
      "columns": {
        "channel_id": {
          "name": "channel_id",
          "type": "text",
          "primaryKey": false,
          "notNull": true,
          "autoincrement": false
        },
        "oldest_post_id": {
          "name": "oldest_post_id",
          "type": "text",
          "primaryKey": false,
          "notNull": true,
          "autoincrement": false
        },
        "newest_post_id": {
          "name": "newest_post_id",
          "type": "text",
          "primaryKey": false,
          "notNull": true,
          "autoincrement": false
        }
      },
      "indexes": {
        "channel_id": {
          "name": "channel_id",
          "columns": [
            "channel_id"
          ],
          "isUnique": false
        },
        "channel_oldest_post": {
          "name": "channel_oldest_post",
          "columns": [
            "channel_id",
            "oldest_post_id"
          ],
          "isUnique": false
        },
        "channel_newest_post": {
          "name": "channel_newest_post",
          "columns": [
            "channel_id",
            "newest_post_id"
          ],
          "isUnique": false
        }
      },
      "foreignKeys": {},
      "compositePrimaryKeys": {
        "post_windows_channel_id_oldest_post_id_newest_post_id_pk": {
          "columns": [
            "channel_id",
            "newest_post_id",
            "oldest_post_id"
          ],
          "name": "post_windows_channel_id_oldest_post_id_newest_post_id_pk"
        }
      },
      "uniqueConstraints": {}
    },
    "posts": {
      "name": "posts",
      "columns": {
        "id": {
          "name": "id",
          "type": "text",
          "primaryKey": true,
          "notNull": true,
          "autoincrement": false
        },
        "author_id": {
          "name": "author_id",
          "type": "text",
          "primaryKey": false,
          "notNull": true,
          "autoincrement": false
        },
        "channel_id": {
          "name": "channel_id",
          "type": "text",
          "primaryKey": false,
          "notNull": true,
          "autoincrement": false
        },
        "group_id": {
          "name": "group_id",
          "type": "text",
          "primaryKey": false,
          "notNull": false,
          "autoincrement": false
        },
        "parent_id": {
          "name": "parent_id",
          "type": "text",
          "primaryKey": false,
          "notNull": false,
          "autoincrement": false
        },
        "type": {
          "name": "type",
          "type": "text",
          "primaryKey": false,
          "notNull": true,
          "autoincrement": false
        },
        "title": {
          "name": "title",
          "type": "text",
          "primaryKey": false,
          "notNull": false,
          "autoincrement": false
        },
        "image": {
          "name": "image",
          "type": "text",
          "primaryKey": false,
          "notNull": false,
          "autoincrement": false
        },
        "content": {
          "name": "content",
          "type": "text",
          "primaryKey": false,
          "notNull": false,
          "autoincrement": false
        },
        "received_at": {
          "name": "received_at",
          "type": "integer",
          "primaryKey": false,
          "notNull": true,
          "autoincrement": false
        },
        "sent_at": {
          "name": "sent_at",
          "type": "integer",
          "primaryKey": false,
          "notNull": true,
          "autoincrement": false
        },
        "reply_count": {
          "name": "reply_count",
          "type": "integer",
          "primaryKey": false,
          "notNull": false,
          "autoincrement": false
        },
        "reply_time": {
          "name": "reply_time",
          "type": "integer",
          "primaryKey": false,
          "notNull": false,
          "autoincrement": false
        },
        "reply_contact_ids": {
          "name": "reply_contact_ids",
          "type": "text",
          "primaryKey": false,
          "notNull": false,
          "autoincrement": false
        },
        "text_content": {
          "name": "text_content",
          "type": "text",
          "primaryKey": false,
          "notNull": false,
          "autoincrement": false
        },
        "has_app_reference": {
          "name": "has_app_reference",
          "type": "integer",
          "primaryKey": false,
          "notNull": false,
          "autoincrement": false
        },
        "has_channel_reference": {
          "name": "has_channel_reference",
          "type": "integer",
          "primaryKey": false,
          "notNull": false,
          "autoincrement": false
        },
        "has_group_reference": {
          "name": "has_group_reference",
          "type": "integer",
          "primaryKey": false,
          "notNull": false,
          "autoincrement": false
        },
        "has_link": {
          "name": "has_link",
          "type": "integer",
          "primaryKey": false,
          "notNull": false,
          "autoincrement": false
        },
        "has_image": {
          "name": "has_image",
          "type": "integer",
          "primaryKey": false,
          "notNull": false,
          "autoincrement": false
        },
        "hidden": {
          "name": "hidden",
          "type": "integer",
          "primaryKey": false,
          "notNull": false,
          "autoincrement": false,
          "default": false
        },
        "is_edited": {
          "name": "is_edited",
          "type": "integer",
          "primaryKey": false,
          "notNull": false,
          "autoincrement": false
        },
        "is_deleted": {
          "name": "is_deleted",
          "type": "integer",
          "primaryKey": false,
          "notNull": false,
          "autoincrement": false
        },
        "delivery_status": {
          "name": "delivery_status",
          "type": "text",
          "primaryKey": false,
          "notNull": false,
          "autoincrement": false
        },
        "edit_status": {
          "name": "edit_status",
          "type": "text",
          "primaryKey": false,
          "notNull": false,
          "autoincrement": false
        },
        "delete_status": {
          "name": "delete_status",
          "type": "text",
          "primaryKey": false,
          "notNull": false,
          "autoincrement": false
        },
        "last_edit_content": {
          "name": "last_edit_content",
          "type": "text",
          "primaryKey": false,
          "notNull": false,
          "autoincrement": false
        },
        "last_edit_title": {
          "name": "last_edit_title",
          "type": "text",
          "primaryKey": false,
          "notNull": false,
          "autoincrement": false
        },
        "last_edit_image": {
          "name": "last_edit_image",
          "type": "text",
          "primaryKey": false,
          "notNull": false,
          "autoincrement": false
        },
        "synced_at": {
          "name": "synced_at",
          "type": "integer",
          "primaryKey": false,
          "notNull": true,
          "autoincrement": false
        },
        "backend_time": {
          "name": "backend_time",
          "type": "text",
          "primaryKey": false,
          "notNull": false,
          "autoincrement": false
        }
      },
      "indexes": {
        "posts_sent_at_unique": {
          "name": "posts_sent_at_unique",
          "columns": [
            "sent_at"
          ],
          "isUnique": true
        },
        "cache_id": {
          "name": "cache_id",
          "columns": [
            "author_id",
            "sent_at"
          ],
          "isUnique": true
        },
        "posts_channel_id": {
          "name": "posts_channel_id",
          "columns": [
            "channel_id",
            "id"
          ],
          "isUnique": false
        },
        "posts_group_id": {
          "name": "posts_group_id",
          "columns": [
            "group_id",
            "id"
          ],
          "isUnique": false
        }
      },
      "foreignKeys": {},
      "compositePrimaryKeys": {},
      "uniqueConstraints": {}
    },
    "settings": {
      "name": "settings",
      "columns": {
        "user_id": {
          "name": "user_id",
          "type": "text",
          "primaryKey": true,
          "notNull": true,
          "autoincrement": false
        },
        "theme": {
          "name": "theme",
          "type": "text",
          "primaryKey": false,
          "notNull": false,
          "autoincrement": false
        },
        "disable_app_tile_unreads": {
          "name": "disable_app_tile_unreads",
          "type": "integer",
          "primaryKey": false,
          "notNull": false,
          "autoincrement": false
        },
        "disable_avatars": {
          "name": "disable_avatars",
          "type": "integer",
          "primaryKey": false,
          "notNull": false,
          "autoincrement": false
        },
        "disable_remote_content": {
          "name": "disable_remote_content",
          "type": "integer",
          "primaryKey": false,
          "notNull": false,
          "autoincrement": false
        },
        "disable_spellcheck": {
          "name": "disable_spellcheck",
          "type": "integer",
          "primaryKey": false,
          "notNull": false,
          "autoincrement": false
        },
        "disable_nicknames": {
          "name": "disable_nicknames",
          "type": "integer",
          "primaryKey": false,
          "notNull": false,
          "autoincrement": false
        },
        "ordered_group_pins": {
          "name": "ordered_group_pins",
          "type": "text",
          "primaryKey": false,
          "notNull": false,
          "autoincrement": false
        },
        "side_bar_sort": {
          "name": "side_bar_sort",
          "type": "text",
          "primaryKey": false,
          "notNull": false,
          "autoincrement": false
        },
        "group_side_bar_sort": {
          "name": "group_side_bar_sort",
          "type": "text",
          "primaryKey": false,
          "notNull": false,
          "autoincrement": false
        },
        "show_activity_message": {
          "name": "show_activity_message",
          "type": "integer",
          "primaryKey": false,
          "notNull": false,
          "autoincrement": false
        },
        "log_activity": {
          "name": "log_activity",
          "type": "integer",
          "primaryKey": false,
          "notNull": false,
          "autoincrement": false
        },
        "analytics_id": {
          "name": "analytics_id",
          "type": "text",
          "primaryKey": false,
          "notNull": false,
          "autoincrement": false
        },
        "seen_welcome_card": {
          "name": "seen_welcome_card",
          "type": "integer",
          "primaryKey": false,
          "notNull": false,
          "autoincrement": false
        },
        "new_group_flags": {
          "name": "new_group_flags",
          "type": "text",
          "primaryKey": false,
          "notNull": false,
          "autoincrement": false
        },
        "groups_nav_state": {
          "name": "groups_nav_state",
          "type": "text",
          "primaryKey": false,
          "notNull": false,
          "autoincrement": false
        },
        "messages_nav_state": {
          "name": "messages_nav_state",
          "type": "text",
          "primaryKey": false,
          "notNull": false,
          "autoincrement": false
        },
        "messages_filter": {
          "name": "messages_filter",
          "type": "text",
          "primaryKey": false,
          "notNull": false,
          "autoincrement": false
        },
        "gallery_settings": {
          "name": "gallery_settings",
          "type": "text",
          "primaryKey": false,
          "notNull": false,
          "autoincrement": false
        },
        "notebook_settings": {
          "name": "notebook_settings",
          "type": "text",
          "primaryKey": false,
          "notNull": false,
          "autoincrement": false
        }
      },
      "indexes": {},
      "foreignKeys": {},
      "compositePrimaryKeys": {},
      "uniqueConstraints": {}
    },
    "thread_unreads": {
      "name": "thread_unreads",
      "columns": {
        "channel_id": {
          "name": "channel_id",
          "type": "text",
          "primaryKey": false,
          "notNull": false,
          "autoincrement": false
        },
        "thread_id": {
          "name": "thread_id",
          "type": "text",
          "primaryKey": false,
          "notNull": false,
          "autoincrement": false
        },
        "notify": {
          "name": "notify",
          "type": "integer",
          "primaryKey": false,
          "notNull": false,
          "autoincrement": false
        },
        "count": {
          "name": "count",
          "type": "integer",
          "primaryKey": false,
          "notNull": false,
          "autoincrement": false
        },
        "updated_at": {
          "name": "updated_at",
          "type": "integer",
          "primaryKey": false,
          "notNull": true,
          "autoincrement": false
        },
        "first_unread_post_id": {
          "name": "first_unread_post_id",
          "type": "text",
          "primaryKey": false,
          "notNull": false,
          "autoincrement": false
        },
        "first_unread_post_received_at": {
          "name": "first_unread_post_received_at",
          "type": "integer",
          "primaryKey": false,
          "notNull": false,
          "autoincrement": false
        }
      },
      "indexes": {},
      "foreignKeys": {},
      "compositePrimaryKeys": {
        "thread_unreads_channel_id_thread_id_pk": {
          "columns": [
            "channel_id",
            "thread_id"
          ],
          "name": "thread_unreads_channel_id_thread_id_pk"
        }
      },
      "uniqueConstraints": {}
    },
    "volume_settings": {
      "name": "volume_settings",
      "columns": {
        "item_id": {
          "name": "item_id",
          "type": "text",
          "primaryKey": true,
          "notNull": true,
          "autoincrement": false
        },
        "item_type": {
          "name": "item_type",
          "type": "text",
          "primaryKey": false,
          "notNull": true,
          "autoincrement": false
        },
        "level": {
          "name": "level",
          "type": "text",
          "primaryKey": false,
          "notNull": true,
          "autoincrement": false
        }
      },
      "indexes": {},
      "foreignKeys": {},
      "compositePrimaryKeys": {},
      "uniqueConstraints": {}
    }
  },
  "enums": {},
  "_meta": {
    "schemas": {},
    "tables": {},
    "columns": {}
  }
}<|MERGE_RESOLUTION|>--- conflicted
+++ resolved
@@ -1,11 +1,7 @@
 {
   "version": "5",
   "dialect": "sqlite",
-<<<<<<< HEAD
-  "id": "c5048b06-4a47-473f-b579-03a848864cdc",
-=======
-  "id": "28484c5d-0f34-4c24-b97e-41cca5544d56",
->>>>>>> fb5f3df0
+  "id": "839147fe-9b23-480c-ac07-bcdee93e4828",
   "prevId": "00000000-0000-0000-0000-000000000000",
   "tables": {
     "activity_events": {

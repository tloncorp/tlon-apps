{
  "version": "5",
  "dialect": "sqlite",
<<<<<<< HEAD
  "id": "d2a1dd01-b3db-4b62-b725-eeae24e0352c",
=======
  "id": "8add183a-7a36-42a3-80d3-5da3ebc126df",
>>>>>>> f25fc18f
  "prevId": "00000000-0000-0000-0000-000000000000",
  "tables": {
    "channels": {
      "name": "channels",
      "columns": {
        "id": {
          "name": "id",
          "type": "text",
          "primaryKey": true,
          "notNull": true,
          "autoincrement": false
        },
        "type": {
          "name": "type",
          "type": "text",
          "primaryKey": false,
          "notNull": false,
          "autoincrement": false
        },
        "group_id": {
          "name": "group_id",
          "type": "text",
          "primaryKey": false,
          "notNull": false,
          "autoincrement": false
        },
        "icon_image": {
          "name": "icon_image",
          "type": "text",
          "primaryKey": false,
          "notNull": false,
          "autoincrement": false
        },
        "cover_image": {
          "name": "cover_image",
          "type": "text",
          "primaryKey": false,
          "notNull": false,
          "autoincrement": false
        },
        "title": {
          "name": "title",
          "type": "text",
          "primaryKey": false,
          "notNull": false,
          "autoincrement": false
        },
        "description": {
          "name": "description",
          "type": "text",
          "primaryKey": false,
          "notNull": false,
          "autoincrement": false
        },
        "added_to_group_at": {
          "name": "added_to_group_at",
          "type": "integer",
          "primaryKey": false,
          "notNull": false,
          "autoincrement": false
        },
        "current_user_is_member": {
          "name": "current_user_is_member",
          "type": "integer",
          "primaryKey": false,
          "notNull": false,
          "autoincrement": false
        },
        "post_count": {
          "name": "post_count",
          "type": "integer",
          "primaryKey": false,
          "notNull": false,
          "autoincrement": false
        },
        "unread_count": {
          "name": "unread_count",
          "type": "integer",
          "primaryKey": false,
          "notNull": false,
          "autoincrement": false
        },
        "first_unread_post_id": {
          "name": "first_unread_post_id",
          "type": "text",
          "primaryKey": false,
          "notNull": false,
          "autoincrement": false
        },
        "last_post_id": {
          "name": "last_post_id",
          "type": "text",
          "primaryKey": false,
          "notNull": false,
          "autoincrement": false
        },
        "last_post_at": {
          "name": "last_post_at",
          "type": "integer",
          "primaryKey": false,
          "notNull": false,
          "autoincrement": false
        },
        "synced_at": {
          "name": "synced_at",
          "type": "integer",
          "primaryKey": false,
          "notNull": false,
          "autoincrement": false
        },
        "remote_updated_at": {
          "name": "remote_updated_at",
          "type": "integer",
          "primaryKey": false,
          "notNull": false,
          "autoincrement": false
        }
      },
      "indexes": {},
      "foreignKeys": {
        "channels_group_id_groups_id_fk": {
          "name": "channels_group_id_groups_id_fk",
          "tableFrom": "channels",
          "tableTo": "groups",
          "columnsFrom": [
            "group_id"
          ],
          "columnsTo": [
            "id"
          ],
          "onDelete": "no action",
          "onUpdate": "no action"
        }
      },
      "compositePrimaryKeys": {},
      "uniqueConstraints": {}
    },
    "contact_group_pins": {
      "name": "contact_group_pins",
      "columns": {
        "contact_id": {
          "name": "contact_id",
          "type": "text",
          "primaryKey": false,
          "notNull": true,
          "autoincrement": false
        },
        "group_id": {
          "name": "group_id",
          "type": "text",
          "primaryKey": false,
          "notNull": true,
          "autoincrement": false
        }
      },
      "indexes": {},
      "foreignKeys": {
        "contact_group_pins_contact_id_contacts_id_fk": {
          "name": "contact_group_pins_contact_id_contacts_id_fk",
          "tableFrom": "contact_group_pins",
          "tableTo": "contacts",
          "columnsFrom": [
            "contact_id"
          ],
          "columnsTo": [
            "id"
          ],
          "onDelete": "no action",
          "onUpdate": "no action"
        },
        "contact_group_pins_group_id_groups_id_fk": {
          "name": "contact_group_pins_group_id_groups_id_fk",
          "tableFrom": "contact_group_pins",
          "tableTo": "groups",
          "columnsFrom": [
            "group_id"
          ],
          "columnsTo": [
            "id"
          ],
          "onDelete": "no action",
          "onUpdate": "no action"
        }
      },
      "compositePrimaryKeys": {
        "contact_group_pins_contact_id_group_id_pk": {
          "columns": [
            "contact_id",
            "group_id"
          ],
          "name": "contact_group_pins_contact_id_group_id_pk"
        }
      },
      "uniqueConstraints": {}
    },
    "contacts": {
      "name": "contacts",
      "columns": {
        "id": {
          "name": "id",
          "type": "text",
          "primaryKey": true,
          "notNull": true,
          "autoincrement": false
        },
        "nickname": {
          "name": "nickname",
          "type": "text",
          "primaryKey": false,
          "notNull": false,
          "autoincrement": false
        },
        "bio": {
          "name": "bio",
          "type": "text",
          "primaryKey": false,
          "notNull": false,
          "autoincrement": false
        },
        "status": {
          "name": "status",
          "type": "text",
          "primaryKey": false,
          "notNull": false,
          "autoincrement": false
        },
        "color": {
          "name": "color",
          "type": "text",
          "primaryKey": false,
          "notNull": false,
          "autoincrement": false
        },
        "avatarImage": {
          "name": "avatarImage",
          "type": "text",
          "primaryKey": false,
          "notNull": false,
          "autoincrement": false
        },
        "coverImage": {
          "name": "coverImage",
          "type": "text",
          "primaryKey": false,
          "notNull": false,
          "autoincrement": false
        }
      },
      "indexes": {},
      "foreignKeys": {},
      "compositePrimaryKeys": {},
      "uniqueConstraints": {}
    },
    "group_member_roles": {
      "name": "group_member_roles",
      "columns": {
        "group_id": {
          "name": "group_id",
          "type": "text",
          "primaryKey": false,
          "notNull": true,
          "autoincrement": false
        },
        "contact_id": {
          "name": "contact_id",
          "type": "text",
          "primaryKey": false,
          "notNull": true,
          "autoincrement": false
        },
        "role_id": {
          "name": "role_id",
          "type": "text",
          "primaryKey": false,
          "notNull": true,
          "autoincrement": false
        }
      },
      "indexes": {},
      "foreignKeys": {
        "group_member_roles_group_id_groups_id_fk": {
          "name": "group_member_roles_group_id_groups_id_fk",
          "tableFrom": "group_member_roles",
          "tableTo": "groups",
          "columnsFrom": [
            "group_id"
          ],
          "columnsTo": [
            "id"
          ],
          "onDelete": "no action",
          "onUpdate": "no action"
        },
        "group_member_roles_contact_id_contacts_id_fk": {
          "name": "group_member_roles_contact_id_contacts_id_fk",
          "tableFrom": "group_member_roles",
          "tableTo": "contacts",
          "columnsFrom": [
            "contact_id"
          ],
          "columnsTo": [
            "id"
          ],
          "onDelete": "no action",
          "onUpdate": "no action"
        }
      },
      "compositePrimaryKeys": {
        "group_member_roles_group_id_contact_id_role_id_pk": {
          "columns": [
            "contact_id",
            "group_id",
            "role_id"
          ],
          "name": "group_member_roles_group_id_contact_id_role_id_pk"
        }
      },
      "uniqueConstraints": {}
    },
    "group_members": {
      "name": "group_members",
      "columns": {
        "group_id": {
          "name": "group_id",
          "type": "text",
          "primaryKey": false,
          "notNull": true,
          "autoincrement": false
        },
        "contact_id": {
          "name": "contact_id",
          "type": "text",
          "primaryKey": false,
          "notNull": true,
          "autoincrement": false
        },
        "joined_at": {
          "name": "joined_at",
          "type": "integer",
          "primaryKey": false,
          "notNull": false,
          "autoincrement": false
        }
      },
      "indexes": {},
      "foreignKeys": {
        "group_members_group_id_groups_id_fk": {
          "name": "group_members_group_id_groups_id_fk",
          "tableFrom": "group_members",
          "tableTo": "groups",
          "columnsFrom": [
            "group_id"
          ],
          "columnsTo": [
            "id"
          ],
          "onDelete": "no action",
          "onUpdate": "no action"
        },
        "group_members_contact_id_contacts_id_fk": {
          "name": "group_members_contact_id_contacts_id_fk",
          "tableFrom": "group_members",
          "tableTo": "contacts",
          "columnsFrom": [
            "contact_id"
          ],
          "columnsTo": [
            "id"
          ],
          "onDelete": "no action",
          "onUpdate": "no action"
        }
      },
      "compositePrimaryKeys": {
        "group_members_group_id_contact_id_pk": {
          "columns": [
            "contact_id",
            "group_id"
          ],
          "name": "group_members_group_id_contact_id_pk"
        }
      },
      "uniqueConstraints": {}
    },
    "group_nav_section_channels": {
      "name": "group_nav_section_channels",
      "columns": {
        "group_nav_section_id": {
          "name": "group_nav_section_id",
          "type": "integer",
          "primaryKey": false,
          "notNull": false,
          "autoincrement": false
        },
        "channel_id": {
          "name": "channel_id",
          "type": "integer",
          "primaryKey": false,
          "notNull": false,
          "autoincrement": false
        },
        "index": {
          "name": "index",
          "type": "integer",
          "primaryKey": false,
          "notNull": false,
          "autoincrement": false
        }
      },
      "indexes": {},
      "foreignKeys": {
        "group_nav_section_channels_group_nav_section_id_group_nav_sections_id_fk": {
          "name": "group_nav_section_channels_group_nav_section_id_group_nav_sections_id_fk",
          "tableFrom": "group_nav_section_channels",
          "tableTo": "group_nav_sections",
          "columnsFrom": [
            "group_nav_section_id"
          ],
          "columnsTo": [
            "id"
          ],
          "onDelete": "no action",
          "onUpdate": "no action"
        },
        "group_nav_section_channels_channel_id_channels_id_fk": {
          "name": "group_nav_section_channels_channel_id_channels_id_fk",
          "tableFrom": "group_nav_section_channels",
          "tableTo": "channels",
          "columnsFrom": [
            "channel_id"
          ],
          "columnsTo": [
            "id"
          ],
          "onDelete": "no action",
          "onUpdate": "no action"
        }
      },
      "compositePrimaryKeys": {
        "group_nav_section_channels_group_nav_section_id_channel_id_pk": {
          "columns": [
            "channel_id",
            "group_nav_section_id"
          ],
          "name": "group_nav_section_channels_group_nav_section_id_channel_id_pk"
        }
      },
      "uniqueConstraints": {}
    },
    "group_nav_sections": {
      "name": "group_nav_sections",
      "columns": {
        "id": {
          "name": "id",
          "type": "text",
          "primaryKey": true,
          "notNull": true,
          "autoincrement": false
        },
        "group_id": {
          "name": "group_id",
          "type": "text",
          "primaryKey": false,
          "notNull": false,
          "autoincrement": false
        },
        "icon_image": {
          "name": "icon_image",
          "type": "text",
          "primaryKey": false,
          "notNull": false,
          "autoincrement": false
        },
        "cover_image": {
          "name": "cover_image",
          "type": "text",
          "primaryKey": false,
          "notNull": false,
          "autoincrement": false
        },
        "title": {
          "name": "title",
          "type": "text",
          "primaryKey": false,
          "notNull": false,
          "autoincrement": false
        },
        "description": {
          "name": "description",
          "type": "text",
          "primaryKey": false,
          "notNull": false,
          "autoincrement": false
        },
        "index": {
          "name": "index",
          "type": "integer",
          "primaryKey": false,
          "notNull": false,
          "autoincrement": false
        }
      },
      "indexes": {},
      "foreignKeys": {
        "group_nav_sections_group_id_groups_id_fk": {
          "name": "group_nav_sections_group_id_groups_id_fk",
          "tableFrom": "group_nav_sections",
          "tableTo": "groups",
          "columnsFrom": [
            "group_id"
          ],
          "columnsTo": [
            "id"
          ],
          "onDelete": "no action",
          "onUpdate": "no action"
        }
      },
      "compositePrimaryKeys": {},
      "uniqueConstraints": {}
    },
    "group_roles": {
      "name": "group_roles",
      "columns": {
        "id": {
          "name": "id",
          "type": "text",
          "primaryKey": false,
          "notNull": false,
          "autoincrement": false
        },
        "group_id": {
          "name": "group_id",
          "type": "text",
          "primaryKey": false,
          "notNull": false,
          "autoincrement": false
        },
        "image": {
          "name": "image",
          "type": "text",
          "primaryKey": false,
          "notNull": false,
          "autoincrement": false
        },
        "title": {
          "name": "title",
          "type": "text",
          "primaryKey": false,
          "notNull": false,
          "autoincrement": false
        },
        "cover": {
          "name": "cover",
          "type": "text",
          "primaryKey": false,
          "notNull": false,
          "autoincrement": false
        },
        "description": {
          "name": "description",
          "type": "text",
          "primaryKey": false,
          "notNull": false,
          "autoincrement": false
        }
      },
      "indexes": {},
      "foreignKeys": {
        "group_roles_group_id_groups_id_fk": {
          "name": "group_roles_group_id_groups_id_fk",
          "tableFrom": "group_roles",
          "tableTo": "groups",
          "columnsFrom": [
            "group_id"
          ],
          "columnsTo": [
            "id"
          ],
          "onDelete": "no action",
          "onUpdate": "no action"
        }
      },
      "compositePrimaryKeys": {
        "group_roles_group_id_id_pk": {
          "columns": [
            "group_id",
            "id"
          ],
          "name": "group_roles_group_id_id_pk"
        }
      },
      "uniqueConstraints": {}
    },
    "groups": {
      "name": "groups",
      "columns": {
        "id": {
          "name": "id",
          "type": "text",
          "primaryKey": true,
          "notNull": true,
          "autoincrement": false
        },
        "icon_image": {
          "name": "icon_image",
          "type": "text",
          "primaryKey": false,
          "notNull": false,
          "autoincrement": false
        },
        "icon_image_color": {
          "name": "icon_image_color",
          "type": "text",
          "primaryKey": false,
          "notNull": false,
          "autoincrement": false
        },
        "cover_image": {
          "name": "cover_image",
          "type": "text",
          "primaryKey": false,
          "notNull": false,
          "autoincrement": false
        },
        "cover_image_color": {
          "name": "cover_image_color",
          "type": "text",
          "primaryKey": false,
          "notNull": false,
          "autoincrement": false
        },
        "title": {
          "name": "title",
          "type": "text",
          "primaryKey": false,
          "notNull": false,
          "autoincrement": false
        },
        "description": {
          "name": "description",
          "type": "text",
          "primaryKey": false,
          "notNull": false,
          "autoincrement": false
        },
        "is_secret": {
          "name": "is_secret",
          "type": "integer",
          "primaryKey": false,
          "notNull": false,
          "autoincrement": false
        },
        "is_joined": {
          "name": "is_joined",
          "type": "integer",
          "primaryKey": false,
          "notNull": false,
          "autoincrement": false
        },
        "last_post_id": {
          "name": "last_post_id",
          "type": "text",
          "primaryKey": false,
          "notNull": false,
          "autoincrement": false
        },
        "last_post_at": {
          "name": "last_post_at",
          "type": "integer",
          "primaryKey": false,
          "notNull": false,
          "autoincrement": false
        },
        "pin_index": {
          "name": "pin_index",
          "type": "integer",
          "primaryKey": false,
          "notNull": false,
          "autoincrement": false
        }
      },
      "indexes": {},
      "foreignKeys": {},
      "compositePrimaryKeys": {},
      "uniqueConstraints": {}
    },
    "pins": {
      "name": "pins",
      "columns": {
        "type": {
          "name": "type",
          "type": "text",
          "primaryKey": false,
          "notNull": true,
          "autoincrement": false
        },
        "index": {
          "name": "index",
          "type": "integer",
          "primaryKey": false,
          "notNull": true,
          "autoincrement": false
        },
        "item_id": {
          "name": "item_id",
          "type": "text",
          "primaryKey": true,
          "notNull": true,
          "autoincrement": false
        }
      },
      "indexes": {},
      "foreignKeys": {},
      "compositePrimaryKeys": {},
      "uniqueConstraints": {}
    },
    "post_images": {
      "name": "post_images",
      "columns": {
        "post_id": {
          "name": "post_id",
          "type": "text",
          "primaryKey": false,
          "notNull": false,
          "autoincrement": false
        },
        "src": {
          "name": "src",
          "type": "text",
          "primaryKey": false,
          "notNull": false,
          "autoincrement": false
        },
        "alt": {
          "name": "alt",
          "type": "text",
          "primaryKey": false,
          "notNull": false,
          "autoincrement": false
        },
        "width": {
          "name": "width",
          "type": "integer",
          "primaryKey": false,
          "notNull": false,
          "autoincrement": false
        },
        "height": {
          "name": "height",
          "type": "integer",
          "primaryKey": false,
          "notNull": false,
          "autoincrement": false
        }
      },
      "indexes": {},
      "foreignKeys": {
        "post_images_post_id_posts_id_fk": {
          "name": "post_images_post_id_posts_id_fk",
          "tableFrom": "post_images",
          "tableTo": "posts",
          "columnsFrom": [
            "post_id"
          ],
          "columnsTo": [
            "id"
          ],
          "onDelete": "no action",
          "onUpdate": "no action"
        }
      },
      "compositePrimaryKeys": {
        "post_images_post_id_src_pk": {
          "columns": [
            "post_id",
            "src"
          ],
          "name": "post_images_post_id_src_pk"
        }
      },
      "uniqueConstraints": {}
    },
    "post_reactions": {
      "name": "post_reactions",
      "columns": {
        "contact_id": {
          "name": "contact_id",
          "type": "text",
          "primaryKey": false,
          "notNull": true,
          "autoincrement": false
        },
        "post_id": {
          "name": "post_id",
          "type": "text",
          "primaryKey": false,
          "notNull": true,
          "autoincrement": false
        },
        "value": {
          "name": "value",
          "type": "text",
          "primaryKey": false,
          "notNull": true,
          "autoincrement": false
        }
      },
      "indexes": {},
      "foreignKeys": {
        "post_reactions_contact_id_contacts_id_fk": {
          "name": "post_reactions_contact_id_contacts_id_fk",
          "tableFrom": "post_reactions",
          "tableTo": "contacts",
          "columnsFrom": [
            "contact_id"
          ],
          "columnsTo": [
            "id"
          ],
          "onDelete": "no action",
          "onUpdate": "no action"
        },
        "post_reactions_post_id_posts_id_fk": {
          "name": "post_reactions_post_id_posts_id_fk",
          "tableFrom": "post_reactions",
          "tableTo": "posts",
          "columnsFrom": [
            "post_id"
          ],
          "columnsTo": [
            "id"
          ],
          "onDelete": "no action",
          "onUpdate": "no action"
        }
      },
      "compositePrimaryKeys": {
        "post_reactions_contact_id_post_id_pk": {
          "columns": [
            "contact_id",
            "post_id"
          ],
          "name": "post_reactions_contact_id_post_id_pk"
        }
      },
      "uniqueConstraints": {}
    },
    "posts": {
      "name": "posts",
      "columns": {
        "id": {
          "name": "id",
          "type": "text",
          "primaryKey": true,
          "notNull": true,
          "autoincrement": false
        },
        "author_id": {
          "name": "author_id",
          "type": "text",
          "primaryKey": false,
          "notNull": true,
          "autoincrement": false
        },
        "channel_id": {
          "name": "channel_id",
          "type": "text",
          "primaryKey": false,
          "notNull": false,
          "autoincrement": false
        },
        "group_id": {
          "name": "group_id",
          "type": "text",
          "primaryKey": false,
          "notNull": false,
          "autoincrement": false
        },
        "type": {
          "name": "type",
          "type": "text",
          "primaryKey": false,
          "notNull": false,
          "autoincrement": false
        },
        "title": {
          "name": "title",
          "type": "text",
          "primaryKey": false,
          "notNull": false,
          "autoincrement": false
        },
        "image": {
          "name": "image",
          "type": "text",
          "primaryKey": false,
          "notNull": false,
          "autoincrement": false
        },
        "content": {
          "name": "content",
          "type": "text",
          "primaryKey": false,
          "notNull": false,
          "autoincrement": false
        },
        "received_at": {
          "name": "received_at",
          "type": "integer",
          "primaryKey": false,
          "notNull": false,
          "autoincrement": false
        },
        "sent_at": {
          "name": "sent_at",
          "type": "integer",
          "primaryKey": false,
          "notNull": false,
          "autoincrement": false
        },
        "reply_count": {
          "name": "reply_count",
          "type": "integer",
          "primaryKey": false,
          "notNull": false,
          "autoincrement": false
        },
        "text_content": {
          "name": "text_content",
          "type": "text",
          "primaryKey": false,
          "notNull": false,
          "autoincrement": false
        },
        "has_app_reference": {
          "name": "has_app_reference",
          "type": "integer",
          "primaryKey": false,
          "notNull": false,
          "autoincrement": false
        },
        "has_channel_reference": {
          "name": "has_channel_reference",
          "type": "integer",
          "primaryKey": false,
          "notNull": false,
          "autoincrement": false
        },
        "has_group_reference": {
          "name": "has_group_reference",
          "type": "integer",
          "primaryKey": false,
          "notNull": false,
          "autoincrement": false
        },
        "has_link": {
          "name": "has_link",
          "type": "integer",
          "primaryKey": false,
          "notNull": false,
          "autoincrement": false
        },
        "has_image": {
          "name": "has_image",
          "type": "integer",
          "primaryKey": false,
          "notNull": false,
          "autoincrement": false
        }
      },
      "indexes": {},
      "foreignKeys": {},
      "compositePrimaryKeys": {},
      "uniqueConstraints": {}
    },
    "thread_unread_states": {
      "name": "thread_unread_states",
      "columns": {
        "channel_id": {
          "name": "channel_id",
          "type": "integer",
          "primaryKey": false,
          "notNull": false,
          "autoincrement": false
        },
        "thread_id": {
          "name": "thread_id",
          "type": "text",
          "primaryKey": false,
          "notNull": false,
          "autoincrement": false
        },
        "count": {
          "name": "count",
          "type": "integer",
          "primaryKey": false,
          "notNull": false,
          "autoincrement": false
        },
        "first_unread_post_id": {
          "name": "first_unread_post_id",
          "type": "text",
          "primaryKey": false,
          "notNull": false,
          "autoincrement": false
        }
      },
      "indexes": {},
      "foreignKeys": {
        "thread_unread_states_channel_id_channels_id_fk": {
          "name": "thread_unread_states_channel_id_channels_id_fk",
          "tableFrom": "thread_unread_states",
          "tableTo": "channels",
          "columnsFrom": [
            "channel_id"
          ],
          "columnsTo": [
            "id"
          ],
          "onDelete": "no action",
          "onUpdate": "no action"
        }
      },
      "compositePrimaryKeys": {
        "thread_unread_states_channel_id_thread_id_pk": {
          "columns": [
            "channel_id",
            "thread_id"
          ],
          "name": "thread_unread_states_channel_id_thread_id_pk"
        }
      },
      "uniqueConstraints": {}
    },
    "unreads": {
      "name": "unreads",
      "columns": {
        "channelId": {
          "name": "channelId",
          "type": "text",
          "primaryKey": true,
          "notNull": true,
          "autoincrement": false
        },
        "type": {
          "name": "type",
          "type": "text",
          "primaryKey": false,
          "notNull": false,
          "autoincrement": false
        },
        "totalCount": {
          "name": "totalCount",
          "type": "integer",
          "primaryKey": false,
          "notNull": false,
          "autoincrement": false
        },
        "updatedAt": {
          "name": "updatedAt",
          "type": "integer",
          "primaryKey": false,
          "notNull": true,
          "autoincrement": false
        }
      },
      "indexes": {},
      "foreignKeys": {
        "unreads_channelId_channels_id_fk": {
          "name": "unreads_channelId_channels_id_fk",
          "tableFrom": "unreads",
          "tableTo": "channels",
          "columnsFrom": [
            "channelId"
          ],
          "columnsTo": [
            "id"
          ],
          "onDelete": "no action",
          "onUpdate": "no action"
        }
      },
      "compositePrimaryKeys": {},
      "uniqueConstraints": {}
    }
  },
  "enums": {},
  "_meta": {
    "schemas": {},
    "tables": {},
    "columns": {}
  }
}<|MERGE_RESOLUTION|>--- conflicted
+++ resolved
@@ -1,11 +1,7 @@
 {
   "version": "5",
   "dialect": "sqlite",
-<<<<<<< HEAD
-  "id": "d2a1dd01-b3db-4b62-b725-eeae24e0352c",
-=======
-  "id": "8add183a-7a36-42a3-80d3-5da3ebc126df",
->>>>>>> f25fc18f
+  "id": "2452573b-0d28-44b4-9660-9c687b9d26b7",
   "prevId": "00000000-0000-0000-0000-000000000000",
   "tables": {
     "channels": {
@@ -22,7 +18,7 @@
           "name": "type",
           "type": "text",
           "primaryKey": false,
-          "notNull": false,
+          "notNull": true,
           "autoincrement": false
         },
         "group_id": {
@@ -395,14 +391,14 @@
       "columns": {
         "group_nav_section_id": {
           "name": "group_nav_section_id",
-          "type": "integer",
+          "type": "text",
           "primaryKey": false,
           "notNull": false,
           "autoincrement": false
         },
         "channel_id": {
           "name": "channel_id",
-          "type": "integer",
+          "type": "text",
           "primaryKey": false,
           "notNull": false,
           "autoincrement": false
@@ -875,7 +871,7 @@
           "name": "channel_id",
           "type": "text",
           "primaryKey": false,
-          "notNull": false,
+          "notNull": true,
           "autoincrement": false
         },
         "group_id": {
@@ -889,7 +885,7 @@
           "name": "type",
           "type": "text",
           "primaryKey": false,
-          "notNull": false,
+          "notNull": true,
           "autoincrement": false
         },
         "title": {
@@ -917,14 +913,14 @@
           "name": "received_at",
           "type": "integer",
           "primaryKey": false,
-          "notNull": false,
+          "notNull": true,
           "autoincrement": false
         },
         "sent_at": {
           "name": "sent_at",
           "type": "integer",
           "primaryKey": false,
-          "notNull": false,
+          "notNull": true,
           "autoincrement": false
         },
         "reply_count": {

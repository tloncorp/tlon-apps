{
  "version": "5",
  "dialect": "sqlite",
<<<<<<< HEAD
  "id": "be9f41f4-a8c6-48fc-8002-d0c2f051974c",
=======
  "id": "1064d329-4b33-49f0-a1ef-c8c8e743c5cf",
>>>>>>> 5abeac0f
  "prevId": "00000000-0000-0000-0000-000000000000",
  "tables": {
    "channels": {
      "name": "channels",
      "columns": {
        "id": {
          "name": "id",
          "type": "text",
          "primaryKey": true,
          "notNull": true,
          "autoincrement": false
        },
        "type": {
          "name": "type",
          "type": "text",
          "primaryKey": false,
          "notNull": true,
          "autoincrement": false
        },
        "group_id": {
          "name": "group_id",
          "type": "text",
          "primaryKey": false,
          "notNull": false,
          "autoincrement": false
        },
        "icon_image": {
          "name": "icon_image",
          "type": "text",
          "primaryKey": false,
          "notNull": false,
          "autoincrement": false
        },
        "icon_image_color": {
          "name": "icon_image_color",
          "type": "text",
          "primaryKey": false,
          "notNull": false,
          "autoincrement": false
        },
        "cover_image": {
          "name": "cover_image",
          "type": "text",
          "primaryKey": false,
          "notNull": false,
          "autoincrement": false
        },
        "cover_image_color": {
          "name": "cover_image_color",
          "type": "text",
          "primaryKey": false,
          "notNull": false,
          "autoincrement": false
        },
        "title": {
          "name": "title",
          "type": "text",
          "primaryKey": false,
          "notNull": false,
          "autoincrement": false
        },
        "description": {
          "name": "description",
          "type": "text",
          "primaryKey": false,
          "notNull": false,
          "autoincrement": false
        },
        "added_to_group_at": {
          "name": "added_to_group_at",
          "type": "integer",
          "primaryKey": false,
          "notNull": false,
          "autoincrement": false
        },
        "current_user_is_member": {
          "name": "current_user_is_member",
          "type": "integer",
          "primaryKey": false,
          "notNull": false,
          "autoincrement": false
        },
        "post_count": {
          "name": "post_count",
          "type": "integer",
          "primaryKey": false,
          "notNull": false,
          "autoincrement": false
        },
        "unread_count": {
          "name": "unread_count",
          "type": "integer",
          "primaryKey": false,
          "notNull": false,
          "autoincrement": false
        },
        "first_unread_post_id": {
          "name": "first_unread_post_id",
          "type": "text",
          "primaryKey": false,
          "notNull": false,
          "autoincrement": false
        },
        "last_post_id": {
          "name": "last_post_id",
          "type": "text",
          "primaryKey": false,
          "notNull": false,
          "autoincrement": false
        },
        "last_post_at": {
          "name": "last_post_at",
          "type": "integer",
          "primaryKey": false,
          "notNull": false,
          "autoincrement": false
        },
        "synced_at": {
          "name": "synced_at",
          "type": "integer",
          "primaryKey": false,
          "notNull": false,
          "autoincrement": false
        },
        "remote_updated_at": {
          "name": "remote_updated_at",
          "type": "integer",
          "primaryKey": false,
          "notNull": false,
          "autoincrement": false
        }
      },
      "indexes": {},
      "foreignKeys": {
        "channels_group_id_groups_id_fk": {
          "name": "channels_group_id_groups_id_fk",
          "tableFrom": "channels",
          "tableTo": "groups",
          "columnsFrom": [
            "group_id"
          ],
          "columnsTo": [
            "id"
          ],
          "onDelete": "no action",
          "onUpdate": "no action"
        }
      },
      "compositePrimaryKeys": {},
      "uniqueConstraints": {}
    },
    "chat_member_roles": {
      "name": "chat_member_roles",
      "columns": {
        "group_id": {
          "name": "group_id",
          "type": "text",
          "primaryKey": false,
          "notNull": true,
          "autoincrement": false
        },
        "contact_id": {
          "name": "contact_id",
          "type": "text",
          "primaryKey": false,
          "notNull": true,
          "autoincrement": false
        },
        "role_id": {
          "name": "role_id",
          "type": "text",
          "primaryKey": false,
          "notNull": true,
          "autoincrement": false
        }
      },
      "indexes": {},
      "foreignKeys": {
        "chat_member_roles_group_id_groups_id_fk": {
          "name": "chat_member_roles_group_id_groups_id_fk",
          "tableFrom": "chat_member_roles",
          "tableTo": "groups",
          "columnsFrom": [
            "group_id"
          ],
          "columnsTo": [
            "id"
          ],
          "onDelete": "no action",
          "onUpdate": "no action"
        }
      },
      "compositePrimaryKeys": {
        "chat_member_roles_group_id_contact_id_role_id_pk": {
          "columns": [
            "contact_id",
            "group_id",
            "role_id"
          ],
          "name": "chat_member_roles_group_id_contact_id_role_id_pk"
        }
      },
      "uniqueConstraints": {}
    },
    "group_members": {
      "name": "group_members",
      "columns": {
        "membership_type": {
          "name": "membership_type",
          "type": "text",
          "primaryKey": false,
          "notNull": true,
          "autoincrement": false
        },
        "chat_id": {
          "name": "chat_id",
          "type": "text",
          "primaryKey": false,
          "notNull": false,
          "autoincrement": false
        },
        "contact_id": {
          "name": "contact_id",
          "type": "text",
          "primaryKey": false,
          "notNull": true,
          "autoincrement": false
        },
        "joined_at": {
          "name": "joined_at",
          "type": "integer",
          "primaryKey": false,
          "notNull": false,
          "autoincrement": false
        }
      },
      "indexes": {},
      "foreignKeys": {},
      "compositePrimaryKeys": {
        "group_members_chat_id_contact_id_pk": {
          "columns": [
            "chat_id",
            "contact_id"
          ],
          "name": "group_members_chat_id_contact_id_pk"
        }
      },
      "uniqueConstraints": {}
    },
    "contact_group_pins": {
      "name": "contact_group_pins",
      "columns": {
        "contact_id": {
          "name": "contact_id",
          "type": "text",
          "primaryKey": false,
          "notNull": true,
          "autoincrement": false
        },
        "group_id": {
          "name": "group_id",
          "type": "text",
          "primaryKey": false,
          "notNull": true,
          "autoincrement": false
        }
      },
      "indexes": {},
      "foreignKeys": {
        "contact_group_pins_contact_id_contacts_id_fk": {
          "name": "contact_group_pins_contact_id_contacts_id_fk",
          "tableFrom": "contact_group_pins",
          "tableTo": "contacts",
          "columnsFrom": [
            "contact_id"
          ],
          "columnsTo": [
            "id"
          ],
          "onDelete": "no action",
          "onUpdate": "no action"
        },
        "contact_group_pins_group_id_groups_id_fk": {
          "name": "contact_group_pins_group_id_groups_id_fk",
          "tableFrom": "contact_group_pins",
          "tableTo": "groups",
          "columnsFrom": [
            "group_id"
          ],
          "columnsTo": [
            "id"
          ],
          "onDelete": "no action",
          "onUpdate": "no action"
        }
      },
      "compositePrimaryKeys": {
        "contact_group_pins_contact_id_group_id_pk": {
          "columns": [
            "contact_id",
            "group_id"
          ],
          "name": "contact_group_pins_contact_id_group_id_pk"
        }
      },
      "uniqueConstraints": {}
    },
    "contacts": {
      "name": "contacts",
      "columns": {
        "id": {
          "name": "id",
          "type": "text",
          "primaryKey": true,
          "notNull": true,
          "autoincrement": false
        },
        "nickname": {
          "name": "nickname",
          "type": "text",
          "primaryKey": false,
          "notNull": false,
          "autoincrement": false
        },
        "bio": {
          "name": "bio",
          "type": "text",
          "primaryKey": false,
          "notNull": false,
          "autoincrement": false
        },
        "status": {
          "name": "status",
          "type": "text",
          "primaryKey": false,
          "notNull": false,
          "autoincrement": false
        },
        "color": {
          "name": "color",
          "type": "text",
          "primaryKey": false,
          "notNull": false,
          "autoincrement": false
        },
        "avatarImage": {
          "name": "avatarImage",
          "type": "text",
          "primaryKey": false,
          "notNull": false,
          "autoincrement": false
        },
        "coverImage": {
          "name": "coverImage",
          "type": "text",
          "primaryKey": false,
          "notNull": false,
          "autoincrement": false
        }
      },
      "indexes": {},
      "foreignKeys": {},
      "compositePrimaryKeys": {},
      "uniqueConstraints": {}
    },
    "group_nav_section_channels": {
      "name": "group_nav_section_channels",
      "columns": {
        "group_nav_section_id": {
          "name": "group_nav_section_id",
          "type": "text",
          "primaryKey": false,
          "notNull": false,
          "autoincrement": false
        },
        "channel_id": {
          "name": "channel_id",
          "type": "text",
          "primaryKey": false,
          "notNull": false,
          "autoincrement": false
        },
        "index": {
          "name": "index",
          "type": "integer",
          "primaryKey": false,
          "notNull": false,
          "autoincrement": false
        }
      },
      "indexes": {},
      "foreignKeys": {
        "group_nav_section_channels_group_nav_section_id_group_nav_sections_id_fk": {
          "name": "group_nav_section_channels_group_nav_section_id_group_nav_sections_id_fk",
          "tableFrom": "group_nav_section_channels",
          "tableTo": "group_nav_sections",
          "columnsFrom": [
            "group_nav_section_id"
          ],
          "columnsTo": [
            "id"
          ],
          "onDelete": "no action",
          "onUpdate": "no action"
        },
        "group_nav_section_channels_channel_id_channels_id_fk": {
          "name": "group_nav_section_channels_channel_id_channels_id_fk",
          "tableFrom": "group_nav_section_channels",
          "tableTo": "channels",
          "columnsFrom": [
            "channel_id"
          ],
          "columnsTo": [
            "id"
          ],
          "onDelete": "no action",
          "onUpdate": "no action"
        }
      },
      "compositePrimaryKeys": {
        "group_nav_section_channels_group_nav_section_id_channel_id_pk": {
          "columns": [
            "channel_id",
            "group_nav_section_id"
          ],
          "name": "group_nav_section_channels_group_nav_section_id_channel_id_pk"
        }
      },
      "uniqueConstraints": {}
    },
    "group_nav_sections": {
      "name": "group_nav_sections",
      "columns": {
        "id": {
          "name": "id",
          "type": "text",
          "primaryKey": true,
          "notNull": true,
          "autoincrement": false
        },
        "group_id": {
          "name": "group_id",
          "type": "text",
          "primaryKey": false,
          "notNull": false,
          "autoincrement": false
        },
        "icon_image": {
          "name": "icon_image",
          "type": "text",
          "primaryKey": false,
          "notNull": false,
          "autoincrement": false
        },
        "icon_image_color": {
          "name": "icon_image_color",
          "type": "text",
          "primaryKey": false,
          "notNull": false,
          "autoincrement": false
        },
        "cover_image": {
          "name": "cover_image",
          "type": "text",
          "primaryKey": false,
          "notNull": false,
          "autoincrement": false
        },
        "cover_image_color": {
          "name": "cover_image_color",
          "type": "text",
          "primaryKey": false,
          "notNull": false,
          "autoincrement": false
        },
        "title": {
          "name": "title",
          "type": "text",
          "primaryKey": false,
          "notNull": false,
          "autoincrement": false
        },
        "description": {
          "name": "description",
          "type": "text",
          "primaryKey": false,
          "notNull": false,
          "autoincrement": false
        },
        "index": {
          "name": "index",
          "type": "integer",
          "primaryKey": false,
          "notNull": false,
          "autoincrement": false
        }
      },
      "indexes": {},
      "foreignKeys": {
        "group_nav_sections_group_id_groups_id_fk": {
          "name": "group_nav_sections_group_id_groups_id_fk",
          "tableFrom": "group_nav_sections",
          "tableTo": "groups",
          "columnsFrom": [
            "group_id"
          ],
          "columnsTo": [
            "id"
          ],
          "onDelete": "no action",
          "onUpdate": "no action"
        }
      },
      "compositePrimaryKeys": {},
      "uniqueConstraints": {}
    },
    "group_roles": {
      "name": "group_roles",
      "columns": {
        "id": {
          "name": "id",
          "type": "text",
          "primaryKey": false,
          "notNull": false,
          "autoincrement": false
        },
        "group_id": {
          "name": "group_id",
          "type": "text",
          "primaryKey": false,
          "notNull": false,
          "autoincrement": false
        },
        "icon_image": {
          "name": "icon_image",
          "type": "text",
          "primaryKey": false,
          "notNull": false,
          "autoincrement": false
        },
        "icon_image_color": {
          "name": "icon_image_color",
          "type": "text",
          "primaryKey": false,
          "notNull": false,
          "autoincrement": false
        },
        "cover_image": {
          "name": "cover_image",
          "type": "text",
          "primaryKey": false,
          "notNull": false,
          "autoincrement": false
        },
        "cover_image_color": {
          "name": "cover_image_color",
          "type": "text",
          "primaryKey": false,
          "notNull": false,
          "autoincrement": false
        },
        "title": {
          "name": "title",
          "type": "text",
          "primaryKey": false,
          "notNull": false,
          "autoincrement": false
        },
        "description": {
          "name": "description",
          "type": "text",
          "primaryKey": false,
          "notNull": false,
          "autoincrement": false
        }
      },
      "indexes": {},
      "foreignKeys": {
        "group_roles_group_id_groups_id_fk": {
          "name": "group_roles_group_id_groups_id_fk",
          "tableFrom": "group_roles",
          "tableTo": "groups",
          "columnsFrom": [
            "group_id"
          ],
          "columnsTo": [
            "id"
          ],
          "onDelete": "no action",
          "onUpdate": "no action"
        }
      },
      "compositePrimaryKeys": {
        "group_roles_group_id_id_pk": {
          "columns": [
            "group_id",
            "id"
          ],
          "name": "group_roles_group_id_id_pk"
        }
      },
      "uniqueConstraints": {}
    },
    "groups": {
      "name": "groups",
      "columns": {
        "id": {
          "name": "id",
          "type": "text",
          "primaryKey": true,
          "notNull": true,
          "autoincrement": false
        },
        "icon_image": {
          "name": "icon_image",
          "type": "text",
          "primaryKey": false,
          "notNull": false,
          "autoincrement": false
        },
        "icon_image_color": {
          "name": "icon_image_color",
          "type": "text",
          "primaryKey": false,
          "notNull": false,
          "autoincrement": false
        },
        "cover_image": {
          "name": "cover_image",
          "type": "text",
          "primaryKey": false,
          "notNull": false,
          "autoincrement": false
        },
        "cover_image_color": {
          "name": "cover_image_color",
          "type": "text",
          "primaryKey": false,
          "notNull": false,
          "autoincrement": false
        },
        "title": {
          "name": "title",
          "type": "text",
          "primaryKey": false,
          "notNull": false,
          "autoincrement": false
        },
        "description": {
          "name": "description",
          "type": "text",
          "primaryKey": false,
          "notNull": false,
          "autoincrement": false
        },
        "is_secret": {
          "name": "is_secret",
          "type": "integer",
          "primaryKey": false,
          "notNull": false,
          "autoincrement": false
        },
        "is_joined": {
          "name": "is_joined",
          "type": "integer",
          "primaryKey": false,
          "notNull": false,
          "autoincrement": false
        },
        "last_post_id": {
          "name": "last_post_id",
          "type": "text",
          "primaryKey": false,
          "notNull": false,
          "autoincrement": false
        },
        "last_post_at": {
          "name": "last_post_at",
          "type": "integer",
          "primaryKey": false,
          "notNull": false,
          "autoincrement": false
        }
      },
      "indexes": {},
      "foreignKeys": {},
      "compositePrimaryKeys": {},
      "uniqueConstraints": {}
    },
    "pins": {
      "name": "pins",
      "columns": {
        "type": {
          "name": "type",
          "type": "text",
          "primaryKey": false,
          "notNull": true,
          "autoincrement": false
        },
        "index": {
          "name": "index",
          "type": "integer",
          "primaryKey": false,
          "notNull": true,
          "autoincrement": false
        },
        "item_id": {
          "name": "item_id",
          "type": "text",
          "primaryKey": true,
          "notNull": true,
          "autoincrement": false
        }
      },
      "indexes": {},
      "foreignKeys": {},
      "compositePrimaryKeys": {},
      "uniqueConstraints": {}
    },
    "post_images": {
      "name": "post_images",
      "columns": {
        "post_id": {
          "name": "post_id",
          "type": "text",
          "primaryKey": false,
          "notNull": false,
          "autoincrement": false
        },
        "src": {
          "name": "src",
          "type": "text",
          "primaryKey": false,
          "notNull": false,
          "autoincrement": false
        },
        "alt": {
          "name": "alt",
          "type": "text",
          "primaryKey": false,
          "notNull": false,
          "autoincrement": false
        },
        "width": {
          "name": "width",
          "type": "integer",
          "primaryKey": false,
          "notNull": false,
          "autoincrement": false
        },
        "height": {
          "name": "height",
          "type": "integer",
          "primaryKey": false,
          "notNull": false,
          "autoincrement": false
        }
      },
      "indexes": {},
      "foreignKeys": {
        "post_images_post_id_posts_id_fk": {
          "name": "post_images_post_id_posts_id_fk",
          "tableFrom": "post_images",
          "tableTo": "posts",
          "columnsFrom": [
            "post_id"
          ],
          "columnsTo": [
            "id"
          ],
          "onDelete": "no action",
          "onUpdate": "no action"
        }
      },
      "compositePrimaryKeys": {
        "post_images_post_id_src_pk": {
          "columns": [
            "post_id",
            "src"
          ],
          "name": "post_images_post_id_src_pk"
        }
      },
      "uniqueConstraints": {}
    },
    "post_reactions": {
      "name": "post_reactions",
      "columns": {
        "contact_id": {
          "name": "contact_id",
          "type": "text",
          "primaryKey": false,
          "notNull": true,
          "autoincrement": false
        },
        "post_id": {
          "name": "post_id",
          "type": "text",
          "primaryKey": false,
          "notNull": true,
          "autoincrement": false
        },
        "value": {
          "name": "value",
          "type": "text",
          "primaryKey": false,
          "notNull": true,
          "autoincrement": false
        }
      },
      "indexes": {},
      "foreignKeys": {
        "post_reactions_post_id_posts_id_fk": {
          "name": "post_reactions_post_id_posts_id_fk",
          "tableFrom": "post_reactions",
          "tableTo": "posts",
          "columnsFrom": [
            "post_id"
          ],
          "columnsTo": [
            "id"
          ],
          "onDelete": "no action",
          "onUpdate": "no action"
        }
      },
      "compositePrimaryKeys": {
        "post_reactions_contact_id_post_id_pk": {
          "columns": [
            "contact_id",
            "post_id"
          ],
          "name": "post_reactions_contact_id_post_id_pk"
        }
      },
      "uniqueConstraints": {}
    },
    "posts": {
      "name": "posts",
      "columns": {
        "id": {
          "name": "id",
          "type": "text",
          "primaryKey": true,
          "notNull": true,
          "autoincrement": false
        },
        "author_id": {
          "name": "author_id",
          "type": "text",
          "primaryKey": false,
          "notNull": true,
          "autoincrement": false
        },
        "channel_id": {
          "name": "channel_id",
          "type": "text",
          "primaryKey": false,
          "notNull": true,
          "autoincrement": false
        },
        "group_id": {
          "name": "group_id",
          "type": "text",
          "primaryKey": false,
          "notNull": false,
          "autoincrement": false
        },
        "parent_id": {
          "name": "parent_id",
          "type": "text",
          "primaryKey": false,
          "notNull": false,
          "autoincrement": false
        },
        "type": {
          "name": "type",
          "type": "text",
          "primaryKey": false,
          "notNull": true,
          "autoincrement": false
        },
        "title": {
          "name": "title",
          "type": "text",
          "primaryKey": false,
          "notNull": false,
          "autoincrement": false
        },
        "image": {
          "name": "image",
          "type": "text",
          "primaryKey": false,
          "notNull": false,
          "autoincrement": false
        },
        "content": {
          "name": "content",
          "type": "text",
          "primaryKey": false,
          "notNull": false,
          "autoincrement": false
        },
        "received_at": {
          "name": "received_at",
          "type": "integer",
          "primaryKey": false,
          "notNull": true,
          "autoincrement": false
        },
        "sent_at": {
          "name": "sent_at",
          "type": "integer",
          "primaryKey": false,
          "notNull": true,
          "autoincrement": false
        },
        "reply_count": {
          "name": "reply_count",
          "type": "integer",
          "primaryKey": false,
          "notNull": false,
          "autoincrement": false
        },
        "reply_time": {
          "name": "reply_time",
          "type": "integer",
          "primaryKey": false,
          "notNull": false,
          "autoincrement": false
        },
        "reply_contact_ids": {
          "name": "reply_contact_ids",
          "type": "text",
          "primaryKey": false,
          "notNull": false,
          "autoincrement": false
        },
        "text_content": {
          "name": "text_content",
          "type": "text",
          "primaryKey": false,
          "notNull": false,
          "autoincrement": false
        },
        "has_app_reference": {
          "name": "has_app_reference",
          "type": "integer",
          "primaryKey": false,
          "notNull": false,
          "autoincrement": false
        },
        "has_channel_reference": {
          "name": "has_channel_reference",
          "type": "integer",
          "primaryKey": false,
          "notNull": false,
          "autoincrement": false
        },
        "has_group_reference": {
          "name": "has_group_reference",
          "type": "integer",
          "primaryKey": false,
          "notNull": false,
          "autoincrement": false
        },
        "has_link": {
          "name": "has_link",
          "type": "integer",
          "primaryKey": false,
          "notNull": false,
          "autoincrement": false
        },
        "has_image": {
          "name": "has_image",
          "type": "integer",
          "primaryKey": false,
          "notNull": false,
          "autoincrement": false
        },
        "hidden": {
          "name": "hidden",
          "type": "integer",
          "primaryKey": false,
          "notNull": false,
          "autoincrement": false,
          "default": false
        },
        "delivery_status": {
          "name": "delivery_status",
          "type": "text",
          "primaryKey": false,
          "notNull": false,
          "autoincrement": false
        }
      },
      "indexes": {
        "posts_sent_at_unique": {
          "name": "posts_sent_at_unique",
          "columns": [
            "sent_at"
          ],
          "isUnique": true
        }
      },
      "foreignKeys": {},
      "compositePrimaryKeys": {},
      "uniqueConstraints": {}
    },
    "thread_unreads": {
      "name": "thread_unreads",
      "columns": {
        "channel_id": {
          "name": "channel_id",
          "type": "text",
          "primaryKey": false,
          "notNull": false,
          "autoincrement": false
        },
        "thread_id": {
          "name": "thread_id",
          "type": "text",
          "primaryKey": false,
          "notNull": false,
          "autoincrement": false
        },
        "count": {
          "name": "count",
          "type": "integer",
          "primaryKey": false,
          "notNull": false,
          "autoincrement": false
        },
        "first_unread_post_id": {
          "name": "first_unread_post_id",
          "type": "text",
          "primaryKey": false,
          "notNull": false,
          "autoincrement": false
        },
        "first_unread_post_received_at": {
          "name": "first_unread_post_received_at",
          "type": "integer",
          "primaryKey": false,
          "notNull": false,
          "autoincrement": false
        }
      },
      "indexes": {},
      "foreignKeys": {},
      "compositePrimaryKeys": {
        "thread_unreads_channel_id_thread_id_pk": {
          "columns": [
            "channel_id",
            "thread_id"
          ],
          "name": "thread_unreads_channel_id_thread_id_pk"
        }
      },
      "uniqueConstraints": {}
    },
    "unreads": {
      "name": "unreads",
      "columns": {
        "channel_id": {
          "name": "channel_id",
          "type": "text",
          "primaryKey": true,
          "notNull": true,
          "autoincrement": false
        },
        "type": {
          "name": "type",
          "type": "text",
          "primaryKey": false,
          "notNull": true,
          "autoincrement": false
        },
        "count": {
          "name": "count",
          "type": "integer",
          "primaryKey": false,
          "notNull": true,
          "autoincrement": false
        },
        "count_without_threads": {
          "name": "count_without_threads",
          "type": "integer",
          "primaryKey": false,
          "notNull": true,
          "autoincrement": false
        },
        "updated_at": {
          "name": "updated_at",
          "type": "integer",
          "primaryKey": false,
          "notNull": true,
          "autoincrement": false
        },
        "first_unread_post_id": {
          "name": "first_unread_post_id",
          "type": "text",
          "primaryKey": false,
          "notNull": false,
          "autoincrement": false
        },
        "first_unread_post_received_at": {
          "name": "first_unread_post_received_at",
          "type": "integer",
          "primaryKey": false,
          "notNull": false,
          "autoincrement": false
        }
      },
      "indexes": {},
      "foreignKeys": {},
      "compositePrimaryKeys": {},
      "uniqueConstraints": {}
    }
  },
  "enums": {},
  "_meta": {
    "schemas": {},
    "tables": {},
    "columns": {}
  }
}<|MERGE_RESOLUTION|>--- conflicted
+++ resolved
@@ -1,11 +1,7 @@
 {
   "version": "5",
   "dialect": "sqlite",
-<<<<<<< HEAD
-  "id": "be9f41f4-a8c6-48fc-8002-d0c2f051974c",
-=======
-  "id": "1064d329-4b33-49f0-a1ef-c8c8e743c5cf",
->>>>>>> 5abeac0f
+  "id": "dfaae245-c7cf-4d1e-9e94-08d6bb89cf32",
   "prevId": "00000000-0000-0000-0000-000000000000",
   "tables": {
     "channels": {

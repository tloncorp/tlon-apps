--- conflicted
+++ resolved
@@ -1,11 +1,7 @@
 {
   "version": "6",
   "dialect": "sqlite",
-<<<<<<< HEAD
-  "id": "5d1914a4-563c-4a8d-b66b-5a6cdab85c4f",
-=======
-  "id": "69ab8122-fcb8-4da4-ae7c-09eeec6bc701",
->>>>>>> fc97ce6b
+  "id": "38e7de70-1410-4670-88be-8a6c4bca67f0",
   "prevId": "00000000-0000-0000-0000-000000000000",
   "tables": {
     "activity_event_contact_group_pins": {

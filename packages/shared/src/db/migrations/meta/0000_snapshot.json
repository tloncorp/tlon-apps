--- conflicted
+++ resolved
@@ -1,11 +1,7 @@
 {
   "version": "6",
   "dialect": "sqlite",
-<<<<<<< HEAD
-  "id": "9c1c8adf-f4bd-4cf1-81c7-ed06fd22c93c",
-=======
-  "id": "a81be202-e2ee-4117-8533-dd20783fad0d",
->>>>>>> 2869d633
+  "id": "6dc0c522-044d-4399-9e6d-6c46177eeac3",
   "prevId": "00000000-0000-0000-0000-000000000000",
   "tables": {
     "activity_event_contact_group_pins": {

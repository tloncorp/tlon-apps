--- conflicted
+++ resolved
@@ -1,11 +1,7 @@
 {
   "version": "5",
   "dialect": "sqlite",
-<<<<<<< HEAD
-  "id": "b13d7102-35f8-47af-af64-8eb37b3b8036",
-=======
-  "id": "74c8411b-620b-418d-a547-c57f710604a9",
->>>>>>> 2ef6de11
+  "id": "9f89547c-b6c3-4ed0-91b3-6ed4b9b02d89",
   "prevId": "00000000-0000-0000-0000-000000000000",
   "tables": {
     "activity_events": {

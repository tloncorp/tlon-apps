{
  "version": "6",
  "dialect": "sqlite",
<<<<<<< HEAD
  "id": "01f2c304-2853-4d02-bba0-5cf3817e926f",
=======
  "id": "faa3b44e-123d-4ff7-88c8-5e2a6fefa25b",
>>>>>>> 705ecbfe
  "prevId": "00000000-0000-0000-0000-000000000000",
  "tables": {
    "activity_event_contact_group_pins": {
      "name": "activity_event_contact_group_pins",
      "columns": {
        "activity_event_id": {
          "name": "activity_event_id",
          "type": "text",
          "primaryKey": false,
          "notNull": true,
          "autoincrement": false
        },
        "group_id": {
          "name": "group_id",
          "type": "text",
          "primaryKey": false,
          "notNull": true,
          "autoincrement": false
        }
      },
      "indexes": {},
      "foreignKeys": {
        "activity_event_contact_group_pins_activity_event_id_activity_events_id_fk": {
          "name": "activity_event_contact_group_pins_activity_event_id_activity_events_id_fk",
          "tableFrom": "activity_event_contact_group_pins",
          "tableTo": "activity_events",
          "columnsFrom": [
            "activity_event_id"
          ],
          "columnsTo": [
            "id"
          ],
          "onDelete": "cascade",
          "onUpdate": "no action"
        },
        "activity_event_contact_group_pins_group_id_groups_id_fk": {
          "name": "activity_event_contact_group_pins_group_id_groups_id_fk",
          "tableFrom": "activity_event_contact_group_pins",
          "tableTo": "groups",
          "columnsFrom": [
            "group_id"
          ],
          "columnsTo": [
            "id"
          ],
          "onDelete": "no action",
          "onUpdate": "no action"
        }
      },
      "compositePrimaryKeys": {
        "activity_event_contact_group_pins_activity_event_id_group_id_pk": {
          "columns": [
            "activity_event_id",
            "group_id"
          ],
          "name": "activity_event_contact_group_pins_activity_event_id_group_id_pk"
        }
      },
      "uniqueConstraints": {},
      "checkConstraints": {}
    },
    "activity_events": {
      "name": "activity_events",
      "columns": {
        "id": {
          "name": "id",
          "type": "text",
          "primaryKey": false,
          "notNull": true,
          "autoincrement": false
        },
        "bucket_id": {
          "name": "bucket_id",
          "type": "text",
          "primaryKey": false,
          "notNull": true,
          "autoincrement": false
        },
        "source_id": {
          "name": "source_id",
          "type": "text",
          "primaryKey": false,
          "notNull": true,
          "autoincrement": false
        },
        "type": {
          "name": "type",
          "type": "text",
          "primaryKey": false,
          "notNull": true,
          "autoincrement": false
        },
        "timestamp": {
          "name": "timestamp",
          "type": "integer",
          "primaryKey": false,
          "notNull": true,
          "autoincrement": false
        },
        "post_id": {
          "name": "post_id",
          "type": "text",
          "primaryKey": false,
          "notNull": false,
          "autoincrement": false
        },
        "author_id": {
          "name": "author_id",
          "type": "text",
          "primaryKey": false,
          "notNull": false,
          "autoincrement": false
        },
        "parent_id": {
          "name": "parent_id",
          "type": "text",
          "primaryKey": false,
          "notNull": false,
          "autoincrement": false
        },
        "parent_author_id": {
          "name": "parent_author_id",
          "type": "text",
          "primaryKey": false,
          "notNull": false,
          "autoincrement": false
        },
        "channel_id": {
          "name": "channel_id",
          "type": "text",
          "primaryKey": false,
          "notNull": false,
          "autoincrement": false
        },
        "group_id": {
          "name": "group_id",
          "type": "text",
          "primaryKey": false,
          "notNull": false,
          "autoincrement": false
        },
        "is_mention": {
          "name": "is_mention",
          "type": "integer",
          "primaryKey": false,
          "notNull": false,
          "autoincrement": false
        },
        "should_notify": {
          "name": "should_notify",
          "type": "integer",
          "primaryKey": false,
          "notNull": false,
          "autoincrement": false
        },
        "content": {
          "name": "content",
          "type": "text",
          "primaryKey": false,
          "notNull": false,
          "autoincrement": false
        },
        "group_event_user_id": {
          "name": "group_event_user_id",
          "type": "text",
          "primaryKey": false,
          "notNull": false,
          "autoincrement": false
        },
        "contact_user_id": {
          "name": "contact_user_id",
          "type": "text",
          "primaryKey": false,
          "notNull": false,
          "autoincrement": false
        },
        "contact_update_type": {
          "name": "contact_update_type",
          "type": "text",
          "primaryKey": false,
          "notNull": false,
          "autoincrement": false
        },
        "contact_update_value": {
          "name": "contact_update_value",
          "type": "text",
          "primaryKey": false,
          "notNull": false,
          "autoincrement": false
        }
      },
      "indexes": {},
      "foreignKeys": {},
      "compositePrimaryKeys": {
        "activity_events_id_bucket_id_pk": {
          "columns": [
            "id",
            "bucket_id"
          ],
          "name": "activity_events_id_bucket_id_pk"
        }
      },
      "uniqueConstraints": {},
      "checkConstraints": {}
    },
    "channel_readers": {
      "name": "channel_readers",
      "columns": {
        "channel_id": {
          "name": "channel_id",
          "type": "text",
          "primaryKey": false,
          "notNull": true,
          "autoincrement": false
        },
        "role_id": {
          "name": "role_id",
          "type": "text",
          "primaryKey": false,
          "notNull": true,
          "autoincrement": false
        }
      },
      "indexes": {},
      "foreignKeys": {},
      "compositePrimaryKeys": {
        "channel_readers_channel_id_role_id_pk": {
          "columns": [
            "channel_id",
            "role_id"
          ],
          "name": "channel_readers_channel_id_role_id_pk"
        }
      },
      "uniqueConstraints": {},
      "checkConstraints": {}
    },
    "channel_unreads": {
      "name": "channel_unreads",
      "columns": {
        "channel_id": {
          "name": "channel_id",
          "type": "text",
          "primaryKey": true,
          "notNull": true,
          "autoincrement": false
        },
        "type": {
          "name": "type",
          "type": "text",
          "primaryKey": false,
          "notNull": true,
          "autoincrement": false
        },
        "notify": {
          "name": "notify",
          "type": "integer",
          "primaryKey": false,
          "notNull": true,
          "autoincrement": false
        },
        "count": {
          "name": "count",
          "type": "integer",
          "primaryKey": false,
          "notNull": true,
          "autoincrement": false
        },
        "count_without_threads": {
          "name": "count_without_threads",
          "type": "integer",
          "primaryKey": false,
          "notNull": true,
          "autoincrement": false
        },
        "updated_at": {
          "name": "updated_at",
          "type": "integer",
          "primaryKey": false,
          "notNull": true,
          "autoincrement": false
        },
        "first_unread_post_id": {
          "name": "first_unread_post_id",
          "type": "text",
          "primaryKey": false,
          "notNull": false,
          "autoincrement": false
        },
        "first_unread_post_received_at": {
          "name": "first_unread_post_received_at",
          "type": "integer",
          "primaryKey": false,
          "notNull": false,
          "autoincrement": false
        }
      },
      "indexes": {},
      "foreignKeys": {},
      "compositePrimaryKeys": {},
      "uniqueConstraints": {},
      "checkConstraints": {}
    },
    "channel_writers": {
      "name": "channel_writers",
      "columns": {
        "channel_id": {
          "name": "channel_id",
          "type": "text",
          "primaryKey": false,
          "notNull": true,
          "autoincrement": false
        },
        "role_id": {
          "name": "role_id",
          "type": "text",
          "primaryKey": false,
          "notNull": true,
          "autoincrement": false
        }
      },
      "indexes": {},
      "foreignKeys": {},
      "compositePrimaryKeys": {
        "channel_writers_channel_id_role_id_pk": {
          "columns": [
            "channel_id",
            "role_id"
          ],
          "name": "channel_writers_channel_id_role_id_pk"
        }
      },
      "uniqueConstraints": {},
      "checkConstraints": {}
    },
    "channels": {
      "name": "channels",
      "columns": {
        "id": {
          "name": "id",
          "type": "text",
          "primaryKey": true,
          "notNull": true,
          "autoincrement": false
        },
        "type": {
          "name": "type",
          "type": "text",
          "primaryKey": false,
          "notNull": true,
          "autoincrement": false
        },
        "group_id": {
          "name": "group_id",
          "type": "text",
          "primaryKey": false,
          "notNull": false,
          "autoincrement": false
        },
        "icon_image": {
          "name": "icon_image",
          "type": "text",
          "primaryKey": false,
          "notNull": false,
          "autoincrement": false
        },
        "icon_image_color": {
          "name": "icon_image_color",
          "type": "text",
          "primaryKey": false,
          "notNull": false,
          "autoincrement": false
        },
        "cover_image": {
          "name": "cover_image",
          "type": "text",
          "primaryKey": false,
          "notNull": false,
          "autoincrement": false
        },
        "cover_image_color": {
          "name": "cover_image_color",
          "type": "text",
          "primaryKey": false,
          "notNull": false,
          "autoincrement": false
        },
        "title": {
          "name": "title",
          "type": "text",
          "primaryKey": false,
          "notNull": false,
          "autoincrement": false
        },
        "description": {
          "name": "description",
          "type": "text",
          "primaryKey": false,
          "notNull": false,
          "autoincrement": false
        },
        "contact_id": {
          "name": "contact_id",
          "type": "text",
          "primaryKey": false,
          "notNull": false,
          "autoincrement": false
        },
        "added_to_group_at": {
          "name": "added_to_group_at",
          "type": "integer",
          "primaryKey": false,
          "notNull": false,
          "autoincrement": false
        },
        "current_user_is_member": {
          "name": "current_user_is_member",
          "type": "integer",
          "primaryKey": false,
          "notNull": false,
          "autoincrement": false
        },
        "post_count": {
          "name": "post_count",
          "type": "integer",
          "primaryKey": false,
          "notNull": false,
          "autoincrement": false
        },
        "unread_count": {
          "name": "unread_count",
          "type": "integer",
          "primaryKey": false,
          "notNull": false,
          "autoincrement": false
        },
        "first_unread_post_id": {
          "name": "first_unread_post_id",
          "type": "text",
          "primaryKey": false,
          "notNull": false,
          "autoincrement": false
        },
        "last_post_id": {
          "name": "last_post_id",
          "type": "text",
          "primaryKey": false,
          "notNull": false,
          "autoincrement": false
        },
        "last_post_at": {
          "name": "last_post_at",
          "type": "integer",
          "primaryKey": false,
          "notNull": false,
          "autoincrement": false
        },
        "is_cached_pending_channel": {
          "name": "is_cached_pending_channel",
          "type": "integer",
          "primaryKey": false,
          "notNull": false,
          "autoincrement": false
        },
        "is_dm_invite": {
          "name": "is_dm_invite",
          "type": "integer",
          "primaryKey": false,
          "notNull": false,
          "autoincrement": false,
          "default": false
        },
        "synced_at": {
          "name": "synced_at",
          "type": "integer",
          "primaryKey": false,
          "notNull": false,
          "autoincrement": false
        },
        "remote_updated_at": {
          "name": "remote_updated_at",
          "type": "integer",
          "primaryKey": false,
          "notNull": false,
          "autoincrement": false
        },
        "last_viewed_at": {
          "name": "last_viewed_at",
          "type": "integer",
          "primaryKey": false,
          "notNull": false,
          "autoincrement": false
        },
        "content_configuration": {
          "name": "content_configuration",
          "type": "text",
          "primaryKey": false,
          "notNull": false,
          "autoincrement": false
        }
      },
      "indexes": {
        "last_post_id": {
          "name": "last_post_id",
          "columns": [
            "last_post_id"
          ],
          "isUnique": false
        },
        "last_post_at": {
          "name": "last_post_at",
          "columns": [
            "last_post_at"
          ],
          "isUnique": false
        }
      },
      "foreignKeys": {
        "channels_group_id_groups_id_fk": {
          "name": "channels_group_id_groups_id_fk",
          "tableFrom": "channels",
          "tableTo": "groups",
          "columnsFrom": [
            "group_id"
          ],
          "columnsTo": [
            "id"
          ],
          "onDelete": "cascade",
          "onUpdate": "no action"
        }
      },
      "compositePrimaryKeys": {},
      "uniqueConstraints": {},
      "checkConstraints": {}
    },
    "chat_member_roles": {
      "name": "chat_member_roles",
      "columns": {
        "group_id": {
          "name": "group_id",
          "type": "text",
          "primaryKey": false,
          "notNull": true,
          "autoincrement": false
        },
        "contact_id": {
          "name": "contact_id",
          "type": "text",
          "primaryKey": false,
          "notNull": true,
          "autoincrement": false
        },
        "role_id": {
          "name": "role_id",
          "type": "text",
          "primaryKey": false,
          "notNull": true,
          "autoincrement": false
        }
      },
      "indexes": {},
      "foreignKeys": {
        "chat_member_roles_group_id_groups_id_fk": {
          "name": "chat_member_roles_group_id_groups_id_fk",
          "tableFrom": "chat_member_roles",
          "tableTo": "groups",
          "columnsFrom": [
            "group_id"
          ],
          "columnsTo": [
            "id"
          ],
          "onDelete": "cascade",
          "onUpdate": "no action"
        }
      },
      "compositePrimaryKeys": {
        "chat_member_roles_group_id_contact_id_role_id_pk": {
          "columns": [
            "group_id",
            "contact_id",
            "role_id"
          ],
          "name": "chat_member_roles_group_id_contact_id_role_id_pk"
        }
      },
      "uniqueConstraints": {},
      "checkConstraints": {}
    },
    "group_members": {
      "name": "group_members",
      "columns": {
        "membership_type": {
          "name": "membership_type",
          "type": "text",
          "primaryKey": false,
          "notNull": true,
          "autoincrement": false
        },
        "chat_id": {
          "name": "chat_id",
          "type": "text",
          "primaryKey": false,
          "notNull": false,
          "autoincrement": false
        },
        "contact_id": {
          "name": "contact_id",
          "type": "text",
          "primaryKey": false,
          "notNull": true,
          "autoincrement": false
        },
        "joined_at": {
          "name": "joined_at",
          "type": "integer",
          "primaryKey": false,
          "notNull": false,
          "autoincrement": false
        },
        "status": {
          "name": "status",
          "type": "text",
          "primaryKey": false,
          "notNull": false,
          "autoincrement": false
        }
      },
      "indexes": {},
      "foreignKeys": {},
      "compositePrimaryKeys": {
        "group_members_chat_id_contact_id_pk": {
          "columns": [
            "chat_id",
            "contact_id"
          ],
          "name": "group_members_chat_id_contact_id_pk"
        }
      },
      "uniqueConstraints": {},
      "checkConstraints": {}
    },
    "contact_group_pins": {
      "name": "contact_group_pins",
      "columns": {
        "contact_id": {
          "name": "contact_id",
          "type": "text",
          "primaryKey": false,
          "notNull": true,
          "autoincrement": false
        },
        "group_id": {
          "name": "group_id",
          "type": "text",
          "primaryKey": false,
          "notNull": true,
          "autoincrement": false
        }
      },
      "indexes": {},
      "foreignKeys": {
        "contact_group_pins_contact_id_contacts_id_fk": {
          "name": "contact_group_pins_contact_id_contacts_id_fk",
          "tableFrom": "contact_group_pins",
          "tableTo": "contacts",
          "columnsFrom": [
            "contact_id"
          ],
          "columnsTo": [
            "id"
          ],
          "onDelete": "cascade",
          "onUpdate": "no action"
        },
        "contact_group_pins_group_id_groups_id_fk": {
          "name": "contact_group_pins_group_id_groups_id_fk",
          "tableFrom": "contact_group_pins",
          "tableTo": "groups",
          "columnsFrom": [
            "group_id"
          ],
          "columnsTo": [
            "id"
          ],
          "onDelete": "no action",
          "onUpdate": "no action"
        }
      },
      "compositePrimaryKeys": {
        "contact_group_pins_contact_id_group_id_pk": {
          "columns": [
            "contact_id",
            "group_id"
          ],
          "name": "contact_group_pins_contact_id_group_id_pk"
        }
      },
      "uniqueConstraints": {},
      "checkConstraints": {}
    },
    "contact_pinned_posts": {
      "name": "contact_pinned_posts",
      "columns": {
        "contact_id": {
          "name": "contact_id",
          "type": "text",
          "primaryKey": false,
          "notNull": true,
          "autoincrement": false
        },
        "post_id": {
          "name": "post_id",
          "type": "text",
          "primaryKey": false,
          "notNull": true,
          "autoincrement": false
        }
      },
      "indexes": {},
      "foreignKeys": {
        "contact_pinned_posts_contact_id_contacts_id_fk": {
          "name": "contact_pinned_posts_contact_id_contacts_id_fk",
          "tableFrom": "contact_pinned_posts",
          "tableTo": "contacts",
          "columnsFrom": [
            "contact_id"
          ],
          "columnsTo": [
            "id"
          ],
          "onDelete": "cascade",
          "onUpdate": "no action"
        },
        "contact_pinned_posts_post_id_posts_id_fk": {
          "name": "contact_pinned_posts_post_id_posts_id_fk",
          "tableFrom": "contact_pinned_posts",
          "tableTo": "posts",
          "columnsFrom": [
            "post_id"
          ],
          "columnsTo": [
            "id"
          ],
          "onDelete": "no action",
          "onUpdate": "no action"
        }
      },
      "compositePrimaryKeys": {
        "contact_pinned_posts_contact_id_post_id_pk": {
          "columns": [
            "contact_id",
            "post_id"
          ],
          "name": "contact_pinned_posts_contact_id_post_id_pk"
        }
      },
      "uniqueConstraints": {},
      "checkConstraints": {}
    },
    "contacts": {
      "name": "contacts",
      "columns": {
        "id": {
          "name": "id",
          "type": "text",
          "primaryKey": true,
          "notNull": true,
          "autoincrement": false
        },
        "peerNickname": {
          "name": "peerNickname",
          "type": "text",
          "primaryKey": false,
          "notNull": false,
          "autoincrement": false
        },
        "customNickname": {
          "name": "customNickname",
          "type": "text",
          "primaryKey": false,
          "notNull": false,
          "autoincrement": false
        },
        "nickname": {
          "name": "nickname",
          "type": "text",
          "primaryKey": false,
          "notNull": false,
          "autoincrement": false,
          "generated": {
            "as": "(COALESCE(\"customNickname\", \"peerNickname\"))",
            "type": "stored"
          }
        },
        "peerAvatarImage": {
          "name": "peerAvatarImage",
          "type": "text",
          "primaryKey": false,
          "notNull": false,
          "autoincrement": false
        },
        "customAvatarImage": {
          "name": "customAvatarImage",
          "type": "text",
          "primaryKey": false,
          "notNull": false,
          "autoincrement": false
        },
        "avatarImage": {
          "name": "avatarImage",
          "type": "text",
          "primaryKey": false,
          "notNull": false,
          "autoincrement": false,
          "generated": {
            "as": "(COALESCE(\"customAvatarImage\", \"peerAvatarImage\"))",
            "type": "stored"
          }
        },
        "bio": {
          "name": "bio",
          "type": "text",
          "primaryKey": false,
          "notNull": false,
          "autoincrement": false
        },
        "status": {
          "name": "status",
          "type": "text",
          "primaryKey": false,
          "notNull": false,
          "autoincrement": false
        },
        "color": {
          "name": "color",
          "type": "text",
          "primaryKey": false,
          "notNull": false,
          "autoincrement": false
        },
        "coverImage": {
          "name": "coverImage",
          "type": "text",
          "primaryKey": false,
          "notNull": false,
          "autoincrement": false
        },
        "tunes": {
          "name": "tunes",
          "type": "text",
          "primaryKey": false,
          "notNull": false,
          "autoincrement": false
        },
        "location": {
          "name": "location",
          "type": "text",
          "primaryKey": false,
          "notNull": false,
          "autoincrement": false
        },
        "links": {
          "name": "links",
          "type": "text",
          "primaryKey": false,
          "notNull": false,
          "autoincrement": false
        },
        "pinnedPostMeta": {
          "name": "pinnedPostMeta",
          "type": "text",
          "primaryKey": false,
          "notNull": false,
          "autoincrement": false
        },
        "blocked": {
          "name": "blocked",
          "type": "integer",
          "primaryKey": false,
          "notNull": false,
          "autoincrement": false
        },
        "isContact": {
          "name": "isContact",
          "type": "integer",
          "primaryKey": false,
          "notNull": false,
          "autoincrement": false
        },
        "isContactSuggestion": {
          "name": "isContactSuggestion",
          "type": "integer",
          "primaryKey": false,
          "notNull": false,
          "autoincrement": false
        }
      },
      "indexes": {},
      "foreignKeys": {},
      "compositePrimaryKeys": {},
      "uniqueConstraints": {},
      "checkConstraints": {}
    },
    "group_flagged_posts": {
      "name": "group_flagged_posts",
      "columns": {
        "group_id": {
          "name": "group_id",
          "type": "text",
          "primaryKey": false,
          "notNull": true,
          "autoincrement": false
        },
        "post_id": {
          "name": "post_id",
          "type": "text",
          "primaryKey": false,
          "notNull": true,
          "autoincrement": false
        },
        "channel_id": {
          "name": "channel_id",
          "type": "text",
          "primaryKey": false,
          "notNull": true,
          "autoincrement": false
        },
        "flagged_by_contact_id": {
          "name": "flagged_by_contact_id",
          "type": "text",
          "primaryKey": false,
          "notNull": true,
          "autoincrement": false
        },
        "flagged_at": {
          "name": "flagged_at",
          "type": "integer",
          "primaryKey": false,
          "notNull": false,
          "autoincrement": false
        }
      },
      "indexes": {},
      "foreignKeys": {
        "group_flagged_posts_group_id_groups_id_fk": {
          "name": "group_flagged_posts_group_id_groups_id_fk",
          "tableFrom": "group_flagged_posts",
          "tableTo": "groups",
          "columnsFrom": [
            "group_id"
          ],
          "columnsTo": [
            "id"
          ],
          "onDelete": "cascade",
          "onUpdate": "no action"
        }
      },
      "compositePrimaryKeys": {
        "group_flagged_posts_group_id_post_id_pk": {
          "columns": [
            "group_id",
            "post_id"
          ],
          "name": "group_flagged_posts_group_id_post_id_pk"
        }
      },
      "uniqueConstraints": {},
      "checkConstraints": {}
    },
    "group_join_requests": {
      "name": "group_join_requests",
      "columns": {
        "group_id": {
          "name": "group_id",
          "type": "text",
          "primaryKey": false,
          "notNull": true,
          "autoincrement": false
        },
        "contact_id": {
          "name": "contact_id",
          "type": "text",
          "primaryKey": false,
          "notNull": true,
          "autoincrement": false
        },
        "requested_at": {
          "name": "requested_at",
          "type": "integer",
          "primaryKey": false,
          "notNull": false,
          "autoincrement": false
        }
      },
      "indexes": {},
      "foreignKeys": {
        "group_join_requests_group_id_groups_id_fk": {
          "name": "group_join_requests_group_id_groups_id_fk",
          "tableFrom": "group_join_requests",
          "tableTo": "groups",
          "columnsFrom": [
            "group_id"
          ],
          "columnsTo": [
            "id"
          ],
          "onDelete": "cascade",
          "onUpdate": "no action"
        }
      },
      "compositePrimaryKeys": {
        "group_join_requests_group_id_contact_id_pk": {
          "columns": [
            "group_id",
            "contact_id"
          ],
          "name": "group_join_requests_group_id_contact_id_pk"
        }
      },
      "uniqueConstraints": {},
      "checkConstraints": {}
    },
    "group_member_bans": {
      "name": "group_member_bans",
      "columns": {
        "group_id": {
          "name": "group_id",
          "type": "text",
          "primaryKey": false,
          "notNull": true,
          "autoincrement": false
        },
        "contact_id": {
          "name": "contact_id",
          "type": "text",
          "primaryKey": false,
          "notNull": true,
          "autoincrement": false
        },
        "banned_at": {
          "name": "banned_at",
          "type": "integer",
          "primaryKey": false,
          "notNull": false,
          "autoincrement": false
        }
      },
      "indexes": {},
      "foreignKeys": {
        "group_member_bans_group_id_groups_id_fk": {
          "name": "group_member_bans_group_id_groups_id_fk",
          "tableFrom": "group_member_bans",
          "tableTo": "groups",
          "columnsFrom": [
            "group_id"
          ],
          "columnsTo": [
            "id"
          ],
          "onDelete": "cascade",
          "onUpdate": "no action"
        }
      },
      "compositePrimaryKeys": {
        "group_member_bans_group_id_contact_id_pk": {
          "columns": [
            "group_id",
            "contact_id"
          ],
          "name": "group_member_bans_group_id_contact_id_pk"
        }
      },
      "uniqueConstraints": {},
      "checkConstraints": {}
    },
    "group_member_invites": {
      "name": "group_member_invites",
      "columns": {
        "group_id": {
          "name": "group_id",
          "type": "text",
          "primaryKey": false,
          "notNull": true,
          "autoincrement": false
        },
        "contact_id": {
          "name": "contact_id",
          "type": "text",
          "primaryKey": false,
          "notNull": true,
          "autoincrement": false
        },
        "invited_at": {
          "name": "invited_at",
          "type": "integer",
          "primaryKey": false,
          "notNull": false,
          "autoincrement": false
        }
      },
      "indexes": {},
      "foreignKeys": {
        "group_member_invites_group_id_groups_id_fk": {
          "name": "group_member_invites_group_id_groups_id_fk",
          "tableFrom": "group_member_invites",
          "tableTo": "groups",
          "columnsFrom": [
            "group_id"
          ],
          "columnsTo": [
            "id"
          ],
          "onDelete": "cascade",
          "onUpdate": "no action"
        }
      },
      "compositePrimaryKeys": {
        "group_member_invites_group_id_contact_id_pk": {
          "columns": [
            "group_id",
            "contact_id"
          ],
          "name": "group_member_invites_group_id_contact_id_pk"
        }
      },
      "uniqueConstraints": {},
      "checkConstraints": {}
    },
    "group_nav_section_channels": {
      "name": "group_nav_section_channels",
      "columns": {
        "group_nav_section_id": {
          "name": "group_nav_section_id",
          "type": "text",
          "primaryKey": false,
          "notNull": false,
          "autoincrement": false
        },
        "channel_id": {
          "name": "channel_id",
          "type": "text",
          "primaryKey": false,
          "notNull": false,
          "autoincrement": false
        },
        "channel_index": {
          "name": "channel_index",
          "type": "integer",
          "primaryKey": false,
          "notNull": false,
          "autoincrement": false
        }
      },
      "indexes": {},
      "foreignKeys": {
        "group_nav_section_channels_group_nav_section_id_group_nav_sections_id_fk": {
          "name": "group_nav_section_channels_group_nav_section_id_group_nav_sections_id_fk",
          "tableFrom": "group_nav_section_channels",
          "tableTo": "group_nav_sections",
          "columnsFrom": [
            "group_nav_section_id"
          ],
          "columnsTo": [
            "id"
          ],
          "onDelete": "no action",
          "onUpdate": "no action"
        },
        "group_nav_section_channels_channel_id_channels_id_fk": {
          "name": "group_nav_section_channels_channel_id_channels_id_fk",
          "tableFrom": "group_nav_section_channels",
          "tableTo": "channels",
          "columnsFrom": [
            "channel_id"
          ],
          "columnsTo": [
            "id"
          ],
          "onDelete": "no action",
          "onUpdate": "no action"
        }
      },
      "compositePrimaryKeys": {
        "group_nav_section_channels_group_nav_section_id_channel_id_pk": {
          "columns": [
            "group_nav_section_id",
            "channel_id"
          ],
          "name": "group_nav_section_channels_group_nav_section_id_channel_id_pk"
        }
      },
      "uniqueConstraints": {},
      "checkConstraints": {}
    },
    "group_nav_sections": {
      "name": "group_nav_sections",
      "columns": {
        "id": {
          "name": "id",
          "type": "text",
          "primaryKey": true,
          "notNull": true,
          "autoincrement": false
        },
        "section_id": {
          "name": "section_id",
          "type": "text",
          "primaryKey": false,
          "notNull": true,
          "autoincrement": false
        },
        "group_id": {
          "name": "group_id",
          "type": "text",
          "primaryKey": false,
          "notNull": false,
          "autoincrement": false
        },
        "icon_image": {
          "name": "icon_image",
          "type": "text",
          "primaryKey": false,
          "notNull": false,
          "autoincrement": false
        },
        "icon_image_color": {
          "name": "icon_image_color",
          "type": "text",
          "primaryKey": false,
          "notNull": false,
          "autoincrement": false
        },
        "cover_image": {
          "name": "cover_image",
          "type": "text",
          "primaryKey": false,
          "notNull": false,
          "autoincrement": false
        },
        "cover_image_color": {
          "name": "cover_image_color",
          "type": "text",
          "primaryKey": false,
          "notNull": false,
          "autoincrement": false
        },
        "title": {
          "name": "title",
          "type": "text",
          "primaryKey": false,
          "notNull": false,
          "autoincrement": false
        },
        "description": {
          "name": "description",
          "type": "text",
          "primaryKey": false,
          "notNull": false,
          "autoincrement": false
        },
        "section_index": {
          "name": "section_index",
          "type": "integer",
          "primaryKey": false,
          "notNull": false,
          "autoincrement": false
        }
      },
      "indexes": {},
      "foreignKeys": {
        "group_nav_sections_group_id_groups_id_fk": {
          "name": "group_nav_sections_group_id_groups_id_fk",
          "tableFrom": "group_nav_sections",
          "tableTo": "groups",
          "columnsFrom": [
            "group_id"
          ],
          "columnsTo": [
            "id"
          ],
          "onDelete": "cascade",
          "onUpdate": "no action"
        }
      },
      "compositePrimaryKeys": {},
      "uniqueConstraints": {},
      "checkConstraints": {}
    },
    "group_rank_bans": {
      "name": "group_rank_bans",
      "columns": {
        "group_id": {
          "name": "group_id",
          "type": "text",
          "primaryKey": false,
          "notNull": true,
          "autoincrement": false
        },
        "rank_id": {
          "name": "rank_id",
          "type": "text",
          "primaryKey": false,
          "notNull": true,
          "autoincrement": false
        },
        "banned_at": {
          "name": "banned_at",
          "type": "integer",
          "primaryKey": false,
          "notNull": false,
          "autoincrement": false
        }
      },
      "indexes": {},
      "foreignKeys": {
        "group_rank_bans_group_id_groups_id_fk": {
          "name": "group_rank_bans_group_id_groups_id_fk",
          "tableFrom": "group_rank_bans",
          "tableTo": "groups",
          "columnsFrom": [
            "group_id"
          ],
          "columnsTo": [
            "id"
          ],
          "onDelete": "cascade",
          "onUpdate": "no action"
        }
      },
      "compositePrimaryKeys": {
        "group_rank_bans_group_id_rank_id_pk": {
          "columns": [
            "group_id",
            "rank_id"
          ],
          "name": "group_rank_bans_group_id_rank_id_pk"
        }
      },
      "uniqueConstraints": {},
      "checkConstraints": {}
    },
    "group_roles": {
      "name": "group_roles",
      "columns": {
        "id": {
          "name": "id",
          "type": "text",
          "primaryKey": false,
          "notNull": false,
          "autoincrement": false
        },
        "group_id": {
          "name": "group_id",
          "type": "text",
          "primaryKey": false,
          "notNull": false,
          "autoincrement": false
        },
        "icon_image": {
          "name": "icon_image",
          "type": "text",
          "primaryKey": false,
          "notNull": false,
          "autoincrement": false
        },
        "icon_image_color": {
          "name": "icon_image_color",
          "type": "text",
          "primaryKey": false,
          "notNull": false,
          "autoincrement": false
        },
        "cover_image": {
          "name": "cover_image",
          "type": "text",
          "primaryKey": false,
          "notNull": false,
          "autoincrement": false
        },
        "cover_image_color": {
          "name": "cover_image_color",
          "type": "text",
          "primaryKey": false,
          "notNull": false,
          "autoincrement": false
        },
        "title": {
          "name": "title",
          "type": "text",
          "primaryKey": false,
          "notNull": false,
          "autoincrement": false
        },
        "description": {
          "name": "description",
          "type": "text",
          "primaryKey": false,
          "notNull": false,
          "autoincrement": false
        }
      },
      "indexes": {},
      "foreignKeys": {
        "group_roles_group_id_groups_id_fk": {
          "name": "group_roles_group_id_groups_id_fk",
          "tableFrom": "group_roles",
          "tableTo": "groups",
          "columnsFrom": [
            "group_id"
          ],
          "columnsTo": [
            "id"
          ],
          "onDelete": "cascade",
          "onUpdate": "no action"
        }
      },
      "compositePrimaryKeys": {
        "group_roles_group_id_id_pk": {
          "columns": [
            "group_id",
            "id"
          ],
          "name": "group_roles_group_id_id_pk"
        }
      },
      "uniqueConstraints": {},
      "checkConstraints": {}
    },
    "group_unreads": {
      "name": "group_unreads",
      "columns": {
        "group_id": {
          "name": "group_id",
          "type": "text",
          "primaryKey": true,
          "notNull": true,
          "autoincrement": false
        },
        "notify": {
          "name": "notify",
          "type": "integer",
          "primaryKey": false,
          "notNull": false,
          "autoincrement": false
        },
        "count": {
          "name": "count",
          "type": "integer",
          "primaryKey": false,
          "notNull": false,
          "autoincrement": false
        },
        "notify_count": {
          "name": "notify_count",
          "type": "integer",
          "primaryKey": false,
          "notNull": false,
          "autoincrement": false
        },
        "updated_at": {
          "name": "updated_at",
          "type": "integer",
          "primaryKey": false,
          "notNull": true,
          "autoincrement": false
        }
      },
      "indexes": {},
      "foreignKeys": {},
      "compositePrimaryKeys": {},
      "uniqueConstraints": {},
      "checkConstraints": {}
    },
    "groups": {
      "name": "groups",
      "columns": {
        "id": {
          "name": "id",
          "type": "text",
          "primaryKey": true,
          "notNull": true,
          "autoincrement": false
        },
        "icon_image": {
          "name": "icon_image",
          "type": "text",
          "primaryKey": false,
          "notNull": false,
          "autoincrement": false
        },
        "icon_image_color": {
          "name": "icon_image_color",
          "type": "text",
          "primaryKey": false,
          "notNull": false,
          "autoincrement": false
        },
        "cover_image": {
          "name": "cover_image",
          "type": "text",
          "primaryKey": false,
          "notNull": false,
          "autoincrement": false
        },
        "cover_image_color": {
          "name": "cover_image_color",
          "type": "text",
          "primaryKey": false,
          "notNull": false,
          "autoincrement": false
        },
        "title": {
          "name": "title",
          "type": "text",
          "primaryKey": false,
          "notNull": false,
          "autoincrement": false
        },
        "description": {
          "name": "description",
          "type": "text",
          "primaryKey": false,
          "notNull": false,
          "autoincrement": false
        },
        "privacy": {
          "name": "privacy",
          "type": "text",
          "primaryKey": false,
          "notNull": false,
          "autoincrement": false
        },
        "have_invite": {
          "name": "have_invite",
          "type": "integer",
          "primaryKey": false,
          "notNull": false,
          "autoincrement": false
        },
        "have_requested_invite": {
          "name": "have_requested_invite",
          "type": "integer",
          "primaryKey": false,
          "notNull": false,
          "autoincrement": false
        },
        "current_user_is_member": {
          "name": "current_user_is_member",
          "type": "integer",
          "primaryKey": false,
          "notNull": true,
          "autoincrement": false
        },
        "current_user_is_host": {
          "name": "current_user_is_host",
          "type": "integer",
          "primaryKey": false,
          "notNull": true,
          "autoincrement": false
        },
        "host_user_id": {
          "name": "host_user_id",
          "type": "text",
          "primaryKey": false,
          "notNull": true,
          "autoincrement": false
        },
        "is_new": {
          "name": "is_new",
          "type": "integer",
          "primaryKey": false,
          "notNull": false,
          "autoincrement": false
        },
        "join_status": {
          "name": "join_status",
          "type": "text",
          "primaryKey": false,
          "notNull": false,
          "autoincrement": false
        },
        "last_post_id": {
          "name": "last_post_id",
          "type": "text",
          "primaryKey": false,
          "notNull": false,
          "autoincrement": false
        },
        "last_post_at": {
          "name": "last_post_at",
          "type": "integer",
          "primaryKey": false,
          "notNull": false,
          "autoincrement": false
        },
        "last_visited_channel_id": {
          "name": "last_visited_channel_id",
          "type": "text",
          "primaryKey": false,
          "notNull": false,
          "autoincrement": false
        }
      },
      "indexes": {},
      "foreignKeys": {},
      "compositePrimaryKeys": {},
      "uniqueConstraints": {},
      "checkConstraints": {}
    },
    "pins": {
      "name": "pins",
      "columns": {
        "type": {
          "name": "type",
          "type": "text",
          "primaryKey": false,
          "notNull": true,
          "autoincrement": false
        },
        "pin_index": {
          "name": "pin_index",
          "type": "integer",
          "primaryKey": false,
          "notNull": true,
          "autoincrement": false
        },
        "item_id": {
          "name": "item_id",
          "type": "text",
          "primaryKey": true,
          "notNull": true,
          "autoincrement": false
        }
      },
      "indexes": {},
      "foreignKeys": {},
      "compositePrimaryKeys": {},
      "uniqueConstraints": {},
      "checkConstraints": {}
    },
    "post_images": {
      "name": "post_images",
      "columns": {
        "post_id": {
          "name": "post_id",
          "type": "text",
          "primaryKey": false,
          "notNull": false,
          "autoincrement": false
        },
        "src": {
          "name": "src",
          "type": "text",
          "primaryKey": false,
          "notNull": false,
          "autoincrement": false
        },
        "alt": {
          "name": "alt",
          "type": "text",
          "primaryKey": false,
          "notNull": false,
          "autoincrement": false
        },
        "width": {
          "name": "width",
          "type": "integer",
          "primaryKey": false,
          "notNull": false,
          "autoincrement": false
        },
        "height": {
          "name": "height",
          "type": "integer",
          "primaryKey": false,
          "notNull": false,
          "autoincrement": false
        }
      },
      "indexes": {},
      "foreignKeys": {
        "post_images_post_id_posts_id_fk": {
          "name": "post_images_post_id_posts_id_fk",
          "tableFrom": "post_images",
          "tableTo": "posts",
          "columnsFrom": [
            "post_id"
          ],
          "columnsTo": [
            "id"
          ],
          "onDelete": "no action",
          "onUpdate": "no action"
        }
      },
      "compositePrimaryKeys": {
        "post_images_post_id_src_pk": {
          "columns": [
            "post_id",
            "src"
          ],
          "name": "post_images_post_id_src_pk"
        }
      },
      "uniqueConstraints": {},
      "checkConstraints": {}
    },
    "post_reactions": {
      "name": "post_reactions",
      "columns": {
        "contact_id": {
          "name": "contact_id",
          "type": "text",
          "primaryKey": false,
          "notNull": true,
          "autoincrement": false
        },
        "post_id": {
          "name": "post_id",
          "type": "text",
          "primaryKey": false,
          "notNull": true,
          "autoincrement": false
        },
        "value": {
          "name": "value",
          "type": "text",
          "primaryKey": false,
          "notNull": true,
          "autoincrement": false
        }
      },
      "indexes": {},
      "foreignKeys": {
        "post_reactions_post_id_posts_id_fk": {
          "name": "post_reactions_post_id_posts_id_fk",
          "tableFrom": "post_reactions",
          "tableTo": "posts",
          "columnsFrom": [
            "post_id"
          ],
          "columnsTo": [
            "id"
          ],
          "onDelete": "no action",
          "onUpdate": "no action"
        }
      },
      "compositePrimaryKeys": {
        "post_reactions_contact_id_post_id_pk": {
          "columns": [
            "contact_id",
            "post_id"
          ],
          "name": "post_reactions_contact_id_post_id_pk"
        }
      },
      "uniqueConstraints": {},
      "checkConstraints": {}
    },
    "post_windows": {
      "name": "post_windows",
      "columns": {
        "channel_id": {
          "name": "channel_id",
          "type": "text",
          "primaryKey": false,
          "notNull": true,
          "autoincrement": false
        },
        "oldest_post_id": {
          "name": "oldest_post_id",
          "type": "text",
          "primaryKey": false,
          "notNull": true,
          "autoincrement": false
        },
        "newest_post_id": {
          "name": "newest_post_id",
          "type": "text",
          "primaryKey": false,
          "notNull": true,
          "autoincrement": false
        }
      },
      "indexes": {
        "channel_id": {
          "name": "channel_id",
          "columns": [
            "channel_id"
          ],
          "isUnique": false
        },
        "channel_oldest_post": {
          "name": "channel_oldest_post",
          "columns": [
            "channel_id",
            "oldest_post_id"
          ],
          "isUnique": false
        },
        "channel_newest_post": {
          "name": "channel_newest_post",
          "columns": [
            "channel_id",
            "newest_post_id"
          ],
          "isUnique": false
        }
      },
      "foreignKeys": {},
      "compositePrimaryKeys": {
        "post_windows_channel_id_oldest_post_id_newest_post_id_pk": {
          "columns": [
            "channel_id",
            "oldest_post_id",
            "newest_post_id"
          ],
          "name": "post_windows_channel_id_oldest_post_id_newest_post_id_pk"
        }
      },
      "uniqueConstraints": {},
      "checkConstraints": {}
    },
    "posts": {
      "name": "posts",
      "columns": {
        "id": {
          "name": "id",
          "type": "text",
          "primaryKey": true,
          "notNull": true,
          "autoincrement": false
        },
        "author_id": {
          "name": "author_id",
          "type": "text",
          "primaryKey": false,
          "notNull": true,
          "autoincrement": false
        },
        "channel_id": {
          "name": "channel_id",
          "type": "text",
          "primaryKey": false,
          "notNull": true,
          "autoincrement": false
        },
        "group_id": {
          "name": "group_id",
          "type": "text",
          "primaryKey": false,
          "notNull": false,
          "autoincrement": false
        },
        "parent_id": {
          "name": "parent_id",
          "type": "text",
          "primaryKey": false,
          "notNull": false,
          "autoincrement": false
        },
        "type": {
          "name": "type",
          "type": "text",
          "primaryKey": false,
          "notNull": true,
          "autoincrement": false
        },
        "title": {
          "name": "title",
          "type": "text",
          "primaryKey": false,
          "notNull": false,
          "autoincrement": false
        },
        "image": {
          "name": "image",
          "type": "text",
          "primaryKey": false,
          "notNull": false,
          "autoincrement": false
        },
        "content": {
          "name": "content",
          "type": "text",
          "primaryKey": false,
          "notNull": false,
          "autoincrement": false
        },
        "received_at": {
          "name": "received_at",
          "type": "integer",
          "primaryKey": false,
          "notNull": true,
          "autoincrement": false
        },
        "sent_at": {
          "name": "sent_at",
          "type": "integer",
          "primaryKey": false,
          "notNull": true,
          "autoincrement": false
        },
        "reply_count": {
          "name": "reply_count",
          "type": "integer",
          "primaryKey": false,
          "notNull": false,
          "autoincrement": false
        },
        "reply_time": {
          "name": "reply_time",
          "type": "integer",
          "primaryKey": false,
          "notNull": false,
          "autoincrement": false
        },
        "reply_contact_ids": {
          "name": "reply_contact_ids",
          "type": "text",
          "primaryKey": false,
          "notNull": false,
          "autoincrement": false
        },
        "text_content": {
          "name": "text_content",
          "type": "text",
          "primaryKey": false,
          "notNull": false,
          "autoincrement": false
        },
        "has_app_reference": {
          "name": "has_app_reference",
          "type": "integer",
          "primaryKey": false,
          "notNull": false,
          "autoincrement": false
        },
        "has_channel_reference": {
          "name": "has_channel_reference",
          "type": "integer",
          "primaryKey": false,
          "notNull": false,
          "autoincrement": false
        },
        "has_group_reference": {
          "name": "has_group_reference",
          "type": "integer",
          "primaryKey": false,
          "notNull": false,
          "autoincrement": false
        },
        "has_link": {
          "name": "has_link",
          "type": "integer",
          "primaryKey": false,
          "notNull": false,
          "autoincrement": false
        },
        "has_image": {
          "name": "has_image",
          "type": "integer",
          "primaryKey": false,
          "notNull": false,
          "autoincrement": false
        },
        "hidden": {
          "name": "hidden",
          "type": "integer",
          "primaryKey": false,
          "notNull": false,
          "autoincrement": false,
          "default": false
        },
        "is_edited": {
          "name": "is_edited",
          "type": "integer",
          "primaryKey": false,
          "notNull": false,
          "autoincrement": false
        },
        "is_deleted": {
          "name": "is_deleted",
          "type": "integer",
          "primaryKey": false,
          "notNull": false,
          "autoincrement": false
        },
        "delivery_status": {
          "name": "delivery_status",
          "type": "text",
          "primaryKey": false,
          "notNull": false,
          "autoincrement": false
        },
        "edit_status": {
          "name": "edit_status",
          "type": "text",
          "primaryKey": false,
          "notNull": false,
          "autoincrement": false
        },
        "delete_status": {
          "name": "delete_status",
          "type": "text",
          "primaryKey": false,
          "notNull": false,
          "autoincrement": false
        },
        "last_edit_content": {
          "name": "last_edit_content",
          "type": "text",
          "primaryKey": false,
          "notNull": false,
          "autoincrement": false
        },
        "last_edit_title": {
          "name": "last_edit_title",
          "type": "text",
          "primaryKey": false,
          "notNull": false,
          "autoincrement": false
        },
        "last_edit_image": {
          "name": "last_edit_image",
          "type": "text",
          "primaryKey": false,
          "notNull": false,
          "autoincrement": false
        },
        "synced_at": {
          "name": "synced_at",
          "type": "integer",
          "primaryKey": false,
          "notNull": false,
          "autoincrement": false
        },
        "backend_time": {
          "name": "backend_time",
          "type": "text",
          "primaryKey": false,
          "notNull": false,
          "autoincrement": false
        }
      },
      "indexes": {
        "posts_sent_at_unique": {
          "name": "posts_sent_at_unique",
          "columns": [
            "sent_at"
          ],
          "isUnique": true
        },
        "cache_id": {
          "name": "cache_id",
          "columns": [
            "author_id",
            "sent_at"
          ],
          "isUnique": true
        },
        "posts_channel_id": {
          "name": "posts_channel_id",
          "columns": [
            "channel_id",
            "id"
          ],
          "isUnique": false
        },
        "posts_group_id": {
          "name": "posts_group_id",
          "columns": [
            "group_id",
            "id"
          ],
          "isUnique": false
        }
      },
      "foreignKeys": {},
      "compositePrimaryKeys": {},
      "uniqueConstraints": {},
      "checkConstraints": {}
    },
    "settings": {
      "name": "settings",
      "columns": {
        "user_id": {
          "name": "user_id",
          "type": "text",
          "primaryKey": true,
          "notNull": true,
          "autoincrement": false
        },
        "theme": {
          "name": "theme",
          "type": "text",
          "primaryKey": false,
          "notNull": false,
          "autoincrement": false
        },
        "disable_app_tile_unreads": {
          "name": "disable_app_tile_unreads",
          "type": "integer",
          "primaryKey": false,
          "notNull": false,
          "autoincrement": false
        },
        "disable_avatars": {
          "name": "disable_avatars",
          "type": "integer",
          "primaryKey": false,
          "notNull": false,
          "autoincrement": false
        },
        "disable_remote_content": {
          "name": "disable_remote_content",
          "type": "integer",
          "primaryKey": false,
          "notNull": false,
          "autoincrement": false
        },
        "disable_spellcheck": {
          "name": "disable_spellcheck",
          "type": "integer",
          "primaryKey": false,
          "notNull": false,
          "autoincrement": false
        },
        "disable_nicknames": {
          "name": "disable_nicknames",
          "type": "integer",
          "primaryKey": false,
          "notNull": false,
          "autoincrement": false
        },
        "ordered_group_pins": {
          "name": "ordered_group_pins",
          "type": "text",
          "primaryKey": false,
          "notNull": false,
          "autoincrement": false
        },
        "side_bar_sort": {
          "name": "side_bar_sort",
          "type": "text",
          "primaryKey": false,
          "notNull": false,
          "autoincrement": false
        },
        "group_side_bar_sort": {
          "name": "group_side_bar_sort",
          "type": "text",
          "primaryKey": false,
          "notNull": false,
          "autoincrement": false
        },
        "show_activity_message": {
          "name": "show_activity_message",
          "type": "integer",
          "primaryKey": false,
          "notNull": false,
          "autoincrement": false
        },
        "log_activity": {
          "name": "log_activity",
          "type": "integer",
          "primaryKey": false,
          "notNull": false,
          "autoincrement": false
        },
        "analytics_id": {
          "name": "analytics_id",
          "type": "text",
          "primaryKey": false,
          "notNull": false,
          "autoincrement": false
        },
        "seen_welcome_card": {
          "name": "seen_welcome_card",
          "type": "integer",
          "primaryKey": false,
          "notNull": false,
          "autoincrement": false
        },
        "new_group_flags": {
          "name": "new_group_flags",
          "type": "text",
          "primaryKey": false,
          "notNull": false,
          "autoincrement": false
        },
        "groups_nav_state": {
          "name": "groups_nav_state",
          "type": "text",
          "primaryKey": false,
          "notNull": false,
          "autoincrement": false
        },
        "messages_nav_state": {
          "name": "messages_nav_state",
          "type": "text",
          "primaryKey": false,
          "notNull": false,
          "autoincrement": false
        },
        "messages_filter": {
          "name": "messages_filter",
          "type": "text",
          "primaryKey": false,
          "notNull": false,
          "autoincrement": false
        },
        "gallery_settings": {
          "name": "gallery_settings",
          "type": "text",
          "primaryKey": false,
          "notNull": false,
          "autoincrement": false
        },
        "notebook_settings": {
          "name": "notebook_settings",
          "type": "text",
          "primaryKey": false,
          "notNull": false,
          "autoincrement": false
        }
      },
      "indexes": {},
      "foreignKeys": {},
      "compositePrimaryKeys": {},
      "uniqueConstraints": {},
      "checkConstraints": {}
    },
    "thread_unreads": {
      "name": "thread_unreads",
      "columns": {
        "channel_id": {
          "name": "channel_id",
          "type": "text",
          "primaryKey": false,
          "notNull": false,
          "autoincrement": false
        },
        "thread_id": {
          "name": "thread_id",
          "type": "text",
          "primaryKey": false,
          "notNull": false,
          "autoincrement": false
        },
        "notify": {
          "name": "notify",
          "type": "integer",
          "primaryKey": false,
          "notNull": false,
          "autoincrement": false
        },
        "count": {
          "name": "count",
          "type": "integer",
          "primaryKey": false,
          "notNull": false,
          "autoincrement": false
        },
        "updated_at": {
          "name": "updated_at",
          "type": "integer",
          "primaryKey": false,
          "notNull": true,
          "autoincrement": false
        },
        "first_unread_post_id": {
          "name": "first_unread_post_id",
          "type": "text",
          "primaryKey": false,
          "notNull": false,
          "autoincrement": false
        },
        "first_unread_post_received_at": {
          "name": "first_unread_post_received_at",
          "type": "integer",
          "primaryKey": false,
          "notNull": false,
          "autoincrement": false
        }
      },
      "indexes": {},
      "foreignKeys": {},
      "compositePrimaryKeys": {
        "thread_unreads_channel_id_thread_id_pk": {
          "columns": [
            "channel_id",
            "thread_id"
          ],
          "name": "thread_unreads_channel_id_thread_id_pk"
        }
      },
      "uniqueConstraints": {},
      "checkConstraints": {}
    },
    "volume_settings": {
      "name": "volume_settings",
      "columns": {
        "item_id": {
          "name": "item_id",
          "type": "text",
          "primaryKey": true,
          "notNull": true,
          "autoincrement": false
        },
        "item_type": {
          "name": "item_type",
          "type": "text",
          "primaryKey": false,
          "notNull": true,
          "autoincrement": false
        },
        "level": {
          "name": "level",
          "type": "text",
          "primaryKey": false,
          "notNull": true,
          "autoincrement": false
        }
      },
      "indexes": {},
      "foreignKeys": {},
      "compositePrimaryKeys": {},
      "uniqueConstraints": {},
      "checkConstraints": {}
    }
  },
  "views": {},
  "enums": {},
  "_meta": {
    "schemas": {},
    "tables": {},
    "columns": {}
  },
  "internal": {
    "indexes": {}
  }
}<|MERGE_RESOLUTION|>--- conflicted
+++ resolved
@@ -1,11 +1,7 @@
 {
   "version": "6",
   "dialect": "sqlite",
-<<<<<<< HEAD
-  "id": "01f2c304-2853-4d02-bba0-5cf3817e926f",
-=======
-  "id": "faa3b44e-123d-4ff7-88c8-5e2a6fefa25b",
->>>>>>> 705ecbfe
+  "id": "028fe80f-c9b0-4794-9d2e-bcc8beca8db3",
   "prevId": "00000000-0000-0000-0000-000000000000",
   "tables": {
     "activity_event_contact_group_pins": {

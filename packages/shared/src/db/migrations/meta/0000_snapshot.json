--- conflicted
+++ resolved
@@ -1,11 +1,7 @@
 {
   "version": "6",
   "dialect": "sqlite",
-<<<<<<< HEAD
-  "id": "f55661be-e63e-4b35-bacc-957ceba9465c",
-=======
-  "id": "97f9a452-c646-4eb9-9b82-84cbda9260f7",
->>>>>>> 87ddf464
+  "id": "d5572741-b7ba-4c33-84be-5fd69e8f4885",
   "prevId": "00000000-0000-0000-0000-000000000000",
   "tables": {
     "activity_event_contact_group_pins": {

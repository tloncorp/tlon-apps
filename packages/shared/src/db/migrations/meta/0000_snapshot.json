{
  "version": "5",
  "dialect": "sqlite",
<<<<<<< HEAD
  "id": "d44ca9bf-46a1-45ce-89a6-5fe460c044f0",
=======
  "id": "66e55624-eb49-44c9-9847-e0799ab16ace",
>>>>>>> 55e73514
  "prevId": "00000000-0000-0000-0000-000000000000",
  "tables": {
    "channel_writers": {
      "name": "channel_writers",
      "columns": {
        "channel_id": {
          "name": "channel_id",
          "type": "text",
          "primaryKey": false,
          "notNull": true,
          "autoincrement": false
        },
        "role_id": {
          "name": "role_id",
          "type": "text",
          "primaryKey": false,
          "notNull": true,
          "autoincrement": false
        }
      },
      "indexes": {},
      "foreignKeys": {},
      "compositePrimaryKeys": {
        "channel_writers_channel_id_role_id_pk": {
          "columns": ["channel_id", "role_id"],
          "name": "channel_writers_channel_id_role_id_pk"
        }
      },
      "uniqueConstraints": {}
    },
    "channels": {
      "name": "channels",
      "columns": {
        "id": {
          "name": "id",
          "type": "text",
          "primaryKey": true,
          "notNull": true,
          "autoincrement": false
        },
        "type": {
          "name": "type",
          "type": "text",
          "primaryKey": false,
          "notNull": true,
          "autoincrement": false
        },
        "group_id": {
          "name": "group_id",
          "type": "text",
          "primaryKey": false,
          "notNull": false,
          "autoincrement": false
        },
        "icon_image": {
          "name": "icon_image",
          "type": "text",
          "primaryKey": false,
          "notNull": false,
          "autoincrement": false
        },
        "icon_image_color": {
          "name": "icon_image_color",
          "type": "text",
          "primaryKey": false,
          "notNull": false,
          "autoincrement": false
        },
        "cover_image": {
          "name": "cover_image",
          "type": "text",
          "primaryKey": false,
          "notNull": false,
          "autoincrement": false
        },
        "cover_image_color": {
          "name": "cover_image_color",
          "type": "text",
          "primaryKey": false,
          "notNull": false,
          "autoincrement": false
        },
        "title": {
          "name": "title",
          "type": "text",
          "primaryKey": false,
          "notNull": false,
          "autoincrement": false
        },
        "description": {
          "name": "description",
          "type": "text",
          "primaryKey": false,
          "notNull": false,
          "autoincrement": false
        },
        "added_to_group_at": {
          "name": "added_to_group_at",
          "type": "integer",
          "primaryKey": false,
          "notNull": false,
          "autoincrement": false
        },
        "current_user_is_member": {
          "name": "current_user_is_member",
          "type": "integer",
          "primaryKey": false,
          "notNull": false,
          "autoincrement": false
        },
        "post_count": {
          "name": "post_count",
          "type": "integer",
          "primaryKey": false,
          "notNull": false,
          "autoincrement": false
        },
        "unread_count": {
          "name": "unread_count",
          "type": "integer",
          "primaryKey": false,
          "notNull": false,
          "autoincrement": false
        },
        "first_unread_post_id": {
          "name": "first_unread_post_id",
          "type": "text",
          "primaryKey": false,
          "notNull": false,
          "autoincrement": false
        },
        "last_post_id": {
          "name": "last_post_id",
          "type": "text",
          "primaryKey": false,
          "notNull": false,
          "autoincrement": false
        },
        "last_post_at": {
          "name": "last_post_at",
          "type": "integer",
          "primaryKey": false,
          "notNull": false,
          "autoincrement": false
        },
        "is_cached_pending_channel": {
          "name": "is_cached_pending_channel",
          "type": "integer",
          "primaryKey": false,
          "notNull": false,
          "autoincrement": false
        },
        "synced_at": {
          "name": "synced_at",
          "type": "integer",
          "primaryKey": false,
          "notNull": false,
          "autoincrement": false
        },
        "remote_updated_at": {
          "name": "remote_updated_at",
          "type": "integer",
          "primaryKey": false,
          "notNull": false,
          "autoincrement": false
        }
      },
      "indexes": {},
      "foreignKeys": {
        "channels_group_id_groups_id_fk": {
          "name": "channels_group_id_groups_id_fk",
          "tableFrom": "channels",
          "tableTo": "groups",
          "columnsFrom": ["group_id"],
          "columnsTo": ["id"],
          "onDelete": "no action",
          "onUpdate": "no action"
        }
      },
      "compositePrimaryKeys": {},
      "uniqueConstraints": {}
    },
    "chat_member_roles": {
      "name": "chat_member_roles",
      "columns": {
        "group_id": {
          "name": "group_id",
          "type": "text",
          "primaryKey": false,
          "notNull": true,
          "autoincrement": false
        },
        "contact_id": {
          "name": "contact_id",
          "type": "text",
          "primaryKey": false,
          "notNull": true,
          "autoincrement": false
        },
        "role_id": {
          "name": "role_id",
          "type": "text",
          "primaryKey": false,
          "notNull": true,
          "autoincrement": false
        }
      },
      "indexes": {},
      "foreignKeys": {
        "chat_member_roles_group_id_groups_id_fk": {
          "name": "chat_member_roles_group_id_groups_id_fk",
          "tableFrom": "chat_member_roles",
          "tableTo": "groups",
          "columnsFrom": ["group_id"],
          "columnsTo": ["id"],
          "onDelete": "no action",
          "onUpdate": "no action"
        }
      },
      "compositePrimaryKeys": {
        "chat_member_roles_group_id_contact_id_role_id_pk": {
          "columns": ["contact_id", "group_id", "role_id"],
          "name": "chat_member_roles_group_id_contact_id_role_id_pk"
        }
      },
      "uniqueConstraints": {}
    },
    "group_members": {
      "name": "group_members",
      "columns": {
        "membership_type": {
          "name": "membership_type",
          "type": "text",
          "primaryKey": false,
          "notNull": true,
          "autoincrement": false
        },
        "chat_id": {
          "name": "chat_id",
          "type": "text",
          "primaryKey": false,
          "notNull": false,
          "autoincrement": false
        },
        "contact_id": {
          "name": "contact_id",
          "type": "text",
          "primaryKey": false,
          "notNull": true,
          "autoincrement": false
        },
        "joined_at": {
          "name": "joined_at",
          "type": "integer",
          "primaryKey": false,
          "notNull": false,
          "autoincrement": false
        },
        "status": {
          "name": "status",
          "type": "text",
          "primaryKey": false,
          "notNull": false,
          "autoincrement": false
        }
      },
      "indexes": {},
      "foreignKeys": {},
      "compositePrimaryKeys": {
        "group_members_chat_id_contact_id_pk": {
          "columns": ["chat_id", "contact_id"],
          "name": "group_members_chat_id_contact_id_pk"
        }
      },
      "uniqueConstraints": {}
    },
    "contact_group_pins": {
      "name": "contact_group_pins",
      "columns": {
        "contact_id": {
          "name": "contact_id",
          "type": "text",
          "primaryKey": false,
          "notNull": true,
          "autoincrement": false
        },
        "group_id": {
          "name": "group_id",
          "type": "text",
          "primaryKey": false,
          "notNull": true,
          "autoincrement": false
        }
      },
      "indexes": {},
      "foreignKeys": {
        "contact_group_pins_contact_id_contacts_id_fk": {
          "name": "contact_group_pins_contact_id_contacts_id_fk",
          "tableFrom": "contact_group_pins",
          "tableTo": "contacts",
          "columnsFrom": ["contact_id"],
          "columnsTo": ["id"],
          "onDelete": "no action",
          "onUpdate": "no action"
        },
        "contact_group_pins_group_id_groups_id_fk": {
          "name": "contact_group_pins_group_id_groups_id_fk",
          "tableFrom": "contact_group_pins",
          "tableTo": "groups",
          "columnsFrom": ["group_id"],
          "columnsTo": ["id"],
          "onDelete": "no action",
          "onUpdate": "no action"
        }
      },
      "compositePrimaryKeys": {
        "contact_group_pins_contact_id_group_id_pk": {
          "columns": ["contact_id", "group_id"],
          "name": "contact_group_pins_contact_id_group_id_pk"
        }
      },
      "uniqueConstraints": {}
    },
    "contacts": {
      "name": "contacts",
      "columns": {
        "id": {
          "name": "id",
          "type": "text",
          "primaryKey": true,
          "notNull": true,
          "autoincrement": false
        },
        "nickname": {
          "name": "nickname",
          "type": "text",
          "primaryKey": false,
          "notNull": false,
          "autoincrement": false
        },
        "bio": {
          "name": "bio",
          "type": "text",
          "primaryKey": false,
          "notNull": false,
          "autoincrement": false
        },
        "status": {
          "name": "status",
          "type": "text",
          "primaryKey": false,
          "notNull": false,
          "autoincrement": false
        },
        "color": {
          "name": "color",
          "type": "text",
          "primaryKey": false,
          "notNull": false,
          "autoincrement": false
        },
        "avatarImage": {
          "name": "avatarImage",
          "type": "text",
          "primaryKey": false,
          "notNull": false,
          "autoincrement": false
        },
        "coverImage": {
          "name": "coverImage",
          "type": "text",
          "primaryKey": false,
          "notNull": false,
          "autoincrement": false
        }
      },
      "indexes": {},
      "foreignKeys": {},
      "compositePrimaryKeys": {},
      "uniqueConstraints": {}
    },
    "group_nav_section_channels": {
      "name": "group_nav_section_channels",
      "columns": {
        "group_nav_section_id": {
          "name": "group_nav_section_id",
          "type": "text",
          "primaryKey": false,
          "notNull": false,
          "autoincrement": false
        },
        "channel_id": {
          "name": "channel_id",
          "type": "text",
          "primaryKey": false,
          "notNull": false,
          "autoincrement": false
        },
        "index": {
          "name": "index",
          "type": "integer",
          "primaryKey": false,
          "notNull": false,
          "autoincrement": false
        }
      },
      "indexes": {},
      "foreignKeys": {
        "group_nav_section_channels_group_nav_section_id_group_nav_sections_id_fk": {
          "name": "group_nav_section_channels_group_nav_section_id_group_nav_sections_id_fk",
          "tableFrom": "group_nav_section_channels",
          "tableTo": "group_nav_sections",
          "columnsFrom": ["group_nav_section_id"],
          "columnsTo": ["id"],
          "onDelete": "no action",
          "onUpdate": "no action"
        },
        "group_nav_section_channels_channel_id_channels_id_fk": {
          "name": "group_nav_section_channels_channel_id_channels_id_fk",
          "tableFrom": "group_nav_section_channels",
          "tableTo": "channels",
          "columnsFrom": ["channel_id"],
          "columnsTo": ["id"],
          "onDelete": "no action",
          "onUpdate": "no action"
        }
      },
      "compositePrimaryKeys": {
        "group_nav_section_channels_group_nav_section_id_channel_id_pk": {
          "columns": ["channel_id", "group_nav_section_id"],
          "name": "group_nav_section_channels_group_nav_section_id_channel_id_pk"
        }
      },
      "uniqueConstraints": {}
    },
    "group_nav_sections": {
      "name": "group_nav_sections",
      "columns": {
        "id": {
          "name": "id",
          "type": "text",
          "primaryKey": true,
          "notNull": true,
          "autoincrement": false
        },
        "group_id": {
          "name": "group_id",
          "type": "text",
          "primaryKey": false,
          "notNull": false,
          "autoincrement": false
        },
        "icon_image": {
          "name": "icon_image",
          "type": "text",
          "primaryKey": false,
          "notNull": false,
          "autoincrement": false
        },
        "icon_image_color": {
          "name": "icon_image_color",
          "type": "text",
          "primaryKey": false,
          "notNull": false,
          "autoincrement": false
        },
        "cover_image": {
          "name": "cover_image",
          "type": "text",
          "primaryKey": false,
          "notNull": false,
          "autoincrement": false
        },
        "cover_image_color": {
          "name": "cover_image_color",
          "type": "text",
          "primaryKey": false,
          "notNull": false,
          "autoincrement": false
        },
        "title": {
          "name": "title",
          "type": "text",
          "primaryKey": false,
          "notNull": false,
          "autoincrement": false
        },
        "description": {
          "name": "description",
          "type": "text",
          "primaryKey": false,
          "notNull": false,
          "autoincrement": false
        },
        "index": {
          "name": "index",
          "type": "integer",
          "primaryKey": false,
          "notNull": false,
          "autoincrement": false
        }
      },
      "indexes": {},
      "foreignKeys": {
        "group_nav_sections_group_id_groups_id_fk": {
          "name": "group_nav_sections_group_id_groups_id_fk",
          "tableFrom": "group_nav_sections",
          "tableTo": "groups",
          "columnsFrom": ["group_id"],
          "columnsTo": ["id"],
          "onDelete": "no action",
          "onUpdate": "no action"
        }
      },
      "compositePrimaryKeys": {},
      "uniqueConstraints": {}
    },
    "group_roles": {
      "name": "group_roles",
      "columns": {
        "id": {
          "name": "id",
          "type": "text",
          "primaryKey": false,
          "notNull": false,
          "autoincrement": false
        },
        "group_id": {
          "name": "group_id",
          "type": "text",
          "primaryKey": false,
          "notNull": false,
          "autoincrement": false
        },
        "icon_image": {
          "name": "icon_image",
          "type": "text",
          "primaryKey": false,
          "notNull": false,
          "autoincrement": false
        },
        "icon_image_color": {
          "name": "icon_image_color",
          "type": "text",
          "primaryKey": false,
          "notNull": false,
          "autoincrement": false
        },
        "cover_image": {
          "name": "cover_image",
          "type": "text",
          "primaryKey": false,
          "notNull": false,
          "autoincrement": false
        },
        "cover_image_color": {
          "name": "cover_image_color",
          "type": "text",
          "primaryKey": false,
          "notNull": false,
          "autoincrement": false
        },
        "title": {
          "name": "title",
          "type": "text",
          "primaryKey": false,
          "notNull": false,
          "autoincrement": false
        },
        "description": {
          "name": "description",
          "type": "text",
          "primaryKey": false,
          "notNull": false,
          "autoincrement": false
        }
      },
      "indexes": {},
      "foreignKeys": {
        "group_roles_group_id_groups_id_fk": {
          "name": "group_roles_group_id_groups_id_fk",
          "tableFrom": "group_roles",
          "tableTo": "groups",
          "columnsFrom": ["group_id"],
          "columnsTo": ["id"],
          "onDelete": "no action",
          "onUpdate": "no action"
        }
      },
      "compositePrimaryKeys": {
        "group_roles_group_id_id_pk": {
          "columns": ["group_id", "id"],
          "name": "group_roles_group_id_id_pk"
        }
      },
      "uniqueConstraints": {}
    },
    "groups": {
      "name": "groups",
      "columns": {
        "id": {
          "name": "id",
          "type": "text",
          "primaryKey": true,
          "notNull": true,
          "autoincrement": false
        },
        "icon_image": {
          "name": "icon_image",
          "type": "text",
          "primaryKey": false,
          "notNull": false,
          "autoincrement": false
        },
        "icon_image_color": {
          "name": "icon_image_color",
          "type": "text",
          "primaryKey": false,
          "notNull": false,
          "autoincrement": false
        },
        "cover_image": {
          "name": "cover_image",
          "type": "text",
          "primaryKey": false,
          "notNull": false,
          "autoincrement": false
        },
        "cover_image_color": {
          "name": "cover_image_color",
          "type": "text",
          "primaryKey": false,
          "notNull": false,
          "autoincrement": false
        },
        "title": {
          "name": "title",
          "type": "text",
          "primaryKey": false,
          "notNull": false,
          "autoincrement": false
        },
        "description": {
          "name": "description",
          "type": "text",
          "primaryKey": false,
          "notNull": false,
          "autoincrement": false
        },
        "is_secret": {
          "name": "is_secret",
          "type": "integer",
          "primaryKey": false,
          "notNull": false,
          "autoincrement": false
        },
        "join_status": {
          "name": "join_status",
          "type": "text",
          "primaryKey": false,
          "notNull": false,
          "autoincrement": false
        },
        "last_post_id": {
          "name": "last_post_id",
          "type": "text",
          "primaryKey": false,
          "notNull": false,
          "autoincrement": false
        },
        "last_post_at": {
          "name": "last_post_at",
          "type": "integer",
          "primaryKey": false,
          "notNull": false,
          "autoincrement": false
        }
      },
      "indexes": {},
      "foreignKeys": {},
      "compositePrimaryKeys": {},
      "uniqueConstraints": {}
    },
    "pins": {
      "name": "pins",
      "columns": {
        "type": {
          "name": "type",
          "type": "text",
          "primaryKey": false,
          "notNull": true,
          "autoincrement": false
        },
        "index": {
          "name": "index",
          "type": "integer",
          "primaryKey": false,
          "notNull": true,
          "autoincrement": false
        },
        "item_id": {
          "name": "item_id",
          "type": "text",
          "primaryKey": true,
          "notNull": true,
          "autoincrement": false
        }
      },
      "indexes": {},
      "foreignKeys": {},
      "compositePrimaryKeys": {},
      "uniqueConstraints": {}
    },
    "post_images": {
      "name": "post_images",
      "columns": {
        "post_id": {
          "name": "post_id",
          "type": "text",
          "primaryKey": false,
          "notNull": false,
          "autoincrement": false
        },
        "src": {
          "name": "src",
          "type": "text",
          "primaryKey": false,
          "notNull": false,
          "autoincrement": false
        },
        "alt": {
          "name": "alt",
          "type": "text",
          "primaryKey": false,
          "notNull": false,
          "autoincrement": false
        },
        "width": {
          "name": "width",
          "type": "integer",
          "primaryKey": false,
          "notNull": false,
          "autoincrement": false
        },
        "height": {
          "name": "height",
          "type": "integer",
          "primaryKey": false,
          "notNull": false,
          "autoincrement": false
        }
      },
      "indexes": {},
      "foreignKeys": {
        "post_images_post_id_posts_id_fk": {
          "name": "post_images_post_id_posts_id_fk",
          "tableFrom": "post_images",
          "tableTo": "posts",
          "columnsFrom": ["post_id"],
          "columnsTo": ["id"],
          "onDelete": "no action",
          "onUpdate": "no action"
        }
      },
      "compositePrimaryKeys": {
        "post_images_post_id_src_pk": {
          "columns": ["post_id", "src"],
          "name": "post_images_post_id_src_pk"
        }
      },
      "uniqueConstraints": {}
    },
    "post_reactions": {
      "name": "post_reactions",
      "columns": {
        "contact_id": {
          "name": "contact_id",
          "type": "text",
          "primaryKey": false,
          "notNull": true,
          "autoincrement": false
        },
        "post_id": {
          "name": "post_id",
          "type": "text",
          "primaryKey": false,
          "notNull": true,
          "autoincrement": false
        },
        "value": {
          "name": "value",
          "type": "text",
          "primaryKey": false,
          "notNull": true,
          "autoincrement": false
        }
      },
      "indexes": {},
      "foreignKeys": {
        "post_reactions_post_id_posts_id_fk": {
          "name": "post_reactions_post_id_posts_id_fk",
          "tableFrom": "post_reactions",
          "tableTo": "posts",
          "columnsFrom": ["post_id"],
          "columnsTo": ["id"],
          "onDelete": "no action",
          "onUpdate": "no action"
        }
      },
      "compositePrimaryKeys": {
        "post_reactions_contact_id_post_id_pk": {
          "columns": ["contact_id", "post_id"],
          "name": "post_reactions_contact_id_post_id_pk"
        }
      },
      "uniqueConstraints": {}
    },
    "posts": {
      "name": "posts",
      "columns": {
        "id": {
          "name": "id",
          "type": "text",
          "primaryKey": true,
          "notNull": true,
          "autoincrement": false
        },
        "author_id": {
          "name": "author_id",
          "type": "text",
          "primaryKey": false,
          "notNull": true,
          "autoincrement": false
        },
        "channel_id": {
          "name": "channel_id",
          "type": "text",
          "primaryKey": false,
          "notNull": true,
          "autoincrement": false
        },
        "group_id": {
          "name": "group_id",
          "type": "text",
          "primaryKey": false,
          "notNull": false,
          "autoincrement": false
        },
        "parent_id": {
          "name": "parent_id",
          "type": "text",
          "primaryKey": false,
          "notNull": false,
          "autoincrement": false
        },
        "type": {
          "name": "type",
          "type": "text",
          "primaryKey": false,
          "notNull": true,
          "autoincrement": false
        },
        "title": {
          "name": "title",
          "type": "text",
          "primaryKey": false,
          "notNull": false,
          "autoincrement": false
        },
        "image": {
          "name": "image",
          "type": "text",
          "primaryKey": false,
          "notNull": false,
          "autoincrement": false
        },
        "content": {
          "name": "content",
          "type": "text",
          "primaryKey": false,
          "notNull": false,
          "autoincrement": false
        },
        "received_at": {
          "name": "received_at",
          "type": "integer",
          "primaryKey": false,
          "notNull": true,
          "autoincrement": false
        },
        "sent_at": {
          "name": "sent_at",
          "type": "integer",
          "primaryKey": false,
          "notNull": true,
          "autoincrement": false
        },
        "reply_count": {
          "name": "reply_count",
          "type": "integer",
          "primaryKey": false,
          "notNull": false,
          "autoincrement": false
        },
        "reply_time": {
          "name": "reply_time",
          "type": "integer",
          "primaryKey": false,
          "notNull": false,
          "autoincrement": false
        },
        "reply_contact_ids": {
          "name": "reply_contact_ids",
          "type": "text",
          "primaryKey": false,
          "notNull": false,
          "autoincrement": false
        },
        "text_content": {
          "name": "text_content",
          "type": "text",
          "primaryKey": false,
          "notNull": false,
          "autoincrement": false
        },
        "has_app_reference": {
          "name": "has_app_reference",
          "type": "integer",
          "primaryKey": false,
          "notNull": false,
          "autoincrement": false
        },
        "has_channel_reference": {
          "name": "has_channel_reference",
          "type": "integer",
          "primaryKey": false,
          "notNull": false,
          "autoincrement": false
        },
        "has_group_reference": {
          "name": "has_group_reference",
          "type": "integer",
          "primaryKey": false,
          "notNull": false,
          "autoincrement": false
        },
        "has_link": {
          "name": "has_link",
          "type": "integer",
          "primaryKey": false,
          "notNull": false,
          "autoincrement": false
        },
        "has_image": {
          "name": "has_image",
          "type": "integer",
          "primaryKey": false,
          "notNull": false,
          "autoincrement": false
        },
        "hidden": {
          "name": "hidden",
          "type": "integer",
          "primaryKey": false,
          "notNull": false,
          "autoincrement": false,
          "default": false
        },
        "is_edited": {
          "name": "is_edited",
          "type": "integer",
          "primaryKey": false,
          "notNull": false,
          "autoincrement": false
        },
        "delivery_status": {
          "name": "delivery_status",
          "type": "text",
          "primaryKey": false,
          "notNull": false,
          "autoincrement": false
        }
      },
      "indexes": {
        "posts_sent_at_unique": {
          "name": "posts_sent_at_unique",
          "columns": ["sent_at"],
          "isUnique": true
        },
        "cache_id": {
          "name": "cache_id",
          "columns": ["author_id", "sent_at"],
          "isUnique": true
        }
      },
      "foreignKeys": {},
      "compositePrimaryKeys": {},
      "uniqueConstraints": {}
    },
    "settings": {
      "name": "settings",
      "columns": {
        "user_id": {
          "name": "user_id",
          "type": "text",
          "primaryKey": true,
          "notNull": true,
          "autoincrement": false
        },
        "theme": {
          "name": "theme",
          "type": "text",
          "primaryKey": false,
          "notNull": false,
          "autoincrement": false
        },
        "disable_app_tile_unreads": {
          "name": "disable_app_tile_unreads",
          "type": "integer",
          "primaryKey": false,
          "notNull": false,
          "autoincrement": false
        },
        "disable_avatars": {
          "name": "disable_avatars",
          "type": "integer",
          "primaryKey": false,
          "notNull": false,
          "autoincrement": false
        },
        "disable_remote_content": {
          "name": "disable_remote_content",
          "type": "integer",
          "primaryKey": false,
          "notNull": false,
          "autoincrement": false
        },
        "disable_spellcheck": {
          "name": "disable_spellcheck",
          "type": "integer",
          "primaryKey": false,
          "notNull": false,
          "autoincrement": false
        },
        "disable_nicknames": {
          "name": "disable_nicknames",
          "type": "integer",
          "primaryKey": false,
          "notNull": false,
          "autoincrement": false
        },
        "ordered_group_pins": {
          "name": "ordered_group_pins",
          "type": "text",
          "primaryKey": false,
          "notNull": false,
          "autoincrement": false
        },
        "side_bar_sort": {
          "name": "side_bar_sort",
          "type": "text",
          "primaryKey": false,
          "notNull": false,
          "autoincrement": false
        },
        "group_side_bar_sort": {
          "name": "group_side_bar_sort",
          "type": "text",
          "primaryKey": false,
          "notNull": false,
          "autoincrement": false
        },
        "show_activity_message": {
          "name": "show_activity_message",
          "type": "integer",
          "primaryKey": false,
          "notNull": false,
          "autoincrement": false
        },
        "log_activity": {
          "name": "log_activity",
          "type": "integer",
          "primaryKey": false,
          "notNull": false,
          "autoincrement": false
        },
        "analytics_id": {
          "name": "analytics_id",
          "type": "text",
          "primaryKey": false,
          "notNull": false,
          "autoincrement": false
        },
        "seen_welcome_card": {
          "name": "seen_welcome_card",
          "type": "integer",
          "primaryKey": false,
          "notNull": false,
          "autoincrement": false
        },
        "new_group_flags": {
          "name": "new_group_flags",
          "type": "text",
          "primaryKey": false,
          "notNull": false,
          "autoincrement": false
        },
        "groups_nav_state": {
          "name": "groups_nav_state",
          "type": "text",
          "primaryKey": false,
          "notNull": false,
          "autoincrement": false
        },
        "messages_nav_state": {
          "name": "messages_nav_state",
          "type": "text",
          "primaryKey": false,
          "notNull": false,
          "autoincrement": false
        },
        "messages_filter": {
          "name": "messages_filter",
          "type": "text",
          "primaryKey": false,
          "notNull": false,
          "autoincrement": false
        },
        "gallery_settings": {
          "name": "gallery_settings",
          "type": "text",
          "primaryKey": false,
          "notNull": false,
          "autoincrement": false
        },
        "notebook_settings": {
          "name": "notebook_settings",
          "type": "text",
          "primaryKey": false,
          "notNull": false,
          "autoincrement": false
        }
      },
      "indexes": {},
      "foreignKeys": {},
      "compositePrimaryKeys": {},
      "uniqueConstraints": {}
    },
    "thread_unreads": {
      "name": "thread_unreads",
      "columns": {
        "channel_id": {
          "name": "channel_id",
          "type": "text",
          "primaryKey": false,
          "notNull": false,
          "autoincrement": false
        },
        "thread_id": {
          "name": "thread_id",
          "type": "text",
          "primaryKey": false,
          "notNull": false,
          "autoincrement": false
        },
        "count": {
          "name": "count",
          "type": "integer",
          "primaryKey": false,
          "notNull": false,
          "autoincrement": false
        },
        "first_unread_post_id": {
          "name": "first_unread_post_id",
          "type": "text",
          "primaryKey": false,
          "notNull": false,
          "autoincrement": false
        },
        "first_unread_post_received_at": {
          "name": "first_unread_post_received_at",
          "type": "integer",
          "primaryKey": false,
          "notNull": false,
          "autoincrement": false
        }
      },
      "indexes": {},
      "foreignKeys": {},
      "compositePrimaryKeys": {
        "thread_unreads_channel_id_thread_id_pk": {
          "columns": ["channel_id", "thread_id"],
          "name": "thread_unreads_channel_id_thread_id_pk"
        }
      },
      "uniqueConstraints": {}
    },
    "unreads": {
      "name": "unreads",
      "columns": {
        "channel_id": {
          "name": "channel_id",
          "type": "text",
          "primaryKey": true,
          "notNull": true,
          "autoincrement": false
        },
        "type": {
          "name": "type",
          "type": "text",
          "primaryKey": false,
          "notNull": true,
          "autoincrement": false
        },
        "count": {
          "name": "count",
          "type": "integer",
          "primaryKey": false,
          "notNull": true,
          "autoincrement": false
        },
        "count_without_threads": {
          "name": "count_without_threads",
          "type": "integer",
          "primaryKey": false,
          "notNull": true,
          "autoincrement": false
        },
        "updated_at": {
          "name": "updated_at",
          "type": "integer",
          "primaryKey": false,
          "notNull": true,
          "autoincrement": false
        },
        "first_unread_post_id": {
          "name": "first_unread_post_id",
          "type": "text",
          "primaryKey": false,
          "notNull": false,
          "autoincrement": false
        },
        "first_unread_post_received_at": {
          "name": "first_unread_post_received_at",
          "type": "integer",
          "primaryKey": false,
          "notNull": false,
          "autoincrement": false
        }
      },
      "indexes": {},
      "foreignKeys": {},
      "compositePrimaryKeys": {},
      "uniqueConstraints": {}
    }
  },
  "enums": {},
  "_meta": {
    "schemas": {},
    "tables": {},
    "columns": {}
  }
}<|MERGE_RESOLUTION|>--- conflicted
+++ resolved
@@ -1,11 +1,7 @@
 {
   "version": "5",
   "dialect": "sqlite",
-<<<<<<< HEAD
-  "id": "d44ca9bf-46a1-45ce-89a6-5fe460c044f0",
-=======
-  "id": "66e55624-eb49-44c9-9847-e0799ab16ace",
->>>>>>> 55e73514
+  "id": "b99e3287-4a69-407f-bc00-a6d301866d9e",
   "prevId": "00000000-0000-0000-0000-000000000000",
   "tables": {
     "channel_writers": {
@@ -30,7 +26,10 @@
       "foreignKeys": {},
       "compositePrimaryKeys": {
         "channel_writers_channel_id_role_id_pk": {
-          "columns": ["channel_id", "role_id"],
+          "columns": [
+            "channel_id",
+            "role_id"
+          ],
           "name": "channel_writers_channel_id_role_id_pk"
         }
       },
@@ -179,8 +178,12 @@
           "name": "channels_group_id_groups_id_fk",
           "tableFrom": "channels",
           "tableTo": "groups",
-          "columnsFrom": ["group_id"],
-          "columnsTo": ["id"],
+          "columnsFrom": [
+            "group_id"
+          ],
+          "columnsTo": [
+            "id"
+          ],
           "onDelete": "no action",
           "onUpdate": "no action"
         }
@@ -219,15 +222,23 @@
           "name": "chat_member_roles_group_id_groups_id_fk",
           "tableFrom": "chat_member_roles",
           "tableTo": "groups",
-          "columnsFrom": ["group_id"],
-          "columnsTo": ["id"],
+          "columnsFrom": [
+            "group_id"
+          ],
+          "columnsTo": [
+            "id"
+          ],
           "onDelete": "no action",
           "onUpdate": "no action"
         }
       },
       "compositePrimaryKeys": {
         "chat_member_roles_group_id_contact_id_role_id_pk": {
-          "columns": ["contact_id", "group_id", "role_id"],
+          "columns": [
+            "contact_id",
+            "group_id",
+            "role_id"
+          ],
           "name": "chat_member_roles_group_id_contact_id_role_id_pk"
         }
       },
@@ -276,7 +287,10 @@
       "foreignKeys": {},
       "compositePrimaryKeys": {
         "group_members_chat_id_contact_id_pk": {
-          "columns": ["chat_id", "contact_id"],
+          "columns": [
+            "chat_id",
+            "contact_id"
+          ],
           "name": "group_members_chat_id_contact_id_pk"
         }
       },
@@ -306,8 +320,12 @@
           "name": "contact_group_pins_contact_id_contacts_id_fk",
           "tableFrom": "contact_group_pins",
           "tableTo": "contacts",
-          "columnsFrom": ["contact_id"],
-          "columnsTo": ["id"],
+          "columnsFrom": [
+            "contact_id"
+          ],
+          "columnsTo": [
+            "id"
+          ],
           "onDelete": "no action",
           "onUpdate": "no action"
         },
@@ -315,15 +333,22 @@
           "name": "contact_group_pins_group_id_groups_id_fk",
           "tableFrom": "contact_group_pins",
           "tableTo": "groups",
-          "columnsFrom": ["group_id"],
-          "columnsTo": ["id"],
+          "columnsFrom": [
+            "group_id"
+          ],
+          "columnsTo": [
+            "id"
+          ],
           "onDelete": "no action",
           "onUpdate": "no action"
         }
       },
       "compositePrimaryKeys": {
         "contact_group_pins_contact_id_group_id_pk": {
-          "columns": ["contact_id", "group_id"],
+          "columns": [
+            "contact_id",
+            "group_id"
+          ],
           "name": "contact_group_pins_contact_id_group_id_pk"
         }
       },
@@ -418,8 +443,12 @@
           "name": "group_nav_section_channels_group_nav_section_id_group_nav_sections_id_fk",
           "tableFrom": "group_nav_section_channels",
           "tableTo": "group_nav_sections",
-          "columnsFrom": ["group_nav_section_id"],
-          "columnsTo": ["id"],
+          "columnsFrom": [
+            "group_nav_section_id"
+          ],
+          "columnsTo": [
+            "id"
+          ],
           "onDelete": "no action",
           "onUpdate": "no action"
         },
@@ -427,15 +456,22 @@
           "name": "group_nav_section_channels_channel_id_channels_id_fk",
           "tableFrom": "group_nav_section_channels",
           "tableTo": "channels",
-          "columnsFrom": ["channel_id"],
-          "columnsTo": ["id"],
+          "columnsFrom": [
+            "channel_id"
+          ],
+          "columnsTo": [
+            "id"
+          ],
           "onDelete": "no action",
           "onUpdate": "no action"
         }
       },
       "compositePrimaryKeys": {
         "group_nav_section_channels_group_nav_section_id_channel_id_pk": {
-          "columns": ["channel_id", "group_nav_section_id"],
+          "columns": [
+            "channel_id",
+            "group_nav_section_id"
+          ],
           "name": "group_nav_section_channels_group_nav_section_id_channel_id_pk"
         }
       },
@@ -514,8 +550,12 @@
           "name": "group_nav_sections_group_id_groups_id_fk",
           "tableFrom": "group_nav_sections",
           "tableTo": "groups",
-          "columnsFrom": ["group_id"],
-          "columnsTo": ["id"],
+          "columnsFrom": [
+            "group_id"
+          ],
+          "columnsTo": [
+            "id"
+          ],
           "onDelete": "no action",
           "onUpdate": "no action"
         }
@@ -589,15 +629,22 @@
           "name": "group_roles_group_id_groups_id_fk",
           "tableFrom": "group_roles",
           "tableTo": "groups",
-          "columnsFrom": ["group_id"],
-          "columnsTo": ["id"],
+          "columnsFrom": [
+            "group_id"
+          ],
+          "columnsTo": [
+            "id"
+          ],
           "onDelete": "no action",
           "onUpdate": "no action"
         }
       },
       "compositePrimaryKeys": {
         "group_roles_group_id_id_pk": {
-          "columns": ["group_id", "id"],
+          "columns": [
+            "group_id",
+            "id"
+          ],
           "name": "group_roles_group_id_id_pk"
         }
       },
@@ -764,15 +811,22 @@
           "name": "post_images_post_id_posts_id_fk",
           "tableFrom": "post_images",
           "tableTo": "posts",
-          "columnsFrom": ["post_id"],
-          "columnsTo": ["id"],
+          "columnsFrom": [
+            "post_id"
+          ],
+          "columnsTo": [
+            "id"
+          ],
           "onDelete": "no action",
           "onUpdate": "no action"
         }
       },
       "compositePrimaryKeys": {
         "post_images_post_id_src_pk": {
-          "columns": ["post_id", "src"],
+          "columns": [
+            "post_id",
+            "src"
+          ],
           "name": "post_images_post_id_src_pk"
         }
       },
@@ -809,15 +863,22 @@
           "name": "post_reactions_post_id_posts_id_fk",
           "tableFrom": "post_reactions",
           "tableTo": "posts",
-          "columnsFrom": ["post_id"],
-          "columnsTo": ["id"],
+          "columnsFrom": [
+            "post_id"
+          ],
+          "columnsTo": [
+            "id"
+          ],
           "onDelete": "no action",
           "onUpdate": "no action"
         }
       },
       "compositePrimaryKeys": {
         "post_reactions_contact_id_post_id_pk": {
-          "columns": ["contact_id", "post_id"],
+          "columns": [
+            "contact_id",
+            "post_id"
+          ],
           "name": "post_reactions_contact_id_post_id_pk"
         }
       },
@@ -992,12 +1053,17 @@
       "indexes": {
         "posts_sent_at_unique": {
           "name": "posts_sent_at_unique",
-          "columns": ["sent_at"],
+          "columns": [
+            "sent_at"
+          ],
           "isUnique": true
         },
         "cache_id": {
           "name": "cache_id",
-          "columns": ["author_id", "sent_at"],
+          "columns": [
+            "author_id",
+            "sent_at"
+          ],
           "isUnique": true
         }
       },
@@ -1197,7 +1263,10 @@
       "foreignKeys": {},
       "compositePrimaryKeys": {
         "thread_unreads_channel_id_thread_id_pk": {
-          "columns": ["channel_id", "thread_id"],
+          "columns": [
+            "channel_id",
+            "thread_id"
+          ],
           "name": "thread_unreads_channel_id_thread_id_pk"
         }
       },

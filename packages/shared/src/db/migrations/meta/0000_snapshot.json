{
  "version": "5",
  "dialect": "sqlite",
<<<<<<< HEAD
  "id": "910a1b15-5989-4f3b-b73a-2aba4f81ebd1",
=======
  "id": "9c8b8c12-8933-4af0-a45a-983fb182fa62",
>>>>>>> 9688daff
  "prevId": "00000000-0000-0000-0000-000000000000",
  "tables": {
    "activity_events": {
      "name": "activity_events",
      "columns": {
        "id": {
          "name": "id",
          "type": "text",
          "primaryKey": false,
          "notNull": true,
          "autoincrement": false
        },
        "bucket_id": {
          "name": "bucket_id",
          "type": "text",
          "primaryKey": false,
          "notNull": true,
          "autoincrement": false
        },
        "source_id": {
          "name": "source_id",
          "type": "text",
          "primaryKey": false,
          "notNull": true,
          "autoincrement": false
        },
        "type": {
          "name": "type",
          "type": "text",
          "primaryKey": false,
          "notNull": true,
          "autoincrement": false
        },
        "timestamp": {
          "name": "timestamp",
          "type": "integer",
          "primaryKey": false,
          "notNull": true,
          "autoincrement": false
        },
        "post_id": {
          "name": "post_id",
          "type": "text",
          "primaryKey": false,
          "notNull": false,
          "autoincrement": false
        },
        "author_id": {
          "name": "author_id",
          "type": "text",
          "primaryKey": false,
          "notNull": false,
          "autoincrement": false
        },
        "parent_id": {
          "name": "parent_id",
          "type": "text",
          "primaryKey": false,
          "notNull": false,
          "autoincrement": false
        },
        "parent_author_id": {
          "name": "parent_author_id",
          "type": "text",
          "primaryKey": false,
          "notNull": false,
          "autoincrement": false
        },
        "channel_id": {
          "name": "channel_id",
          "type": "text",
          "primaryKey": false,
          "notNull": false,
          "autoincrement": false
        },
        "group_id": {
          "name": "group_id",
          "type": "text",
          "primaryKey": false,
          "notNull": false,
          "autoincrement": false
        },
        "is_mention": {
          "name": "is_mention",
          "type": "integer",
          "primaryKey": false,
          "notNull": false,
          "autoincrement": false
        },
        "should_notify": {
          "name": "should_notify",
          "type": "integer",
          "primaryKey": false,
          "notNull": false,
          "autoincrement": false
        },
        "content": {
          "name": "content",
          "type": "text",
          "primaryKey": false,
          "notNull": false,
          "autoincrement": false
        }
      },
      "indexes": {},
      "foreignKeys": {},
      "compositePrimaryKeys": {
        "activity_events_id_bucket_id_pk": {
          "columns": [
            "bucket_id",
            "id"
          ],
          "name": "activity_events_id_bucket_id_pk"
        }
      },
      "uniqueConstraints": {}
    },
    "channel_readers": {
      "name": "channel_readers",
      "columns": {
        "channel_id": {
          "name": "channel_id",
          "type": "text",
          "primaryKey": false,
          "notNull": true,
          "autoincrement": false
        },
        "role_id": {
          "name": "role_id",
          "type": "text",
          "primaryKey": false,
          "notNull": true,
          "autoincrement": false
        }
      },
      "indexes": {},
      "foreignKeys": {},
      "compositePrimaryKeys": {
        "channel_readers_channel_id_role_id_pk": {
          "columns": [
            "channel_id",
            "role_id"
          ],
          "name": "channel_readers_channel_id_role_id_pk"
        }
      },
      "uniqueConstraints": {}
    },
    "channel_unreads": {
      "name": "channel_unreads",
      "columns": {
        "channel_id": {
          "name": "channel_id",
          "type": "text",
          "primaryKey": true,
          "notNull": true,
          "autoincrement": false
        },
        "type": {
          "name": "type",
          "type": "text",
          "primaryKey": false,
          "notNull": true,
          "autoincrement": false
        },
        "notify": {
          "name": "notify",
          "type": "integer",
          "primaryKey": false,
          "notNull": true,
          "autoincrement": false
        },
        "count": {
          "name": "count",
          "type": "integer",
          "primaryKey": false,
          "notNull": true,
          "autoincrement": false
        },
        "count_without_threads": {
          "name": "count_without_threads",
          "type": "integer",
          "primaryKey": false,
          "notNull": true,
          "autoincrement": false
        },
        "updated_at": {
          "name": "updated_at",
          "type": "integer",
          "primaryKey": false,
          "notNull": true,
          "autoincrement": false
        },
        "first_unread_post_id": {
          "name": "first_unread_post_id",
          "type": "text",
          "primaryKey": false,
          "notNull": false,
          "autoincrement": false
        },
        "first_unread_post_received_at": {
          "name": "first_unread_post_received_at",
          "type": "integer",
          "primaryKey": false,
          "notNull": false,
          "autoincrement": false
        }
      },
      "indexes": {},
      "foreignKeys": {},
      "compositePrimaryKeys": {},
      "uniqueConstraints": {}
    },
    "channel_writers": {
      "name": "channel_writers",
      "columns": {
        "channel_id": {
          "name": "channel_id",
          "type": "text",
          "primaryKey": false,
          "notNull": true,
          "autoincrement": false
        },
        "role_id": {
          "name": "role_id",
          "type": "text",
          "primaryKey": false,
          "notNull": true,
          "autoincrement": false
        }
      },
      "indexes": {},
      "foreignKeys": {},
      "compositePrimaryKeys": {
        "channel_writers_channel_id_role_id_pk": {
          "columns": [
            "channel_id",
            "role_id"
          ],
          "name": "channel_writers_channel_id_role_id_pk"
        }
      },
      "uniqueConstraints": {}
    },
    "channels": {
      "name": "channels",
      "columns": {
        "id": {
          "name": "id",
          "type": "text",
          "primaryKey": true,
          "notNull": true,
          "autoincrement": false
        },
        "type": {
          "name": "type",
          "type": "text",
          "primaryKey": false,
          "notNull": true,
          "autoincrement": false
        },
        "group_id": {
          "name": "group_id",
          "type": "text",
          "primaryKey": false,
          "notNull": false,
          "autoincrement": false
        },
        "icon_image": {
          "name": "icon_image",
          "type": "text",
          "primaryKey": false,
          "notNull": false,
          "autoincrement": false
        },
        "icon_image_color": {
          "name": "icon_image_color",
          "type": "text",
          "primaryKey": false,
          "notNull": false,
          "autoincrement": false
        },
        "cover_image": {
          "name": "cover_image",
          "type": "text",
          "primaryKey": false,
          "notNull": false,
          "autoincrement": false
        },
        "cover_image_color": {
          "name": "cover_image_color",
          "type": "text",
          "primaryKey": false,
          "notNull": false,
          "autoincrement": false
        },
        "title": {
          "name": "title",
          "type": "text",
          "primaryKey": false,
          "notNull": false,
          "autoincrement": false
        },
        "description": {
          "name": "description",
          "type": "text",
          "primaryKey": false,
          "notNull": false,
          "autoincrement": false
        },
        "contact_id": {
          "name": "contact_id",
          "type": "text",
          "primaryKey": false,
          "notNull": false,
          "autoincrement": false
        },
        "added_to_group_at": {
          "name": "added_to_group_at",
          "type": "integer",
          "primaryKey": false,
          "notNull": false,
          "autoincrement": false
        },
        "current_user_is_member": {
          "name": "current_user_is_member",
          "type": "integer",
          "primaryKey": false,
          "notNull": false,
          "autoincrement": false
        },
        "post_count": {
          "name": "post_count",
          "type": "integer",
          "primaryKey": false,
          "notNull": false,
          "autoincrement": false
        },
        "unread_count": {
          "name": "unread_count",
          "type": "integer",
          "primaryKey": false,
          "notNull": false,
          "autoincrement": false
        },
        "first_unread_post_id": {
          "name": "first_unread_post_id",
          "type": "text",
          "primaryKey": false,
          "notNull": false,
          "autoincrement": false
        },
        "last_post_id": {
          "name": "last_post_id",
          "type": "text",
          "primaryKey": false,
          "notNull": false,
          "autoincrement": false
        },
        "last_post_at": {
          "name": "last_post_at",
          "type": "integer",
          "primaryKey": false,
          "notNull": false,
          "autoincrement": false
        },
        "is_cached_pending_channel": {
          "name": "is_cached_pending_channel",
          "type": "integer",
          "primaryKey": false,
          "notNull": false,
          "autoincrement": false
        },
        "is_dm_invite": {
          "name": "is_dm_invite",
          "type": "integer",
          "primaryKey": false,
          "notNull": false,
          "autoincrement": false
        },
        "synced_at": {
          "name": "synced_at",
          "type": "integer",
          "primaryKey": false,
          "notNull": false,
          "autoincrement": false
        },
        "remote_updated_at": {
          "name": "remote_updated_at",
          "type": "integer",
          "primaryKey": false,
          "notNull": false,
          "autoincrement": false
        }
      },
      "indexes": {
        "last_post_id": {
          "name": "last_post_id",
          "columns": [
            "last_post_id"
          ],
          "isUnique": false
        },
        "last_post_at": {
          "name": "last_post_at",
          "columns": [
            "last_post_at"
          ],
          "isUnique": false
        }
      },
      "foreignKeys": {
        "channels_group_id_groups_id_fk": {
          "name": "channels_group_id_groups_id_fk",
          "tableFrom": "channels",
          "tableTo": "groups",
          "columnsFrom": [
            "group_id"
          ],
          "columnsTo": [
            "id"
          ],
          "onDelete": "cascade",
          "onUpdate": "no action"
        }
      },
      "compositePrimaryKeys": {},
      "uniqueConstraints": {}
    },
    "chat_member_roles": {
      "name": "chat_member_roles",
      "columns": {
        "group_id": {
          "name": "group_id",
          "type": "text",
          "primaryKey": false,
          "notNull": true,
          "autoincrement": false
        },
        "contact_id": {
          "name": "contact_id",
          "type": "text",
          "primaryKey": false,
          "notNull": true,
          "autoincrement": false
        },
        "role_id": {
          "name": "role_id",
          "type": "text",
          "primaryKey": false,
          "notNull": true,
          "autoincrement": false
        }
      },
      "indexes": {},
      "foreignKeys": {
        "chat_member_roles_group_id_groups_id_fk": {
          "name": "chat_member_roles_group_id_groups_id_fk",
          "tableFrom": "chat_member_roles",
          "tableTo": "groups",
          "columnsFrom": [
            "group_id"
          ],
          "columnsTo": [
            "id"
          ],
          "onDelete": "cascade",
          "onUpdate": "no action"
        }
      },
      "compositePrimaryKeys": {
        "chat_member_roles_group_id_contact_id_role_id_pk": {
          "columns": [
            "contact_id",
            "group_id",
            "role_id"
          ],
          "name": "chat_member_roles_group_id_contact_id_role_id_pk"
        }
      },
      "uniqueConstraints": {}
    },
    "group_members": {
      "name": "group_members",
      "columns": {
        "membership_type": {
          "name": "membership_type",
          "type": "text",
          "primaryKey": false,
          "notNull": true,
          "autoincrement": false
        },
        "chat_id": {
          "name": "chat_id",
          "type": "text",
          "primaryKey": false,
          "notNull": false,
          "autoincrement": false
        },
        "contact_id": {
          "name": "contact_id",
          "type": "text",
          "primaryKey": false,
          "notNull": true,
          "autoincrement": false
        },
        "joined_at": {
          "name": "joined_at",
          "type": "integer",
          "primaryKey": false,
          "notNull": false,
          "autoincrement": false
        },
        "status": {
          "name": "status",
          "type": "text",
          "primaryKey": false,
          "notNull": false,
          "autoincrement": false
        }
      },
      "indexes": {},
      "foreignKeys": {},
      "compositePrimaryKeys": {
        "group_members_chat_id_contact_id_pk": {
          "columns": [
            "chat_id",
            "contact_id"
          ],
          "name": "group_members_chat_id_contact_id_pk"
        }
      },
      "uniqueConstraints": {}
    },
    "contact_group_pins": {
      "name": "contact_group_pins",
      "columns": {
        "contact_id": {
          "name": "contact_id",
          "type": "text",
          "primaryKey": false,
          "notNull": true,
          "autoincrement": false
        },
        "group_id": {
          "name": "group_id",
          "type": "text",
          "primaryKey": false,
          "notNull": true,
          "autoincrement": false
        }
      },
      "indexes": {},
      "foreignKeys": {
        "contact_group_pins_contact_id_contacts_id_fk": {
          "name": "contact_group_pins_contact_id_contacts_id_fk",
          "tableFrom": "contact_group_pins",
          "tableTo": "contacts",
          "columnsFrom": [
            "contact_id"
          ],
          "columnsTo": [
            "id"
          ],
          "onDelete": "cascade",
          "onUpdate": "no action"
        },
        "contact_group_pins_group_id_groups_id_fk": {
          "name": "contact_group_pins_group_id_groups_id_fk",
          "tableFrom": "contact_group_pins",
          "tableTo": "groups",
          "columnsFrom": [
            "group_id"
          ],
          "columnsTo": [
            "id"
          ],
          "onDelete": "no action",
          "onUpdate": "no action"
        }
      },
      "compositePrimaryKeys": {
        "contact_group_pins_contact_id_group_id_pk": {
          "columns": [
            "contact_id",
            "group_id"
          ],
          "name": "contact_group_pins_contact_id_group_id_pk"
        }
      },
      "uniqueConstraints": {}
    },
    "contacts": {
      "name": "contacts",
      "columns": {
        "id": {
          "name": "id",
          "type": "text",
          "primaryKey": true,
          "notNull": true,
          "autoincrement": false
        },
        "nickname": {
          "name": "nickname",
          "type": "text",
          "primaryKey": false,
          "notNull": false,
          "autoincrement": false
        },
        "bio": {
          "name": "bio",
          "type": "text",
          "primaryKey": false,
          "notNull": false,
          "autoincrement": false
        },
        "status": {
          "name": "status",
          "type": "text",
          "primaryKey": false,
          "notNull": false,
          "autoincrement": false
        },
        "color": {
          "name": "color",
          "type": "text",
          "primaryKey": false,
          "notNull": false,
          "autoincrement": false
        },
        "avatarImage": {
          "name": "avatarImage",
          "type": "text",
          "primaryKey": false,
          "notNull": false,
          "autoincrement": false
        },
        "coverImage": {
          "name": "coverImage",
          "type": "text",
          "primaryKey": false,
          "notNull": false,
          "autoincrement": false
        },
        "blocked": {
          "name": "blocked",
          "type": "integer",
          "primaryKey": false,
          "notNull": false,
          "autoincrement": false
        }
      },
      "indexes": {},
      "foreignKeys": {},
      "compositePrimaryKeys": {},
      "uniqueConstraints": {}
    },
    "group_flagged_posts": {
      "name": "group_flagged_posts",
      "columns": {
        "group_id": {
          "name": "group_id",
          "type": "text",
          "primaryKey": false,
          "notNull": true,
          "autoincrement": false
        },
        "post_id": {
          "name": "post_id",
          "type": "text",
          "primaryKey": false,
          "notNull": true,
          "autoincrement": false
        },
        "channel_id": {
          "name": "channel_id",
          "type": "text",
          "primaryKey": false,
          "notNull": true,
          "autoincrement": false
        },
        "flagged_by_contact_id": {
          "name": "flagged_by_contact_id",
          "type": "text",
          "primaryKey": false,
          "notNull": true,
          "autoincrement": false
        },
        "flagged_at": {
          "name": "flagged_at",
          "type": "integer",
          "primaryKey": false,
          "notNull": false,
          "autoincrement": false
        }
      },
      "indexes": {},
      "foreignKeys": {
        "group_flagged_posts_group_id_groups_id_fk": {
          "name": "group_flagged_posts_group_id_groups_id_fk",
          "tableFrom": "group_flagged_posts",
          "tableTo": "groups",
          "columnsFrom": [
            "group_id"
          ],
          "columnsTo": [
            "id"
          ],
          "onDelete": "cascade",
          "onUpdate": "no action"
        }
      },
      "compositePrimaryKeys": {
        "group_flagged_posts_group_id_post_id_pk": {
          "columns": [
            "group_id",
            "post_id"
          ],
          "name": "group_flagged_posts_group_id_post_id_pk"
        }
      },
      "uniqueConstraints": {}
    },
    "group_member_bans": {
      "name": "group_member_bans",
      "columns": {
        "group_id": {
          "name": "group_id",
          "type": "text",
          "primaryKey": false,
          "notNull": true,
          "autoincrement": false
        },
        "contact_id": {
          "name": "contact_id",
          "type": "text",
          "primaryKey": false,
          "notNull": true,
          "autoincrement": false
        },
        "banned_at": {
          "name": "banned_at",
          "type": "integer",
          "primaryKey": false,
          "notNull": false,
          "autoincrement": false
        }
      },
      "indexes": {},
      "foreignKeys": {
        "group_member_bans_group_id_groups_id_fk": {
          "name": "group_member_bans_group_id_groups_id_fk",
          "tableFrom": "group_member_bans",
          "tableTo": "groups",
          "columnsFrom": [
            "group_id"
          ],
          "columnsTo": [
            "id"
          ],
          "onDelete": "cascade",
          "onUpdate": "no action"
        }
      },
      "compositePrimaryKeys": {
        "group_member_bans_group_id_contact_id_pk": {
          "columns": [
            "contact_id",
            "group_id"
          ],
          "name": "group_member_bans_group_id_contact_id_pk"
        }
      },
      "uniqueConstraints": {}
    },
    "group_member_invites": {
      "name": "group_member_invites",
      "columns": {
        "group_id": {
          "name": "group_id",
          "type": "text",
          "primaryKey": false,
          "notNull": true,
          "autoincrement": false
        },
        "contact_id": {
          "name": "contact_id",
          "type": "text",
          "primaryKey": false,
          "notNull": true,
          "autoincrement": false
        },
        "invited_at": {
          "name": "invited_at",
          "type": "integer",
          "primaryKey": false,
          "notNull": false,
          "autoincrement": false
        }
      },
      "indexes": {},
      "foreignKeys": {
        "group_member_invites_group_id_groups_id_fk": {
          "name": "group_member_invites_group_id_groups_id_fk",
          "tableFrom": "group_member_invites",
          "tableTo": "groups",
          "columnsFrom": [
            "group_id"
          ],
          "columnsTo": [
            "id"
          ],
          "onDelete": "cascade",
          "onUpdate": "no action"
        }
      },
      "compositePrimaryKeys": {
        "group_member_invites_group_id_contact_id_pk": {
          "columns": [
            "contact_id",
            "group_id"
          ],
          "name": "group_member_invites_group_id_contact_id_pk"
        }
      },
      "uniqueConstraints": {}
    },
    "group_nav_section_channels": {
      "name": "group_nav_section_channels",
      "columns": {
        "group_nav_section_id": {
          "name": "group_nav_section_id",
          "type": "text",
          "primaryKey": false,
          "notNull": false,
          "autoincrement": false
        },
        "channel_id": {
          "name": "channel_id",
          "type": "text",
          "primaryKey": false,
          "notNull": false,
          "autoincrement": false
        },
        "channel_index": {
          "name": "channel_index",
          "type": "integer",
          "primaryKey": false,
          "notNull": false,
          "autoincrement": false
        }
      },
      "indexes": {},
      "foreignKeys": {
        "group_nav_section_channels_group_nav_section_id_group_nav_sections_id_fk": {
          "name": "group_nav_section_channels_group_nav_section_id_group_nav_sections_id_fk",
          "tableFrom": "group_nav_section_channels",
          "tableTo": "group_nav_sections",
          "columnsFrom": [
            "group_nav_section_id"
          ],
          "columnsTo": [
            "id"
          ],
          "onDelete": "no action",
          "onUpdate": "no action"
        },
        "group_nav_section_channels_channel_id_channels_id_fk": {
          "name": "group_nav_section_channels_channel_id_channels_id_fk",
          "tableFrom": "group_nav_section_channels",
          "tableTo": "channels",
          "columnsFrom": [
            "channel_id"
          ],
          "columnsTo": [
            "id"
          ],
          "onDelete": "no action",
          "onUpdate": "no action"
        }
      },
      "compositePrimaryKeys": {
        "group_nav_section_channels_group_nav_section_id_channel_id_pk": {
          "columns": [
            "channel_id",
            "group_nav_section_id"
          ],
          "name": "group_nav_section_channels_group_nav_section_id_channel_id_pk"
        }
      },
      "uniqueConstraints": {}
    },
    "group_nav_sections": {
      "name": "group_nav_sections",
      "columns": {
        "id": {
          "name": "id",
          "type": "text",
          "primaryKey": true,
          "notNull": true,
          "autoincrement": false
        },
        "section_id": {
          "name": "section_id",
          "type": "text",
          "primaryKey": false,
          "notNull": true,
          "autoincrement": false
        },
        "group_id": {
          "name": "group_id",
          "type": "text",
          "primaryKey": false,
          "notNull": false,
          "autoincrement": false
        },
        "icon_image": {
          "name": "icon_image",
          "type": "text",
          "primaryKey": false,
          "notNull": false,
          "autoincrement": false
        },
        "icon_image_color": {
          "name": "icon_image_color",
          "type": "text",
          "primaryKey": false,
          "notNull": false,
          "autoincrement": false
        },
        "cover_image": {
          "name": "cover_image",
          "type": "text",
          "primaryKey": false,
          "notNull": false,
          "autoincrement": false
        },
        "cover_image_color": {
          "name": "cover_image_color",
          "type": "text",
          "primaryKey": false,
          "notNull": false,
          "autoincrement": false
        },
        "title": {
          "name": "title",
          "type": "text",
          "primaryKey": false,
          "notNull": false,
          "autoincrement": false
        },
        "description": {
          "name": "description",
          "type": "text",
          "primaryKey": false,
          "notNull": false,
          "autoincrement": false
        },
        "section_index": {
          "name": "section_index",
          "type": "integer",
          "primaryKey": false,
          "notNull": false,
          "autoincrement": false
        }
      },
      "indexes": {},
      "foreignKeys": {
        "group_nav_sections_group_id_groups_id_fk": {
          "name": "group_nav_sections_group_id_groups_id_fk",
          "tableFrom": "group_nav_sections",
          "tableTo": "groups",
          "columnsFrom": [
            "group_id"
          ],
          "columnsTo": [
            "id"
          ],
          "onDelete": "cascade",
          "onUpdate": "no action"
        }
      },
      "compositePrimaryKeys": {},
      "uniqueConstraints": {}
    },
    "group_rank_bans": {
      "name": "group_rank_bans",
      "columns": {
        "group_id": {
          "name": "group_id",
          "type": "text",
          "primaryKey": false,
          "notNull": true,
          "autoincrement": false
        },
        "rank_id": {
          "name": "rank_id",
          "type": "text",
          "primaryKey": false,
          "notNull": true,
          "autoincrement": false
        },
        "banned_at": {
          "name": "banned_at",
          "type": "integer",
          "primaryKey": false,
          "notNull": false,
          "autoincrement": false
        }
      },
      "indexes": {},
      "foreignKeys": {
        "group_rank_bans_group_id_groups_id_fk": {
          "name": "group_rank_bans_group_id_groups_id_fk",
          "tableFrom": "group_rank_bans",
          "tableTo": "groups",
          "columnsFrom": [
            "group_id"
          ],
          "columnsTo": [
            "id"
          ],
          "onDelete": "cascade",
          "onUpdate": "no action"
        }
      },
      "compositePrimaryKeys": {
        "group_rank_bans_group_id_rank_id_pk": {
          "columns": [
            "group_id",
            "rank_id"
          ],
          "name": "group_rank_bans_group_id_rank_id_pk"
        }
      },
      "uniqueConstraints": {}
    },
    "group_roles": {
      "name": "group_roles",
      "columns": {
        "id": {
          "name": "id",
          "type": "text",
          "primaryKey": false,
          "notNull": false,
          "autoincrement": false
        },
        "group_id": {
          "name": "group_id",
          "type": "text",
          "primaryKey": false,
          "notNull": false,
          "autoincrement": false
        },
        "icon_image": {
          "name": "icon_image",
          "type": "text",
          "primaryKey": false,
          "notNull": false,
          "autoincrement": false
        },
        "icon_image_color": {
          "name": "icon_image_color",
          "type": "text",
          "primaryKey": false,
          "notNull": false,
          "autoincrement": false
        },
        "cover_image": {
          "name": "cover_image",
          "type": "text",
          "primaryKey": false,
          "notNull": false,
          "autoincrement": false
        },
        "cover_image_color": {
          "name": "cover_image_color",
          "type": "text",
          "primaryKey": false,
          "notNull": false,
          "autoincrement": false
        },
        "title": {
          "name": "title",
          "type": "text",
          "primaryKey": false,
          "notNull": false,
          "autoincrement": false
        },
        "description": {
          "name": "description",
          "type": "text",
          "primaryKey": false,
          "notNull": false,
          "autoincrement": false
        }
      },
      "indexes": {},
      "foreignKeys": {
        "group_roles_group_id_groups_id_fk": {
          "name": "group_roles_group_id_groups_id_fk",
          "tableFrom": "group_roles",
          "tableTo": "groups",
          "columnsFrom": [
            "group_id"
          ],
          "columnsTo": [
            "id"
          ],
          "onDelete": "cascade",
          "onUpdate": "no action"
        }
      },
      "compositePrimaryKeys": {
        "group_roles_group_id_id_pk": {
          "columns": [
            "group_id",
            "id"
          ],
          "name": "group_roles_group_id_id_pk"
        }
      },
      "uniqueConstraints": {}
    },
    "group_unreads": {
      "name": "group_unreads",
      "columns": {
        "channel_id": {
          "name": "channel_id",
          "type": "text",
          "primaryKey": true,
          "notNull": true,
          "autoincrement": false
        },
        "notify": {
          "name": "notify",
          "type": "integer",
          "primaryKey": false,
          "notNull": false,
          "autoincrement": false
        },
        "count": {
          "name": "count",
          "type": "integer",
          "primaryKey": false,
          "notNull": false,
          "autoincrement": false
        },
        "updated_at": {
          "name": "updated_at",
          "type": "integer",
          "primaryKey": false,
          "notNull": true,
          "autoincrement": false
        }
      },
      "indexes": {},
      "foreignKeys": {},
      "compositePrimaryKeys": {},
      "uniqueConstraints": {}
    },
    "groups": {
      "name": "groups",
      "columns": {
        "id": {
          "name": "id",
          "type": "text",
          "primaryKey": true,
          "notNull": true,
          "autoincrement": false
        },
        "icon_image": {
          "name": "icon_image",
          "type": "text",
          "primaryKey": false,
          "notNull": false,
          "autoincrement": false
        },
        "icon_image_color": {
          "name": "icon_image_color",
          "type": "text",
          "primaryKey": false,
          "notNull": false,
          "autoincrement": false
        },
        "cover_image": {
          "name": "cover_image",
          "type": "text",
          "primaryKey": false,
          "notNull": false,
          "autoincrement": false
        },
        "cover_image_color": {
          "name": "cover_image_color",
          "type": "text",
          "primaryKey": false,
          "notNull": false,
          "autoincrement": false
        },
        "title": {
          "name": "title",
          "type": "text",
          "primaryKey": false,
          "notNull": false,
          "autoincrement": false
        },
        "description": {
          "name": "description",
          "type": "text",
          "primaryKey": false,
          "notNull": false,
          "autoincrement": false
        },
        "privacy": {
          "name": "privacy",
          "type": "text",
          "primaryKey": false,
          "notNull": false,
          "autoincrement": false
        },
        "have_invite": {
          "name": "have_invite",
          "type": "integer",
          "primaryKey": false,
          "notNull": false,
          "autoincrement": false
        },
        "have_requested_invite": {
          "name": "have_requested_invite",
          "type": "integer",
          "primaryKey": false,
          "notNull": false,
          "autoincrement": false
        },
        "current_user_is_member": {
          "name": "current_user_is_member",
          "type": "integer",
          "primaryKey": false,
          "notNull": true,
          "autoincrement": false
        },
        "is_new": {
          "name": "is_new",
          "type": "integer",
          "primaryKey": false,
          "notNull": false,
          "autoincrement": false
        },
        "join_status": {
          "name": "join_status",
          "type": "text",
          "primaryKey": false,
          "notNull": false,
          "autoincrement": false
        },
        "last_post_id": {
          "name": "last_post_id",
          "type": "text",
          "primaryKey": false,
          "notNull": false,
          "autoincrement": false
        },
        "last_post_at": {
          "name": "last_post_at",
          "type": "integer",
          "primaryKey": false,
          "notNull": false,
          "autoincrement": false
        }
      },
      "indexes": {},
      "foreignKeys": {},
      "compositePrimaryKeys": {},
      "uniqueConstraints": {}
    },
    "pins": {
      "name": "pins",
      "columns": {
        "type": {
          "name": "type",
          "type": "text",
          "primaryKey": false,
          "notNull": true,
          "autoincrement": false
        },
        "index": {
          "name": "index",
          "type": "integer",
          "primaryKey": false,
          "notNull": true,
          "autoincrement": false
        },
        "item_id": {
          "name": "item_id",
          "type": "text",
          "primaryKey": true,
          "notNull": true,
          "autoincrement": false
        }
      },
      "indexes": {},
      "foreignKeys": {},
      "compositePrimaryKeys": {},
      "uniqueConstraints": {}
    },
    "post_images": {
      "name": "post_images",
      "columns": {
        "post_id": {
          "name": "post_id",
          "type": "text",
          "primaryKey": false,
          "notNull": false,
          "autoincrement": false
        },
        "src": {
          "name": "src",
          "type": "text",
          "primaryKey": false,
          "notNull": false,
          "autoincrement": false
        },
        "alt": {
          "name": "alt",
          "type": "text",
          "primaryKey": false,
          "notNull": false,
          "autoincrement": false
        },
        "width": {
          "name": "width",
          "type": "integer",
          "primaryKey": false,
          "notNull": false,
          "autoincrement": false
        },
        "height": {
          "name": "height",
          "type": "integer",
          "primaryKey": false,
          "notNull": false,
          "autoincrement": false
        }
      },
      "indexes": {},
      "foreignKeys": {
        "post_images_post_id_posts_id_fk": {
          "name": "post_images_post_id_posts_id_fk",
          "tableFrom": "post_images",
          "tableTo": "posts",
          "columnsFrom": [
            "post_id"
          ],
          "columnsTo": [
            "id"
          ],
          "onDelete": "no action",
          "onUpdate": "no action"
        }
      },
      "compositePrimaryKeys": {
        "post_images_post_id_src_pk": {
          "columns": [
            "post_id",
            "src"
          ],
          "name": "post_images_post_id_src_pk"
        }
      },
      "uniqueConstraints": {}
    },
    "post_reactions": {
      "name": "post_reactions",
      "columns": {
        "contact_id": {
          "name": "contact_id",
          "type": "text",
          "primaryKey": false,
          "notNull": true,
          "autoincrement": false
        },
        "post_id": {
          "name": "post_id",
          "type": "text",
          "primaryKey": false,
          "notNull": true,
          "autoincrement": false
        },
        "value": {
          "name": "value",
          "type": "text",
          "primaryKey": false,
          "notNull": true,
          "autoincrement": false
        }
      },
      "indexes": {},
      "foreignKeys": {
        "post_reactions_post_id_posts_id_fk": {
          "name": "post_reactions_post_id_posts_id_fk",
          "tableFrom": "post_reactions",
          "tableTo": "posts",
          "columnsFrom": [
            "post_id"
          ],
          "columnsTo": [
            "id"
          ],
          "onDelete": "no action",
          "onUpdate": "no action"
        }
      },
      "compositePrimaryKeys": {
        "post_reactions_contact_id_post_id_pk": {
          "columns": [
            "contact_id",
            "post_id"
          ],
          "name": "post_reactions_contact_id_post_id_pk"
        }
      },
      "uniqueConstraints": {}
    },
    "post_windows": {
      "name": "post_windows",
      "columns": {
        "channel_id": {
          "name": "channel_id",
          "type": "text",
          "primaryKey": false,
          "notNull": true,
          "autoincrement": false
        },
        "oldest_post_id": {
          "name": "oldest_post_id",
          "type": "text",
          "primaryKey": false,
          "notNull": true,
          "autoincrement": false
        },
        "newest_post_id": {
          "name": "newest_post_id",
          "type": "text",
          "primaryKey": false,
          "notNull": true,
          "autoincrement": false
        }
      },
      "indexes": {
        "channel_id": {
          "name": "channel_id",
          "columns": [
            "channel_id"
          ],
          "isUnique": false
        },
        "channel_oldest_post": {
          "name": "channel_oldest_post",
          "columns": [
            "channel_id",
            "oldest_post_id"
          ],
          "isUnique": false
        },
        "channel_newest_post": {
          "name": "channel_newest_post",
          "columns": [
            "channel_id",
            "newest_post_id"
          ],
          "isUnique": false
        }
      },
      "foreignKeys": {},
      "compositePrimaryKeys": {
        "post_windows_channel_id_oldest_post_id_newest_post_id_pk": {
          "columns": [
            "channel_id",
            "newest_post_id",
            "oldest_post_id"
          ],
          "name": "post_windows_channel_id_oldest_post_id_newest_post_id_pk"
        }
      },
      "uniqueConstraints": {}
    },
    "posts": {
      "name": "posts",
      "columns": {
        "id": {
          "name": "id",
          "type": "text",
          "primaryKey": true,
          "notNull": true,
          "autoincrement": false
        },
        "author_id": {
          "name": "author_id",
          "type": "text",
          "primaryKey": false,
          "notNull": true,
          "autoincrement": false
        },
        "channel_id": {
          "name": "channel_id",
          "type": "text",
          "primaryKey": false,
          "notNull": true,
          "autoincrement": false
        },
        "group_id": {
          "name": "group_id",
          "type": "text",
          "primaryKey": false,
          "notNull": false,
          "autoincrement": false
        },
        "parent_id": {
          "name": "parent_id",
          "type": "text",
          "primaryKey": false,
          "notNull": false,
          "autoincrement": false
        },
        "type": {
          "name": "type",
          "type": "text",
          "primaryKey": false,
          "notNull": true,
          "autoincrement": false
        },
        "title": {
          "name": "title",
          "type": "text",
          "primaryKey": false,
          "notNull": false,
          "autoincrement": false
        },
        "image": {
          "name": "image",
          "type": "text",
          "primaryKey": false,
          "notNull": false,
          "autoincrement": false
        },
        "content": {
          "name": "content",
          "type": "text",
          "primaryKey": false,
          "notNull": false,
          "autoincrement": false
        },
        "received_at": {
          "name": "received_at",
          "type": "integer",
          "primaryKey": false,
          "notNull": true,
          "autoincrement": false
        },
        "sent_at": {
          "name": "sent_at",
          "type": "integer",
          "primaryKey": false,
          "notNull": true,
          "autoincrement": false
        },
        "reply_count": {
          "name": "reply_count",
          "type": "integer",
          "primaryKey": false,
          "notNull": false,
          "autoincrement": false
        },
        "reply_time": {
          "name": "reply_time",
          "type": "integer",
          "primaryKey": false,
          "notNull": false,
          "autoincrement": false
        },
        "reply_contact_ids": {
          "name": "reply_contact_ids",
          "type": "text",
          "primaryKey": false,
          "notNull": false,
          "autoincrement": false
        },
        "text_content": {
          "name": "text_content",
          "type": "text",
          "primaryKey": false,
          "notNull": false,
          "autoincrement": false
        },
        "has_app_reference": {
          "name": "has_app_reference",
          "type": "integer",
          "primaryKey": false,
          "notNull": false,
          "autoincrement": false
        },
        "has_channel_reference": {
          "name": "has_channel_reference",
          "type": "integer",
          "primaryKey": false,
          "notNull": false,
          "autoincrement": false
        },
        "has_group_reference": {
          "name": "has_group_reference",
          "type": "integer",
          "primaryKey": false,
          "notNull": false,
          "autoincrement": false
        },
        "has_link": {
          "name": "has_link",
          "type": "integer",
          "primaryKey": false,
          "notNull": false,
          "autoincrement": false
        },
        "has_image": {
          "name": "has_image",
          "type": "integer",
          "primaryKey": false,
          "notNull": false,
          "autoincrement": false
        },
        "hidden": {
          "name": "hidden",
          "type": "integer",
          "primaryKey": false,
          "notNull": false,
          "autoincrement": false,
          "default": false
        },
        "is_edited": {
          "name": "is_edited",
          "type": "integer",
          "primaryKey": false,
          "notNull": false,
          "autoincrement": false
        },
        "delivery_status": {
          "name": "delivery_status",
          "type": "text",
          "primaryKey": false,
          "notNull": false,
          "autoincrement": false
        },
        "synced_at": {
          "name": "synced_at",
          "type": "integer",
          "primaryKey": false,
          "notNull": true,
          "autoincrement": false
        },
        "backend_time": {
          "name": "backend_time",
          "type": "text",
          "primaryKey": false,
          "notNull": false,
          "autoincrement": false
        }
      },
      "indexes": {
        "posts_sent_at_unique": {
          "name": "posts_sent_at_unique",
          "columns": [
            "sent_at"
          ],
          "isUnique": true
        },
        "cache_id": {
          "name": "cache_id",
          "columns": [
            "author_id",
            "sent_at"
          ],
          "isUnique": true
        },
        "posts_channel_id": {
          "name": "posts_channel_id",
          "columns": [
            "channel_id",
            "id"
          ],
          "isUnique": false
        },
        "posts_group_id": {
          "name": "posts_group_id",
          "columns": [
            "group_id",
            "id"
          ],
          "isUnique": false
        }
      },
      "foreignKeys": {},
      "compositePrimaryKeys": {},
      "uniqueConstraints": {}
    },
    "settings": {
      "name": "settings",
      "columns": {
        "user_id": {
          "name": "user_id",
          "type": "text",
          "primaryKey": true,
          "notNull": true,
          "autoincrement": false
        },
        "theme": {
          "name": "theme",
          "type": "text",
          "primaryKey": false,
          "notNull": false,
          "autoincrement": false
        },
        "disable_app_tile_unreads": {
          "name": "disable_app_tile_unreads",
          "type": "integer",
          "primaryKey": false,
          "notNull": false,
          "autoincrement": false
        },
        "disable_avatars": {
          "name": "disable_avatars",
          "type": "integer",
          "primaryKey": false,
          "notNull": false,
          "autoincrement": false
        },
        "disable_remote_content": {
          "name": "disable_remote_content",
          "type": "integer",
          "primaryKey": false,
          "notNull": false,
          "autoincrement": false
        },
        "disable_spellcheck": {
          "name": "disable_spellcheck",
          "type": "integer",
          "primaryKey": false,
          "notNull": false,
          "autoincrement": false
        },
        "disable_nicknames": {
          "name": "disable_nicknames",
          "type": "integer",
          "primaryKey": false,
          "notNull": false,
          "autoincrement": false
        },
        "ordered_group_pins": {
          "name": "ordered_group_pins",
          "type": "text",
          "primaryKey": false,
          "notNull": false,
          "autoincrement": false
        },
        "side_bar_sort": {
          "name": "side_bar_sort",
          "type": "text",
          "primaryKey": false,
          "notNull": false,
          "autoincrement": false
        },
        "group_side_bar_sort": {
          "name": "group_side_bar_sort",
          "type": "text",
          "primaryKey": false,
          "notNull": false,
          "autoincrement": false
        },
        "show_activity_message": {
          "name": "show_activity_message",
          "type": "integer",
          "primaryKey": false,
          "notNull": false,
          "autoincrement": false
        },
        "log_activity": {
          "name": "log_activity",
          "type": "integer",
          "primaryKey": false,
          "notNull": false,
          "autoincrement": false
        },
        "analytics_id": {
          "name": "analytics_id",
          "type": "text",
          "primaryKey": false,
          "notNull": false,
          "autoincrement": false
        },
        "seen_welcome_card": {
          "name": "seen_welcome_card",
          "type": "integer",
          "primaryKey": false,
          "notNull": false,
          "autoincrement": false
        },
        "new_group_flags": {
          "name": "new_group_flags",
          "type": "text",
          "primaryKey": false,
          "notNull": false,
          "autoincrement": false
        },
        "groups_nav_state": {
          "name": "groups_nav_state",
          "type": "text",
          "primaryKey": false,
          "notNull": false,
          "autoincrement": false
        },
        "messages_nav_state": {
          "name": "messages_nav_state",
          "type": "text",
          "primaryKey": false,
          "notNull": false,
          "autoincrement": false
        },
        "messages_filter": {
          "name": "messages_filter",
          "type": "text",
          "primaryKey": false,
          "notNull": false,
          "autoincrement": false
        },
        "gallery_settings": {
          "name": "gallery_settings",
          "type": "text",
          "primaryKey": false,
          "notNull": false,
          "autoincrement": false
        },
        "notebook_settings": {
          "name": "notebook_settings",
          "type": "text",
          "primaryKey": false,
          "notNull": false,
          "autoincrement": false
        }
      },
      "indexes": {},
      "foreignKeys": {},
      "compositePrimaryKeys": {},
      "uniqueConstraints": {}
    },
    "thread_unreads": {
      "name": "thread_unreads",
      "columns": {
        "channel_id": {
          "name": "channel_id",
          "type": "text",
          "primaryKey": false,
          "notNull": false,
          "autoincrement": false
        },
        "thread_id": {
          "name": "thread_id",
          "type": "text",
          "primaryKey": false,
          "notNull": false,
          "autoincrement": false
        },
        "notify": {
          "name": "notify",
          "type": "integer",
          "primaryKey": false,
          "notNull": false,
          "autoincrement": false
        },
        "count": {
          "name": "count",
          "type": "integer",
          "primaryKey": false,
          "notNull": false,
          "autoincrement": false
        },
        "updated_at": {
          "name": "updated_at",
          "type": "integer",
          "primaryKey": false,
          "notNull": true,
          "autoincrement": false
        },
        "first_unread_post_id": {
          "name": "first_unread_post_id",
          "type": "text",
          "primaryKey": false,
          "notNull": false,
          "autoincrement": false
        },
        "first_unread_post_received_at": {
          "name": "first_unread_post_received_at",
          "type": "integer",
          "primaryKey": false,
          "notNull": false,
          "autoincrement": false
        }
      },
      "indexes": {},
      "foreignKeys": {},
      "compositePrimaryKeys": {
        "thread_unreads_channel_id_thread_id_pk": {
          "columns": [
            "channel_id",
            "thread_id"
          ],
          "name": "thread_unreads_channel_id_thread_id_pk"
        }
      },
      "uniqueConstraints": {}
    },
    "volume_settings": {
      "name": "volume_settings",
      "columns": {
        "item_id": {
          "name": "item_id",
          "type": "text",
          "primaryKey": true,
          "notNull": true,
          "autoincrement": false
        },
        "item_type": {
          "name": "item_type",
          "type": "text",
          "primaryKey": false,
          "notNull": true,
          "autoincrement": false
        },
        "is_muted": {
          "name": "is_muted",
          "type": "integer",
          "primaryKey": false,
          "notNull": false,
          "autoincrement": false,
          "default": false
        },
        "is_noisy": {
          "name": "is_noisy",
          "type": "integer",
          "primaryKey": false,
          "notNull": false,
          "autoincrement": false,
          "default": false
        }
      },
      "indexes": {},
      "foreignKeys": {},
      "compositePrimaryKeys": {},
      "uniqueConstraints": {}
    }
  },
  "enums": {},
  "_meta": {
    "schemas": {},
    "tables": {},
    "columns": {}
  }
}<|MERGE_RESOLUTION|>--- conflicted
+++ resolved
@@ -1,11 +1,7 @@
 {
   "version": "5",
   "dialect": "sqlite",
-<<<<<<< HEAD
-  "id": "910a1b15-5989-4f3b-b73a-2aba4f81ebd1",
-=======
-  "id": "9c8b8c12-8933-4af0-a45a-983fb182fa62",
->>>>>>> 9688daff
+  "id": "5fa6c36d-ce08-4b92-ae6d-305c6fbc307b",
   "prevId": "00000000-0000-0000-0000-000000000000",
   "tables": {
     "activity_events": {

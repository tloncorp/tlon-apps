--- conflicted
+++ resolved
@@ -1,11 +1,7 @@
 {
   "version": "6",
   "dialect": "sqlite",
-<<<<<<< HEAD
-  "id": "c14a3785-4d57-47f6-a57c-d83610aee90a",
-=======
-  "id": "11e92937-e56c-4922-930a-c32b5fdbd774",
->>>>>>> e2c6f736
+  "id": "0f17c271-e1e5-49ef-aae0-666c3b66c643",
   "prevId": "00000000-0000-0000-0000-000000000000",
   "tables": {
     "activity_event_contact_group_pins": {

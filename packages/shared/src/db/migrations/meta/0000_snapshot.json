--- conflicted
+++ resolved
@@ -1,11 +1,7 @@
 {
   "version": "6",
   "dialect": "sqlite",
-<<<<<<< HEAD
-  "id": "294a8cd7-f640-484c-9632-eb78e8c00e40",
-=======
-  "id": "609dcd27-71cb-4bb7-a343-8a18cc1249dc",
->>>>>>> ae3b58e1
+  "id": "a40f511e-11b7-4cf1-99ee-774fa3342a1f",
   "prevId": "00000000-0000-0000-0000-000000000000",
   "tables": {
     "activity_event_contact_group_pins": {

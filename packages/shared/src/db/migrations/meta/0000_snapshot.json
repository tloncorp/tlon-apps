--- conflicted
+++ resolved
@@ -1,11 +1,7 @@
 {
   "version": "6",
   "dialect": "sqlite",
-<<<<<<< HEAD
-  "id": "3d1380f9-1e43-47d3-ba20-fff21a63b788",
-=======
   "id": "a108bc67-9524-43d1-a7aa-6c43f27c4dfa",
->>>>>>> 3f9750d5
   "prevId": "00000000-0000-0000-0000-000000000000",
   "tables": {
     "activity_event_contact_group_pins": {
@@ -32,12 +28,8 @@
           "name": "activity_event_contact_group_pins_activity_event_id_activity_events_id_fk",
           "tableFrom": "activity_event_contact_group_pins",
           "tableTo": "activity_events",
-          "columnsFrom": [
-            "activity_event_id"
-          ],
-          "columnsTo": [
-            "id"
-          ],
+          "columnsFrom": ["activity_event_id"],
+          "columnsTo": ["id"],
           "onDelete": "cascade",
           "onUpdate": "no action"
         },
@@ -45,22 +37,15 @@
           "name": "activity_event_contact_group_pins_group_id_groups_id_fk",
           "tableFrom": "activity_event_contact_group_pins",
           "tableTo": "groups",
-          "columnsFrom": [
-            "group_id"
-          ],
-          "columnsTo": [
-            "id"
-          ],
+          "columnsFrom": ["group_id"],
+          "columnsTo": ["id"],
           "onDelete": "cascade",
           "onUpdate": "no action"
         }
       },
       "compositePrimaryKeys": {
         "activity_event_contact_group_pins_activity_event_id_group_id_pk": {
-          "columns": [
-            "activity_event_id",
-            "group_id"
-          ],
+          "columns": ["activity_event_id", "group_id"],
           "name": "activity_event_contact_group_pins_activity_event_id_group_id_pk"
         }
       },
@@ -201,10 +186,7 @@
       "foreignKeys": {},
       "compositePrimaryKeys": {
         "activity_events_id_bucket_id_pk": {
-          "columns": [
-            "id",
-            "bucket_id"
-          ],
+          "columns": ["id", "bucket_id"],
           "name": "activity_events_id_bucket_id_pk"
         }
       },
@@ -373,10 +355,7 @@
       "foreignKeys": {},
       "compositePrimaryKeys": {
         "channel_readers_channel_id_role_id_pk": {
-          "columns": [
-            "channel_id",
-            "role_id"
-          ],
+          "columns": ["channel_id", "role_id"],
           "name": "channel_readers_channel_id_role_id_pk"
         }
       },
@@ -471,10 +450,7 @@
       "foreignKeys": {},
       "compositePrimaryKeys": {
         "channel_writers_channel_id_role_id_pk": {
-          "columns": [
-            "channel_id",
-            "role_id"
-          ],
+          "columns": ["channel_id", "role_id"],
           "name": "channel_writers_channel_id_role_id_pk"
         }
       },
@@ -678,16 +654,12 @@
       "indexes": {
         "last_post_id": {
           "name": "last_post_id",
-          "columns": [
-            "last_post_id"
-          ],
+          "columns": ["last_post_id"],
           "isUnique": false
         },
         "last_post_at": {
           "name": "last_post_at",
-          "columns": [
-            "last_post_at"
-          ],
+          "columns": ["last_post_at"],
           "isUnique": false
         }
       },
@@ -696,12 +668,8 @@
           "name": "channels_group_id_groups_id_fk",
           "tableFrom": "channels",
           "tableTo": "groups",
-          "columnsFrom": [
-            "group_id"
-          ],
-          "columnsTo": [
-            "id"
-          ],
+          "columnsFrom": ["group_id"],
+          "columnsTo": ["id"],
           "onDelete": "cascade",
           "onUpdate": "no action"
         }
@@ -741,23 +709,15 @@
           "name": "chat_member_roles_group_id_groups_id_fk",
           "tableFrom": "chat_member_roles",
           "tableTo": "groups",
-          "columnsFrom": [
-            "group_id"
-          ],
-          "columnsTo": [
-            "id"
-          ],
+          "columnsFrom": ["group_id"],
+          "columnsTo": ["id"],
           "onDelete": "cascade",
           "onUpdate": "no action"
         }
       },
       "compositePrimaryKeys": {
         "chat_member_roles_group_id_contact_id_role_id_pk": {
-          "columns": [
-            "group_id",
-            "contact_id",
-            "role_id"
-          ],
+          "columns": ["group_id", "contact_id", "role_id"],
           "name": "chat_member_roles_group_id_contact_id_role_id_pk"
         }
       },
@@ -807,10 +767,7 @@
       "foreignKeys": {},
       "compositePrimaryKeys": {
         "group_members_chat_id_contact_id_pk": {
-          "columns": [
-            "chat_id",
-            "contact_id"
-          ],
+          "columns": ["chat_id", "contact_id"],
           "name": "group_members_chat_id_contact_id_pk"
         }
       },
@@ -841,12 +798,8 @@
           "name": "contact_attestations_contact_id_contacts_id_fk",
           "tableFrom": "contact_attestations",
           "tableTo": "contacts",
-          "columnsFrom": [
-            "contact_id"
-          ],
-          "columnsTo": [
-            "id"
-          ],
+          "columnsFrom": ["contact_id"],
+          "columnsTo": ["id"],
           "onDelete": "cascade",
           "onUpdate": "no action"
         },
@@ -854,22 +807,15 @@
           "name": "contact_attestations_attestation_id_attestations_id_fk",
           "tableFrom": "contact_attestations",
           "tableTo": "attestations",
-          "columnsFrom": [
-            "attestation_id"
-          ],
-          "columnsTo": [
-            "id"
-          ],
+          "columnsFrom": ["attestation_id"],
+          "columnsTo": ["id"],
           "onDelete": "cascade",
           "onUpdate": "no action"
         }
       },
       "compositePrimaryKeys": {
         "contact_attestations_contact_id_attestation_id_pk": {
-          "columns": [
-            "contact_id",
-            "attestation_id"
-          ],
+          "columns": ["contact_id", "attestation_id"],
           "name": "contact_attestations_contact_id_attestation_id_pk"
         }
       },
@@ -900,12 +846,8 @@
           "name": "contact_group_pins_contact_id_contacts_id_fk",
           "tableFrom": "contact_group_pins",
           "tableTo": "contacts",
-          "columnsFrom": [
-            "contact_id"
-          ],
-          "columnsTo": [
-            "id"
-          ],
+          "columnsFrom": ["contact_id"],
+          "columnsTo": ["id"],
           "onDelete": "cascade",
           "onUpdate": "no action"
         },
@@ -913,22 +855,15 @@
           "name": "contact_group_pins_group_id_groups_id_fk",
           "tableFrom": "contact_group_pins",
           "tableTo": "groups",
-          "columnsFrom": [
-            "group_id"
-          ],
-          "columnsTo": [
-            "id"
-          ],
+          "columnsFrom": ["group_id"],
+          "columnsTo": ["id"],
           "onDelete": "cascade",
           "onUpdate": "no action"
         }
       },
       "compositePrimaryKeys": {
         "contact_group_pins_contact_id_group_id_pk": {
-          "columns": [
-            "contact_id",
-            "group_id"
-          ],
+          "columns": ["contact_id", "group_id"],
           "name": "contact_group_pins_contact_id_group_id_pk"
         }
       },
@@ -1103,22 +1038,15 @@
           "name": "group_flagged_posts_group_id_groups_id_fk",
           "tableFrom": "group_flagged_posts",
           "tableTo": "groups",
-          "columnsFrom": [
-            "group_id"
-          ],
-          "columnsTo": [
-            "id"
-          ],
+          "columnsFrom": ["group_id"],
+          "columnsTo": ["id"],
           "onDelete": "cascade",
           "onUpdate": "no action"
         }
       },
       "compositePrimaryKeys": {
         "group_flagged_posts_group_id_post_id_pk": {
-          "columns": [
-            "group_id",
-            "post_id"
-          ],
+          "columns": ["group_id", "post_id"],
           "name": "group_flagged_posts_group_id_post_id_pk"
         }
       },
@@ -1156,22 +1084,15 @@
           "name": "group_join_requests_group_id_groups_id_fk",
           "tableFrom": "group_join_requests",
           "tableTo": "groups",
-          "columnsFrom": [
-            "group_id"
-          ],
-          "columnsTo": [
-            "id"
-          ],
+          "columnsFrom": ["group_id"],
+          "columnsTo": ["id"],
           "onDelete": "cascade",
           "onUpdate": "no action"
         }
       },
       "compositePrimaryKeys": {
         "group_join_requests_group_id_contact_id_pk": {
-          "columns": [
-            "group_id",
-            "contact_id"
-          ],
+          "columns": ["group_id", "contact_id"],
           "name": "group_join_requests_group_id_contact_id_pk"
         }
       },
@@ -1209,22 +1130,15 @@
           "name": "group_member_bans_group_id_groups_id_fk",
           "tableFrom": "group_member_bans",
           "tableTo": "groups",
-          "columnsFrom": [
-            "group_id"
-          ],
-          "columnsTo": [
-            "id"
-          ],
+          "columnsFrom": ["group_id"],
+          "columnsTo": ["id"],
           "onDelete": "cascade",
           "onUpdate": "no action"
         }
       },
       "compositePrimaryKeys": {
         "group_member_bans_group_id_contact_id_pk": {
-          "columns": [
-            "group_id",
-            "contact_id"
-          ],
+          "columns": ["group_id", "contact_id"],
           "name": "group_member_bans_group_id_contact_id_pk"
         }
       },
@@ -1262,22 +1176,15 @@
           "name": "group_member_invites_group_id_groups_id_fk",
           "tableFrom": "group_member_invites",
           "tableTo": "groups",
-          "columnsFrom": [
-            "group_id"
-          ],
-          "columnsTo": [
-            "id"
-          ],
+          "columnsFrom": ["group_id"],
+          "columnsTo": ["id"],
           "onDelete": "cascade",
           "onUpdate": "no action"
         }
       },
       "compositePrimaryKeys": {
         "group_member_invites_group_id_contact_id_pk": {
-          "columns": [
-            "group_id",
-            "contact_id"
-          ],
+          "columns": ["group_id", "contact_id"],
           "name": "group_member_invites_group_id_contact_id_pk"
         }
       },
@@ -1315,12 +1222,8 @@
           "name": "group_nav_section_channels_group_nav_section_id_group_nav_sections_id_fk",
           "tableFrom": "group_nav_section_channels",
           "tableTo": "group_nav_sections",
-          "columnsFrom": [
-            "group_nav_section_id"
-          ],
-          "columnsTo": [
-            "id"
-          ],
+          "columnsFrom": ["group_nav_section_id"],
+          "columnsTo": ["id"],
           "onDelete": "cascade",
           "onUpdate": "no action"
         },
@@ -1328,22 +1231,15 @@
           "name": "group_nav_section_channels_channel_id_channels_id_fk",
           "tableFrom": "group_nav_section_channels",
           "tableTo": "channels",
-          "columnsFrom": [
-            "channel_id"
-          ],
-          "columnsTo": [
-            "id"
-          ],
+          "columnsFrom": ["channel_id"],
+          "columnsTo": ["id"],
           "onDelete": "cascade",
           "onUpdate": "no action"
         }
       },
       "compositePrimaryKeys": {
         "group_nav_section_channels_group_nav_section_id_channel_id_pk": {
-          "columns": [
-            "group_nav_section_id",
-            "channel_id"
-          ],
+          "columns": ["group_nav_section_id", "channel_id"],
           "name": "group_nav_section_channels_group_nav_section_id_channel_id_pk"
         }
       },
@@ -1430,12 +1326,8 @@
           "name": "group_nav_sections_group_id_groups_id_fk",
           "tableFrom": "group_nav_sections",
           "tableTo": "groups",
-          "columnsFrom": [
-            "group_id"
-          ],
-          "columnsTo": [
-            "id"
-          ],
+          "columnsFrom": ["group_id"],
+          "columnsTo": ["id"],
           "onDelete": "cascade",
           "onUpdate": "no action"
         }
@@ -1475,22 +1367,15 @@
           "name": "group_rank_bans_group_id_groups_id_fk",
           "tableFrom": "group_rank_bans",
           "tableTo": "groups",
-          "columnsFrom": [
-            "group_id"
-          ],
-          "columnsTo": [
-            "id"
-          ],
+          "columnsFrom": ["group_id"],
+          "columnsTo": ["id"],
           "onDelete": "cascade",
           "onUpdate": "no action"
         }
       },
       "compositePrimaryKeys": {
         "group_rank_bans_group_id_rank_id_pk": {
-          "columns": [
-            "group_id",
-            "rank_id"
-          ],
+          "columns": ["group_id", "rank_id"],
           "name": "group_rank_bans_group_id_rank_id_pk"
         }
       },
@@ -1563,22 +1448,15 @@
           "name": "group_roles_group_id_groups_id_fk",
           "tableFrom": "group_roles",
           "tableTo": "groups",
-          "columnsFrom": [
-            "group_id"
-          ],
-          "columnsTo": [
-            "id"
-          ],
+          "columnsFrom": ["group_id"],
+          "columnsTo": ["id"],
           "onDelete": "cascade",
           "onUpdate": "no action"
         }
       },
       "compositePrimaryKeys": {
         "group_roles_group_id_id_pk": {
-          "columns": [
-            "group_id",
-            "id"
-          ],
+          "columns": ["group_id", "id"],
           "name": "group_roles_group_id_id_pk"
         }
       },
@@ -1850,22 +1728,15 @@
           "name": "post_images_post_id_posts_id_fk",
           "tableFrom": "post_images",
           "tableTo": "posts",
-          "columnsFrom": [
-            "post_id"
-          ],
-          "columnsTo": [
-            "id"
-          ],
+          "columnsFrom": ["post_id"],
+          "columnsTo": ["id"],
           "onDelete": "cascade",
           "onUpdate": "no action"
         }
       },
       "compositePrimaryKeys": {
         "post_images_post_id_src_pk": {
-          "columns": [
-            "post_id",
-            "src"
-          ],
+          "columns": ["post_id", "src"],
           "name": "post_images_post_id_src_pk"
         }
       },
@@ -1903,22 +1774,15 @@
           "name": "post_reactions_post_id_posts_id_fk",
           "tableFrom": "post_reactions",
           "tableTo": "posts",
-          "columnsFrom": [
-            "post_id"
-          ],
-          "columnsTo": [
-            "id"
-          ],
+          "columnsFrom": ["post_id"],
+          "columnsTo": ["id"],
           "onDelete": "cascade",
           "onUpdate": "no action"
         }
       },
       "compositePrimaryKeys": {
         "post_reactions_contact_id_post_id_pk": {
-          "columns": [
-            "contact_id",
-            "post_id"
-          ],
+          "columns": ["contact_id", "post_id"],
           "name": "post_reactions_contact_id_post_id_pk"
         }
       },
@@ -2186,28 +2050,17 @@
       "indexes": {
         "cache_id": {
           "name": "cache_id",
-          "columns": [
-            "channel_id",
-            "author_id",
-            "sent_at",
-            "sequence_number"
-          ],
+          "columns": ["channel_id", "author_id", "sent_at", "sequence_number"],
           "isUnique": true
         },
         "posts_channel_id": {
           "name": "posts_channel_id",
-          "columns": [
-            "channel_id",
-            "id"
-          ],
+          "columns": ["channel_id", "id"],
           "isUnique": false
         },
         "posts_group_id": {
           "name": "posts_group_id",
-          "columns": [
-            "group_id",
-            "id"
-          ],
+          "columns": ["group_id", "id"],
           "isUnique": false
         }
       },
@@ -2438,10 +2291,7 @@
       "foreignKeys": {},
       "compositePrimaryKeys": {
         "system_contact_sent_invites_invited_to_system_contact_id_pk": {
-          "columns": [
-            "invited_to",
-            "system_contact_id"
-          ],
+          "columns": ["invited_to", "system_contact_id"],
           "name": "system_contact_sent_invites_invited_to_system_contact_id_pk"
         }
       },
@@ -2557,10 +2407,7 @@
       "foreignKeys": {},
       "compositePrimaryKeys": {
         "thread_unreads_channel_id_thread_id_pk": {
-          "columns": [
-            "channel_id",
-            "thread_id"
-          ],
+          "columns": ["channel_id", "thread_id"],
           "name": "thread_unreads_channel_id_thread_id_pk"
         }
       },

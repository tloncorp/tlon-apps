--- conflicted
+++ resolved
@@ -1,11 +1,7 @@
 {
   "version": "6",
   "dialect": "sqlite",
-<<<<<<< HEAD
-  "id": "f1e20e36-c29b-4008-a4c7-2dec4746d32f",
-=======
-  "id": "38e7de70-1410-4670-88be-8a6c4bca67f0",
->>>>>>> 69c0ff71
+  "id": "793a834e-2fcd-4601-99ec-bc8aede23daf",
   "prevId": "00000000-0000-0000-0000-000000000000",
   "tables": {
     "activity_event_contact_group_pins": {

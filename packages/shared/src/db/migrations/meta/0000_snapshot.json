{
  "version": "6",
  "dialect": "sqlite",
<<<<<<< HEAD
  "id": "d1d077b0-d7df-4983-adc5-01b82c375791",
=======
  "id": "0f17c271-e1e5-49ef-aae0-666c3b66c643",
>>>>>>> cff00e2c
  "prevId": "00000000-0000-0000-0000-000000000000",
  "tables": {
    "activity_event_contact_group_pins": {
      "name": "activity_event_contact_group_pins",
      "columns": {
        "activity_event_id": {
          "name": "activity_event_id",
          "type": "text",
          "primaryKey": false,
          "notNull": true,
          "autoincrement": false
        },
        "group_id": {
          "name": "group_id",
          "type": "text",
          "primaryKey": false,
          "notNull": true,
          "autoincrement": false
        }
      },
      "indexes": {},
      "foreignKeys": {
        "activity_event_contact_group_pins_activity_event_id_activity_events_id_fk": {
          "name": "activity_event_contact_group_pins_activity_event_id_activity_events_id_fk",
          "tableFrom": "activity_event_contact_group_pins",
          "tableTo": "activity_events",
          "columnsFrom": [
            "activity_event_id"
          ],
          "columnsTo": [
            "id"
          ],
          "onDelete": "cascade",
          "onUpdate": "no action"
        },
        "activity_event_contact_group_pins_group_id_groups_id_fk": {
          "name": "activity_event_contact_group_pins_group_id_groups_id_fk",
          "tableFrom": "activity_event_contact_group_pins",
          "tableTo": "groups",
          "columnsFrom": [
            "group_id"
          ],
          "columnsTo": [
            "id"
          ],
          "onDelete": "cascade",
          "onUpdate": "no action"
        }
      },
      "compositePrimaryKeys": {
        "activity_event_contact_group_pins_activity_event_id_group_id_pk": {
          "columns": [
            "activity_event_id",
            "group_id"
          ],
          "name": "activity_event_contact_group_pins_activity_event_id_group_id_pk"
        }
      },
      "uniqueConstraints": {},
      "checkConstraints": {}
    },
    "activity_events": {
      "name": "activity_events",
      "columns": {
        "id": {
          "name": "id",
          "type": "text",
          "primaryKey": false,
          "notNull": true,
          "autoincrement": false
        },
        "bucket_id": {
          "name": "bucket_id",
          "type": "text",
          "primaryKey": false,
          "notNull": true,
          "autoincrement": false
        },
        "source_id": {
          "name": "source_id",
          "type": "text",
          "primaryKey": false,
          "notNull": true,
          "autoincrement": false
        },
        "type": {
          "name": "type",
          "type": "text",
          "primaryKey": false,
          "notNull": true,
          "autoincrement": false
        },
        "timestamp": {
          "name": "timestamp",
          "type": "integer",
          "primaryKey": false,
          "notNull": true,
          "autoincrement": false
        },
        "post_id": {
          "name": "post_id",
          "type": "text",
          "primaryKey": false,
          "notNull": false,
          "autoincrement": false
        },
        "author_id": {
          "name": "author_id",
          "type": "text",
          "primaryKey": false,
          "notNull": false,
          "autoincrement": false
        },
        "parent_id": {
          "name": "parent_id",
          "type": "text",
          "primaryKey": false,
          "notNull": false,
          "autoincrement": false
        },
        "parent_author_id": {
          "name": "parent_author_id",
          "type": "text",
          "primaryKey": false,
          "notNull": false,
          "autoincrement": false
        },
        "channel_id": {
          "name": "channel_id",
          "type": "text",
          "primaryKey": false,
          "notNull": false,
          "autoincrement": false
        },
        "group_id": {
          "name": "group_id",
          "type": "text",
          "primaryKey": false,
          "notNull": false,
          "autoincrement": false
        },
        "is_mention": {
          "name": "is_mention",
          "type": "integer",
          "primaryKey": false,
          "notNull": false,
          "autoincrement": false
        },
        "should_notify": {
          "name": "should_notify",
          "type": "integer",
          "primaryKey": false,
          "notNull": false,
          "autoincrement": false
        },
        "content": {
          "name": "content",
          "type": "text",
          "primaryKey": false,
          "notNull": false,
          "autoincrement": false
        },
        "group_event_user_id": {
          "name": "group_event_user_id",
          "type": "text",
          "primaryKey": false,
          "notNull": false,
          "autoincrement": false
        },
        "contact_user_id": {
          "name": "contact_user_id",
          "type": "text",
          "primaryKey": false,
          "notNull": false,
          "autoincrement": false
        },
        "contact_update_type": {
          "name": "contact_update_type",
          "type": "text",
          "primaryKey": false,
          "notNull": false,
          "autoincrement": false
        },
        "contact_update_value": {
          "name": "contact_update_value",
          "type": "text",
          "primaryKey": false,
          "notNull": false,
          "autoincrement": false
        }
      },
      "indexes": {},
      "foreignKeys": {},
      "compositePrimaryKeys": {
        "activity_events_id_bucket_id_pk": {
          "columns": [
            "id",
            "bucket_id"
          ],
          "name": "activity_events_id_bucket_id_pk"
        }
      },
      "uniqueConstraints": {},
      "checkConstraints": {}
    },
    "attestations": {
      "name": "attestations",
      "columns": {
        "id": {
          "name": "id",
          "type": "text",
          "primaryKey": true,
          "notNull": true,
          "autoincrement": false
        },
        "provider": {
          "name": "provider",
          "type": "text",
          "primaryKey": false,
          "notNull": true,
          "autoincrement": false
        },
        "type": {
          "name": "type",
          "type": "text",
          "primaryKey": false,
          "notNull": true,
          "autoincrement": false
        },
        "value": {
          "name": "value",
          "type": "text",
          "primaryKey": false,
          "notNull": false,
          "autoincrement": false
        },
        "initiated_at": {
          "name": "initiated_at",
          "type": "integer",
          "primaryKey": false,
          "notNull": false,
          "autoincrement": false
        },
        "discoverability": {
          "name": "discoverability",
          "type": "text",
          "primaryKey": false,
          "notNull": true,
          "autoincrement": false
        },
        "status": {
          "name": "status",
          "type": "text",
          "primaryKey": false,
          "notNull": true,
          "autoincrement": false
        },
        "status_message": {
          "name": "status_message",
          "type": "text",
          "primaryKey": false,
          "notNull": false,
          "autoincrement": false
        },
        "contact_id": {
          "name": "contact_id",
          "type": "text",
          "primaryKey": false,
          "notNull": true,
          "autoincrement": false
        },
        "provider__url": {
          "name": "provider__url",
          "type": "text",
          "primaryKey": false,
          "notNull": false,
          "autoincrement": false
        },
        "proving_tweet_id": {
          "name": "proving_tweet_id",
          "type": "text",
          "primaryKey": false,
          "notNull": false,
          "autoincrement": false
        },
        "signature": {
          "name": "signature",
          "type": "text",
          "primaryKey": false,
          "notNull": false,
          "autoincrement": false
        }
      },
      "indexes": {},
      "foreignKeys": {},
      "compositePrimaryKeys": {},
      "uniqueConstraints": {},
      "checkConstraints": {}
    },
    "base_unreads": {
      "name": "base_unreads",
      "columns": {
        "id": {
          "name": "id",
          "type": "text",
          "primaryKey": true,
          "notNull": true,
          "autoincrement": false,
          "default": "'base_unreads'"
        },
        "notify": {
          "name": "notify",
          "type": "integer",
          "primaryKey": false,
          "notNull": false,
          "autoincrement": false
        },
        "count": {
          "name": "count",
          "type": "integer",
          "primaryKey": false,
          "notNull": false,
          "autoincrement": false
        },
        "notify_count": {
          "name": "notify_count",
          "type": "integer",
          "primaryKey": false,
          "notNull": false,
          "autoincrement": false
        },
        "updated_at": {
          "name": "updated_at",
          "type": "integer",
          "primaryKey": false,
          "notNull": true,
          "autoincrement": false
        }
      },
      "indexes": {},
      "foreignKeys": {},
      "compositePrimaryKeys": {},
      "uniqueConstraints": {},
      "checkConstraints": {}
    },
    "channel_readers": {
      "name": "channel_readers",
      "columns": {
        "channel_id": {
          "name": "channel_id",
          "type": "text",
          "primaryKey": false,
          "notNull": true,
          "autoincrement": false
        },
        "role_id": {
          "name": "role_id",
          "type": "text",
          "primaryKey": false,
          "notNull": true,
          "autoincrement": false
        }
      },
      "indexes": {},
      "foreignKeys": {},
      "compositePrimaryKeys": {
        "channel_readers_channel_id_role_id_pk": {
          "columns": [
            "channel_id",
            "role_id"
          ],
          "name": "channel_readers_channel_id_role_id_pk"
        }
      },
      "uniqueConstraints": {},
      "checkConstraints": {}
    },
    "channel_unreads": {
      "name": "channel_unreads",
      "columns": {
        "channel_id": {
          "name": "channel_id",
          "type": "text",
          "primaryKey": true,
          "notNull": true,
          "autoincrement": false
        },
        "type": {
          "name": "type",
          "type": "text",
          "primaryKey": false,
          "notNull": true,
          "autoincrement": false
        },
        "notify": {
          "name": "notify",
          "type": "integer",
          "primaryKey": false,
          "notNull": true,
          "autoincrement": false
        },
        "count": {
          "name": "count",
          "type": "integer",
          "primaryKey": false,
          "notNull": true,
          "autoincrement": false
        },
        "count_without_threads": {
          "name": "count_without_threads",
          "type": "integer",
          "primaryKey": false,
          "notNull": true,
          "autoincrement": false
        },
        "updated_at": {
          "name": "updated_at",
          "type": "integer",
          "primaryKey": false,
          "notNull": true,
          "autoincrement": false
        },
        "first_unread_post_id": {
          "name": "first_unread_post_id",
          "type": "text",
          "primaryKey": false,
          "notNull": false,
          "autoincrement": false
        },
        "first_unread_post_received_at": {
          "name": "first_unread_post_received_at",
          "type": "integer",
          "primaryKey": false,
          "notNull": false,
          "autoincrement": false
        }
      },
      "indexes": {},
      "foreignKeys": {},
      "compositePrimaryKeys": {},
      "uniqueConstraints": {},
      "checkConstraints": {}
    },
    "channel_writers": {
      "name": "channel_writers",
      "columns": {
        "channel_id": {
          "name": "channel_id",
          "type": "text",
          "primaryKey": false,
          "notNull": true,
          "autoincrement": false
        },
        "role_id": {
          "name": "role_id",
          "type": "text",
          "primaryKey": false,
          "notNull": true,
          "autoincrement": false
        }
      },
      "indexes": {},
      "foreignKeys": {},
      "compositePrimaryKeys": {
        "channel_writers_channel_id_role_id_pk": {
          "columns": [
            "channel_id",
            "role_id"
          ],
          "name": "channel_writers_channel_id_role_id_pk"
        }
      },
      "uniqueConstraints": {},
      "checkConstraints": {}
    },
    "channels": {
      "name": "channels",
      "columns": {
        "id": {
          "name": "id",
          "type": "text",
          "primaryKey": true,
          "notNull": true,
          "autoincrement": false
        },
        "type": {
          "name": "type",
          "type": "text",
          "primaryKey": false,
          "notNull": true,
          "autoincrement": false
        },
        "group_id": {
          "name": "group_id",
          "type": "text",
          "primaryKey": false,
          "notNull": false,
          "autoincrement": false
        },
        "icon_image": {
          "name": "icon_image",
          "type": "text",
          "primaryKey": false,
          "notNull": false,
          "autoincrement": false
        },
        "icon_image_color": {
          "name": "icon_image_color",
          "type": "text",
          "primaryKey": false,
          "notNull": false,
          "autoincrement": false
        },
        "cover_image": {
          "name": "cover_image",
          "type": "text",
          "primaryKey": false,
          "notNull": false,
          "autoincrement": false
        },
        "cover_image_color": {
          "name": "cover_image_color",
          "type": "text",
          "primaryKey": false,
          "notNull": false,
          "autoincrement": false
        },
        "title": {
          "name": "title",
          "type": "text",
          "primaryKey": false,
          "notNull": false,
          "autoincrement": false
        },
        "description": {
          "name": "description",
          "type": "text",
          "primaryKey": false,
          "notNull": false,
          "autoincrement": false
        },
        "contact_id": {
          "name": "contact_id",
          "type": "text",
          "primaryKey": false,
          "notNull": false,
          "autoincrement": false
        },
        "added_to_group_at": {
          "name": "added_to_group_at",
          "type": "integer",
          "primaryKey": false,
          "notNull": false,
          "autoincrement": false
        },
        "current_user_is_member": {
          "name": "current_user_is_member",
          "type": "integer",
          "primaryKey": false,
          "notNull": false,
          "autoincrement": false
        },
        "current_user_is_host": {
          "name": "current_user_is_host",
          "type": "integer",
          "primaryKey": false,
          "notNull": false,
          "autoincrement": false
        },
        "post_count": {
          "name": "post_count",
          "type": "integer",
          "primaryKey": false,
          "notNull": false,
          "autoincrement": false
        },
        "unread_count": {
          "name": "unread_count",
          "type": "integer",
          "primaryKey": false,
          "notNull": false,
          "autoincrement": false
        },
        "first_unread_post_id": {
          "name": "first_unread_post_id",
          "type": "text",
          "primaryKey": false,
          "notNull": false,
          "autoincrement": false
        },
        "last_post_id": {
          "name": "last_post_id",
          "type": "text",
          "primaryKey": false,
          "notNull": false,
          "autoincrement": false
        },
        "last_post_at": {
          "name": "last_post_at",
          "type": "integer",
          "primaryKey": false,
          "notNull": false,
          "autoincrement": false
        },
        "is_cached_pending_channel": {
          "name": "is_cached_pending_channel",
          "type": "integer",
          "primaryKey": false,
          "notNull": false,
          "autoincrement": false
        },
        "is_new_matched_contact": {
          "name": "is_new_matched_contact",
          "type": "integer",
          "primaryKey": false,
          "notNull": false,
          "autoincrement": false
        },
        "is_dm_invite": {
          "name": "is_dm_invite",
          "type": "integer",
          "primaryKey": false,
          "notNull": false,
          "autoincrement": false,
          "default": false
        },
        "synced_at": {
          "name": "synced_at",
          "type": "integer",
          "primaryKey": false,
          "notNull": false,
          "autoincrement": false
        },
        "remote_updated_at": {
          "name": "remote_updated_at",
          "type": "integer",
          "primaryKey": false,
          "notNull": false,
          "autoincrement": false
        },
        "last_viewed_at": {
          "name": "last_viewed_at",
          "type": "integer",
          "primaryKey": false,
          "notNull": false,
          "autoincrement": false
        },
        "content_configuration": {
          "name": "content_configuration",
          "type": "text",
          "primaryKey": false,
          "notNull": false,
          "autoincrement": false
        },
        "posts_order": {
          "name": "posts_order",
          "type": "text",
          "primaryKey": false,
          "notNull": false,
          "autoincrement": false
        }
      },
      "indexes": {
        "last_post_id": {
          "name": "last_post_id",
          "columns": [
            "last_post_id"
          ],
          "isUnique": false
        },
        "last_post_at": {
          "name": "last_post_at",
          "columns": [
            "last_post_at"
          ],
          "isUnique": false
        }
      },
      "foreignKeys": {
        "channels_group_id_groups_id_fk": {
          "name": "channels_group_id_groups_id_fk",
          "tableFrom": "channels",
          "tableTo": "groups",
          "columnsFrom": [
            "group_id"
          ],
          "columnsTo": [
            "id"
          ],
          "onDelete": "cascade",
          "onUpdate": "no action"
        }
      },
      "compositePrimaryKeys": {},
      "uniqueConstraints": {},
      "checkConstraints": {}
    },
    "chat_member_roles": {
      "name": "chat_member_roles",
      "columns": {
        "group_id": {
          "name": "group_id",
          "type": "text",
          "primaryKey": false,
          "notNull": true,
          "autoincrement": false
        },
        "contact_id": {
          "name": "contact_id",
          "type": "text",
          "primaryKey": false,
          "notNull": true,
          "autoincrement": false
        },
        "role_id": {
          "name": "role_id",
          "type": "text",
          "primaryKey": false,
          "notNull": true,
          "autoincrement": false
        }
      },
      "indexes": {},
      "foreignKeys": {
        "chat_member_roles_group_id_groups_id_fk": {
          "name": "chat_member_roles_group_id_groups_id_fk",
          "tableFrom": "chat_member_roles",
          "tableTo": "groups",
          "columnsFrom": [
            "group_id"
          ],
          "columnsTo": [
            "id"
          ],
          "onDelete": "cascade",
          "onUpdate": "no action"
        }
      },
      "compositePrimaryKeys": {
        "chat_member_roles_group_id_contact_id_role_id_pk": {
          "columns": [
            "group_id",
            "contact_id",
            "role_id"
          ],
          "name": "chat_member_roles_group_id_contact_id_role_id_pk"
        }
      },
      "uniqueConstraints": {},
      "checkConstraints": {}
    },
    "group_members": {
      "name": "group_members",
      "columns": {
        "membership_type": {
          "name": "membership_type",
          "type": "text",
          "primaryKey": false,
          "notNull": true,
          "autoincrement": false
        },
        "chat_id": {
          "name": "chat_id",
          "type": "text",
          "primaryKey": false,
          "notNull": false,
          "autoincrement": false
        },
        "contact_id": {
          "name": "contact_id",
          "type": "text",
          "primaryKey": false,
          "notNull": true,
          "autoincrement": false
        },
        "joined_at": {
          "name": "joined_at",
          "type": "integer",
          "primaryKey": false,
          "notNull": false,
          "autoincrement": false
        },
        "status": {
          "name": "status",
          "type": "text",
          "primaryKey": false,
          "notNull": false,
          "autoincrement": false
        }
      },
      "indexes": {},
      "foreignKeys": {},
      "compositePrimaryKeys": {
        "group_members_chat_id_contact_id_pk": {
          "columns": [
            "chat_id",
            "contact_id"
          ],
          "name": "group_members_chat_id_contact_id_pk"
        }
      },
      "uniqueConstraints": {},
      "checkConstraints": {}
    },
    "contact_attestations": {
      "name": "contact_attestations",
      "columns": {
        "contact_id": {
          "name": "contact_id",
          "type": "text",
          "primaryKey": false,
          "notNull": true,
          "autoincrement": false
        },
        "attestation_id": {
          "name": "attestation_id",
          "type": "text",
          "primaryKey": false,
          "notNull": true,
          "autoincrement": false
        }
      },
      "indexes": {},
      "foreignKeys": {
        "contact_attestations_contact_id_contacts_id_fk": {
          "name": "contact_attestations_contact_id_contacts_id_fk",
          "tableFrom": "contact_attestations",
          "tableTo": "contacts",
          "columnsFrom": [
            "contact_id"
          ],
          "columnsTo": [
            "id"
          ],
          "onDelete": "cascade",
          "onUpdate": "no action"
        },
        "contact_attestations_attestation_id_attestations_id_fk": {
          "name": "contact_attestations_attestation_id_attestations_id_fk",
          "tableFrom": "contact_attestations",
          "tableTo": "attestations",
          "columnsFrom": [
            "attestation_id"
          ],
          "columnsTo": [
            "id"
          ],
          "onDelete": "cascade",
          "onUpdate": "no action"
        }
      },
      "compositePrimaryKeys": {
        "contact_attestations_contact_id_attestation_id_pk": {
          "columns": [
            "contact_id",
            "attestation_id"
          ],
          "name": "contact_attestations_contact_id_attestation_id_pk"
        }
      },
      "uniqueConstraints": {},
      "checkConstraints": {}
    },
    "contact_group_pins": {
      "name": "contact_group_pins",
      "columns": {
        "contact_id": {
          "name": "contact_id",
          "type": "text",
          "primaryKey": false,
          "notNull": true,
          "autoincrement": false
        },
        "group_id": {
          "name": "group_id",
          "type": "text",
          "primaryKey": false,
          "notNull": true,
          "autoincrement": false
        }
      },
      "indexes": {},
      "foreignKeys": {
        "contact_group_pins_contact_id_contacts_id_fk": {
          "name": "contact_group_pins_contact_id_contacts_id_fk",
          "tableFrom": "contact_group_pins",
          "tableTo": "contacts",
          "columnsFrom": [
            "contact_id"
          ],
          "columnsTo": [
            "id"
          ],
          "onDelete": "cascade",
          "onUpdate": "no action"
        },
        "contact_group_pins_group_id_groups_id_fk": {
          "name": "contact_group_pins_group_id_groups_id_fk",
          "tableFrom": "contact_group_pins",
          "tableTo": "groups",
          "columnsFrom": [
            "group_id"
          ],
          "columnsTo": [
            "id"
          ],
          "onDelete": "cascade",
          "onUpdate": "no action"
        }
      },
      "compositePrimaryKeys": {
        "contact_group_pins_contact_id_group_id_pk": {
          "columns": [
            "contact_id",
            "group_id"
          ],
          "name": "contact_group_pins_contact_id_group_id_pk"
        }
      },
      "uniqueConstraints": {},
      "checkConstraints": {}
    },
    "contacts": {
      "name": "contacts",
      "columns": {
        "id": {
          "name": "id",
          "type": "text",
          "primaryKey": true,
          "notNull": true,
          "autoincrement": false
        },
        "peerNickname": {
          "name": "peerNickname",
          "type": "text",
          "primaryKey": false,
          "notNull": false,
          "autoincrement": false
        },
        "customNickname": {
          "name": "customNickname",
          "type": "text",
          "primaryKey": false,
          "notNull": false,
          "autoincrement": false
        },
        "nickname": {
          "name": "nickname",
          "type": "text",
          "primaryKey": false,
          "notNull": false,
          "autoincrement": false,
          "generated": {
            "as": "(COALESCE(\"customNickname\", \"peerNickname\"))",
            "type": "stored"
          }
        },
        "peerAvatarImage": {
          "name": "peerAvatarImage",
          "type": "text",
          "primaryKey": false,
          "notNull": false,
          "autoincrement": false
        },
        "customAvatarImage": {
          "name": "customAvatarImage",
          "type": "text",
          "primaryKey": false,
          "notNull": false,
          "autoincrement": false
        },
        "avatarImage": {
          "name": "avatarImage",
          "type": "text",
          "primaryKey": false,
          "notNull": false,
          "autoincrement": false,
          "generated": {
            "as": "(COALESCE(\"customAvatarImage\", \"peerAvatarImage\"))",
            "type": "stored"
          }
        },
        "bio": {
          "name": "bio",
          "type": "text",
          "primaryKey": false,
          "notNull": false,
          "autoincrement": false
        },
        "status": {
          "name": "status",
          "type": "text",
          "primaryKey": false,
          "notNull": false,
          "autoincrement": false
        },
        "color": {
          "name": "color",
          "type": "text",
          "primaryKey": false,
          "notNull": false,
          "autoincrement": false
        },
        "coverImage": {
          "name": "coverImage",
          "type": "text",
          "primaryKey": false,
          "notNull": false,
          "autoincrement": false
        },
        "blocked": {
          "name": "blocked",
          "type": "integer",
          "primaryKey": false,
          "notNull": false,
          "autoincrement": false
        },
        "isContact": {
          "name": "isContact",
          "type": "integer",
          "primaryKey": false,
          "notNull": false,
          "autoincrement": false
        },
        "isContactSuggestion": {
          "name": "isContactSuggestion",
          "type": "integer",
          "primaryKey": false,
          "notNull": false,
          "autoincrement": false
        },
        "systemContactId": {
          "name": "systemContactId",
          "type": "text",
          "primaryKey": false,
          "notNull": false,
          "autoincrement": false
        }
      },
      "indexes": {},
      "foreignKeys": {},
      "compositePrimaryKeys": {},
      "uniqueConstraints": {},
      "checkConstraints": {}
    },
    "group_flagged_posts": {
      "name": "group_flagged_posts",
      "columns": {
        "group_id": {
          "name": "group_id",
          "type": "text",
          "primaryKey": false,
          "notNull": true,
          "autoincrement": false
        },
        "post_id": {
          "name": "post_id",
          "type": "text",
          "primaryKey": false,
          "notNull": true,
          "autoincrement": false
        },
        "channel_id": {
          "name": "channel_id",
          "type": "text",
          "primaryKey": false,
          "notNull": true,
          "autoincrement": false
        },
        "flagged_by_contact_id": {
          "name": "flagged_by_contact_id",
          "type": "text",
          "primaryKey": false,
          "notNull": true,
          "autoincrement": false
        },
        "flagged_at": {
          "name": "flagged_at",
          "type": "integer",
          "primaryKey": false,
          "notNull": false,
          "autoincrement": false
        }
      },
      "indexes": {},
      "foreignKeys": {
        "group_flagged_posts_group_id_groups_id_fk": {
          "name": "group_flagged_posts_group_id_groups_id_fk",
          "tableFrom": "group_flagged_posts",
          "tableTo": "groups",
          "columnsFrom": [
            "group_id"
          ],
          "columnsTo": [
            "id"
          ],
          "onDelete": "cascade",
          "onUpdate": "no action"
        }
      },
      "compositePrimaryKeys": {
        "group_flagged_posts_group_id_post_id_pk": {
          "columns": [
            "group_id",
            "post_id"
          ],
          "name": "group_flagged_posts_group_id_post_id_pk"
        }
      },
      "uniqueConstraints": {},
      "checkConstraints": {}
    },
    "group_join_requests": {
      "name": "group_join_requests",
      "columns": {
        "group_id": {
          "name": "group_id",
          "type": "text",
          "primaryKey": false,
          "notNull": true,
          "autoincrement": false
        },
        "contact_id": {
          "name": "contact_id",
          "type": "text",
          "primaryKey": false,
          "notNull": true,
          "autoincrement": false
        },
        "requested_at": {
          "name": "requested_at",
          "type": "integer",
          "primaryKey": false,
          "notNull": false,
          "autoincrement": false
        }
      },
      "indexes": {},
      "foreignKeys": {
        "group_join_requests_group_id_groups_id_fk": {
          "name": "group_join_requests_group_id_groups_id_fk",
          "tableFrom": "group_join_requests",
          "tableTo": "groups",
          "columnsFrom": [
            "group_id"
          ],
          "columnsTo": [
            "id"
          ],
          "onDelete": "cascade",
          "onUpdate": "no action"
        }
      },
      "compositePrimaryKeys": {
        "group_join_requests_group_id_contact_id_pk": {
          "columns": [
            "group_id",
            "contact_id"
          ],
          "name": "group_join_requests_group_id_contact_id_pk"
        }
      },
      "uniqueConstraints": {},
      "checkConstraints": {}
    },
    "group_member_bans": {
      "name": "group_member_bans",
      "columns": {
        "group_id": {
          "name": "group_id",
          "type": "text",
          "primaryKey": false,
          "notNull": true,
          "autoincrement": false
        },
        "contact_id": {
          "name": "contact_id",
          "type": "text",
          "primaryKey": false,
          "notNull": true,
          "autoincrement": false
        },
        "banned_at": {
          "name": "banned_at",
          "type": "integer",
          "primaryKey": false,
          "notNull": false,
          "autoincrement": false
        }
      },
      "indexes": {},
      "foreignKeys": {
        "group_member_bans_group_id_groups_id_fk": {
          "name": "group_member_bans_group_id_groups_id_fk",
          "tableFrom": "group_member_bans",
          "tableTo": "groups",
          "columnsFrom": [
            "group_id"
          ],
          "columnsTo": [
            "id"
          ],
          "onDelete": "cascade",
          "onUpdate": "no action"
        }
      },
      "compositePrimaryKeys": {
        "group_member_bans_group_id_contact_id_pk": {
          "columns": [
            "group_id",
            "contact_id"
          ],
          "name": "group_member_bans_group_id_contact_id_pk"
        }
      },
      "uniqueConstraints": {},
      "checkConstraints": {}
    },
    "group_member_invites": {
      "name": "group_member_invites",
      "columns": {
        "group_id": {
          "name": "group_id",
          "type": "text",
          "primaryKey": false,
          "notNull": true,
          "autoincrement": false
        },
        "contact_id": {
          "name": "contact_id",
          "type": "text",
          "primaryKey": false,
          "notNull": true,
          "autoincrement": false
        },
        "invited_at": {
          "name": "invited_at",
          "type": "integer",
          "primaryKey": false,
          "notNull": false,
          "autoincrement": false
        }
      },
      "indexes": {},
      "foreignKeys": {
        "group_member_invites_group_id_groups_id_fk": {
          "name": "group_member_invites_group_id_groups_id_fk",
          "tableFrom": "group_member_invites",
          "tableTo": "groups",
          "columnsFrom": [
            "group_id"
          ],
          "columnsTo": [
            "id"
          ],
          "onDelete": "cascade",
          "onUpdate": "no action"
        }
      },
      "compositePrimaryKeys": {
        "group_member_invites_group_id_contact_id_pk": {
          "columns": [
            "group_id",
            "contact_id"
          ],
          "name": "group_member_invites_group_id_contact_id_pk"
        }
      },
      "uniqueConstraints": {},
      "checkConstraints": {}
    },
    "group_nav_section_channels": {
      "name": "group_nav_section_channels",
      "columns": {
        "group_nav_section_id": {
          "name": "group_nav_section_id",
          "type": "text",
          "primaryKey": false,
          "notNull": false,
          "autoincrement": false
        },
        "channel_id": {
          "name": "channel_id",
          "type": "text",
          "primaryKey": false,
          "notNull": false,
          "autoincrement": false
        },
        "channel_index": {
          "name": "channel_index",
          "type": "integer",
          "primaryKey": false,
          "notNull": false,
          "autoincrement": false
        }
      },
      "indexes": {},
      "foreignKeys": {
        "group_nav_section_channels_group_nav_section_id_group_nav_sections_id_fk": {
          "name": "group_nav_section_channels_group_nav_section_id_group_nav_sections_id_fk",
          "tableFrom": "group_nav_section_channels",
          "tableTo": "group_nav_sections",
          "columnsFrom": [
            "group_nav_section_id"
          ],
          "columnsTo": [
            "id"
          ],
          "onDelete": "cascade",
          "onUpdate": "no action"
        },
        "group_nav_section_channels_channel_id_channels_id_fk": {
          "name": "group_nav_section_channels_channel_id_channels_id_fk",
          "tableFrom": "group_nav_section_channels",
          "tableTo": "channels",
          "columnsFrom": [
            "channel_id"
          ],
          "columnsTo": [
            "id"
          ],
          "onDelete": "cascade",
          "onUpdate": "no action"
        }
      },
      "compositePrimaryKeys": {
        "group_nav_section_channels_group_nav_section_id_channel_id_pk": {
          "columns": [
            "group_nav_section_id",
            "channel_id"
          ],
          "name": "group_nav_section_channels_group_nav_section_id_channel_id_pk"
        }
      },
      "uniqueConstraints": {},
      "checkConstraints": {}
    },
    "group_nav_sections": {
      "name": "group_nav_sections",
      "columns": {
        "id": {
          "name": "id",
          "type": "text",
          "primaryKey": true,
          "notNull": true,
          "autoincrement": false
        },
        "section_id": {
          "name": "section_id",
          "type": "text",
          "primaryKey": false,
          "notNull": true,
          "autoincrement": false
        },
        "group_id": {
          "name": "group_id",
          "type": "text",
          "primaryKey": false,
          "notNull": false,
          "autoincrement": false
        },
        "icon_image": {
          "name": "icon_image",
          "type": "text",
          "primaryKey": false,
          "notNull": false,
          "autoincrement": false
        },
        "icon_image_color": {
          "name": "icon_image_color",
          "type": "text",
          "primaryKey": false,
          "notNull": false,
          "autoincrement": false
        },
        "cover_image": {
          "name": "cover_image",
          "type": "text",
          "primaryKey": false,
          "notNull": false,
          "autoincrement": false
        },
        "cover_image_color": {
          "name": "cover_image_color",
          "type": "text",
          "primaryKey": false,
          "notNull": false,
          "autoincrement": false
        },
        "title": {
          "name": "title",
          "type": "text",
          "primaryKey": false,
          "notNull": false,
          "autoincrement": false
        },
        "description": {
          "name": "description",
          "type": "text",
          "primaryKey": false,
          "notNull": false,
          "autoincrement": false
        },
        "section_index": {
          "name": "section_index",
          "type": "integer",
          "primaryKey": false,
          "notNull": false,
          "autoincrement": false
        }
      },
      "indexes": {},
      "foreignKeys": {
        "group_nav_sections_group_id_groups_id_fk": {
          "name": "group_nav_sections_group_id_groups_id_fk",
          "tableFrom": "group_nav_sections",
          "tableTo": "groups",
          "columnsFrom": [
            "group_id"
          ],
          "columnsTo": [
            "id"
          ],
          "onDelete": "cascade",
          "onUpdate": "no action"
        }
      },
      "compositePrimaryKeys": {},
      "uniqueConstraints": {},
      "checkConstraints": {}
    },
    "group_rank_bans": {
      "name": "group_rank_bans",
      "columns": {
        "group_id": {
          "name": "group_id",
          "type": "text",
          "primaryKey": false,
          "notNull": true,
          "autoincrement": false
        },
        "rank_id": {
          "name": "rank_id",
          "type": "text",
          "primaryKey": false,
          "notNull": true,
          "autoincrement": false
        },
        "banned_at": {
          "name": "banned_at",
          "type": "integer",
          "primaryKey": false,
          "notNull": false,
          "autoincrement": false
        }
      },
      "indexes": {},
      "foreignKeys": {
        "group_rank_bans_group_id_groups_id_fk": {
          "name": "group_rank_bans_group_id_groups_id_fk",
          "tableFrom": "group_rank_bans",
          "tableTo": "groups",
          "columnsFrom": [
            "group_id"
          ],
          "columnsTo": [
            "id"
          ],
          "onDelete": "cascade",
          "onUpdate": "no action"
        }
      },
      "compositePrimaryKeys": {
        "group_rank_bans_group_id_rank_id_pk": {
          "columns": [
            "group_id",
            "rank_id"
          ],
          "name": "group_rank_bans_group_id_rank_id_pk"
        }
      },
      "uniqueConstraints": {},
      "checkConstraints": {}
    },
    "group_roles": {
      "name": "group_roles",
      "columns": {
        "id": {
          "name": "id",
          "type": "text",
          "primaryKey": false,
          "notNull": true,
          "autoincrement": false
        },
        "group_id": {
          "name": "group_id",
          "type": "text",
          "primaryKey": false,
          "notNull": false,
          "autoincrement": false
        },
        "icon_image": {
          "name": "icon_image",
          "type": "text",
          "primaryKey": false,
          "notNull": false,
          "autoincrement": false
        },
        "icon_image_color": {
          "name": "icon_image_color",
          "type": "text",
          "primaryKey": false,
          "notNull": false,
          "autoincrement": false
        },
        "cover_image": {
          "name": "cover_image",
          "type": "text",
          "primaryKey": false,
          "notNull": false,
          "autoincrement": false
        },
        "cover_image_color": {
          "name": "cover_image_color",
          "type": "text",
          "primaryKey": false,
          "notNull": false,
          "autoincrement": false
        },
        "title": {
          "name": "title",
          "type": "text",
          "primaryKey": false,
          "notNull": false,
          "autoincrement": false
        },
        "description": {
          "name": "description",
          "type": "text",
          "primaryKey": false,
          "notNull": false,
          "autoincrement": false
        }
      },
      "indexes": {},
      "foreignKeys": {
        "group_roles_group_id_groups_id_fk": {
          "name": "group_roles_group_id_groups_id_fk",
          "tableFrom": "group_roles",
          "tableTo": "groups",
          "columnsFrom": [
            "group_id"
          ],
          "columnsTo": [
            "id"
          ],
          "onDelete": "cascade",
          "onUpdate": "no action"
        }
      },
      "compositePrimaryKeys": {
        "group_roles_group_id_id_pk": {
          "columns": [
            "group_id",
            "id"
          ],
          "name": "group_roles_group_id_id_pk"
        }
      },
      "uniqueConstraints": {},
      "checkConstraints": {}
    },
    "group_unreads": {
      "name": "group_unreads",
      "columns": {
        "group_id": {
          "name": "group_id",
          "type": "text",
          "primaryKey": true,
          "notNull": true,
          "autoincrement": false
        },
        "notify": {
          "name": "notify",
          "type": "integer",
          "primaryKey": false,
          "notNull": false,
          "autoincrement": false
        },
        "count": {
          "name": "count",
          "type": "integer",
          "primaryKey": false,
          "notNull": false,
          "autoincrement": false
        },
        "notify_count": {
          "name": "notify_count",
          "type": "integer",
          "primaryKey": false,
          "notNull": false,
          "autoincrement": false
        },
        "updated_at": {
          "name": "updated_at",
          "type": "integer",
          "primaryKey": false,
          "notNull": true,
          "autoincrement": false
        }
      },
      "indexes": {},
      "foreignKeys": {},
      "compositePrimaryKeys": {},
      "uniqueConstraints": {},
      "checkConstraints": {}
    },
    "groups": {
      "name": "groups",
      "columns": {
        "id": {
          "name": "id",
          "type": "text",
          "primaryKey": true,
          "notNull": true,
          "autoincrement": false
        },
        "icon_image": {
          "name": "icon_image",
          "type": "text",
          "primaryKey": false,
          "notNull": false,
          "autoincrement": false
        },
        "icon_image_color": {
          "name": "icon_image_color",
          "type": "text",
          "primaryKey": false,
          "notNull": false,
          "autoincrement": false
        },
        "cover_image": {
          "name": "cover_image",
          "type": "text",
          "primaryKey": false,
          "notNull": false,
          "autoincrement": false
        },
        "cover_image_color": {
          "name": "cover_image_color",
          "type": "text",
          "primaryKey": false,
          "notNull": false,
          "autoincrement": false
        },
        "title": {
          "name": "title",
          "type": "text",
          "primaryKey": false,
          "notNull": false,
          "autoincrement": false
        },
        "description": {
          "name": "description",
          "type": "text",
          "primaryKey": false,
          "notNull": false,
          "autoincrement": false
        },
        "privacy": {
          "name": "privacy",
          "type": "text",
          "primaryKey": false,
          "notNull": false,
          "autoincrement": false
        },
        "have_invite": {
          "name": "have_invite",
          "type": "integer",
          "primaryKey": false,
          "notNull": false,
          "autoincrement": false
        },
        "have_requested_invite": {
          "name": "have_requested_invite",
          "type": "integer",
          "primaryKey": false,
          "notNull": false,
          "autoincrement": false
        },
        "current_user_is_member": {
          "name": "current_user_is_member",
          "type": "integer",
          "primaryKey": false,
          "notNull": true,
          "autoincrement": false
        },
        "current_user_is_host": {
          "name": "current_user_is_host",
          "type": "integer",
          "primaryKey": false,
          "notNull": true,
          "autoincrement": false
        },
        "host_user_id": {
          "name": "host_user_id",
          "type": "text",
          "primaryKey": false,
          "notNull": true,
          "autoincrement": false
        },
        "is_new": {
          "name": "is_new",
          "type": "integer",
          "primaryKey": false,
          "notNull": false,
          "autoincrement": false
        },
        "is_personal_group": {
          "name": "is_personal_group",
          "type": "integer",
          "primaryKey": false,
          "notNull": false,
          "autoincrement": false,
          "default": false
        },
        "join_status": {
          "name": "join_status",
          "type": "text",
          "primaryKey": false,
          "notNull": false,
          "autoincrement": false
        },
        "last_post_id": {
          "name": "last_post_id",
          "type": "text",
          "primaryKey": false,
          "notNull": false,
          "autoincrement": false
        },
        "last_post_at": {
          "name": "last_post_at",
          "type": "integer",
          "primaryKey": false,
          "notNull": false,
          "autoincrement": false
        },
        "synced_at": {
          "name": "synced_at",
          "type": "integer",
          "primaryKey": false,
          "notNull": false,
          "autoincrement": false
        }
      },
      "indexes": {},
      "foreignKeys": {},
      "compositePrimaryKeys": {},
      "uniqueConstraints": {},
      "checkConstraints": {}
    },
    "pins": {
      "name": "pins",
      "columns": {
        "type": {
          "name": "type",
          "type": "text",
          "primaryKey": false,
          "notNull": true,
          "autoincrement": false
        },
        "pin_index": {
          "name": "pin_index",
          "type": "integer",
          "primaryKey": false,
          "notNull": true,
          "autoincrement": false
        },
        "item_id": {
          "name": "item_id",
          "type": "text",
          "primaryKey": true,
          "notNull": true,
          "autoincrement": false
        }
      },
      "indexes": {},
      "foreignKeys": {},
      "compositePrimaryKeys": {},
      "uniqueConstraints": {},
      "checkConstraints": {}
    },
    "post_images": {
      "name": "post_images",
      "columns": {
        "post_id": {
          "name": "post_id",
          "type": "text",
          "primaryKey": false,
          "notNull": false,
          "autoincrement": false
        },
        "src": {
          "name": "src",
          "type": "text",
          "primaryKey": false,
          "notNull": false,
          "autoincrement": false
        },
        "alt": {
          "name": "alt",
          "type": "text",
          "primaryKey": false,
          "notNull": false,
          "autoincrement": false
        },
        "width": {
          "name": "width",
          "type": "integer",
          "primaryKey": false,
          "notNull": false,
          "autoincrement": false
        },
        "height": {
          "name": "height",
          "type": "integer",
          "primaryKey": false,
          "notNull": false,
          "autoincrement": false
        }
      },
      "indexes": {},
      "foreignKeys": {
        "post_images_post_id_posts_id_fk": {
          "name": "post_images_post_id_posts_id_fk",
          "tableFrom": "post_images",
          "tableTo": "posts",
          "columnsFrom": [
            "post_id"
          ],
          "columnsTo": [
            "id"
          ],
          "onDelete": "cascade",
          "onUpdate": "no action"
        }
      },
      "compositePrimaryKeys": {
        "post_images_post_id_src_pk": {
          "columns": [
            "post_id",
            "src"
          ],
          "name": "post_images_post_id_src_pk"
        }
      },
      "uniqueConstraints": {},
      "checkConstraints": {}
    },
    "post_reactions": {
      "name": "post_reactions",
      "columns": {
        "contact_id": {
          "name": "contact_id",
          "type": "text",
          "primaryKey": false,
          "notNull": true,
          "autoincrement": false
        },
        "post_id": {
          "name": "post_id",
          "type": "text",
          "primaryKey": false,
          "notNull": true,
          "autoincrement": false
        },
        "value": {
          "name": "value",
          "type": "text",
          "primaryKey": false,
          "notNull": true,
          "autoincrement": false
        }
      },
      "indexes": {},
      "foreignKeys": {
        "post_reactions_post_id_posts_id_fk": {
          "name": "post_reactions_post_id_posts_id_fk",
          "tableFrom": "post_reactions",
          "tableTo": "posts",
          "columnsFrom": [
            "post_id"
          ],
          "columnsTo": [
            "id"
          ],
          "onDelete": "cascade",
          "onUpdate": "no action"
        }
      },
      "compositePrimaryKeys": {
        "post_reactions_contact_id_post_id_pk": {
          "columns": [
            "contact_id",
            "post_id"
          ],
          "name": "post_reactions_contact_id_post_id_pk"
        }
      },
      "uniqueConstraints": {},
      "checkConstraints": {}
    },
    "post_windows": {
      "name": "post_windows",
      "columns": {
        "channel_id": {
          "name": "channel_id",
          "type": "text",
          "primaryKey": false,
          "notNull": true,
          "autoincrement": false
        },
        "oldest_post_id": {
          "name": "oldest_post_id",
          "type": "text",
          "primaryKey": false,
          "notNull": true,
          "autoincrement": false
        },
        "newest_post_id": {
          "name": "newest_post_id",
          "type": "text",
          "primaryKey": false,
          "notNull": true,
          "autoincrement": false
        }
      },
      "indexes": {
        "channel_id": {
          "name": "channel_id",
          "columns": [
            "channel_id"
          ],
          "isUnique": false
        },
        "channel_oldest_post": {
          "name": "channel_oldest_post",
          "columns": [
            "channel_id",
            "oldest_post_id"
          ],
          "isUnique": false
        },
        "channel_newest_post": {
          "name": "channel_newest_post",
          "columns": [
            "channel_id",
            "newest_post_id"
          ],
          "isUnique": false
        }
      },
      "foreignKeys": {},
      "compositePrimaryKeys": {
        "post_windows_channel_id_oldest_post_id_newest_post_id_pk": {
          "columns": [
            "channel_id",
            "oldest_post_id",
            "newest_post_id"
          ],
          "name": "post_windows_channel_id_oldest_post_id_newest_post_id_pk"
        }
      },
      "uniqueConstraints": {},
      "checkConstraints": {}
    },
    "posts": {
      "name": "posts",
      "columns": {
        "id": {
          "name": "id",
          "type": "text",
          "primaryKey": true,
          "notNull": true,
          "autoincrement": false
        },
        "author_id": {
          "name": "author_id",
          "type": "text",
          "primaryKey": false,
          "notNull": true,
          "autoincrement": false
        },
        "channel_id": {
          "name": "channel_id",
          "type": "text",
          "primaryKey": false,
          "notNull": true,
          "autoincrement": false
        },
        "group_id": {
          "name": "group_id",
          "type": "text",
          "primaryKey": false,
          "notNull": false,
          "autoincrement": false
        },
        "parent_id": {
          "name": "parent_id",
          "type": "text",
          "primaryKey": false,
          "notNull": false,
          "autoincrement": false
        },
        "type": {
          "name": "type",
          "type": "text",
          "primaryKey": false,
          "notNull": true,
          "autoincrement": false
        },
        "title": {
          "name": "title",
          "type": "text",
          "primaryKey": false,
          "notNull": false,
          "autoincrement": false
        },
        "image": {
          "name": "image",
          "type": "text",
          "primaryKey": false,
          "notNull": false,
          "autoincrement": false
        },
        "description": {
          "name": "description",
          "type": "text",
          "primaryKey": false,
          "notNull": false,
          "autoincrement": false
        },
        "cover": {
          "name": "cover",
          "type": "text",
          "primaryKey": false,
          "notNull": false,
          "autoincrement": false
        },
        "content": {
          "name": "content",
          "type": "text",
          "primaryKey": false,
          "notNull": false,
          "autoincrement": false
        },
        "received_at": {
          "name": "received_at",
          "type": "integer",
          "primaryKey": false,
          "notNull": true,
          "autoincrement": false
        },
        "sent_at": {
          "name": "sent_at",
          "type": "integer",
          "primaryKey": false,
          "notNull": true,
          "autoincrement": false
        },
        "reply_count": {
          "name": "reply_count",
          "type": "integer",
          "primaryKey": false,
          "notNull": false,
          "autoincrement": false
        },
        "reply_time": {
          "name": "reply_time",
          "type": "integer",
          "primaryKey": false,
          "notNull": false,
          "autoincrement": false
        },
        "reply_contact_ids": {
          "name": "reply_contact_ids",
          "type": "text",
          "primaryKey": false,
          "notNull": false,
          "autoincrement": false
        },
        "text_content": {
          "name": "text_content",
          "type": "text",
          "primaryKey": false,
          "notNull": false,
          "autoincrement": false
        },
        "has_app_reference": {
          "name": "has_app_reference",
          "type": "integer",
          "primaryKey": false,
          "notNull": false,
          "autoincrement": false
        },
        "has_channel_reference": {
          "name": "has_channel_reference",
          "type": "integer",
          "primaryKey": false,
          "notNull": false,
          "autoincrement": false
        },
        "has_group_reference": {
          "name": "has_group_reference",
          "type": "integer",
          "primaryKey": false,
          "notNull": false,
          "autoincrement": false
        },
        "has_link": {
          "name": "has_link",
          "type": "integer",
          "primaryKey": false,
          "notNull": false,
          "autoincrement": false
        },
        "has_image": {
          "name": "has_image",
          "type": "integer",
          "primaryKey": false,
          "notNull": false,
          "autoincrement": false
        },
        "hidden": {
          "name": "hidden",
          "type": "integer",
          "primaryKey": false,
          "notNull": false,
          "autoincrement": false,
          "default": false
        },
        "is_edited": {
          "name": "is_edited",
          "type": "integer",
          "primaryKey": false,
          "notNull": false,
          "autoincrement": false
        },
        "is_deleted": {
          "name": "is_deleted",
          "type": "integer",
          "primaryKey": false,
          "notNull": false,
          "autoincrement": false
        },
        "delivery_status": {
          "name": "delivery_status",
          "type": "text",
          "primaryKey": false,
          "notNull": false,
          "autoincrement": false
        },
        "edit_status": {
          "name": "edit_status",
          "type": "text",
          "primaryKey": false,
          "notNull": false,
          "autoincrement": false
        },
        "delete_status": {
          "name": "delete_status",
          "type": "text",
          "primaryKey": false,
          "notNull": false,
          "autoincrement": false
        },
        "last_edit_content": {
          "name": "last_edit_content",
          "type": "text",
          "primaryKey": false,
          "notNull": false,
          "autoincrement": false
        },
        "last_edit_title": {
          "name": "last_edit_title",
          "type": "text",
          "primaryKey": false,
          "notNull": false,
          "autoincrement": false
        },
        "last_edit_image": {
          "name": "last_edit_image",
          "type": "text",
          "primaryKey": false,
          "notNull": false,
          "autoincrement": false
        },
        "sequence_number": {
          "name": "sequence_number",
          "type": "integer",
          "primaryKey": false,
          "notNull": false,
          "autoincrement": false
        },
        "synced_at": {
          "name": "synced_at",
          "type": "integer",
          "primaryKey": false,
          "notNull": false,
          "autoincrement": false
        },
        "backend_time": {
          "name": "backend_time",
          "type": "text",
          "primaryKey": false,
          "notNull": false,
          "autoincrement": false
        }
      },
      "indexes": {
        "cache_id": {
          "name": "cache_id",
          "columns": [
            "channel_id",
            "author_id",
            "sent_at"
          ],
          "isUnique": true
        },
        "posts_channel_id": {
          "name": "posts_channel_id",
          "columns": [
            "channel_id",
            "id"
          ],
          "isUnique": false
        },
        "posts_group_id": {
          "name": "posts_group_id",
          "columns": [
            "group_id",
            "id"
          ],
          "isUnique": false
        }
      },
      "foreignKeys": {},
      "compositePrimaryKeys": {},
      "uniqueConstraints": {},
      "checkConstraints": {}
    },
    "settings": {
      "name": "settings",
      "columns": {
        "id": {
          "name": "id",
          "type": "text",
          "primaryKey": true,
          "notNull": true,
          "autoincrement": false,
          "default": "'settings'"
        },
        "theme": {
          "name": "theme",
          "type": "text",
          "primaryKey": false,
          "notNull": false,
          "autoincrement": false
        },
        "disable_app_tile_unreads": {
          "name": "disable_app_tile_unreads",
          "type": "integer",
          "primaryKey": false,
          "notNull": false,
          "autoincrement": false
        },
        "disable_avatars": {
          "name": "disable_avatars",
          "type": "integer",
          "primaryKey": false,
          "notNull": false,
          "autoincrement": false
        },
        "disable_remote_content": {
          "name": "disable_remote_content",
          "type": "integer",
          "primaryKey": false,
          "notNull": false,
          "autoincrement": false
        },
        "disable_spellcheck": {
          "name": "disable_spellcheck",
          "type": "integer",
          "primaryKey": false,
          "notNull": false,
          "autoincrement": false
        },
        "disable_nicknames": {
          "name": "disable_nicknames",
          "type": "integer",
          "primaryKey": false,
          "notNull": false,
          "autoincrement": false
        },
        "ordered_group_pins": {
          "name": "ordered_group_pins",
          "type": "text",
          "primaryKey": false,
          "notNull": false,
          "autoincrement": false
        },
        "side_bar_sort": {
          "name": "side_bar_sort",
          "type": "text",
          "primaryKey": false,
          "notNull": false,
          "autoincrement": false
        },
        "group_side_bar_sort": {
          "name": "group_side_bar_sort",
          "type": "text",
          "primaryKey": false,
          "notNull": false,
          "autoincrement": false
        },
        "show_activity_message": {
          "name": "show_activity_message",
          "type": "integer",
          "primaryKey": false,
          "notNull": false,
          "autoincrement": false
        },
        "log_activity": {
          "name": "log_activity",
          "type": "integer",
          "primaryKey": false,
          "notNull": false,
          "autoincrement": false
        },
        "enable_telemetry": {
          "name": "enable_telemetry",
          "type": "integer",
          "primaryKey": false,
          "notNull": false,
          "autoincrement": false
        },
        "analytics_id": {
          "name": "analytics_id",
          "type": "text",
          "primaryKey": false,
          "notNull": false,
          "autoincrement": false
        },
        "seen_welcome_card": {
          "name": "seen_welcome_card",
          "type": "integer",
          "primaryKey": false,
          "notNull": false,
          "autoincrement": false
        },
        "new_group_flags": {
          "name": "new_group_flags",
          "type": "text",
          "primaryKey": false,
          "notNull": false,
          "autoincrement": false
        },
        "groups_nav_state": {
          "name": "groups_nav_state",
          "type": "text",
          "primaryKey": false,
          "notNull": false,
          "autoincrement": false
        },
        "messages_nav_state": {
          "name": "messages_nav_state",
          "type": "text",
          "primaryKey": false,
          "notNull": false,
          "autoincrement": false
        },
        "messages_filter": {
          "name": "messages_filter",
          "type": "text",
          "primaryKey": false,
          "notNull": false,
          "autoincrement": false
        },
        "gallery_settings": {
          "name": "gallery_settings",
          "type": "text",
          "primaryKey": false,
          "notNull": false,
          "autoincrement": false
        },
        "notebook_settings": {
          "name": "notebook_settings",
          "type": "text",
          "primaryKey": false,
          "notNull": false,
          "autoincrement": false
        },
        "activity_seen_timestamp": {
          "name": "activity_seen_timestamp",
          "type": "integer",
          "primaryKey": false,
          "notNull": false,
          "autoincrement": false
        },
        "completed_wayfinding_splash": {
          "name": "completed_wayfinding_splash",
          "type": "integer",
          "primaryKey": false,
          "notNull": false,
          "autoincrement": false
        },
        "completed_wayfinding_tutorial": {
          "name": "completed_wayfinding_tutorial",
          "type": "integer",
          "primaryKey": false,
          "notNull": false,
          "autoincrement": false
        },
        "disable_tlon_infra_enhancement": {
          "name": "disable_tlon_infra_enhancement",
          "type": "integer",
          "primaryKey": false,
          "notNull": false,
          "autoincrement": false
        }
      },
      "indexes": {},
      "foreignKeys": {},
      "compositePrimaryKeys": {},
      "uniqueConstraints": {},
      "checkConstraints": {}
    },
    "system_contact_sent_invites": {
      "name": "system_contact_sent_invites",
      "columns": {
        "invited_to": {
          "name": "invited_to",
          "type": "text",
          "primaryKey": false,
          "notNull": false,
          "autoincrement": false
        },
        "system_contact_id": {
          "name": "system_contact_id",
          "type": "text",
          "primaryKey": false,
          "notNull": false,
          "autoincrement": false
        },
        "invited_at": {
          "name": "invited_at",
          "type": "integer",
          "primaryKey": false,
          "notNull": false,
          "autoincrement": false
        }
      },
      "indexes": {},
      "foreignKeys": {},
      "compositePrimaryKeys": {
        "system_contact_sent_invites_invited_to_system_contact_id_pk": {
          "columns": [
            "invited_to",
            "system_contact_id"
          ],
          "name": "system_contact_sent_invites_invited_to_system_contact_id_pk"
        }
      },
      "uniqueConstraints": {},
      "checkConstraints": {}
    },
    "system_contacts": {
      "name": "system_contacts",
      "columns": {
        "id": {
          "name": "id",
          "type": "text",
          "primaryKey": true,
          "notNull": true,
          "autoincrement": false
        },
        "first_name": {
          "name": "first_name",
          "type": "text",
          "primaryKey": false,
          "notNull": false,
          "autoincrement": false
        },
        "last_name": {
          "name": "last_name",
          "type": "text",
          "primaryKey": false,
          "notNull": false,
          "autoincrement": false
        },
        "phone_number": {
          "name": "phone_number",
          "type": "text",
          "primaryKey": false,
          "notNull": false,
          "autoincrement": false
        },
        "email": {
          "name": "email",
          "type": "text",
          "primaryKey": false,
          "notNull": false,
          "autoincrement": false
        },
        "contact_id": {
          "name": "contact_id",
          "type": "text",
          "primaryKey": false,
          "notNull": false,
          "autoincrement": false
        }
      },
      "indexes": {},
      "foreignKeys": {},
      "compositePrimaryKeys": {},
      "uniqueConstraints": {},
      "checkConstraints": {}
    },
    "thread_unreads": {
      "name": "thread_unreads",
      "columns": {
        "channel_id": {
          "name": "channel_id",
          "type": "text",
          "primaryKey": false,
          "notNull": false,
          "autoincrement": false
        },
        "thread_id": {
          "name": "thread_id",
          "type": "text",
          "primaryKey": false,
          "notNull": false,
          "autoincrement": false
        },
        "notify": {
          "name": "notify",
          "type": "integer",
          "primaryKey": false,
          "notNull": false,
          "autoincrement": false
        },
        "count": {
          "name": "count",
          "type": "integer",
          "primaryKey": false,
          "notNull": false,
          "autoincrement": false
        },
        "updated_at": {
          "name": "updated_at",
          "type": "integer",
          "primaryKey": false,
          "notNull": true,
          "autoincrement": false
        },
        "first_unread_post_id": {
          "name": "first_unread_post_id",
          "type": "text",
          "primaryKey": false,
          "notNull": false,
          "autoincrement": false
        },
        "first_unread_post_received_at": {
          "name": "first_unread_post_received_at",
          "type": "integer",
          "primaryKey": false,
          "notNull": false,
          "autoincrement": false
        }
      },
      "indexes": {},
      "foreignKeys": {},
      "compositePrimaryKeys": {
        "thread_unreads_channel_id_thread_id_pk": {
          "columns": [
            "channel_id",
            "thread_id"
          ],
          "name": "thread_unreads_channel_id_thread_id_pk"
        }
      },
      "uniqueConstraints": {},
      "checkConstraints": {}
    },
    "volume_settings": {
      "name": "volume_settings",
      "columns": {
        "item_id": {
          "name": "item_id",
          "type": "text",
          "primaryKey": true,
          "notNull": true,
          "autoincrement": false
        },
        "item_type": {
          "name": "item_type",
          "type": "text",
          "primaryKey": false,
          "notNull": true,
          "autoincrement": false
        },
        "level": {
          "name": "level",
          "type": "text",
          "primaryKey": false,
          "notNull": true,
          "autoincrement": false
        }
      },
      "indexes": {},
      "foreignKeys": {},
      "compositePrimaryKeys": {},
      "uniqueConstraints": {},
      "checkConstraints": {}
    }
  },
  "views": {},
  "enums": {},
  "_meta": {
    "schemas": {},
    "tables": {},
    "columns": {}
  },
  "internal": {
    "indexes": {}
  }
}<|MERGE_RESOLUTION|>--- conflicted
+++ resolved
@@ -1,11 +1,7 @@
 {
   "version": "6",
   "dialect": "sqlite",
-<<<<<<< HEAD
-  "id": "d1d077b0-d7df-4983-adc5-01b82c375791",
-=======
-  "id": "0f17c271-e1e5-49ef-aae0-666c3b66c643",
->>>>>>> cff00e2c
+  "id": "fa57c18d-431a-478e-8503-76b428709c8b",
   "prevId": "00000000-0000-0000-0000-000000000000",
   "tables": {
     "activity_event_contact_group_pins": {
@@ -1913,70 +1909,6 @@
             "post_id"
           ],
           "name": "post_reactions_contact_id_post_id_pk"
-        }
-      },
-      "uniqueConstraints": {},
-      "checkConstraints": {}
-    },
-    "post_windows": {
-      "name": "post_windows",
-      "columns": {
-        "channel_id": {
-          "name": "channel_id",
-          "type": "text",
-          "primaryKey": false,
-          "notNull": true,
-          "autoincrement": false
-        },
-        "oldest_post_id": {
-          "name": "oldest_post_id",
-          "type": "text",
-          "primaryKey": false,
-          "notNull": true,
-          "autoincrement": false
-        },
-        "newest_post_id": {
-          "name": "newest_post_id",
-          "type": "text",
-          "primaryKey": false,
-          "notNull": true,
-          "autoincrement": false
-        }
-      },
-      "indexes": {
-        "channel_id": {
-          "name": "channel_id",
-          "columns": [
-            "channel_id"
-          ],
-          "isUnique": false
-        },
-        "channel_oldest_post": {
-          "name": "channel_oldest_post",
-          "columns": [
-            "channel_id",
-            "oldest_post_id"
-          ],
-          "isUnique": false
-        },
-        "channel_newest_post": {
-          "name": "channel_newest_post",
-          "columns": [
-            "channel_id",
-            "newest_post_id"
-          ],
-          "isUnique": false
-        }
-      },
-      "foreignKeys": {},
-      "compositePrimaryKeys": {
-        "post_windows_channel_id_oldest_post_id_newest_post_id_pk": {
-          "columns": [
-            "channel_id",
-            "oldest_post_id",
-            "newest_post_id"
-          ],
-          "name": "post_windows_channel_id_oldest_post_id_newest_post_id_pk"
         }
       },
       "uniqueConstraints": {},

--- conflicted
+++ resolved
@@ -1,11 +1,7 @@
 // This file is required for Expo/React Native SQLite migrations - https://orm.drizzle.team/quick-sqlite/expo
 
 import journal from './meta/_journal.json';
-<<<<<<< HEAD
-import m0000 from './0000_past_tiger_shark.sql';
-=======
-import m0000 from './0000_sudden_roughhouse.sql';
->>>>>>> 69c0ff71
+import m0000 from './0000_sharp_sauron.sql';
 
   export default {
     journal,

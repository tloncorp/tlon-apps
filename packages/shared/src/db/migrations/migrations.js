--- conflicted
+++ resolved
@@ -1,11 +1,7 @@
 // This file is required for Expo/React Native SQLite migrations - https://orm.drizzle.team/quick-sqlite/expo
 
 import journal from './meta/_journal.json';
-<<<<<<< HEAD
-import m0000 from './0000_wet_maximus.sql';
-=======
-import m0000 from './0000_elite_swordsman.sql';
->>>>>>> 87ddf464
+import m0000 from './0000_even_zarek.sql';
 
   export default {
     journal,

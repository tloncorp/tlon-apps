--- conflicted
+++ resolved
@@ -1,11 +1,7 @@
 // This file is required for Expo/React Native SQLite migrations - https://orm.drizzle.team/quick-sqlite/expo
 
 import journal from './meta/_journal.json';
-<<<<<<< HEAD
-import m0000 from './0000_abandoned_maria_hill.sql';
-=======
-import m0000 from './0000_right_marauders.sql';
->>>>>>> 9e055b57
+import m0000 from './0000_nifty_lady_ursula.sql';
 
   export default {
     journal,

--- conflicted
+++ resolved
@@ -1,11 +1,7 @@
 // This file is required for Expo/React Native SQLite migrations - https://orm.drizzle.team/quick-sqlite/expo
 
 import journal from './meta/_journal.json';
-<<<<<<< HEAD
-import m0000 from './0000_nostalgic_spot.sql';
-=======
-import m0000 from './0000_unusual_christian_walker.sql';
->>>>>>> cea118ef
+import m0000 from './0000_classy_dakota_north.sql';
 
   export default {
     journal,

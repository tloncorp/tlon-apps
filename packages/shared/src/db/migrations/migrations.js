// This file is required for Expo/React Native SQLite migrations - https://orm.drizzle.team/quick-sqlite/expo

import journal from './meta/_journal.json';
<<<<<<< HEAD
import m0000 from './0000_amused_red_skull.sql';
=======
import m0000 from './0000_dizzy_nico_minoru.sql';
>>>>>>> c94d7f11

  export default {
    journal,
    migrations: {
      m0000
    }
  }
  <|MERGE_RESOLUTION|>--- conflicted
+++ resolved
@@ -1,11 +1,7 @@
 // This file is required for Expo/React Native SQLite migrations - https://orm.drizzle.team/quick-sqlite/expo
 
 import journal from './meta/_journal.json';
-<<<<<<< HEAD
-import m0000 from './0000_amused_red_skull.sql';
-=======
-import m0000 from './0000_dizzy_nico_minoru.sql';
->>>>>>> c94d7f11
+import m0000 from './0000_tidy_tarantula.sql';
 
   export default {
     journal,

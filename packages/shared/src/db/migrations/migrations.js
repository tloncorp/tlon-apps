--- conflicted
+++ resolved
@@ -1,16 +1,10 @@
 // This file is required for Expo/React Native SQLite migrations - https://orm.drizzle.team/quick-sqlite/expo
+import m0000 from './0000_panoramic_xorn.sql';
+import journal from './meta/_journal.json';
 
-import journal from './meta/_journal.json';
-<<<<<<< HEAD
-import m0000 from './0000_sparkling_arclight.sql';
-=======
-import m0000 from './0000_panoramic_xorn.sql';
->>>>>>> 3f9750d5
-
-  export default {
-    journal,
-    migrations: {
-      m0000
-    }
-  }
-  +export default {
+  journal,
+  migrations: {
+    m0000,
+  },
+};
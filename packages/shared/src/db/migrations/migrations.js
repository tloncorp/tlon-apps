--- conflicted
+++ resolved
@@ -1,11 +1,7 @@
 // This file is required for Expo/React Native SQLite migrations - https://orm.drizzle.team/quick-sqlite/expo
 
 import journal from './meta/_journal.json';
-<<<<<<< HEAD
-import m0000 from './0000_classy_dakota_north.sql';
-=======
-import m0000 from './0000_fluffy_cardiac.sql';
->>>>>>> 2869d633
+import m0000 from './0000_outgoing_valkyrie.sql';
 
   export default {
     journal,

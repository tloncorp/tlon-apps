// This file is required for Expo/React Native SQLite migrations - https://orm.drizzle.team/quick-sqlite/expo

import journal from './meta/_journal.json';
<<<<<<< HEAD
import m0000 from './0000_familiar_brother_voodoo.sql';
=======
import m0000 from './0000_lean_ultragirl.sql';
>>>>>>> 3851e058

  export default {
    journal,
    migrations: {
      m0000
    }
  }
  <|MERGE_RESOLUTION|>--- conflicted
+++ resolved
@@ -1,11 +1,7 @@
 // This file is required for Expo/React Native SQLite migrations - https://orm.drizzle.team/quick-sqlite/expo
 
 import journal from './meta/_journal.json';
-<<<<<<< HEAD
-import m0000 from './0000_familiar_brother_voodoo.sql';
-=======
-import m0000 from './0000_lean_ultragirl.sql';
->>>>>>> 3851e058
+import m0000 from './0000_cheerful_shadow_king.sql';
 
   export default {
     journal,

// This file is required for Expo/React Native SQLite migrations - https://orm.drizzle.team/quick-sqlite/expo

import journal from './meta/_journal.json';
<<<<<<< HEAD
import m0000 from './0000_rainy_jack_flag.sql';
=======
import m0000 from './0000_absent_wolfpack.sql';
>>>>>>> 5abeac0f

  export default {
    journal,
    migrations: {
      m0000
    }
  }
  <|MERGE_RESOLUTION|>--- conflicted
+++ resolved
@@ -1,11 +1,7 @@
 // This file is required for Expo/React Native SQLite migrations - https://orm.drizzle.team/quick-sqlite/expo
 
 import journal from './meta/_journal.json';
-<<<<<<< HEAD
-import m0000 from './0000_rainy_jack_flag.sql';
-=======
-import m0000 from './0000_absent_wolfpack.sql';
->>>>>>> 5abeac0f
+import m0000 from './0000_faulty_corsair.sql';
 
   export default {
     journal,

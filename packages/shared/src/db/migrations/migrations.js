// This file is required for Expo/React Native SQLite migrations - https://orm.drizzle.team/quick-sqlite/expo

import journal from './meta/_journal.json';
<<<<<<< HEAD
import m0000 from './0000_youthful_owl.sql';
=======
import m0000 from './0000_spotty_toro.sql';
>>>>>>> e2c6f736

  export default {
    journal,
    migrations: {
      m0000
    }
  }
  <|MERGE_RESOLUTION|>--- conflicted
+++ resolved
@@ -1,11 +1,7 @@
 // This file is required for Expo/React Native SQLite migrations - https://orm.drizzle.team/quick-sqlite/expo
 
 import journal from './meta/_journal.json';
-<<<<<<< HEAD
-import m0000 from './0000_youthful_owl.sql';
-=======
-import m0000 from './0000_spotty_toro.sql';
->>>>>>> e2c6f736
+import m0000 from './0000_clean_nicolaos.sql';
 
   export default {
     journal,

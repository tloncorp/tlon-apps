--- conflicted
+++ resolved
@@ -1,11 +1,7 @@
 // This file is required for Expo/React Native SQLite migrations - https://orm.drizzle.team/quick-sqlite/expo
 
 import journal from './meta/_journal.json';
-<<<<<<< HEAD
-import m0000 from './0000_furry_talkback.sql';
-=======
-import m0000 from './0000_careless_the_enforcers.sql';
->>>>>>> fc97ce6b
+import m0000 from './0000_sudden_roughhouse.sql';
 
   export default {
     journal,

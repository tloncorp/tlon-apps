import { QueryKey, useQuery } from '@tanstack/react-query';

import { queryClient } from '../api';
import { createDevLogger } from '../debug';
import { Stringified } from '../utils';
import { getStorageMethods } from './getStorageMethods';

const logger = createDevLogger('keyValueStore', false);

export type StorageItemConfig<T> = {
  key: string;
  queryKey?: QueryKey;
  defaultValue: T;
  isSecure?: boolean;
  persistAfterLogout?: boolean;
  serialize?: (value: T) => string;
  deserialize?: (value: string) => T;
};

export type StorageItem<T> = {
  getValue: (waitForLock?: boolean) => Promise<T>;
  setValue: (value: T | ((curr: T) => T)) => Promise<void>;
  resetValue: () => Promise<T>;
  useValue: () => T;
  useStorageItem: () => {
    value: T;
    setValue: (value: T | ((curr: T) => T)) => Promise<void>;
    resetValue: () => Promise<T>;
  };
  config: StorageItemConfig<T>;
};

const storageItems: Array<StorageItem<any>> = [];

export const createStorageItem = <T>(config: StorageItemConfig<T>) => {
  const {
    key,
    defaultValue,
    serialize = JSON.stringify,
    deserialize = JSON.parse,
  } = config;
  const storage = getStorageMethods(config.isSecure ?? false);
  let updateLock = Promise.resolve();

<<<<<<< HEAD
  const getValue = async (): Promise<T> => {
    await updateLock;
    const value = (await storage.getItem(key)) as Stringified<T> | null;
=======
  const getValue = async (waitForLock = false): Promise<T> => {
    if (waitForLock) {
      await updateLock;
    }
    const value = await storage.getItem(key);
>>>>>>> 87ddf464

    if (!value) {
      return defaultValue;
    }

    try {
      const deserializedValue = deserialize(value);

      // Check to handle migration from a previous storage library
      // that prefixed all keys
      if (
        deserializedValue &&
        typeof deserializedValue === 'object' &&
        'rawData' in deserializedValue
      ) {
        return deserializedValue.rawData as T;
      }
      return deserializedValue;
    } catch (e) {
      // Handle migration from previous secure storage implementation which
      // didn't serialize values on write
      if (
        config.isSecure &&
        typeof config.defaultValue === 'string' &&
        value.length > 0
      ) {
        await setValue(value as unknown as T);
        return value as unknown as T;
      } else {
        // In other cases of deserialization failure, don't interfere with the throw
        logger.trackEvent('Failed to deserialize StorageItem', { key });
        throw e;
      }
    }
  };

  const resetValue = async (): Promise<T> => {
    updateLock = updateLock.then(async () => {
      await storage.setItem(key, serialize(defaultValue));
      queryClient.invalidateQueries({ queryKey: [key] });
      logger.log(`reset value ${key}`);
    });
    await updateLock;
    return defaultValue;
  };

  const setValue = async (valueInput: T | ((curr: T) => T)): Promise<void> => {
    updateLock = updateLock.then(async () => {
      let newValue: T;
      if (valueInput instanceof Function) {
        const currValue = await getValue();
        newValue = valueInput(currValue);
      } else {
        newValue = valueInput;
      }

      await storage.setItem(key, serialize(newValue));
      queryClient.invalidateQueries({
        queryKey: config.queryKey ? config.queryKey : [key],
      });
      logger.log(`set value ${key}`, newValue);
    });
    await updateLock;
  };

  function useValue() {
    const { data: value } = useQuery({ queryKey: [key], queryFn: () => getValue() });
    return value === undefined ? defaultValue : value;
  }

  function useStorageItem() {
    const value = useValue();
    return {
      value,
      setValue,
      resetValue,
    };
  }

  const storageItem = {
    getValue,
    setValue,
    resetValue,
    useValue,
    useStorageItem,
    config,
  };

  storageItems.push(storageItem);

  return storageItem;
};

export const clearSessionStorageItems = async (): Promise<void> => {
  const clearPromises = storageItems
    .filter((item) => !item.config.persistAfterLogout)
    .map((item) => item.resetValue());

  await Promise.all(clearPromises);
  logger.log('Cleared all non-persistent storage items');
};<|MERGE_RESOLUTION|>--- conflicted
+++ resolved
@@ -42,17 +42,11 @@
   const storage = getStorageMethods(config.isSecure ?? false);
   let updateLock = Promise.resolve();
 
-<<<<<<< HEAD
-  const getValue = async (): Promise<T> => {
-    await updateLock;
-    const value = (await storage.getItem(key)) as Stringified<T> | null;
-=======
   const getValue = async (waitForLock = false): Promise<T> => {
     if (waitForLock) {
       await updateLock;
     }
     const value = await storage.getItem(key);
->>>>>>> 87ddf464
 
     if (!value) {
       return defaultValue;
@@ -119,7 +113,10 @@
   };
 
   function useValue() {
-    const { data: value } = useQuery({ queryKey: [key], queryFn: () => getValue() });
+    const { data: value } = useQuery({
+      queryKey: [key],
+      queryFn: () => getValue(),
+    });
     return value === undefined ? defaultValue : value;
   }
 

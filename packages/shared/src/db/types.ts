import type {
  ExtractTablesWithRelations,
  InferModelFromColumns,
  Many,
  One,
} from 'drizzle-orm';

import * as schema from './schema';

export type Schema = typeof schema;
export type SchemaWithRelations = ExtractTablesWithRelations<Schema>;
export type TableName = keyof SchemaWithRelations;
type TableSchema = SchemaWithRelations[keyof SchemaWithRelations];

type SchemaFromDbTableName<T> = Extract<
  SchemaWithRelations[keyof SchemaWithRelations],
  { dbName: T }
>;

type RelationTableName<T> = T extends Many<infer V> | One<infer V>
  ? SchemaFromDbTableName<V>['tsName']
  : never;

type BaseModelRelations<T extends TableSchema> = {
  [K in keyof T['relations']]?: T['relations'][K] extends Many<string>
    ? BaseModel<RelationTableName<T['relations'][K]>>[] | null
    : BaseModel<RelationTableName<T['relations'][K]>> | null;
};

type BaseModel<T extends TableName> = InferModelFromColumns<
  SchemaWithRelations[T]['columns'],
  'insert'
> &
  BaseModelRelations<SchemaWithRelations[T]>;

export type SystemContact = BaseModel<'systemContacts'>;
export type SystemContactSentInvite = BaseModel<'systemContactSentInvites'>;
export type Contact = BaseModel<'contacts'> & {
  nickname?: string | null;
  avatarImage?: string | null;
};
export type ContactPinnedGroups = Contact['pinnedGroups'];
export type ChannelUnread = BaseModel<'channelUnreads'>;
export type GroupUnread = BaseModel<'groupUnreads'>;
export type BaseUnread = BaseModel<'baseUnreads'>;
export type ActivityEvent = BaseModel<'activityEvents'>;
export type ActivityEventContactUpdateGroups =
  ActivityEvent['contactUpdateGroups'];
export type ActivityBucket = schema.ActivityBucket;
export type Group = BaseModel<'groups'>;

export type ClientMeta = Pick<
  Group,
  | 'title'
  | 'coverImage'
  | 'iconImage'
  | 'description'
  | 'coverImageColor'
  | 'iconImageColor'
>;
export type GroupMemberInvite = BaseModel<'groupMemberInvites'>;
export type GroupMemberBan = BaseModel<'groupMemberBans'>;
export type GroupJoinRequest = BaseModel<'groupJoinRequests'>;
export type GroupRankBan = BaseModel<'groupRankBans'>;
export type GroupFlaggedPosts = BaseModel<'groupFlaggedPosts'>;
type BaseChatMember = BaseModel<'chatMembers'>;
export interface ChatMember extends BaseChatMember {
  contact?: Contact | null;
}
export type GroupRole = BaseModel<'groupRoles'>;
export type ChatMemberGroupRole = BaseModel<'chatMemberGroupRoles'>;
export type GroupNavSection = BaseModel<'groupNavSections'>;
export type GroupNavSectionChannel = BaseModel<'groupNavSectionChannels'>;
export type Channel = BaseModel<'channels'>;
export type ChannelType = schema.ChannelType;
export type ThreadUnreadState = BaseModel<'threadUnreads'>;
export type Post = BaseModel<'posts'>;
export type PostType = Post['type'];
export type PostFlags = Pick<
  Post,
  | 'hasAppReference'
  | 'hasGroupReference'
  | 'hasChannelReference'
  | 'hasImage'
  | 'hasLink'
>;
export type PostMetadata = Pick<
  Post,
  'title' | 'image' | 'description' | 'cover'
>;
export type ReplyMeta = {
  replyCount: number;
  replyTime: number | null;
  replyContactIds: string[];
};
export type PostImage = BaseModel<'postImages'>;
export type PostDeliveryStatus = schema.PostDeliveryStatus;
export type Reaction = BaseModel<'postReactions'>;
export type Pin = BaseModel<'pins'>;
export type PinType = schema.PinType;
export type Settings = BaseModel<'settings'>;
export type VolumeSettings = BaseModel<'volumeSettings'>;
export type Attestation = BaseModel<'attestations'>;
export type AttestationStatus = schema.AttestationStatus;
export type AttestationDiscoverability = schema.AttestationDiscoverability;
export type AttestationType = schema.AttestationType;
export type ContactAttestation = BaseModel<'contactAttestations'>;

export type Chat = {
  id: string;
  pin: Pin | null;
  volumeSettings: VolumeSettings | null;
  timestamp: number;
  isPending: boolean;
  unreadCount: number;
} & ({ type: 'group'; group: Group } | { type: 'channel'; channel: Channel });

export interface GroupedChats {
  pinned: Chat[];
  unpinned: Chat[];
  pending: Chat[];
}

export interface GroupEvent extends ActivityEvent {
  type: 'group-ask';
  group: Group;
  groupId: string;
  groupEventUserId: string;
  groupEventUser: Contact;
}

export function isGroupEvent(event: ActivityEvent): event is GroupEvent {
  return Boolean(
    event.type === 'group-ask' && event.groupEventUserId && event.groupId
  );
}

export function isSystemContact(
  contact: Contact | SystemContact
): contact is SystemContact {
  const hasPhone = 'phoneNumber' in contact;
  const hasEmail = 'email' in contact;
  return hasPhone || hasEmail;
}

export type ActivityInit = {
  baseUnread?: BaseUnread;
  groupUnreads: GroupUnread[];
  channelUnreads: ChannelUnread[];
  threadActivity: ThreadUnreadState[];
};

export interface ChangesResult {
  groups: Group[];
  posts: Post[];
  contacts: Contact[];
  unreads: ActivityInit;
<<<<<<< HEAD
}

export interface PendingMemberDismissal {
  groupId: string;
  dismissedAt: number;
}

export type PendingMemberDismissals = PendingMemberDismissal[];
=======
  deletedChannelIds: string[];
}
>>>>>>> f1d08d9f
<|MERGE_RESOLUTION|>--- conflicted
+++ resolved
@@ -155,7 +155,7 @@
   posts: Post[];
   contacts: Contact[];
   unreads: ActivityInit;
-<<<<<<< HEAD
+  deletedChannelIds: string[];
 }
 
 export interface PendingMemberDismissal {
@@ -163,8 +163,4 @@
   dismissedAt: number;
 }
 
-export type PendingMemberDismissals = PendingMemberDismissal[];
-=======
-  deletedChannelIds: string[];
-}
->>>>>>> f1d08d9f
+export type PendingMemberDismissals = PendingMemberDismissal[];
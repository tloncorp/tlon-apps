--- conflicted
+++ resolved
@@ -67,7 +67,6 @@
   ]);
 });
 
-<<<<<<< HEAD
 test('update channel: new writer roles with existing writer roles', async () => {
   //setup
   setScryOutputs([initResponse]);
@@ -265,7 +264,8 @@
     throw new Error('Channel not found after update');
   }
   expect(updatedChannel.readerRoles).toEqual([]);
-=======
+});
+
 test('inserts contacts without overriding block data', async () => {
   // setup
   setScryOutputs([initResponse]);
@@ -294,7 +294,6 @@
   await queries.insertContacts(contacts);
   const newBlockedUsers = await queries.getBlockedUsers();
   expect(newBlockedUsers.map((b) => b.id)).toEqual(blocks);
->>>>>>> 60b9db92
 });
 
 const refDate = Date.now();

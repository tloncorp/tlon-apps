--- conflicted
+++ resolved
@@ -27,19 +27,13 @@
 import { ChannelInit } from '../api';
 import { createDevLogger } from '../debug';
 import { appendContactIdToReplies, getCompositeGroups } from '../logic';
-<<<<<<< HEAD
 import { ExtendedEventType, Rank, desig } from '../urbit';
-import { AnySqliteDatabase, AnySqliteTransaction, client } from './client';
-import { createReadQuery, createWriteQuery } from './query';
-=======
-import { Rank, desig } from '../urbit';
 import {
   QueryCtx,
   createReadQuery,
   createWriteQuery,
   withTransactionCtx,
 } from './query';
->>>>>>> caf0f882
 import {
   activityEvents as $activityEvents,
   channelWriters as $channelWriters,
@@ -2159,8 +2153,8 @@
 
 export const insertActivityEvents = createWriteQuery(
   'insertActivityEvents',
-  async (events: ActivityEvent[]) => {
-    return client
+  async (events: ActivityEvent[], ctx: QueryCtx) => {
+    return ctx.db
       .insert($activityEvents)
       .values(events)
       .onConflictDoUpdate({
@@ -2191,10 +2185,10 @@
 
 export const getBucketedActivity = createReadQuery(
   'getActivityEvents',
-  async (): Promise<BucketedActivity> => {
+  async (ctx: QueryCtx): Promise<BucketedActivity> => {
     // TODO: optimize, hustling but I imagine you could go way harder with
     // the SQL here
-    const allQuery = client.query.activityEvents.findMany({
+    const allQuery = ctx.db.query.activityEvents.findMany({
       orderBy: desc($activityEvents.timestamp),
       with: {
         group: true,
@@ -2205,7 +2199,7 @@
       },
     });
 
-    const threadsQuery = client.query.activityEvents.findMany({
+    const threadsQuery = ctx.db.query.activityEvents.findMany({
       where: eq($activityEvents.type, 'reply'),
       orderBy: desc($activityEvents.timestamp),
       with: {
@@ -2217,7 +2211,7 @@
       },
     });
 
-    const mentionsQuery = client.query.activityEvents.findMany({
+    const mentionsQuery = ctx.db.query.activityEvents.findMany({
       where: eq($activityEvents.isMention, true),
       orderBy: desc($activityEvents.timestamp),
       with: {

import {
  AnyColumn,
  Column,
  SQL,
  SQLWrapper,
  Subquery,
  Table,
  and,
  asc,
  count,
  desc,
  eq,
  getTableColumns,
  gt,
  gte,
  inArray,
  isNotNull,
  isNull,
  lt,
  lte,
  max,
  min,
  not,
  notInArray,
  or,
  sql,
  sum,
} from 'drizzle-orm';

import {
  ACTIVITY_SOURCE_PAGESIZE,
  ChannelInit,
  getCurrentUserId,
} from '../api';
import { createDevLogger } from '../debug';
import { appendContactIdToReplies, getCompositeGroups } from '../logic';
import {
  SourceActivityEvents,
  interleaveActivityEvents,
  toSourceActivityEvents,
} from '../logic/activity';
import { ExtendedEventType, Rank, desig } from '../urbit';
import {
  QueryCtx,
  createReadQuery,
  createWriteQuery,
  withTransactionCtx,
} from './query';
import {
  activityEvents as $activityEvents,
  channelReaders as $channelReaders,
  channelUnreads as $channelUnreads,
  channelWriters as $channelWriters,
  channels as $channels,
  chatMemberGroupRoles as $chatMemberGroupRoles,
  chatMembers as $chatMembers,
  contactGroups as $contactGroups,
  contacts as $contacts,
  groupFlaggedPosts as $groupFlaggedPosts,
  groupMemberBans as $groupMemberBans,
  groupMemberInvites as $groupMemberInvites,
  groupNavSectionChannels as $groupNavSectionChannels,
  groupNavSections as $groupNavSections,
  groupRankBans as $groupRankBans,
  groupRoles as $groupRoles,
  groupUnreads as $groupUnreads,
  groups as $groups,
  pins as $pins,
  postReactions as $postReactions,
  postWindows as $postWindows,
  posts as $posts,
  settings as $settings,
  threadUnreads as $threadUnreads,
  activityEvents,
} from './schema';
import {
  ActivityBucket,
  ActivityEvent,
  Channel,
  ChannelUnread,
  ChatMember,
  ClientMeta,
  Contact,
  Group,
  GroupNavSection,
  GroupRole,
  GroupUnread,
  Pin,
  PinType,
  Post,
  PostWindow,
  Reaction,
  Settings,
  TableName,
  ThreadUnreadState,
} from './types';

const logger = createDevLogger('queries', false);

const GROUP_META_COLUMNS = {
  id: true,
  title: true,
  description: true,
  iconImage: true,
  iconImageColor: true,
  coverImage: true,
  coverImageColor: true,
};

export interface GetGroupsOptions {
  includeUnjoined?: boolean;
  includeUnreads?: boolean;
  includeLastPost?: boolean;
}

export const insertSettings = createWriteQuery(
  'insertSettings',
  async (settings: Settings, ctx: QueryCtx) => {
    return ctx.db
      .insert($settings)
      .values(settings)
      .onConflictDoUpdate({
        target: $settings.userId,
        set: conflictUpdateSetAll($settings),
      });
  },
  ['settings']
);

export const getSettings = createReadQuery(
  'getSettings',
  async (userId: string, ctx: QueryCtx) => {
    return ctx.db.query.settings.findFirst({
      where(fields) {
        return eq(fields.userId, desig(userId));
      },
    });
  },
  ['settings']
);

export const getGroupPreviews = createReadQuery(
  'getGroupPreviews',
  async (groupIds: string[], ctx: QueryCtx) => {
    return ctx.db.query.groups.findMany({
      where: inArray($groups.id, groupIds),
    });
  },
  []
);

export const getGroups = createReadQuery(
  'getGroups',
  async (
    { includeUnjoined, includeLastPost, includeUnreads }: GetGroupsOptions,
    ctx: QueryCtx
  ): Promise<Group[]> => {
    const unreadCounts = ctx.db
      .select({
        groupId: $channels.groupId,
        count: count().as('count'),
      })
      .from($channels)
      .rightJoin($channelUnreads, eq($channels.id, $channelUnreads.channelId))
      .groupBy($channels.groupId)
      .having(gt($channelUnreads.count, 0))
      .as('unreadCounts');
    const query = ctx.db
      .select({
        ...getTableColumns($groups),
        ...(includeUnreads ? { unreadCount: unreadCounts.count } : undefined),
        ...(includeLastPost
          ? { lastPost: getTableColumns($posts) }
          : undefined),
      })
      .from($groups)
      .where(() =>
        includeUnjoined ? undefined : eq($groups.currentUserIsMember, true)
      );
    if (includeLastPost) {
      query.leftJoin($posts, eq($groups.lastPostId, $posts.id));
    }
    if (includeUnreads) {
      query.leftJoin(unreadCounts, eq($groups.id, unreadCounts.groupId));
    }
    return query;
  },
  ({ includeLastPost, includeUnreads }: GetGroupsOptions): TableName[] => [
    'groups',
    ...(includeLastPost ? (['posts'] as TableName[]) : []),
    ...(includeUnreads ? (['channelUnreads'] as TableName[]) : []),
  ]
);

export const getPendingChats = createReadQuery(
  'getPendingChats',
  async (ctx: QueryCtx) => {
    const pendingGroups = await ctx.db.query.groups.findMany({
      where: or(
        eq($groups.haveInvite, true),
        isNotNull($groups.joinStatus),
        eq($groups.haveRequestedInvite, true)
      ),
    });

    const pendingChannels = await ctx.db.query.channels.findMany({
      where: eq($channels.isDmInvite, true),
      with: {
        members: {
          with: {
            contact: true,
          },
        },
      },
    });

    return [...pendingChannels, ...pendingGroups];
  },
  ['groups']
);

export const getChats = createReadQuery(
  'getChats',
  async (ctx: QueryCtx): Promise<Channel[]> => {
    const partitionedGroupsQuery = ctx.db
      .select({
        ...getTableColumns($channels),
        rn: sql`ROW_NUMBER() OVER(PARTITION BY ${$channels.groupId} ORDER BY ${$channels.lastPostAt} DESC)`.as(
          'rn'
        ),
      })
      .from($channels)
      .where(and(isNotNull($channels.groupId)))
      .as('q');

    const groupChannels = ctx.db
      .select()
      .from(partitionedGroupsQuery)
      .where(eq(partitionedGroupsQuery.rn, 1));

    const allChannels = ctx.db
      .select({
        ...getTableColumns($channels),
        rn: sql`0`.as('rn'),
      })
      .from($channels)
      .where(and(isNull($channels.groupId), eq($channels.isDmInvite, false)))
      .union(groupChannels)
      .as('ac');

    const result = await ctx.db
      .select({
        ...allQueryColumns(allChannels),
        group: getTableColumns($groups),
        groupUnread: getTableColumns($groupUnreads),
        unread: getTableColumns($channelUnreads),
        pin: getTableColumns($pins),
        lastPost: getTableColumns($posts),
        member: {
          ...getTableColumns($chatMembers),
        },
        contact: getTableColumns($contacts),
      })
      .from(allChannels)
      .leftJoin($groups, eq($groups.id, allChannels.groupId))
      .leftJoin($groupUnreads, eq($groupUnreads.groupId, allChannels.groupId))
      .leftJoin($channelUnreads, eq($channelUnreads.channelId, allChannels.id))
      .leftJoin(
        $pins,
        or(
          eq(allChannels.groupId, $pins.itemId),
          eq(allChannels.id, $pins.itemId)
        )
      )
      .leftJoin($posts, eq($posts.id, allChannels.lastPostId))
      .leftJoin($chatMembers, eq($chatMembers.chatId, allChannels.id))
      .leftJoin($contacts, eq($contacts.id, $chatMembers.contactId))
      .orderBy(
        ascNullsLast($pins.index),
        sql`(CASE WHEN ${$groups.isNew} = 1 THEN 1 ELSE 0 END) DESC`,
<<<<<<< HEAD
        desc($channelUnreads.updatedAt)
=======
        sql`COALESCE(${allChannels.lastPostAt}, ${$unreads.updatedAt}) DESC`
>>>>>>> e73ae120
      );

    const [chatMembers, filteredChannels] = result.reduce<
      [
        Record<string, (ChatMember & { contact: Contact | null })[]>,
        typeof result,
      ]
    >(
      ([members, filteredChannels], channel) => {
        if (!channel.member || !members[channel.id]) {
          filteredChannels.push(channel);
        }
        if (channel.member) {
          members[channel.id] ||= [];
          members[channel.id].push({
            ...channel.member,
            contact: channel.contact ?? null,
          });
        }
        return [members, filteredChannels];
      },
      [{}, [] as typeof result]
    );

    return filteredChannels.map((c) => {
      return {
        ...c,
        members: chatMembers[c.id] ?? null,
        group: !c.group
          ? null
          : {
              ...c.group,
              unread: c.groupUnread,
            },
      };
    });
  },
  ['groups', 'channels', 'posts', 'channelUnreads', 'threadUnreads']
);

export const insertGroups = createWriteQuery(
  'insertGroups',
  async (
    { groups, overWrite = true }: { groups: Group[]; overWrite?: boolean },
    ctx: QueryCtx
  ) => {
    return withTransactionCtx(ctx, async (txCtx) => {
      for (const group of groups) {
        if (overWrite) {
          await txCtx.db
            .insert($groups)
            .values(group)
            .onConflictDoUpdate({
              target: $groups.id,
              set: conflictUpdateSet(
                $groups.iconImage,
                $groups.coverImage,
                $groups.title,
                $groups.description,
                $groups.privacy,
                $groups.joinStatus,
                $groups.currentUserIsMember,
                $groups.haveInvite
              ),
            });
        } else {
          await txCtx.db.insert($groups).values(group).onConflictDoNothing();
        }
        if (group.channels?.length) {
          await txCtx.db
            .insert($channels)
            .values(group.channels)
            .onConflictDoUpdate({
              target: [$channels.id],
              set: conflictUpdateSet(
                $channels.iconImage,
                $channels.coverImage,
                $channels.title,
                $channels.description,
                $channels.addedToGroupAt,
                $channels.type,
                $channels.isPendingChannel
              ),
            });
        }
        if (group.flaggedPosts?.length) {
          await txCtx.db
            .insert($groupFlaggedPosts)
            .values(group.flaggedPosts)
            .onConflictDoNothing();
        }
        if (group.navSections) {
          await txCtx.db
            .insert($groupNavSections)
            .values(
              group.navSections.map((s) => ({
                id: s.id,
                groupId: group.id,
                title: s.title,
                description: s.description,
                index: s.index,
              }))
            )
            .onConflictDoUpdate({
              target: $groupNavSections.id,
              set: conflictUpdateSet(
                $groupNavSections.iconImage,
                $groupNavSections.coverImage,
                $groupNavSections.title,
                $groupNavSections.description
              ),
            });

          const navSectionChannels = group.navSections.flatMap(
            (s) => s.channels
          );
          if (navSectionChannels.length) {
            await txCtx.db
              .insert($groupNavSectionChannels)
              .values(
                navSectionChannels.map((s) => ({
                  index: s?.index,
                  groupNavSectionId: s?.groupNavSectionId,
                  channelId: s?.channelId,
                }))
              )
              .onConflictDoNothing();
          }
        }
        if (group.roles) {
          await txCtx.db
            .insert($groupRoles)
            .values(group.roles)
            .onConflictDoUpdate({
              target: [$groupRoles.groupId, $groupRoles.id],
              set: conflictUpdateSet(
                $groupRoles.groupId,
                $groupRoles.iconImage,
                $groupRoles.coverImage,
                $groupRoles.title,
                $groupRoles.description
              ),
            });
        }
        if (group.members) {
          await txCtx.db
            .insert($chatMembers)
            .values(group.members)
            .onConflictDoNothing();
          const validRoleNames = group.roles?.map((r) => r.id);
          const memberRoles = group.members.flatMap((m) => {
            return (m.roles ?? []).flatMap((r) => {
              // TODO: This is here because I've seen at least one instance (in
              // Galen's TD group) where a member is assigned a role that doesn't
              // exist in the group's cabals. Should figure out if this is expected
              // behavior if we should try retain the role.
              if (!validRoleNames?.includes(r.roleId)) {
                return [];
              }
              return {
                groupId: group.id,
                contactId: m.contactId,
                roleId: r.roleId,
              };
            });
          });
          if (memberRoles.length) {
            await txCtx.db
              .insert($chatMemberGroupRoles)
              .values(memberRoles)
              .onConflictDoNothing();
          }
        }
      }
      await setLastPosts(txCtx);
    });
  },
  [
    'groups',
    'groupRoles',
    'contacts',
    'chatMembers',
    'chatMemberGroupRoles',
    'channels',
    'pins',
  ]
);

export const updateGroup = createWriteQuery(
  'updateGroup',
  async (group: Partial<Group> & { id: string }, ctx: QueryCtx) => {
    return ctx.db.update($groups).set(group).where(eq($groups.id, group.id));
  },
  ['groups']
);

export const deleteGroup = createWriteQuery(
  'deleteGroup',
  async (groupId: string, ctx: QueryCtx) => {
    return ctx.db.delete($groups).where(eq($groups.id, groupId));
  },
  ['groups', 'channels']
);

export const insertUnjoinedGroups = createWriteQuery(
  'insertUnjoinedGroups',
  async (groups: Group[], ctx: QueryCtx) => {
    if (groups.length === 0) return;
    logger.log('insertUnjoinedGroups', groups.length);

    return withTransactionCtx(ctx, async (txCtx) => {
      if (groups.length === 0) return;

      // ensure we never delete metadata if we get a partial for some reason
      // during the join process
      const existingUnjoined = await getUnjoinedGroupMeta(txCtx);
      const compositeUnjoined = getCompositeGroups(groups, existingUnjoined);

      await txCtx.db
        .insert($groups)
        .values(compositeUnjoined)
        .onConflictDoUpdate({
          target: $groups.id,
          setWhere: eq($groups.currentUserIsMember, false),
          set: conflictUpdateSetAll($groups),
        });
    });
  },
  ['groups']
);

export const getUnjoinedGroupMeta = createReadQuery(
  'getUnjoinedGroupMeta',
  async (ctx: QueryCtx) => {
    return ctx.db.query.groups.findMany({
      where: eq($groups.currentUserIsMember, false),
      columns: GROUP_META_COLUMNS,
    });
  },
  ['groups']
);

export const getUnjoinedGroups = createReadQuery(
  'getUnjoinedGroups',
  async (ctx: QueryCtx) => {
    return ctx.db.query.groups.findMany({
      where: eq($groups.currentUserIsMember, false),
    });
  },
  ['groups']
);

export const insertFlaggedPosts = createWriteQuery(
  'insertFlaggedPosts',
  async (
    content: {
      groupId: string;
      postId: string;
      channelId: string;
      flaggedByContactId: string;
    }[],
    ctx: QueryCtx
  ) => {
    return ctx.db
      .insert($groupFlaggedPosts)
      .values(content)
      .onConflictDoNothing();
  },
  ['groupFlaggedPosts']
);

export const getFlaggedPosts = createReadQuery(
  'getFlaggedPosts',
  async (groupId: string, ctx: QueryCtx) => {
    return ctx.db.query.groupFlaggedPosts.findMany({
      where: eq($groupFlaggedPosts.groupId, groupId),
    });
  },
  ['groupFlaggedPosts']
);

export const insertChannelPerms = createWriteQuery(
  'insertChannelPerms',
  async (channelsInit: ChannelInit[], ctx: QueryCtx) => {
    const writers = channelsInit.flatMap((chanInit) =>
      chanInit.writers.map((writer) => ({
        channelId: chanInit.channelId,
        roleId: writer,
      }))
    );

    const readers = channelsInit.flatMap((chanInit) =>
      chanInit.readers.map((reader) => ({
        channelId: chanInit.channelId,
        roleId: reader,
      }))
    );

    if (readers.length > 0) {
      return ctx.db
        .insert($channelReaders)
        .values(readers)
        .onConflictDoUpdate({
          target: [$channelReaders.channelId, $channelReaders.roleId],
          set: conflictUpdateSetAll($channelReaders),
        });
    }

    if (writers.length === 0) {
      return;
    }

    return ctx.db
      .insert($channelWriters)
      .values(writers)
      .onConflictDoUpdate({
        target: [$channelWriters.channelId, $channelWriters.roleId],
        set: conflictUpdateSetAll($channelWriters),
      });
  },
  ['channelWriters', 'channels']
);

export const getThreadPosts = createReadQuery(
  'getThreadPosts',
  ({ parentId }: { parentId: string }, ctx: QueryCtx) => {
    return ctx.db.query.posts.findMany({
      where: eq($posts.parentId, parentId),
      with: {
        author: true,
        reactions: true,
      },
      orderBy: [desc($posts.receivedAt)],
    });
  },
  ['posts']
);

export const getThreadUnreadState = createReadQuery(
  'getThreadUnreadState',
  ({ parentId }: { parentId: string }, ctx: QueryCtx) => {
    return ctx.db.query.threadUnreads.findFirst({
      where: eq($threadUnreads.threadId, parentId),
    });
  },
  ['posts']
);

export const getGroupRoles = createReadQuery(
  'getGroupRoles',
  async (ctx: QueryCtx) => {
    return ctx.db.query.groupRoles.findMany();
  },
  ['groupRoles']
);

export const getChatMember = createReadQuery(
  'getChatMember',
  async (
    { chatId, contactId }: { chatId: string; contactId: string },
    ctx: QueryCtx
  ) => {
    return ctx.db.query.chatMembers
      .findFirst({
        where: and(
          eq($chatMembers.chatId, chatId),
          eq($chatMembers.contactId, contactId)
        ),
        with: {
          roles: true,
        },
      })
      .then(returnNullIfUndefined);
  },
  ['chatMembers', 'chatMemberGroupRoles']
);

export const addChatMembers = createWriteQuery(
  'addChatMembers',
  async (
    {
      chatId,
      contactIds,
      type,
    }: {
      chatId: string;
      contactIds: string[];
      type: 'group' | 'channel';
    },
    ctx: QueryCtx
  ) => {
    return withTransactionCtx(ctx, (txCtx) => {
      return txCtx.db
        .insert($chatMembers)
        .values(
          contactIds.map((contactId) => ({
            chatId,
            contactId,
            membershipType: type,
          }))
        )
        .onConflictDoNothing();
    });
  },
  ['chatMembers']
);

export const addGroupInvites = createWriteQuery(
  'addGroupInvites',
  async (invites: { groupId: string; contactIds: string[] }, ctx: QueryCtx) => {
    return ctx.db
      .insert($groupMemberInvites)
      .values(
        invites.contactIds.map((contactId) => ({
          groupId: invites.groupId,
          contactId,
        }))
      )
      .onConflictDoNothing();
  },
  ['groupMemberInvites']
);

export const getGroupInvites = createReadQuery(
  'getGroupInvites',
  async (groupId: string, ctx: QueryCtx) => {
    return ctx.db.query.groupMemberInvites.findMany({
      where: eq($groupMemberInvites.groupId, groupId),
    });
  },
  ['groupMemberInvites']
);

export const deleteGroupInvites = createWriteQuery(
  'deleteGroupInvites',
  async (invites: { groupId: string; contactIds: string[] }, ctx: QueryCtx) => {
    return ctx.db
      .delete($groupMemberInvites)
      .where(
        and(
          eq($groupMemberInvites.groupId, invites.groupId),
          inArray($groupMemberInvites.contactId, invites.contactIds)
        )
      );
  },
  ['groupMemberInvites']
);

export const addGroupMemberBans = createWriteQuery(
  'addGroupMemberBans',
  async (bans: { groupId: string; contactIds: string[] }, ctx: QueryCtx) => {
    return ctx.db
      .insert($groupMemberBans)
      .values(
        bans.contactIds.map((contactId) => ({
          groupId: bans.groupId,
          contactId,
        }))
      )
      .onConflictDoNothing();
  },
  ['groupMemberBans']
);

export const getGroupMemberBans = createReadQuery(
  'getGroupMemberBans',
  async (groupId: string, ctx: QueryCtx) => {
    return ctx.db.query.groupMemberBans.findMany({
      where: eq($groupMemberBans.groupId, groupId),
    });
  },
  ['groupMemberBans']
);

export const deleteGroupMemberBans = createWriteQuery(
  'deleteGroupMemberBans',
  async (bans: { groupId: string; contactIds: string[] }, ctx: QueryCtx) => {
    return ctx.db
      .delete($groupMemberBans)
      .where(
        and(
          eq($groupMemberBans.groupId, bans.groupId),
          inArray($groupMemberBans.contactId, bans.contactIds)
        )
      );
  },
  ['groupMemberBans']
);

export const addGroupRankBans = createWriteQuery(
  'addGroupRankBans',
  async (bans: { groupId: string; ranks: Rank[] }, ctx: QueryCtx) => {
    return ctx.db
      .insert($groupRankBans)
      .values(
        bans.ranks.map((rank) => ({
          groupId: bans.groupId,
          rankId: rank,
        }))
      )
      .onConflictDoNothing();
  },
  ['groupRankBans']
);

export const getGroupRankBans = createReadQuery(
  'getGroupRankBans',
  async (groupId: string, ctx: QueryCtx) => {
    return ctx.db.query.groupRankBans.findMany({
      where: eq($groupRankBans.groupId, groupId),
    });
  },
  ['groupRankBans']
);

export const deleteGroupRankBans = createWriteQuery(
  'deleteGroupRankBans',
  async (bans: { groupId: string; ranks: Rank[] }, ctx: QueryCtx) => {
    return ctx.db
      .delete($groupRankBans)
      .where(
        and(
          eq($groupRankBans.groupId, bans.groupId),
          inArray($groupRankBans.rankId, bans.ranks)
        )
      );
  },
  ['groupRankBans']
);

export const addRole = createWriteQuery(
  'addRole',
  async (role: GroupRole, ctx: QueryCtx) => {
    return ctx.db
      .insert($groupRoles)
      .values(role)
      .onConflictDoUpdate({
        target: $groupRoles.id,
        set: conflictUpdateSetAll($groupRoles),
      });
  },
  ['groupRoles']
);

export const deleteRole = createWriteQuery(
  'deleteRole',
  async (
    { roleId, groupId }: { roleId: string; groupId: string },
    ctx: QueryCtx
  ) => {
    return ctx.db
      .delete($groupRoles)
      .where(and(eq($groupRoles.id, roleId), eq($groupRoles.groupId, groupId)));
  },
  ['groupRoles']
);

export const updateRole = createWriteQuery(
  'updateRole',
  async (
    role: Partial<GroupRole> & { id: string; groupId: string },
    ctx: QueryCtx
  ) => {
    return ctx.db
      .update($groupRoles)
      .set(role)
      .where(
        and(eq($groupRoles.groupId, role.groupId), eq($groupRoles.id, role.id))
      );
  },
  ['groupRoles']
);

export const addChatMembersToRoles = createWriteQuery(
  'addChatMembersToRoles',
  async (
    {
      groupId,
      contactIds,
      roleIds,
    }: {
      groupId: string;
      contactIds: string[];
      roleIds: string[];
    },
    ctx: QueryCtx
  ) => {
    return ctx.db.insert($chatMemberGroupRoles).values(
      contactIds.flatMap((contactId) =>
        roleIds.map((roleId) => ({
          groupId,
          contactId,
          roleId,
        }))
      )
    );
  },
  ['chatMembers', 'chatMemberGroupRoles']
);

export const removeChatMembersFromRoles = createWriteQuery(
  'removeChatMembersFromRoles',
  async (
    {
      groupId,
      contactIds,
      roleIds,
    }: {
      groupId: string;
      contactIds: string[];
      roleIds: string[];
    },
    ctx: QueryCtx
  ) => {
    return ctx.db
      .delete($chatMemberGroupRoles)
      .where(
        and(
          eq($chatMemberGroupRoles.groupId, groupId),
          inArray($chatMemberGroupRoles.contactId, contactIds),
          inArray($chatMemberGroupRoles.roleId, roleIds)
        )
      );
  },
  ['chatMemberGroupRoles']
);

export const removeChatMembers = createWriteQuery(
  'removeChatMembers',
  async (
    { chatId, contactIds }: { chatId: string; contactIds: string[] },
    ctx: QueryCtx
  ) => {
    return ctx.db
      .delete($chatMembers)
      .where(
        and(
          eq($chatMembers.chatId, chatId),
          inArray($chatMembers.contactId, contactIds)
        )
      );
  },
  ['chatMembers']
);

export const getUnreadsCount = createReadQuery(
  'getUnreadsCount',
  async ({ type }: { type?: ChannelUnread['type'] }, ctx: QueryCtx) => {
    const result = await ctx.db
      .select({ count: count() })
      .from($channelUnreads)
      .where(() =>
        and(
          gt($channelUnreads.count, 0),
          type ? eq($channelUnreads.type, type) : undefined
        )
      );
    return result[0]?.count ?? 0;
  },
  ['channelUnreads']
);

export interface GetUnreadsOptions {
  orderBy?: 'updatedAt';
  includeFullyRead?: boolean;
  type?: ChannelUnread['type'];
}

export const getUnreads = createReadQuery(
  'getUnreads',
  async (
    { orderBy = 'updatedAt', includeFullyRead = true, type }: GetUnreadsOptions,
    ctx: QueryCtx
  ) => {
    return ctx.db.query.channelUnreads.findMany({
      where: and(
        type ? eq($channelUnreads.type, type) : undefined,
        includeFullyRead ? undefined : gt($channelUnreads.count, 0)
      ),
      orderBy:
        orderBy === 'updatedAt' ? desc($channelUnreads.updatedAt) : undefined,
    });
  },
  ['channelUnreads']
);

export const getAllUnreadsCounts = createReadQuery(
  'getAllUnreadCounts',
  async (ctx: QueryCtx) => {
    const [channelUnreadCount, dmUnreadCount] = await Promise.all([
      getUnreadsCount({ type: 'channel' }),
      getUnreadsCount({ type: 'dm' }),
    ]);
    return {
      channels: channelUnreadCount ?? 0,
      dms: dmUnreadCount ?? 0,
      total: (channelUnreadCount ?? 0) + (dmUnreadCount ?? 0),
    };
  },
  ['channelUnreads']
);

export type ChannelVolume = {
  channelId: string;
  isMuted?: boolean;
  isNoisy?: boolean;
};
export const setChannelVolumes = createWriteQuery(
  `setChannelVolumes`,
  async (channelVolumes: ChannelVolume[], ctx: QueryCtx) => {
    if (channelVolumes.length === 0) {
      return;
    }

    const validChannelIds = await ctx.db
      .select({ id: $channels.id })
      .from($channels);
    const validChannelIdsSet = new Set(validChannelIds.map((c) => c.id));
    const validVolumes = channelVolumes.filter((v) =>
      validChannelIdsSet.has(v.channelId)
    );

    if (validVolumes.length === 0) {
      return;
    }

    const channelIds: string[] = [];

    // isMuted sql
    const mutedChunks: SQL[] = [];
    mutedChunks.push(sql`(case`);
    for (const volume of validVolumes) {
      mutedChunks.push(
        sql`when ${$channels.id} = ${volume.channelId} then ${volume.isMuted}`
      );
      channelIds.push(volume.channelId);
    }
    mutedChunks.push(sql`end)`);
    const isMuted: SQL = sql.join(mutedChunks, sql.raw(' '));

    // noisy sql
    const noisyChunks: SQL[] = [];
    noisyChunks.push(sql`(case`);
    for (const volume of channelVolumes) {
      noisyChunks.push(
        sql`when ${$channels.id} = ${volume.channelId} then ${volume.isMuted}`
      );
    }
    noisyChunks.push(sql`end)`);
    const isNoisy: SQL = sql.join(noisyChunks, sql.raw(' '));

    return ctx.db
      .update($channels)
      .set({ isMuted, isNoisy })
      .where(inArray($channels.id, channelIds));
  },
  ['channels']
);

export type GroupVolume = {
  groupId: string;
  isMuted?: boolean;
  isNoisy?: boolean;
};
export const setGroupVolumes = createWriteQuery(
  `setGroupVolumes`,
  async (groupVolumes: GroupVolume[], ctx: QueryCtx) => {
    if (groupVolumes.length === 0) {
      return;
    }

    const validGroupIds = await ctx.db.select({ id: $groups.id }).from($groups);
    const validGroupIdsSet = new Set(validGroupIds.map((g) => g.id));

    const validVolumes = groupVolumes.filter((g) =>
      validGroupIdsSet.has(g.groupId)
    );

    if (validVolumes.length === 0) {
      return;
    }

    const groupIds: string[] = [];

    // isMuted sql
    const mutedChunks: SQL[] = [];
    mutedChunks.push(sql`(case`);
    for (const volume of validVolumes) {
      mutedChunks.push(
        sql`when ${$groups.id} = ${volume.groupId} then ${volume.isMuted}`
      );
      groupIds.push(volume.groupId);
    }
    mutedChunks.push(sql`end)`);
    const isMuted: SQL = sql.join(mutedChunks, sql.raw(' '));

    // noisy sql
    const noisyChunks: SQL[] = [];
    noisyChunks.push(sql`(case`);
    for (const volume of groupVolumes) {
      noisyChunks.push(
        sql`when ${$groups.id} = ${volume.groupId} then ${volume.isMuted}`
      );
    }
    noisyChunks.push(sql`end)`);
    const isNoisy: SQL = sql.join(noisyChunks, sql.raw(' '));

    return ctx.db
      .update($groups)
      .set({ isMuted, isNoisy })
      .where(inArray($groups.id, groupIds));
  },
  ['groups']
);

export type ThreadVolume = {
  postId: string;
  isMuted?: boolean;
  isNoisy?: boolean;
};
export const setThreadVolumes = createWriteQuery(
  `setGroupVolumes`,
  async (threadVolumes: ThreadVolume[], ctx: QueryCtx) => {
    if (threadVolumes.length === 0) {
      return;
    }

    const validThreadIds = await ctx.db.select({ id: $posts.id }).from($posts);
    const validGroupIdsSet = new Set(validThreadIds.map((t) => t.id));

    const validVolumes = threadVolumes.filter((t) =>
      validGroupIdsSet.has(t.postId)
    );

    if (validVolumes.length === 0) {
      return;
    }

    const postIds: string[] = [];

    // isMuted sql
    const mutedChunks: SQL[] = [];
    mutedChunks.push(sql`(case`);
    for (const volume of validVolumes) {
      mutedChunks.push(
        sql`when ${$posts.id} = ${volume.postId} then ${volume.isMuted}`
      );
      postIds.push(volume.postId);
    }
    mutedChunks.push(sql`end)`);
    const isMuted: SQL = sql.join(mutedChunks, sql.raw(' '));

    // noisy sql
    const noisyChunks: SQL[] = [];
    noisyChunks.push(sql`(case`);
    for (const volume of validVolumes) {
      noisyChunks.push(
        sql`when ${$posts.id} = ${volume.postId} then ${volume.isMuted}`
      );
    }
    noisyChunks.push(sql`end)`);
    const isNoisy: SQL = sql.join(noisyChunks, sql.raw(' '));

    return ctx.db
      .update($posts)
      .set({ isMuted, isNoisy })
      .where(inArray($posts.id, postIds));
  },
  ['posts']
);

export const getGroupUnreadCount = createReadQuery(
  'getGroupUnreadCount',
  async (groupId: string, ctx: QueryCtx) => {
    const channelsCount = await ctx.db
      .select({
        count: sum($channelUnreads.countWithoutThreads).mapWith(Number),
      })
      .from($channelUnreads)
      .leftJoin($channels, eq($channels.id, $channelUnreads.channelId))
      .where(
        and(
          eq($channels.groupId, groupId),
          eq($channels.currentUserIsMember, true),
          eq($channels.isMuted, false)
        )
      );

    const threadsCount = await ctx.db
      .select({ count: sum($threadUnreads.count).mapWith(Number) })
      .from($threadUnreads)
      .leftJoin($channels, eq($channels.id, $threadUnreads.channelId))
      .where(
        and(
          eq($channels.groupId, groupId),
          eq($channels.currentUserIsMember, true),
          eq($threadUnreads.notify, true)
        )
      );

    return (channelsCount[0]?.count ?? 0) + (threadsCount[0]?.count ?? 0);
  },
  ['channelUnreads', 'threadUnreads', 'channels']
);

export const getGroupChannelUnreadCount = createReadQuery(
  'getGroupChannelUnreadCount',
  async (channelId: string, ctx: QueryCtx) => {
    const channel = await ctx.db.query.channelUnreads.findFirst({
      where: and(eq($channelUnreads.channelId, channelId)),
    });

    const threadsCount = await ctx.db
      .select({ count: sum($threadUnreads.count).mapWith(Number) })
      .from($threadUnreads)
      .where(
        and(
          eq($threadUnreads.channelId, channelId),
          eq($threadUnreads.notify, true)
        )
      );

    return (channel?.countWithoutThreads ?? 0) + (threadsCount[0]?.count ?? 0);
  },
  ['channelUnreads', 'threadUnreads', 'channels']
);

export const getChannelUnread = createReadQuery(
  'getChannelUnread',
  async ({ channelId }: { channelId: string }, ctx: QueryCtx) => {
    return ctx.db.query.channelUnreads.findFirst({
      where: and(eq($channelUnreads.channelId, channelId)),
    });
  },
  ['channelUnreads']
);

export const getThreadActivity = createReadQuery(
  'getThreadActivity',
  async (
    { channelId, postId }: { channelId: string; postId: string },
    ctx: QueryCtx
  ) => {
    return ctx.db.query.threadUnreads.findFirst({
      where: and(
        eq($threadUnreads.channelId, channelId),
        eq($threadUnreads.threadId, postId)
      ),
    });
  },
  ['channelUnreads', 'threadUnreads']
);

export const getChannel = createReadQuery(
  'getChannel',
  async (
    { id, includeMembers }: { id: string; includeMembers?: boolean },
    ctx: QueryCtx
  ) => {
    return ctx.db.query.channels
      .findFirst({
        where: eq($channels.id, id),
        with: {
          ...(includeMembers ? { members: { with: { contact: true } } } : {}),
        },
      })
      .then(returnNullIfUndefined);
  },
  ['channels']
);

export const getAllMultiDms = createReadQuery(
  'getAllMultiDms',
  async (ctx: QueryCtx) => {
    return ctx.db.query.channels.findMany({
      where: eq($channels.type, 'groupDm'),
      with: {
        members: true,
      },
    });
  },
  []
);

export const getAllSingleDms = createReadQuery(
  'getAllSingleDms',
  async (ctx: QueryCtx) => {
    return ctx.db.query.channels.findMany({
      where: eq($channels.type, 'dm'),
      with: {
        members: true,
      },
    });
  },
  []
);

export interface GetChannelWithLastPostAndMembersOptions {
  id: string;
}

export const getChannelWithLastPostAndMembers = createReadQuery(
  'getChannelWithLastPostAndMembers',
  async (
    { id }: GetChannelWithLastPostAndMembersOptions,
    ctx: QueryCtx
  ): Promise<Channel | undefined> => {
    return await ctx.db.query.channels.findFirst({
      where: eq($channels.id, id),
      with: {
        lastPost: true,
        members: {
          with: {
            contact: true,
          },
        },
        unread: true,
        writerRoles: {
          with: {
            role: true,
          },
        },
      },
    });
  },
  ['channels']
);

export const getStaleChannels = createReadQuery(
  'getStaleChannels',
  async (ctx: QueryCtx) => {
    return ctx.db
      .select({
        ...getTableColumns($channels),
        unread: getTableColumns($channelUnreads),
      })
      .from($channels)
      .innerJoin($channelUnreads, eq($channelUnreads.channelId, $channels.id))
      .where(
        or(
          isNull($channels.lastPostAt),
          lt($channels.remoteUpdatedAt, $channelUnreads.updatedAt)
        )
      )
      .leftJoin(
        $pins,
        or(eq($pins.itemId, $channels.id), eq($pins.itemId, $channels.groupId))
      )
      .orderBy(ascNullsLast($pins.index), desc($channelUnreads.updatedAt));
  },
  ['channels']
);

export const insertChannels = createWriteQuery(
  'insertChannels',
  async (channels: Channel[], ctx: QueryCtx) => {
    if (channels.length === 0) {
      return;
    }

    logger.log(
      'insertChannels',
      channels.length,
      channels.map((c) => c.id)
    );

    return withTransactionCtx(ctx, async (txCtx) => {
      await txCtx.db
        .insert($channels)
        .values(channels)
        .onConflictDoUpdate({
          target: $channels.id,
          set: conflictUpdateSetAll($channels, ['lastPostId', 'lastPostAt']),
        });

      for (const channel of channels) {
        if (channel.members && channel.members.length > 0) {
          await txCtx.db
            .delete($chatMembers)
            .where(eq($chatMembers.chatId, channel.id));
          await txCtx.db
            .insert($chatMembers)
            .values(channel.members)
            .onConflictDoNothing();
        }
      }
      await setLastPosts(txCtx);
    });
  },
  ['channels']
);

export const updateChannel = createWriteQuery(
  'updateChannel',
  (update: Partial<Channel> & { id: string }, ctx: QueryCtx) => {
    logger.log('updateChannel', update.id, update);
    return ctx.db
      .update($channels)
      .set(update)
      .where(eq($channels.id, update.id));
  },
  ['channels']
);

export const deleteChannel = createWriteQuery(
  'deleteChannel',
  async (channelId: string, ctx: QueryCtx) => {
    logger.log(`deleteChannel`, channelId);
    await ctx.db.delete($posts).where(eq($posts.channelId, channelId));
    await ctx.db.delete($chatMembers).where(eq($chatMembers.chatId, channelId));
    await ctx.db.delete($channels).where(eq($channels.id, channelId));
    return;
  },
  ['channels']
);

export const addNavSectionToGroup = createWriteQuery(
  'addNavSectionToGroup',
  async (
    {
      id,
      groupId,
      meta,
    }: {
      id: string;
      groupId: string;
      meta: ClientMeta;
    },
    ctx: QueryCtx
  ) => {
    return ctx.db
      .insert($groupNavSections)
      .values({
        id,
        title: meta.title,
        description: meta.description,
        iconImage: meta.iconImage,
        coverImage: meta.coverImage,
        iconImageColor: meta.iconImageColor,
        coverImageColor: meta.coverImageColor,
        groupId,
      })
      .onConflictDoUpdate({
        target: $groupNavSections.id,
        set: conflictUpdateSetAll($groupNavSections),
      });
  },
  ['groupNavSections']
);

export const updateNavSection = createWriteQuery(
  'updateNavSection',
  async (
    navSection: Partial<GroupNavSection> & { id: string },
    ctx: QueryCtx
  ) => {
    return ctx.db
      .update($groupNavSections)
      .set(navSection)
      .where(eq($groupNavSections.id, navSection.id));
  },
  ['groupNavSections']
);

export const deleteNavSection = createWriteQuery(
  'deleteNavSection',
  async (navSectionId: string, ctx: QueryCtx) => {
    return ctx.db
      .delete($groupNavSections)
      .where(eq($groupNavSections.id, navSectionId));
  },
  ['groupNavSections']
);

export const addChannelToNavSection = createWriteQuery(
  'addChannelToNavSection',
  async (
    {
      channelId,
      groupNavSectionId,
      index,
    }: {
      channelId: string;
      groupNavSectionId: string;
      index: number;
    },
    ctx: QueryCtx
  ) => {
    return ctx.db
      .insert($groupNavSectionChannels)
      .values({
        channelId,
        groupNavSectionId,
        index,
      })
      .onConflictDoNothing();
  },
  ['groupNavSectionChannels']
);

export const deleteChannelFromNavSection = createWriteQuery(
  'deleteChannelFromNavSection',
  async (
    {
      channelId,
      groupNavSectionId,
    }: {
      channelId: string;
      groupNavSectionId: string;
    },
    ctx: QueryCtx
  ) => {
    return ctx.db
      .delete($groupNavSectionChannels)
      .where(
        and(
          eq($groupNavSectionChannels.channelId, channelId),
          eq($groupNavSectionChannels.groupNavSectionId, groupNavSectionId)
        )
      );
  },
  ['groupNavSectionChannels']
);

export const getChannelNavSection = createReadQuery(
  'getChannelNavSection',
  async ({ channelId }: { channelId: string }, ctx: QueryCtx) => {
    return ctx.db.query.groupNavSectionChannels
      .findFirst({
        where: eq($groupNavSectionChannels.channelId, channelId),
        with: {
          groupNavSection: true,
        },
      })
      .then(returnNullIfUndefined);
  },
  ['groupNavSectionChannels']
);

/* This sets which channels the current user is a member of, which is what we key off of
when determining channels to show in the UI. There's no direct setting for this on
the backend. Instead we look at two things:
   1) do you have an unreads entry for the channel?
   2) if you do, do you have read permissions for it?
    Read permissions are stored as an array of roles. If the array is empty, anyone
    can read the channel. If it's not empty, we check to make sure the user has one of the
    reader roles.
*/
export const setJoinedGroupChannels = createWriteQuery(
  'setJoinedGroupChannels',
  async ({ channelIds }: { channelIds: string[] }, ctx: QueryCtx) => {
    const currentUserId = getCurrentUserId();
    if (channelIds.length === 0) return;

    const channels = await ctx.db.query.channels.findMany({
      with: {
        readerRoles: true,
        group: {
          with: {
            roles: {
              with: {
                members: true,
              },
            },
          },
        },
      },
    });
    const channelsIndex = new Map<string, Channel>();
    for (const channel of channels) {
      channelsIndex.set(channel.id, channel);
    }

    const channelsWhereMember = channelIds.filter((id) => {
      const channel = channelsIndex.get(id);
      const isOpenChannel = channel?.readerRoles?.length === 0;

      const userRolesForGroup =
        channel?.group?.roles
          ?.filter((role) =>
            role.members?.map((m) => m.contactId).includes(currentUserId)
          )
          .map((role) => role.id) ?? [];

      const isClosedButCanRead = channel?.readerRoles
        ?.map((r) => r.roleId)
        .some((r) => userRolesForGroup.includes(r));
      return isOpenChannel || isClosedButCanRead;
    });

    logger.log('setJoinedGroupChannels', channelIds);
    return await ctx.db
      .update($channels)
      .set({
        currentUserIsMember: inArray($channels.id, channelsWhereMember),
      })
      .where(isNotNull($channels.groupId));
  },
  ['channels']
);

export const addJoinedGroupChannel = createWriteQuery(
  'addJoinedGroupChannel',
  async ({ channelId }: { channelId: string }, ctx: QueryCtx) => {
    logger.log('addJoinedGroupChannel', channelId);

    await ctx.db.insert($groupNavSectionChannels).values({
      channelId,
      groupNavSectionId: 'default',
    });

    return await ctx.db
      .update($channels)
      .set({
        currentUserIsMember: true,
      })
      .where(eq($channels.id, channelId));
  },
  ['channels']
);

export const removeJoinedGroupChannel = createWriteQuery(
  'removeJoinedGroupChannel',
  async ({ channelId }: { channelId: string }, ctx: QueryCtx) => {
    return await ctx.db
      .update($channels)
      .set({
        currentUserIsMember: false,
      })
      .where(eq($channels.id, channelId));
  },
  ['channels']
);

export const setLeftGroupChannels = createWriteQuery(
  'setLeftGroupChannels',
  async ({ channelIds }: { channelIds: string[] }, ctx: QueryCtx) => {
    return await ctx.db
      .update($channels)
      .set({
        currentUserIsMember: not(inArray($channels.id, channelIds)),
      })
      .where(isNotNull($channels.groupId));
  },
  ['channels']
);

export type GetChannelPostsOptions = {
  channelId: string;
  count?: number;
  mode: 'newest' | 'older' | 'newer' | 'around';
  cursor?: string;
};

export const getChannelPosts = createReadQuery(
  'getChannelPosts',
  async (
    { channelId, cursor, mode, count = 50 }: GetChannelPostsOptions,
    ctx: QueryCtx
  ): Promise<Post[]> => {
    // Find the window (set of contiguous posts) that this cursor belongs to.
    // These are the posts that we can return safely without gaps and without hitting the api.
    const window = await ctx.db.query.postWindows.findFirst({
      where: and(
        // For this channel
        eq($postWindows.channelId, channelId),
        // Depending on mode, either older or newer than cursor. If mode is
        // `newest`, we don't need to filter by cursor.
        cursor ? gte($postWindows.newestPostId, cursor) : undefined,
        cursor ? lte($postWindows.oldestPostId, cursor) : undefined
      ),
      orderBy: [desc($postWindows.newestPostId)],
      columns: {
        oldestPostId: true,
        newestPostId: true,
      },
    });
    // If the cursor isn't part of any window, we return an empty array.
    if (!window) {
      return [];
    }

    const relationConfig = {
      author: true,
      reactions: true,
      threadUnread: true,
    } as const;

    if (mode === 'newer' || mode === 'newest' || mode === 'older') {
      // Simple case: just grab a set of posts from either side of the cursor.
      const posts = await ctx.db.query.posts.findMany({
        where: and(
          // From this channel
          eq($posts.channelId, channelId),
          // Not a reply
          not(eq($posts.type, 'reply')),
          // In the target window
          gte($posts.id, window.oldestPostId),
          lte($posts.id, window.newestPostId),
          // Depending on mode, either older or newer than cursor. If mode is
          // `newest`, we don't need to filter by cursor.
          cursor && mode === 'older' ? lt($posts.id, cursor) : undefined,
          cursor && mode === 'newer' ? gt($posts.id, cursor) : undefined
        ),
        with: relationConfig,
        // If newer, we have to ensure that these are the newer posts directly following the cursor
        orderBy: [mode === 'newer' ? asc($posts.id) : desc($posts.id)],
        limit: count,
      });
      // We always want to return posts newest-first
      if (mode === 'newer') {
        posts.reverse();
      }
      return posts;
    } else if (mode === 'around') {
      if (!cursor) {
        throw new Error('missing cursor');
      }

      // It's a bit more complicated to get posts around a cursor. Basic process is:
      // - Start with a query for all posts in the window, selecting
      //   row_number() to track their position within the window.
      // - Find the row number of the cursor post within this window.
      // - Find min row and max row by offsetting the cursor row by half the
      //   count in each direction.
      // - Grab post ids from the window query where row number is between min and max.

      // Get all posts in the window
      const $windowQuery = ctx.db
        .select({
          id: $posts.id,
          rowNumber: sql`row_number() OVER (ORDER BY ${$posts.id})`
            .mapWith(Number)
            .as('rowNumber'),
        })
        .from($posts)
        .where(
          and(
            eq($posts.channelId, channelId),
            not(eq($posts.type, 'reply')),
            gte($posts.id, window.oldestPostId),
            lte($posts.id, window.newestPostId)
          )
        )
        .as('posts');

      // Get the row number of the cursor post
      const cursorRow = await ctx.db
        .select({
          id: $windowQuery.id,
          rowNumber: $windowQuery.rowNumber,
        })
        .from($windowQuery)
        .where(eq($windowQuery.id, cursor));

      if (cursorRow.length === 0) {
        return [];
      }

      // Calculate min and max rows
      const itemsBefore = Math.floor((count - 1) / 2);
      const itemsAfter = Math.ceil((count - 1) / 2);
      const startRow = cursorRow[0].rowNumber - itemsBefore;
      const endRow = cursorRow[0].rowNumber + itemsAfter;

      // Actually grab posts
      return await ctx.db.query.posts.findMany({
        where: inArray(
          $posts.id,
          ctx.db
            .select({
              id: $windowQuery.id,
            })
            .from($windowQuery)
            .where(
              and(
                gte($windowQuery.rowNumber, startRow),
                lte($windowQuery.rowNumber, endRow)
              )
            )
        ),
        with: relationConfig,
        orderBy: [desc($posts.id)],
        limit: count,
      });
    } else {
      throw new Error('invalid mode');
    }
  },
  ['posts']
);

export interface GetChannelPostsAroundOptions {
  channelId: string;
  postId: string;
}

export const getChannelPostsAround = createReadQuery(
  'getChannelPosts',
  async (
    { channelId, postId }: { channelId: string; postId: string },
    ctx: QueryCtx
  ) => {
    if (!postId) return [];

    // Get desired post
    const referencePost = await ctx.db.query.posts.findFirst({
      where: eq($posts.id, postId),
      with: {
        author: true,
        reactions: true,
      },
    });

    if (!referencePost) {
      throw new Error('Reference post not found');
    }

    const sentAt = referencePost.sentAt;

    // Get before posts
    const beforePosts = await ctx.db.query.posts.findMany({
      where: and(eq($posts.channelId, channelId), lt($posts.sentAt, sentAt!)),
      orderBy: [desc($posts.receivedAt)],
      limit: 25,
      with: {
        author: true,
        reactions: true,
      },
    });

    // Get after posts
    const afterPosts = await ctx.db.query.posts.findMany({
      where: and(eq($posts.channelId, channelId), gt($posts.sentAt, sentAt!)),
      orderBy: [asc($posts.receivedAt)],
      limit: 25,
      with: {
        author: true,
        reactions: true,
      },
    });

    // Return all posts in order
    return [...beforePosts.reverse(), referencePost, ...afterPosts];
  },
  ['posts', 'channels']
);

export const getChannelSearchResults = createReadQuery(
  'getChannelSearchResults',
  async (
    { channelId, postIds }: { channelId: string; postIds: string[] },
    ctx: QueryCtx
  ) => {
    if (postIds.length === 0) return [];
    return ctx.db.query.posts.findMany({
      where: and(eq($posts.channelId, channelId), inArray($posts.id, postIds)),
      orderBy: [desc($posts.receivedAt)],
      with: {
        author: true,
        reactions: true,
      },
    });
  },
  []
);

export const insertChannelPosts = createWriteQuery(
  'insertChannelPosts',
  async (
    {
      channelId,
      posts,
      newer,
      older,
    }: {
      channelId: string;
      posts: Post[];
      newer?: string | null;
      older?: string | null;
    },
    ctx: QueryCtx
  ) => {
    if (!posts.length) {
      return;
    }
    return withTransactionCtx(ctx, async (txCtx) => {
      await insertPosts(posts, txCtx);
      // If these are non-reply posts, update group + channel last post as well as post windows.
      const topLevelPosts = posts.filter((p) => p.type !== 'reply');
      if (topLevelPosts.length) {
        await updatePostWindows(
          {
            channelId,
            newPosts: topLevelPosts,
            newer,
            older,
          },
          txCtx
        );
      }
    });
  },
  ['posts', 'channels', 'groups', 'postWindows']
);

export const insertLatestPosts = createWriteQuery(
  'insertLatestPosts',
  async (posts: Post[], ctx: QueryCtx) => {
    withTransactionCtx(ctx, async (txCtx) => {
      await insertPosts(posts, txCtx);
    });
  },
  ['posts']
);

async function insertPosts(posts: Post[], ctx: QueryCtx) {
  await ctx.db
    .insert($posts)
    .values(posts.map((p) => ({ ...p })))
    .onConflictDoUpdate({
      target: $posts.id,
      set: conflictUpdateSetAll($posts),
    })
    .onConflictDoUpdate({
      target: [$posts.authorId, $posts.sentAt],
      set: conflictUpdateSetAll($posts),
    });
  await setPostGroups(ctx);
  await setLastPosts(ctx);
  await clearMatchedPendingPosts(
    posts.filter((p) => p.deliveryStatus !== 'pending'),
    ctx
  );
}

function setPostGroups(ctx: QueryCtx) {
  return ctx.db
    .update($posts)
    .set({
      groupId: sql`${ctx.db
        .select({ groupId: $channels.groupId })
        .from($channels)
        .where(eq($channels.id, $posts.channelId))}`,
    })
    .where(isNull($posts.groupId));
}

async function setLastPosts(ctx: QueryCtx) {
  const $lastPost = ctx.db.$with('lastPost').as(
    ctx.db
      .select({ id: $posts.id, receivedAt: $posts.receivedAt })
      .from($posts)
      .where(
        and(eq($posts.channelId, $channels.id), not(eq($posts.type, 'reply')))
      )
      .orderBy(desc($posts.receivedAt))
      .limit(1)
  );

  await ctx.db
    .with($lastPost)
    .update($channels)
    .set({
      lastPostId: sql`(select ${$lastPost.id} from ${$lastPost})`,
      lastPostAt: sql`(select ${$lastPost.receivedAt} from ${$lastPost})`,
    });

  const $groupLastPost = ctx.db.$with('groupLastPost').as(
    ctx.db
      .select({
        groupId: $channels.groupId,
        lastPostId: max($channels.lastPostId).as('lastPostId'),
        lastPostAt: max($channels.lastPostAt).as('lastPostAt'),
      })
      .from($channels)
      .where(eq($channels.groupId, $groups.id))
      .orderBy(desc($channels.lastPostAt))
      .groupBy($channels.groupId)
      .limit(1)
  );

  await ctx.db
    .with($groupLastPost)
    .update($groups)
    .set({
      lastPostId: sql`(select ${$groupLastPost.lastPostId} from ${$groupLastPost})`,
      lastPostAt: sql`(select ${$groupLastPost.lastPostAt} from ${$groupLastPost})`,
    });
}

// Delete any pending posts whose sentAt matches the incoming sentAt.
// We do this manually as pending post ids do not correspond to server-side post ids.
async function clearMatchedPendingPosts(posts: Post[], ctx: QueryCtx) {
  const deliveredPosts = posts.filter((p) => p.deliveryStatus !== 'pending');
  if (!deliveredPosts.length) {
    return;
  }
  return await ctx.db
    .delete($posts)
    .where(
      and(
        eq($posts.deliveryStatus, 'pending'),
        inArray(
          $posts.sentAt,
          deliveredPosts.map((p) => p.sentAt)
        )
      )
    )
    .returning({ id: $posts.id });
}

async function updatePostWindows(
  {
    channelId,
    newPosts,
    newer,
    older,
  }: {
    channelId: string;
    newPosts: Post[];
    newer?: string | null;
    older?: string | null;
  },
  ctx: QueryCtx
) {
  // Create candidate window based on input
  const window = {
    channelId,
    newestPostId: newPosts[newPosts.length - 1].id,
    oldestPostId: newPosts[0].id,
  };

  const referenceWindow = {
    channelId,
    newestPostId: newer || window.newestPostId,
    oldestPostId: older || window.oldestPostId,
  };

  // Calculate min and max post id of windows that overlap with this one
  const { oldestId, newestId } = (
    await ctx.db
      .select({
        oldestId: min($postWindows.oldestPostId),
        newestId: max($postWindows.newestPostId),
      })
      .from($postWindows)
      .where(overlapsWindow(referenceWindow))
  )[0];

  // Delete intersecting windows.
  await ctx.db.delete($postWindows).where(overlapsWindow(referenceWindow));

  // Calculate final range of merged windows by intersecting existing min and
  // max with candidate window.
  const resolvedStart =
    oldestId && oldestId < window.oldestPostId ? oldestId : window.oldestPostId;
  const resolvedEnd =
    newestId && newestId > window.newestPostId ? newestId : window.newestPostId;

  const finalWindow = {
    channelId: window.channelId,
    oldestPostId: resolvedStart,
    newestPostId: resolvedEnd,
  };

  // Insert final window.
  await ctx.db.insert($postWindows).values(finalWindow);
}

function overlapsWindow(window: PostWindow) {
  return and(
    eq($postWindows.channelId, window.channelId),
    lte($postWindows.oldestPostId, window.newestPostId),
    gte($postWindows.newestPostId, window.oldestPostId)
  );
}

export const updatePost = createWriteQuery(
  'updateChannelPost',
  async (post: Partial<Post> & { id: string }, ctx: QueryCtx) => {
    return withTransactionCtx(ctx, async (txCtx) => {
      return txCtx.db.update($posts).set(post).where(eq($posts.id, post.id));
    });
  },
  ['posts']
);

export const deletePost = createWriteQuery(
  'deleteChannelPost',
  async (postId: string, ctx: QueryCtx) => {
    return ctx.db.delete($posts).where(eq($posts.id, postId));
  },
  ['posts']
);

export const getPostReaction = createReadQuery(
  'getPostReaction',
  async (
    { postId, contactId }: { postId: string; contactId: string },
    ctx: QueryCtx
  ) => {
    return ctx.db.query.postReactions
      .findFirst({
        where: and(
          eq($postReactions.postId, postId),
          eq($postReactions.contactId, contactId)
        ),
      })
      .then(returnNullIfUndefined);
  },
  []
);

export const insertPostReactions = createWriteQuery(
  'insertPostReactions',
  async ({ reactions }: { reactions: Reaction[] }, ctx: QueryCtx) => {
    return ctx.db
      .insert($postReactions)
      .values(reactions)
      .onConflictDoUpdate({
        target: [$postReactions.postId, $postReactions.contactId],
        set: conflictUpdateSetAll($postReactions),
      });
  },
  ['posts', 'postReactions', 'contacts']
);

export const replacePostReactions = createWriteQuery(
  'setPostReactions',
  async (
    { postId, reactions }: { postId: string; reactions: Reaction[] },
    ctx: QueryCtx
  ) => {
    return withTransactionCtx(ctx, async (txCtx) => {
      await txCtx.db
        .delete($postReactions)
        .where(eq($postReactions.postId, postId));
      if (reactions.length === 0) return;
      await txCtx.db.insert($postReactions).values(reactions);
    });
  },
  ['posts', 'postReactions']
);

export const deletePostReaction = createWriteQuery(
  'deletePostReaction',
  async (
    { postId, contactId }: { postId: string; contactId: string },
    ctx: QueryCtx
  ) => {
    return ctx.db
      .delete($postReactions)
      .where(
        and(
          eq($postReactions.postId, postId),
          eq($postReactions.contactId, contactId)
        )
      );
  },
  ['postReactions']
);

export const deletePosts = createWriteQuery(
  'deletePosts',
  async ({ ids }: { ids: string[] }, ctx: QueryCtx) => {
    return ctx.db.delete($posts).where(inArray($posts.id, ids));
  },
  ['posts']
);

export const getPosts = createReadQuery(
  'getPosts',
  (ctx: QueryCtx) => {
    return ctx.db.select().from($posts);
  },
  ['posts']
);

export const getPost = createReadQuery(
  'getPost',
  async ({ postId }: { postId: string }, ctx: QueryCtx) => {
    const postData = await ctx.db
      .select()
      .from($posts)
      .where(eq($posts.id, postId));
    if (!postData.length) return null;
    return postData[0];
  },
  ['posts']
);

export const getPostByCacheId = createReadQuery(
  'getPostByCacheId',
  async (
    { sentAt, authorId }: { sentAt: number; authorId: string },
    ctx: QueryCtx
  ) => {
    const postData = await ctx.db
      .select()
      .from($posts)
      .where(and(eq($posts.sentAt, sentAt), eq($posts.authorId, authorId)));
    if (!postData.length) return null;
    return postData[0];
  },
  ['posts']
);

export const addReplyToPost = createWriteQuery(
  'addReplyToPost',
  async (
    {
      parentId,
      replyAuthor,
      replyTime,
    }: {
      parentId: string;
      replyAuthor: string;
      replyTime: number;
    },
    ctx: QueryCtx
  ) => {
    return withTransactionCtx(ctx, async (txCtx) => {
      const parentData = await ctx.db
        .select()
        .from($posts)
        .where(eq($posts.id, parentId));
      if (parentData.length) {
        const parentPost = parentData[0];
        const newReplyContacts = appendContactIdToReplies(
          parentPost.replyContactIds ?? [],
          replyAuthor
        );
        return txCtx.db
          .update($posts)
          .set({
            replyCount: (parentPost.replyCount ?? 0) + 1,
            replyTime,
            replyContactIds: newReplyContacts,
          })
          .where(eq($posts.id, parentId));
      }
    });
  },
  ['posts']
);

export const getPendingPosts = createReadQuery(
  'getPendingPosts',
  (channelId: string, ctx: QueryCtx) => {
    return ctx.db.query.posts.findMany({
      where: and(
        eq($posts.channelId, channelId),
        isNotNull($posts.deliveryStatus)
      ),
    });
  },
  []
);

export const getPostWithRelations = createReadQuery(
  'getPostWithRelations',
  async ({ id }: { id: string }, ctx: QueryCtx) => {
    return ctx.db.query.posts
      .findFirst({
        where: eq($posts.id, id),
        with: {
          author: true,
          reactions: true,
          threadUnread: true,
        },
      })
      .then(returnNullIfUndefined);
  },
  ['posts', 'threadUnreads']
);

export const getGroup = createReadQuery(
  'getGroup',
  async ({ id }: { id: string }, ctx: QueryCtx) => {
    return ctx.db.query.groups
      .findFirst({
        where: (groups, { eq }) => eq(groups.id, id),
        with: {
          channels: {
            where: (channels, { eq }) => eq(channels.currentUserIsMember, true),
            with: {
              lastPost: true,
              unread: true,
            },
          },
          roles: true,
          members: {
            with: {
              contact: true,
            },
          },
          navSections: {
            with: {
              channels: true,
            },
          },
        },
      })
      .then(returnNullIfUndefined);
  },
  ['groups', 'channelUnreads']
);

export const getGroupByChannel = createReadQuery(
  'getGroupByChannel',
  async (channelId: string, ctx: QueryCtx) => {
    const channel = await ctx.db.query.channels.findFirst({
      where: (channels, { eq }) => eq(channels.id, channelId),
    });

    if (!channel || !channel.groupId) return null;

    return ctx.db.query.groups
      .findFirst({
        where: (groups, { eq }) => eq(groups.id, channel.groupId!),
        with: {
          channels: true,
          roles: true,
          members: true,
        },
      })
      .then(returnNullIfUndefined);
  },
  ['channels', 'groups']
);

export const getContacts = createReadQuery(
  'getContacts',
  async (ctx: QueryCtx) => {
    return ctx.db.query.contacts.findMany({
      with: {
        pinnedGroups: {
          with: {
            group: true,
          },
        },
      },
    });
  },
  ['contacts']
);

export const getContactsBatch = createReadQuery(
  'getContactsBatch',
  async ({ contactIds }: { contactIds: string[] }, ctx: QueryCtx) => {
    return ctx.db.query.contacts.findMany({
      where: (contacts, { inArray }) => inArray(contacts.id, contactIds),
    });
  },
  ['contacts']
);

export const getContactsCount = createReadQuery(
  'getContactsCount',
  async (ctx: QueryCtx) => {
    const result = await ctx.db.select({ count: count() }).from($contacts);
    return result[0].count;
  },
  ['contacts']
);

export const getContact = createReadQuery(
  'getContact',
  async ({ id }: { id: string }, ctx: QueryCtx) => {
    return ctx.db.query.contacts
      .findFirst({
        where: (contacts, { eq }) => eq(contacts.id, id),
      })
      .then(returnNullIfUndefined);
  },
  ['contacts']
);

export const updateContact = createWriteQuery(
  'updateContact',
  async (contact: Partial<Contact> & { id: string }, ctx: QueryCtx) => {
    return ctx.db
      .update($contacts)
      .set(contact)
      .where(eq($contacts.id, contact.id));
  },
  ['contacts']
);

export const insertContact = createWriteQuery(
  'insertContact',
  async (contact: Contact, ctx: QueryCtx) => {
    return ctx.db
      .insert($contacts)
      .values(contact)
      .onConflictDoUpdate({
        target: $contacts.id,
        set: conflictUpdateSetAll($contacts),
      });
  },
  ['contacts']
);

export const insertContacts = createWriteQuery(
  'insertContacts',
  async (contactsData: Contact[], ctx: QueryCtx) => {
    if (contactsData.length === 0) {
      return;
    }

    const contactGroups = contactsData.flatMap(
      (contact) => contact.pinnedGroups || []
    );

    const targetGroups = contactGroups.map(
      (g): Group => ({
        id: g.groupId,
        privacy: g.group?.privacy,
        currentUserIsMember: false,
      })
    );

    await withTransactionCtx(ctx, async (txCtx) => {
      await txCtx.db
        .insert($contacts)
        .values(contactsData)
        .onConflictDoUpdate({
          target: $contacts.id,
          set: conflictUpdateSetAll($contacts),
        });

      if (targetGroups.length) {
        await txCtx.db
          .insert($groups)
          .values(targetGroups)
          .onConflictDoNothing();
      }
      // TODO: Remove stale pinned groups
      if (contactGroups.length) {
        await txCtx.db
          .insert($contactGroups)
          .values(contactGroups)
          .onConflictDoNothing();
      }
    });
  },
  ['contacts', 'groups', 'contactGroups']
);

export const deleteContact = createWriteQuery(
  'deleteContact',
  async (contactId: string, ctx: QueryCtx) => {
    return ctx.db.delete($contacts).where(eq($contacts.id, contactId));
  },
  ['contacts']
);

export const insertGroupUnreads = createWriteQuery(
  'insertGroupUnreads',
  async (unreads: GroupUnread[], ctx: QueryCtx) => {
    if (!unreads.length) return;
    return ctx.db
      .insert($groupUnreads)
      .values(unreads)
      .onConflictDoUpdate({
        target: [$groupUnreads.groupId],
        set: conflictUpdateSetAll($groupUnreads),
      });
  },
  ['groups', 'groupUnreads']
);

export const updateGroupUnreadCount = createWriteQuery(
  'updateGroupUnreadCount',
  async (
    { groupId, decrement }: { groupId: string; decrement: number },
    ctx: QueryCtx
  ) => {
    const existingUnread = await ctx.db.query.groupUnreads.findFirst({
      where: eq($groupUnreads.groupId, groupId),
    });

    if (existingUnread) {
      const existingCount = existingUnread.count ?? 0;
      if (existingCount && existingCount - decrement >= 0) {
        return ctx.db
          .update($groupUnreads)
          .set({ count: existingCount - decrement })
          .where(eq($groupUnreads.groupId, groupId));
      }
    }
  },
  ['groupUnreads']
);

export const insertChannelUnreads = createWriteQuery(
  'insertChannelUnreads',
  async (unreads: ChannelUnread[], ctx: QueryCtx) => {
    if (!unreads.length) return;

    logger.log('insertChannelUnreads', unreads.length, unreads);
    return withTransactionCtx(ctx, async (txCtx) => {
      await txCtx.db
        .insert($channelUnreads)
        .values(unreads)
        .onConflictDoUpdate({
          target: [$channelUnreads.channelId],
          set: conflictUpdateSetAll($channelUnreads),
        });
      const threadUnreads = unreads.flatMap((u) => {
        return u.threadUnreads ?? [];
      });
      if (threadUnreads.length) {
        await txCtx.db
          .insert($threadUnreads)
          .values(threadUnreads)
          .onConflictDoUpdate({
            target: [$threadUnreads.threadId, $threadUnreads.channelId],
            set: conflictUpdateSetAll($channelUnreads),
          });
      }
    });
  },
  ['channelUnreads']
);

export const clearChannelUnread = createWriteQuery(
  'clearChannelUnread',
  async (channelId: string, ctx: QueryCtx) => {
    return ctx.db
      .update($channelUnreads)
      .set({ countWithoutThreads: 0, firstUnreadPostId: null })
      .where(eq($channelUnreads.channelId, channelId));
  },
  ['channelUnreads']
);

export const updateChannelUnreadCount = createWriteQuery(
  'updateGroupUnreadCount',
  async (
    { channelId, decrement }: { channelId: string; decrement: number },
    ctx: QueryCtx
  ) => {
    const existingUnread = await ctx.db.query.channelUnreads.findFirst({
      where: eq($channelUnreads.channelId, channelId),
    });

    if (existingUnread) {
      const existingCount = existingUnread.count ?? 0;
      if (existingCount && existingCount - decrement >= 0) {
        return ctx.db
          .update($channelUnreads)
          .set({ count: existingCount - decrement })
          .where(eq($channelUnreads.channelId, channelId));
      }
    }
  },
  ['groupUnreads']
);

export const insertThreadUnreads = createWriteQuery(
  'insertThreadUnreads',
  async (threadActivity: ThreadUnreadState[], ctx: QueryCtx) => {
    if (!threadActivity.length) return;
    return ctx.db
      .insert($threadUnreads)
      .values(threadActivity)
      .onConflictDoUpdate({
        target: [$threadUnreads.threadId, $threadUnreads.channelId],
        set: conflictUpdateSetAll($threadUnreads),
      });
  },
  ['threadUnreads', 'channelUnreads']
);

export const clearThreadUnread = createWriteQuery(
  'clearThreadUnread',
  async (
    { channelId, threadId }: { channelId: string; threadId: string },
    ctx: QueryCtx
  ) => {
    return ctx.db
      .update($threadUnreads)
      .set({ count: 0, firstUnreadPostId: null })
      .where(
        and(
          eq($threadUnreads.channelId, channelId),
          eq($threadUnreads.threadId, threadId)
        )
      );
  },
  ['threadUnreads']
);

export const insertActivityEvents = createWriteQuery(
  'insertActivityEvents',
  async (events: ActivityEvent[], ctx: QueryCtx) => {
    if (events.length === 0) return;
    return ctx.db
      .insert($activityEvents)
      .values(events)
      .onConflictDoUpdate({
        target: [$activityEvents.id, $activityEvents.bucketId],
        set: conflictUpdateSetAll($activityEvents),
      });
  },
  ['activityEvents']
);

export const clearActivityEvents = createWriteQuery(
  'clearActivityEvents',
  async (ctx: QueryCtx) => {
    return ctx.db.delete($activityEvents);
  },
  ['activityEvents']
);

export const getLatestActivityEvent = createReadQuery(
  'getLatestActivityEvent',
  async (ctx: QueryCtx) => {
    return ctx.db.query.activityEvents
      .findFirst({
        orderBy: desc($activityEvents.timestamp),
        where: and(
          eq($activityEvents.shouldNotify, true),
          eq($activityEvents.bucketId, 'all')
        ),
      })
      .then(returnNullIfUndefined);
  },
  ['activityEvents']
);

export type BucketedActivity = {
  all: ActivityEvent[];
  threads: ActivityEvent[];
  mentions: ActivityEvent[];
};

export const getMentionEvents = createReadQuery(
  'getMentionsPage',
  async (
    {
      startCursor,
      stopCursor,
    }: { startCursor?: number | null; stopCursor?: number | null },
    ctx: QueryCtx
  ) => {
    const resolvedCursor = startCursor ?? Date.now();
    const events = await ctx.db.query.activityEvents.findMany({
      where: and(
        eq($activityEvents.bucketId, 'mentions'),
        lt($activityEvents.timestamp, resolvedCursor),
        gt($activityEvents.timestamp, stopCursor ?? 0)
      ),
      orderBy: desc($activityEvents.timestamp),
      with: {
        group: true,
        post: true,
        channel: {
          with: {
            unread: true,
          },
        },
        parent: {
          with: {
            threadUnread: true,
          },
        },
      },
      limit: !stopCursor ? ACTIVITY_SOURCE_PAGESIZE : undefined,
    });
    return events;
  },
  ['activityEvents']
);

export const getBucketedMentionsPage = async ({
  startCursor,
}: {
  startCursor?: number | null;
}) => {
  const events = await getMentionEvents({ startCursor });
  const sourceEvents = toSourceActivityEvents(events);
  return sourceEvents;
};

export const getBucketedActivityPage = async ({
  startCursor,
  bucket,
  existingSourceIds,
}: {
  startCursor?: number | null;
  bucket: ActivityBucket;
  existingSourceIds: string[];
}): Promise<SourceActivityEvents[]> => {
  if (bucket === 'mentions') {
    return getBucketedMentionsPage({ startCursor });
  }

  return getAllOrRepliesPage({ startCursor, bucket, existingSourceIds });
};

export const getAllOrRepliesPage = createReadQuery(
  'getBucketedActivityPage',
  async (
    {
      startCursor,
      bucket,
      existingSourceIds,
    }: {
      startCursor?: number | null;
      bucket: ActivityBucket;
      existingSourceIds: string[];
    },
    ctx: QueryCtx
  ) => {
    logger.log(
      `getBucketedActivityPage ${bucket} ${startCursor}`,
      existingSourceIds
    );

    const resolvedCursor = startCursor ?? Date.now();

    try {
      // get the first N activity sources where the most recent message
      // is older than the cursor
      const sources = ctx.db
        .selectDistinct({ sourceId: $activityEvents.sourceId })
        .from($activityEvents)
        .where(
          and(
            eq($activityEvents.bucketId, bucket),
            eq($activityEvents.shouldNotify, true),
            lt($activityEvents.timestamp, resolvedCursor),
            bucket === 'all'
              ? gt($activityEvents.timestamp, 0) // noop
              : eq($activityEvents.type, 'reply'),
            notInArray($activityEvents.sourceId, [
              'throwsIfEmpty',
              ...existingSourceIds,
            ])
          )
        )
        .orderBy(desc($activityEvents.timestamp))
        .limit(ACTIVITY_SOURCE_PAGESIZE)
        .as('sources');

      // then get all the posts for those sources
      const rankedEvents = ctx.db
        .select({
          id: $activityEvents.id,
          rowNumber:
            sql`ROW_NUMBER() OVER(PARTITION BY ${$activityEvents.sourceId} ORDER BY ${$activityEvents.timestamp} DESC)`.as(
              'rowNumber'
            ),
        })
        .from($activityEvents)
        .where(
          and(
            eq($activityEvents.shouldNotify, true),
            eq($activityEvents.bucketId, bucket)
          )
        )
        .innerJoin(sources, eq($activityEvents.sourceId, sources.sourceId))
        .as('rankedEvents');

      // then trim to the newest 6 posts per source
      const limitedEventIds = await ctx.db
        .select({ id: rankedEvents.id })
        .from(rankedEvents)
        .where(lte(rankedEvents.rowNumber, 6));

      let sourceEvents: ActivityEvent[];
      if (limitedEventIds && limitedEventIds.length > 0) {
        const ids = limitedEventIds
          .map((e) => e.id)
          .filter(Boolean) as string[];

        if (ids.length === 0) {
          return [];
        }

        // we should probably try to do this through the main query, but this will suffice
        sourceEvents = await ctx.db.query.activityEvents.findMany({
          where: and(
            inArray($activityEvents.id, ids),
            eq($activityEvents.bucketId, bucket)
          ),
          orderBy: desc($activityEvents.timestamp),
          with: {
            group: true,
            post: true,
            channel: {
              with: {
                unread: true,
              },
            },
            parent: {
              with: {
                threadUnread: true,
              },
            },
          },
        });
      } else {
        sourceEvents = [];
      }

      let allEvents: ActivityEvent[];
      if (bucket === 'all') {
        // the set of source events doesn't necessarily encompass all mentions,
        // but we need them all to accurately represent an "all" timeline so we
        // grab separately
        const stopCursor = sourceEvents[sourceEvents.length - 1].timestamp;
        const mentionEvents = await getMentionEvents({
          startCursor,
          stopCursor,
        });
        allEvents = interleaveActivityEvents(sourceEvents, mentionEvents);
      } else {
        allEvents = sourceEvents;
      }

      const sourceActivity = toSourceActivityEvents(allEvents);
      return sourceActivity;
    } catch (e) {
      logger.error('getBucketedActivityPage query error', e);
      return [];
    }
  },
  ['activityEvents']
);

export const getBucketedActivity = createReadQuery(
  'getActivityEvents',
  async (ctx: QueryCtx): Promise<BucketedActivity> => {
    const allQuery = ctx.db.query.activityEvents.findMany({
      orderBy: desc($activityEvents.timestamp),
      with: {
        group: true,
        channel: true,
        post: true,
        author: true,
        parent: true,
      },
    });

    const threadsQuery = ctx.db.query.activityEvents.findMany({
      where: eq($activityEvents.type, 'reply'),
      orderBy: desc($activityEvents.timestamp),
      with: {
        group: true,
        channel: true,
        post: true,
        author: true,
        parent: true,
      },
    });

    const mentionsQuery = ctx.db.query.activityEvents.findMany({
      where: eq($activityEvents.isMention, true),
      orderBy: desc($activityEvents.timestamp),
      with: {
        group: true,
        channel: true,
        post: {
          with: {
            threadUnread: true,
          },
        },
        author: true,
        parent: true,
      },
    });

    const [all, threads, mentions] = await Promise.all([
      allQuery,
      threadsQuery,
      mentionsQuery,
    ]);
    return { all, threads, mentions };
  },
  ['activityEvents']
);

export const insertPinnedItems = createWriteQuery(
  'insertPinnedItems',
  async (pinnedItems: Pin[], ctx: QueryCtx) => {
    return withTransactionCtx(ctx, async (txCtx) => {
      await txCtx.db.delete($pins);
      // users may not have pinned items
      if (!pinnedItems.length) return;
      await txCtx.db.insert($pins).values(pinnedItems);
    });
  },
  ['pins', 'groups']
);

export const insertPinnedItem = createWriteQuery(
  'insertPinnedItem',
  async (
    {
      itemId,
      type,
      index,
    }: {
      itemId: string;
      type: PinType;
      index?: number;
    },
    ctx: QueryCtx
  ) => {
    return withTransactionCtx(ctx, async (txCtx) => {
      const maxResult = await txCtx.db
        .select({ value: max($pins.index) })
        .from($pins);
      const maxIndex = maxResult[0]?.value ?? 0;
      await txCtx.db
        .insert($pins)
        .values({ itemId, type, index: index ?? maxIndex + 1 });
    });
  },
  ['pins', 'groups', 'channels']
);

export const deletePinnedItem = createWriteQuery(
  'deletePinnedItem',
  async ({ itemId }: { itemId: string }, ctx: QueryCtx) => {
    return ctx.db.delete($pins).where(eq($pins.itemId, itemId));
  },
  ['pins', 'groups', 'channels']
);

export const getPinnedItems = createReadQuery(
  'getPinnedItems',
  async (ctx: QueryCtx) => {
    return ctx.db.query.pins.findMany({});
  },
  ['pins']
);

// Helpers

function allQueryColumns<T extends Subquery>(
  subquery: T
): T['_']['selectedFields'] {
  return subquery._.selectedFields;
}

function conflictUpdateSetAll(table: Table, exclude?: string[]) {
  const columns = getTableColumns(table);
  return conflictUpdateSet(
    ...Object.entries(columns)
      .filter(([k]) => !exclude?.includes(k))
      .map(([_, v]) => v)
  );
}

function conflictUpdateSet(...columns: Column[]) {
  return Object.fromEntries(
    columns.map((c) => [toCamelCase(c.name), sql.raw(`excluded.${c.name}`)])
  );
}

function ascNullsLast(column: SQLWrapper | AnyColumn) {
  return sql`${column} ASC NULLS LAST`;
}

function toCamelCase(str: string) {
  return str.replace(/_([a-z])/g, (_, c) => c.toUpperCase());
}

function returnNullIfUndefined<T>(input: T | undefined): T | null {
  return input ?? null;
}<|MERGE_RESOLUTION|>--- conflicted
+++ resolved
@@ -278,11 +278,7 @@
       .orderBy(
         ascNullsLast($pins.index),
         sql`(CASE WHEN ${$groups.isNew} = 1 THEN 1 ELSE 0 END) DESC`,
-<<<<<<< HEAD
-        desc($channelUnreads.updatedAt)
-=======
-        sql`COALESCE(${allChannels.lastPostAt}, ${$unreads.updatedAt}) DESC`
->>>>>>> e73ae120
+        sql`COALESCE(${allChannels.lastPostAt}, ${$channelUnreads.updatedAt}) DESC`
       );
 
     const [chatMembers, filteredChannels] = result.reduce<

--- conflicted
+++ resolved
@@ -29,15 +29,11 @@
 } from 'drizzle-orm';
 import { SqliteRemoteResult } from 'drizzle-orm/sqlite-proxy';
 
-<<<<<<< HEAD
 import {
   ACTIVITY_SOURCE_PAGESIZE,
   ChannelInit,
   getCurrentUserId,
 } from '../api';
-=======
-import { ChannelInit, getCurrentUserId } from '../api';
->>>>>>> 3851e058
 import { createDevLogger } from '../debug';
 import { appendContactIdToReplies, getCompositeGroups } from '../logic';
 import { ExtendedEventType, Rank, desig } from '../urbit';
@@ -48,11 +44,8 @@
   withTransactionCtx,
 } from './query';
 import {
-<<<<<<< HEAD
   activityEvents as $activityEvents,
-=======
   channelReaders as $channelReaders,
->>>>>>> 3851e058
   channelWriters as $channelWriters,
   channels as $channels,
   chatMemberGroupRoles as $chatMemberGroupRoles,
@@ -1528,10 +1521,6 @@
 export const setJoinedGroupChannels = createWriteQuery(
   'setJoinedGroupChannels',
   async ({ channelIds }: { channelIds: string[] }, ctx: QueryCtx) => {
-<<<<<<< HEAD
-    if (channelIds.length === 0) return;
-
-=======
     const currentUserId = getCurrentUserId();
     if (channelIds.length === 0) return;
 
@@ -1571,18 +1560,11 @@
       return isOpenChannel || isClosedButCanRead;
     });
 
->>>>>>> 3851e058
     logger.log('setJoinedGroupChannels', channelIds);
     return await ctx.db
       .update($channels)
       .set({
-<<<<<<< HEAD
-        currentUserIsMember: channelIds.length
-          ? inArray($channels.id, channelIds)
-          : false,
-=======
         currentUserIsMember: inArray($channels.id, channelsWhereMember),
->>>>>>> 3851e058
       })
       .where(isNotNull($channels.groupId));
   },

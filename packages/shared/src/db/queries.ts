--- conflicted
+++ resolved
@@ -472,12 +472,9 @@
 export const insertUnjoinedGroups = createWriteQuery(
   'insertUnjoinedGroups',
   async (groups: Group[], ctx: QueryCtx) => {
-<<<<<<< HEAD
     if (groups.length === 0) return;
-=======
     logger.log('insertUnjoinedGroups', groups.length);
 
->>>>>>> 4167723a
     return withTransactionCtx(ctx, async (txCtx) => {
       if (groups.length === 0) return;
 
@@ -551,11 +548,7 @@
 
 export const insertChannelPerms = createWriteQuery(
   'insertChannelPerms',
-<<<<<<< HEAD
-  (channelsInit: ChannelInit[], ctx: QueryCtx): any => {
-=======
   async (channelsInit: ChannelInit[], ctx: QueryCtx) => {
->>>>>>> 4167723a
     const writers = channelsInit.flatMap((chanInit) =>
       chanInit.writers.map((writer) => ({
         channelId: chanInit.channelId,
@@ -563,13 +556,9 @@
       }))
     );
 
-<<<<<<< HEAD
-    if (writers.length === 0) return;
-=======
     if (writers.length === 0) {
       return;
     }
->>>>>>> 4167723a
 
     return ctx.db
       .insert($channelWriters)
@@ -1495,12 +1484,9 @@
 export const setJoinedGroupChannels = createWriteQuery(
   'setJoinedGroupChannels',
   async ({ channelIds }: { channelIds: string[] }, ctx: QueryCtx) => {
-<<<<<<< HEAD
     if (channelIds.length === 0) return;
 
-=======
     logger.log('setJoinedGroupChannels', channelIds);
->>>>>>> 4167723a
     return await ctx.db
       .update($channels)
       .set({
@@ -2369,12 +2355,9 @@
 export const insertUnreads = createWriteQuery(
   'insertUnreads',
   async (unreads: Unread[], ctx: QueryCtx) => {
-<<<<<<< HEAD
     if (!unreads.length) return;
 
-=======
     logger.log('insertUnreads', unreads.length, unreads);
->>>>>>> 4167723a
     return withTransactionCtx(ctx, async (txCtx) => {
       await txCtx.db
         .insert($unreads)

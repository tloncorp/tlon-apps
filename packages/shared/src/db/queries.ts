--- conflicted
+++ resolved
@@ -310,7 +310,6 @@
   ['channels', 'groups']
 );
 
-<<<<<<< HEAD
 export const getAnalyticsDigest = createReadQuery(
   'getAnalyticsDigest',
   async (ctx: QueryCtx): Promise<domain.AnalyticsDigest> => {
@@ -354,7 +353,8 @@
     };
   },
   []
-=======
+);
+
 export const insertVerifications = createWriteQuery(
   'insertVerifications',
   async (
@@ -435,7 +435,6 @@
     return ctx.db.query.verifications.findMany();
   },
   ['verifications']
->>>>>>> 1b42cfe6
 );
 
 export const getPins = createReadQuery(

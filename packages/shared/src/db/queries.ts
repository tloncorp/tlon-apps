--- conflicted
+++ resolved
@@ -22,11 +22,8 @@
 } from 'drizzle-orm';
 
 import { ChannelInit } from '../api';
-<<<<<<< HEAD
+import { appendContactIdToReplies } from '../logic';
 import { desig } from '../urbit';
-=======
-import { appendContactIdToReplies } from '../logic';
->>>>>>> d49a825c
 import { client } from './client';
 import { createReadQuery, createWriteQuery } from './query';
 import {

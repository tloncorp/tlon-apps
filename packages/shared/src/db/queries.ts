--- conflicted
+++ resolved
@@ -289,11 +289,7 @@
       };
     });
   },
-<<<<<<< HEAD
-  ['groups', 'channels', 'unreads', 'threadUnreads']
-=======
-  ['groups', 'channels', 'posts']
->>>>>>> d76f9bf6
+  ['groups', 'channels', 'posts', 'unreads', 'threadUnreads']
 );
 
 export const insertGroups = createWriteQuery(
@@ -462,14 +458,10 @@
 
 export const insertUnjoinedGroups = createWriteQuery(
   'insertUnjoinedGroups',
-<<<<<<< HEAD
-  async (groups: Group[]) => {
-    if (groups.length === 0) return;
-    return client.transaction(async (tx) => {
-=======
   async (groups: Group[], ctx: QueryCtx) => {
     return withTransactionCtx(ctx, async (txCtx) => {
->>>>>>> d76f9bf6
+      if (groups.length === 0) return;
+
       // ensure we never delete metadata if we get a partial for some reason
       // during the join process
       const existingUnjoined = await getUnjoinedGroupMeta(txCtx);
@@ -540,27 +532,15 @@
 
 export const insertChannelPerms = createWriteQuery(
   'insertChannelPerms',
-<<<<<<< HEAD
-  (channelsInit: ChannelInit[]): any => {
-=======
   (channelsInit: ChannelInit[], ctx: QueryCtx) => {
->>>>>>> d76f9bf6
     const writers = channelsInit.flatMap((chanInit) =>
       chanInit.writers.map((writer) => ({
         channelId: chanInit.channelId,
         roleId: writer,
       }))
     );
-<<<<<<< HEAD
-
-    if (!writers.length) {
-      return;
-    }
-
-    return client
-=======
-    return ctx.db
->>>>>>> d76f9bf6
+
+    return ctx.db
       .insert($channelWriters)
       .values(writers)
       .onConflictDoUpdate({
@@ -932,7 +912,7 @@
 
 export const getAllUnreadsCounts = createReadQuery(
   'getAllUnreadCounts',
-  async () => {
+  async (ctx: QueryCtx) => {
     const [channelUnreadCount, dmUnreadCount] = await Promise.all([
       getUnreadsCount({ type: 'channel' }),
       getUnreadsCount({ type: 'dm' }),
@@ -948,8 +928,8 @@
 
 export const getChannelUnread = createReadQuery(
   'getChannelUnread',
-  async ({ channelId }: { channelId: string }) => {
-    return client.query.unreads.findFirst({
+  async ({ channelId }: { channelId: string }, ctx: QueryCtx) => {
+    return ctx.db.query.unreads.findFirst({
       where: and(eq($unreads.channelId, channelId)),
     });
   },
@@ -958,8 +938,11 @@
 
 export const getThreadActivity = createReadQuery(
   'getThreadActivity',
-  async ({ channelId, postId }: { channelId: string; postId: string }) => {
-    return client.query.threadUnreads.findFirst({
+  async (
+    { channelId, postId }: { channelId: string; postId: string },
+    ctx: QueryCtx
+  ) => {
+    return ctx.db.query.threadUnreads.findFirst({
       where: and(
         eq($threadUnreads.channelId, channelId),
         eq($threadUnreads.threadId, postId)
@@ -1257,14 +1240,10 @@
 
 export const setJoinedGroupChannels = createWriteQuery(
   'setJoinedGroupChannels',
-<<<<<<< HEAD
-  async ({ channelIds }: { channelIds: string[] }) => {
+  async ({ channelIds }: { channelIds: string[] }, ctx: QueryCtx) => {
     if (channelIds.length === 0) return;
-    return await client
-=======
-  async ({ channelIds }: { channelIds: string[] }, ctx: QueryCtx) => {
+
     return await ctx.db
->>>>>>> d76f9bf6
       .update($channels)
       .set({
         currentUserIsMember: channelIds.length
@@ -2069,20 +2048,6 @@
           set: conflictUpdateSetAll($contacts),
         });
 
-<<<<<<< HEAD
-    if (contactGroups.length === 0) {
-      return;
-    }
-
-    if (targetGroups.length) {
-      await client.insert($groups).values(targetGroups).onConflictDoNothing();
-    }
-    // TODO: Remove stale pinned groups
-    await client
-      .insert($contactGroups)
-      .values(contactGroups)
-      .onConflictDoNothing();
-=======
       if (targetGroups.length) {
         await txCtx.db
           .insert($groups)
@@ -2090,12 +2055,13 @@
           .onConflictDoNothing();
       }
       // TODO: Remove stale pinned groups
-      await txCtx.db
-        .insert($contactGroups)
-        .values(contactGroups)
-        .onConflictDoNothing();
-    });
->>>>>>> d76f9bf6
+      if (contactGroups.length) {
+        await txCtx.db
+          .insert($contactGroups)
+          .values(contactGroups)
+          .onConflictDoNothing();
+      }
+    });
   },
   ['contacts', 'groups', 'contactGroups']
 );
@@ -2110,16 +2076,11 @@
 
 export const insertUnreads = createWriteQuery(
   'insertUnreads',
-<<<<<<< HEAD
-  async (unreads: Unread[]) => {
+  async (unreads: Unread[], ctx: QueryCtx) => {
     if (!unreads.length) return;
-    return client.transaction(async (tx) => {
-      await tx
-=======
-  async (unreads: Unread[], ctx: QueryCtx) => {
+
     return withTransactionCtx(ctx, async (txCtx) => {
       await txCtx.db
->>>>>>> d76f9bf6
         .insert($unreads)
         .values(unreads)
         .onConflictDoUpdate({
@@ -2145,8 +2106,8 @@
 
 export const clearChannelUnread = createWriteQuery(
   'clearChannelUnread',
-  async (channelId: string) => {
-    return client
+  async (channelId: string, ctx: QueryCtx) => {
+    return ctx.db
       .update($unreads)
       .set({ countWithoutThreads: 0, firstUnreadPostId: null })
       .where(eq($unreads.channelId, channelId));
@@ -2156,9 +2117,9 @@
 
 export const insertThreadActivity = createWriteQuery(
   'insertThreadActivity',
-  async (threadActivity: ThreadUnreadState[]) => {
+  async (threadActivity: ThreadUnreadState[], ctx: QueryCtx) => {
     if (!threadActivity.length) return;
-    return client
+    return ctx.db
       .insert($threadUnreads)
       .values(threadActivity)
       .onConflictDoUpdate({
@@ -2171,8 +2132,11 @@
 
 export const clearThreadUnread = createWriteQuery(
   'clearThreadUnread',
-  async ({ channelId, threadId }: { channelId: string; threadId: string }) => {
-    return client
+  async (
+    { channelId, threadId }: { channelId: string; threadId: string },
+    ctx: QueryCtx
+  ) => {
+    return ctx.db
       .update($threadUnreads)
       .set({ count: 0, firstUnreadPostId: null })
       .where(

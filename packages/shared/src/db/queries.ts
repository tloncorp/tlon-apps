import {
  AnyColumn,
  Column,
  SQLWrapper,
  Table,
  and,
  count,
  desc,
  eq,
  getTableColumns,
  gt,
  isNull,
  lt,
  not,
  or,
  sql,
} from 'drizzle-orm';

import { client } from './client';
<<<<<<< HEAD
import * as schemas from './schema';
import {
=======
import { createReadQuery, createWriteQuery } from './query';
import {
  channels as $channels,
  contactGroups as $contactGroups,
  contacts as $contacts,
  groupMemberRoles as $groupMemberRoles,
  groupMembers as $groupMembers,
  groupRoles as $groupRoles,
  groups as $groups,
  pins as $pins,
  posts as $posts,
  unreads as $unreads,
} from './schema';
import {
  ChannelInsert,
>>>>>>> db583178
  ContactInsert,
  GroupInsert,
  Insertable,
  Pin,
  PostInsert,
  Unread,
} from './types';

<<<<<<< HEAD
export const getGroups = async () => {
  return client.query.groups.findMany({
    with: {
      roles: true,
      members: true,
      channels: true,
    },
  });
};
=======
export interface GetGroupsOptions {
  sort?: 'pinIndex';
  includeUnjoined?: boolean;
}

export const getGroups = createReadQuery(
  'getGroups',
  async ({ sort, includeUnjoined }: GetGroupsOptions = {}) => {
    return client.query.groups.findMany({
      where: includeUnjoined ? undefined : eq($groups.isJoined, true),
      orderBy: sort === 'pinIndex' ? ascNullsLast($groups.pinIndex) : undefined,
    });
  },
  ['groups', 'pins']
);

export const insertGroups = createWriteQuery(
  'insertGroups',
  async (groupData: GroupInsert[]) => {
    for (let group of groupData) {
      await insertGroup(group);
    }
  },
  [
    'groups',
    'groupRoles',
    'contacts',
    'groupMembers',
    'groupMemberRoles',
    'channels',
    'pins',
  ]
);
>>>>>>> db583178

// Note that this is not exported or wrapped in a write query -- it's used only by
// insertGroups, and wrapping this in a write query would cause it to trigger
// events for each group record inserted.
// TODO: figure out a way to trigger only one set of events per batch.
const insertGroup = async (group: GroupInsert) => {
  await client.transaction(async (tx) => {
    await tx
      .insert($groups)
      .values(group)
      .onConflictDoUpdate({
        target: $groups.id,
        set: conflictUpdateSet(
          $groups.iconImage,
          $groups.coverImage,
          $groups.title,
          $groups.description,
          $groups.isSecret,
          $groups.isJoined
        ),
      });
    if (group.roles) {
      await client
        .insert($groupRoles)
        .values(group.roles)
        .onConflictDoUpdate({
          target: [$groupRoles.groupId, $groupRoles.id],
          set: conflictUpdateSet(
            $groupRoles.groupId,
            $groupRoles.iconImage,
            $groupRoles.coverImage,
            $groupRoles.title,
            $groupRoles.description
          ),
        });
    }
    if (group.members) {
      await client
        .insert($contacts)
        .values(group.members.map((m) => ({ id: m.contactId })))
        .onConflictDoNothing();
      await client
        .insert($groupMembers)
        .values(group.members)
        .onConflictDoNothing();
      const validRoleNames = group.roles?.map((r) => r.id);
      const memberRoles = group.members.flatMap((m) => {
        return (m.roles ?? []).flatMap((r) => {
          // TODO: This is here because I've seen at least one instance (in
          // Galen's TD group) where a member is assigned a role that doesn't
          // exist in the group's cabals. Should figure out if this is expected
          // behavior if we should try retain the role.
          if (!validRoleNames?.includes(r.roleId)) {
            console.warn('discarding invalid role', r.contactId, r.roleId);
            return [];
          }
          return {
            groupId: group.id,
            contactId: m.contactId,
            roleId: r.roleId,
          };
        });
      });
      if (memberRoles.length) {
        await client
          .insert($groupMemberRoles)
          .values(memberRoles)
          .onConflictDoNothing();
      }
    }
    if (group.channels?.length) {
      await client
        .insert($channels)
        .values(group.channels)
        .onConflictDoUpdate({
          target: [$channels.id],
          set: conflictUpdateSet(
            $channels.iconImage,
            $channels.coverImage,
            $channels.title,
            $channels.description,
            $channels.addedToGroupAt,
            $channels.currentUserIsMember
          ),
        });
    }
    if (group.posts) {
    }
  });
};

export const getGroupRoles = createReadQuery(
  'getGroupRoles',
  async (groupId: string) => {
    return client.query.groupRoles.findMany();
  },
  ['groupRoles']
);

export const getUnreadsCount = createReadQuery(
  'getUnreadsCount',
  async ({ type }: { type?: Unread['type'] }) => {
    const result = await client
      .select({ count: count() })
      .from($unreads)
      .where(() =>
        and(
          gt($unreads.totalCount, 0),
          type ? eq($unreads.type, type) : undefined
        )
      );
    return result[0].count;
  },
  ['unreads']
);

export const getUnreads = createReadQuery(
  'getUnreads',
  async ({
    orderBy = 'updatedAt',
    includeFullyRead = true,
    type,
  }: {
    orderBy?: 'updatedAt';
    includeFullyRead?: boolean;
    type?: Unread['type'];
  } = {}) => {
    return client.query.unreads.findMany({
      where: and(
        type ? eq($unreads.type, type) : undefined,
        includeFullyRead ? undefined : gt($unreads.totalCount, 0)
      ),
      orderBy: orderBy === 'updatedAt' ? desc($unreads.updatedAt) : undefined,
    });
  },
  ['unreads']
);

export const getAllUnreadsCounts = createReadQuery(
  'getAllUnreadCounts',
  async () => {
    const [channelUnreadCount, dmUnreadCount] = await Promise.all([
      getUnreadsCount({ type: 'channel' }),
      getUnreadsCount({ type: 'dm' }),
    ]);
    return {
      channels: channelUnreadCount ?? 0,
      dms: dmUnreadCount ?? 0,
      total: (channelUnreadCount ?? 0) + (dmUnreadCount ?? 0),
    };
  },
  ['unreads']
);

export const getChannel = createReadQuery(
  'getChannel',
  async (id: string) => {
    return client.query.channels.findFirst({ where: eq($channels.id, id) });
  },
  ['channels']
);

export const updateChannel = createWriteQuery(
  'updateChannel',
  (update: ChannelInsert) => {
    return client
      .update($channels)
      .set(update)
      .where(eq($channels.id, update.id));
  },
  ['channels']
);

export const insertChannelPosts = createWriteQuery(
  'insertChannelPosts',
  async (channelId: string, posts: PostInsert[]) => {
    return client.transaction(async (tx) => {
      const lastPost = posts[posts.length - 1];
      // Update last post meta for the channel these posts belong to,
      // Also grab that channels groupId for updating the group's lastPostAt and
      // associating the posts with the group.
      const updatedChannels = await tx
        .update($channels)
        .set({ lastPostId: lastPost.id, lastPostAt: lastPost.receivedAt })
        .where(
          and(
            eq($channels.id, channelId),
            or(
              isNull($channels.lastPostAt),
              lt($channels.lastPostAt, lastPost.receivedAt ?? 0)
            )
          )
        )
        .returning({ groupId: $channels.groupId });
      // Update group if we found one.
      const groupId = updatedChannels[0]?.groupId;
      if (groupId) {
        await tx
          .update($groups)
          .set({ lastPostAt: lastPost.receivedAt })
          .where(eq($groups.id, groupId));
      }
      // Actually insert posts, overwriting any existing posts with the same id.
      await tx
        .insert($posts)
        .values(posts.map((p) => ({ ...p, groupId, channelId })))
        .onConflictDoUpdate({
          target: $posts.id,
          set: conflictUpdateSetAll($posts),
        });
    });
  },
  ['posts', 'channels', 'groups']
);

export const getGroup = createReadQuery(
  'getGroup',
  async (id: string) => {
    return client.query.groups.findFirst({
      where: (groups, { eq }) => eq(groups.id, id),
    });
  },
  ['groups']
);

export const getContacts = createReadQuery(
  'getContacts',
  async () => {
    return client.query.contacts.findMany({
      with: {
        pinnedGroups: {
          with: {
            group: true,
          },
        },
      },
    });
  },
  ['contacts']
);

export const getContactsCount = createReadQuery(
  'getContactsCount',
  async () => {
    const result = await client.select({ count: count() }).from($contacts);
    return result[0].count;
  },
  ['contacts']
);

export const getContact = createReadQuery(
  'getContact',
  async (id: string) => {
    return client.query.contacts.findFirst({
      where: (contacts, { eq }) => eq(contacts.id, id),
    });
  },
  ['contacts']
);

export const insertContact = createWriteQuery(
  'insertContact',
  async (contact: ContactInsert) => {
    return client.insert($contacts).values(contact);
  },
  ['contacts']
);

export const insertContacts = createWriteQuery(
  'insertContacts',
  async (contactsData: ContactInsert[]) => {
    const contactGroups = contactsData.flatMap(
      (contact) => contact.pinnedGroups || []
    );
    const targetGroups = contactGroups.map(
      (g): GroupInsert => ({
        id: g.groupId,
        isSecret: false,
      })
    );
    await client.insert($contacts).values(contactsData).onConflictDoNothing();
    await client.insert($groups).values(targetGroups).onConflictDoNothing();
    // TODO: Remove stale pinned groups
    await client
      .insert($contactGroups)
      .values(contactGroups)
      .onConflictDoNothing();
  },
  ['contacts', 'groups', 'contactGroups']
);

<<<<<<< HEAD
export const insertPosts = async (postsData: PostInsert[]) => {
  const postGroups = postsData.flatMap((p) => p.groupId);

  // const targetGroups = postGroups.map(
  // (p): GroupInsert => ({
  // id: p,
  // })
  // );

  return client.insert(schemas.posts).values(postsData);
};

export const insertUnreads = async (unreads: Insertable<'unreads'>[]) => {
  return client
    .insert(schemas.unreads)
    .values(unreads)
    .onConflictDoUpdate({
      target: [schemas.unreads.channelId],
      set: {
        totalCount: sql.raw(`excluded.totalCount + unreads.totalCount`),
      },
=======
export const insertUnreads = createWriteQuery(
  'insertUnreads',
  async (unreads: Insertable<'unreads'>[]) => {
    return client.transaction(() => {
      return client
        .insert($unreads)
        .values(unreads)
        .onConflictDoUpdate({
          target: [$unreads.channelId],
          set: {
            totalCount: sql.raw(`excluded.totalCount + unreads.totalCount`),
          },
        });
>>>>>>> db583178
    });
  },
  ['unreads']
);

export const insertPinnedItems = createWriteQuery(
  'insertPinnedItems',
  async (pinnedItems: Pin[]) => {
    return client.transaction(async (tx) => {
      await Promise.all([
        tx.delete($pins),
        tx
          .update($groups)
          .set({ pinIndex: null })
          .where(not(isNull($groups.pinIndex))),
      ]);
      await tx.insert($pins).values(pinnedItems);
      const groups: GroupInsert[] = pinnedItems.flatMap((p) => {
        if (!p.itemId) {
          return [];
        }
        return [
          {
            id: p.itemId,
            pinIndex: p.index,
          },
        ];
      });
      await tx
        .insert($groups)
        .values(groups)
        .onConflictDoUpdate({
          target: [$groups.id],
          set: {
            pinIndex: sql`excluded.pin_index`,
          },
        });
    });
  },
  ['pins', 'groups']
);

export const getPinnedItems = createReadQuery(
  'getPinnedItems',
  async (params?: { orderBy?: keyof Pin; direction?: 'asc' | 'desc' }) => {
    return client.query.pins.findMany({
      orderBy: params?.orderBy
        ? (pins, { asc, desc }) => [
            (params.direction === 'asc' ? asc : desc)(pins[params.orderBy!]),
          ]
        : undefined,
    });
  },
  ['pins']
);

// Helpers

export function conflictUpdateSetAll(table: Table) {
  const columns = getTableColumns(table);
  return conflictUpdateSet(...Object.values(columns));
}

export function conflictUpdateSet(...columns: Column[]) {
  return Object.fromEntries(
    columns.map((c) => [toCamelCase(c.name), sql.raw(`excluded.${c.name}`)])
  );
}

export function ascNullsLast(column: SQLWrapper | AnyColumn) {
  return sql`${column} ASC NULLS LAST`;
}

function toCamelCase(str: string) {
  return str.replace(/_([a-z])/g, (_, c) => c.toUpperCase());
}<|MERGE_RESOLUTION|>--- conflicted
+++ resolved
@@ -17,10 +17,6 @@
 } from 'drizzle-orm';
 
 import { client } from './client';
-<<<<<<< HEAD
-import * as schemas from './schema';
-import {
-=======
 import { createReadQuery, createWriteQuery } from './query';
 import {
   channels as $channels,
@@ -36,7 +32,6 @@
 } from './schema';
 import {
   ChannelInsert,
->>>>>>> db583178
   ContactInsert,
   GroupInsert,
   Insertable,
@@ -45,17 +40,6 @@
   Unread,
 } from './types';
 
-<<<<<<< HEAD
-export const getGroups = async () => {
-  return client.query.groups.findMany({
-    with: {
-      roles: true,
-      members: true,
-      channels: true,
-    },
-  });
-};
-=======
 export interface GetGroupsOptions {
   sort?: 'pinIndex';
   includeUnjoined?: boolean;
@@ -89,7 +73,6 @@
     'pins',
   ]
 );
->>>>>>> db583178
 
 // Note that this is not exported or wrapped in a write query -- it's used only by
 // insertGroups, and wrapping this in a write query would cause it to trigger
@@ -381,29 +364,6 @@
   ['contacts', 'groups', 'contactGroups']
 );
 
-<<<<<<< HEAD
-export const insertPosts = async (postsData: PostInsert[]) => {
-  const postGroups = postsData.flatMap((p) => p.groupId);
-
-  // const targetGroups = postGroups.map(
-  // (p): GroupInsert => ({
-  // id: p,
-  // })
-  // );
-
-  return client.insert(schemas.posts).values(postsData);
-};
-
-export const insertUnreads = async (unreads: Insertable<'unreads'>[]) => {
-  return client
-    .insert(schemas.unreads)
-    .values(unreads)
-    .onConflictDoUpdate({
-      target: [schemas.unreads.channelId],
-      set: {
-        totalCount: sql.raw(`excluded.totalCount + unreads.totalCount`),
-      },
-=======
 export const insertUnreads = createWriteQuery(
   'insertUnreads',
   async (unreads: Insertable<'unreads'>[]) => {
@@ -417,7 +377,6 @@
             totalCount: sql.raw(`excluded.totalCount + unreads.totalCount`),
           },
         });
->>>>>>> db583178
     });
   },
   ['unreads']

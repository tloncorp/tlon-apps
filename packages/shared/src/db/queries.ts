--- conflicted
+++ resolved
@@ -1411,16 +1411,6 @@
         .some((r) => userRolesForGroup.includes(r));
       return isOpenChannel || isClosedButCanRead;
     });
-<<<<<<< HEAD
-
-    if (channelsWhereMember.length === 0) return;
-    return await ctx.db
-      .update($channels)
-      .set({
-        currentUserIsMember: inArray($channels.id, channelsWhereMember),
-      })
-      .where(isNotNull($channels.groupId));
-=======
     if (channelsWhereMember.length) {
       logger.log('setJoinedGroupChannels', channelIds);
       return await ctx.db
@@ -1430,7 +1420,6 @@
         })
         .where(isNotNull($channels.groupId));
     }
->>>>>>> 8f08aced
   },
   ['channels']
 );

--- conflicted
+++ resolved
@@ -827,7 +827,6 @@
   ['posts']
 );
 
-<<<<<<< HEAD
 export const getPost = createReadQuery(
   'getPost',
   async ({ postId }) => {
@@ -888,7 +887,8 @@
     });
   },
   ['posts']
-=======
+);
+
 export const getPendingPosts = createReadQuery(
   'getPendingPosts',
   (channelId: string) => {
@@ -900,7 +900,6 @@
     });
   },
   []
->>>>>>> da3443ee
 );
 
 export const getPostWithRelations = createReadQuery(

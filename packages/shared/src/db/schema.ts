import { relations } from 'drizzle-orm';
import {
  integer,
  primaryKey,
  sqliteTable,
  text,
  uniqueIndex,
} from 'drizzle-orm/sqlite-core';

import { Rank } from '../urbit';

const boolean = (name: string) => {
  return integer(name, { mode: 'boolean' });
};

const timestamp = (name: string) => {
  return integer(name);
};

const metaFields = {
  iconImage: text('icon_image'),
  iconImageColor: text('icon_image_color'),
  coverImage: text('cover_image'),
  coverImageColor: text('cover_image_color'),
  title: text('title'),
  description: text('description'),
};

export const settings = sqliteTable('settings', {
  userId: text('user_id').primaryKey(),
  theme: text('theme'),
  disableAppTileUnreads: boolean('disable_app_tile_unreads'),
  disableAvatars: boolean('disable_avatars'),
  disableRemoteContent: boolean('disable_remote_content'),
  disableSpellcheck: boolean('disable_spellcheck'),
  disableNicknames: boolean('disable_nicknames'),
  orderedGroupPins: text('ordered_group_pins', { mode: 'json' }),
  sideBarSort: text('side_bar_sort').$type<
    'alphabetical' | 'arranged' | 'recent'
  >(),
  groupSideBarSort: text('group_side_bar_sort', { mode: 'json' }),
  showActivityMessage: boolean('show_activity_message'),
  logActivity: boolean('log_activity'),
  analyticsId: text('analytics_id'),
  seenWelcomeCard: boolean('seen_welcome_card'),
  newGroupFlags: text('new_group_flags', { mode: 'json' }),
  groupsNavState: text('groups_nav_state'),
  messagesNavState: text('messages_nav_state'),
  messagesFilter: text('messages_filter'),
  gallerySettings: text('gallery_settings'),
  notebookSettings: text('notebook_settings', { mode: 'json' }),
});

export const contacts = sqliteTable('contacts', {
  id: text('id').primaryKey(),
  nickname: text('nickname'),
  bio: text('bio'),
  status: text('status'),
  color: text('color'),
  avatarImage: text('avatarImage'),
  coverImage: text('coverImage'),
  isBlocked: boolean('blocked'),
});

export const contactsRelations = relations(contacts, ({ many }) => ({
  pinnedGroups: many(contactGroups),
}));

export const contactGroups = sqliteTable(
  'contact_group_pins',
  {
    contactId: text('contact_id')
      .references(() => contacts.id)
      .notNull(),
    groupId: text('group_id')
      .references(() => groups.id)
      .notNull(),
  },
  (table) => {
    return {
      pk: primaryKey({ columns: [table.contactId, table.groupId] }),
    };
  }
);

export const contactGroupRelations = relations(contactGroups, ({ one }) => ({
  contact: one(contacts, {
    fields: [contactGroups.contactId],
    references: [contacts.id],
  }),
  group: one(groups, {
    fields: [contactGroups.groupId],
    references: [groups.id],
  }),
}));

export const unreads = sqliteTable('unreads', {
  channelId: text('channel_id').primaryKey(),
  type: text('type').$type<'channel' | 'dm'>().notNull(),
  count: integer('count').notNull(),
  countWithoutThreads: integer('count_without_threads').notNull(),
  updatedAt: timestamp('updated_at').notNull(),
  firstUnreadPostId: text('first_unread_post_id'),
  firstUnreadPostReceivedAt: timestamp('first_unread_post_received_at'),
});

export const unreadsRelations = relations(unreads, ({ one, many }) => ({
  channel: one(channels, {
    fields: [unreads.channelId],
    references: [channels.id],
  }),
  threadUnreads: many(threadUnreads),
}));

export const threadUnreads = sqliteTable(
  'thread_unreads',
  {
    channelId: text('channel_id'),
    threadId: text('thread_id'),
    count: integer('count'),
    firstUnreadPostId: text('first_unread_post_id'),
    firstUnreadPostReceivedAt: timestamp('first_unread_post_received_at'),
  },
  (table) => ({
    pk: primaryKey({
      columns: [table.channelId, table.threadId],
    }),
  })
);

export const threadUnreadsRelations = relations(threadUnreads, ({ one }) => ({
  channel: one(channels, {
    fields: [threadUnreads.channelId],
    references: [channels.id],
  }),
  channelUnread: one(unreads, {
    fields: [threadUnreads.channelId],
    references: [unreads.channelId],
  }),
}));

export type PinType = 'group' | 'channel' | 'dm' | 'groupDm';
export const pins = sqliteTable(
  'pins',
  {
    type: text('type').$type<PinType>().notNull(),
    index: integer('index').notNull(),
    itemId: text('item_id').notNull(),
  },
  (table) => {
    return {
      pk: primaryKey({ columns: [table.itemId] }),
    };
  }
);

export const pinRelations = relations(pins, ({ one }) => ({
  group: one(groups, {
    fields: [pins.itemId],
    references: [groups.id],
  }),
  channel: one(channels, {
    fields: [pins.itemId],
    references: [channels.id],
  }),
}));

<<<<<<< HEAD
export type GroupJoinStatus = 'joining' | 'errored';
=======
>>>>>>> 401ac76a
export type GroupPrivacy = 'public' | 'private' | 'secret';

export const groups = sqliteTable('groups', {
  id: text('id').primaryKey(),
  ...metaFields,
  privacy: text('privacy').$type<GroupPrivacy>(),
<<<<<<< HEAD
  haveInvite: boolean('have_invite'),
  haveRequestedInvite: boolean('have_requested_invite'),
  currentUserIsMember: boolean('current_user_is_member').notNull(),
  isNew: boolean('is_new'),
  joinStatus: text('join_status').$type<GroupJoinStatus>(),
=======
  isJoined: boolean('is_joined'),
>>>>>>> 401ac76a
  lastPostId: text('last_post_id'),
  lastPostAt: timestamp('last_post_at'),
});

export const groupsRelations = relations(groups, ({ one, many }) => ({
  pin: one(pins),
  roles: many(groupRoles),
  members: many(chatMembers),
  navSections: many(groupNavSections),
  flaggedPosts: many(groupFlaggedPosts),
  channels: many(channels),
  posts: many(posts),
  lastPost: one(posts, {
    fields: [groups.lastPostId],
    references: [posts.id],
  }),
}));

export const groupRoles = sqliteTable(
  'group_roles',
  {
    id: text('id'),
    groupId: text('group_id').references(() => groups.id),
    ...metaFields,
  },
  (table) => {
    return {
      pk: primaryKey({ columns: [table.groupId, table.id] }),
    };
  }
);

export const groupRolesRelations = relations(groupRoles, ({ one, many }) => ({
  members: many(chatMemberGroupRoles),
  group: one(groups, {
    fields: [groupRoles.groupId],
    references: [groups.id],
  }),
  writeChannels: many(channelWriters),
}));

export const chatMembers = sqliteTable(
  'group_members',
  {
    membershipType: text('membership_type')
      .$type<'group' | 'channel'>()
      .notNull(),
    chatId: text('chat_id'),
    contactId: text('contact_id').notNull(),
    joinedAt: timestamp('joined_at'),
    status: text('status').$type<'invited' | 'joined'>(),
  },
  (table) => {
    return {
      pk: primaryKey({
        columns: [table.chatId, table.contactId],
      }),
    };
  }
);

export const groupFlaggedPosts = sqliteTable(
  'group_flagged_posts',
  {
    groupId: text('group_id')
      .references(() => groups.id)
      .notNull(),
    postId: text('post_id').notNull(),
    channelId: text('channel_id').notNull(),
    flaggedByContactId: text('flagged_by_contact_id').notNull(),
    flaggedAt: timestamp('flagged_at'),
  },
  (table) => {
    return {
      pk: primaryKey({
        columns: [table.groupId, table.postId],
      }),
    };
  }
);

export const groupFlaggedPostsRelations = relations(
  groupFlaggedPosts,
  ({ one }) => ({
    group: one(groups, {
      fields: [groupFlaggedPosts.groupId],
      references: [groups.id],
    }),
    post: one(posts, {
      fields: [groupFlaggedPosts.postId],
      references: [posts.id],
    }),
    channel: one(channels, {
      fields: [groupFlaggedPosts.channelId],
      references: [channels.id],
    }),
    flaggedBy: one(contacts, {
      fields: [groupFlaggedPosts.flaggedByContactId],
      references: [contacts.id],
    }),
  })
);

export const groupMemberInvites = sqliteTable(
  'group_member_invites',
  {
    groupId: text('group_id')
      .references(() => groups.id)
      .notNull(),
    contactId: text('contact_id').notNull(),
    invitedAt: timestamp('invited_at'),
  },
  (table) => {
    return {
      pk: primaryKey({
        columns: [table.groupId, table.contactId],
      }),
    };
  }
);

export const groupMemberInviteRelations = relations(
  groupMemberInvites,
  ({ one }) => ({
    group: one(groups, {
      fields: [groupMemberInvites.groupId],
      references: [groups.id],
    }),
    contact: one(contacts, {
      fields: [groupMemberInvites.contactId],
      references: [contacts.id],
    }),
  })
);

export const groupMemberBans = sqliteTable(
  'group_member_bans',
  {
    groupId: text('group_id')
      .references(() => groups.id)
      .notNull(),
    contactId: text('contact_id').notNull(),
    bannedAt: timestamp('banned_at'),
  },
  (table) => {
    return {
      pk: primaryKey({
        columns: [table.groupId, table.contactId],
      }),
    };
  }
);

export const groupMemberBanRelations = relations(
  groupMemberBans,
  ({ one }) => ({
    group: one(groups, {
      fields: [groupMemberBans.groupId],
      references: [groups.id],
    }),
    contact: one(contacts, {
      fields: [groupMemberBans.contactId],
      references: [contacts.id],
    }),
  })
);

export const groupRankBans = sqliteTable(
  'group_rank_bans',
  {
    groupId: text('group_id')
      .references(() => groups.id)
      .notNull(),
    rankId: text('rank_id').notNull().$type<Rank>(),
    bannedAt: timestamp('banned_at'),
  },
  (table) => {
    return {
      pk: primaryKey({
        columns: [table.groupId, table.rankId],
      }),
    };
  }
);

export const groupRankBanRelations = relations(groupRankBans, ({ one }) => ({
  group: one(groups, {
    fields: [groupRankBans.groupId],
    references: [groups.id],
  }),
}));

export const channelWriters = sqliteTable(
  'channel_writers',
  {
    channelId: text('channel_id').notNull(),
    roleId: text('role_id').notNull(),
  },
  (table) => {
    return {
      pk: primaryKey({
        columns: [table.channelId, table.roleId],
      }),
    };
  }
);

export const channelWriterRelations = relations(channelWriters, ({ one }) => {
  return {
    channel: one(channels, {
      fields: [channelWriters.channelId],
      references: [channels.id],
    }),
    role: one(groupRoles, {
      fields: [channelWriters.roleId],
      references: [groupRoles.id],
    }),
  };
});

export const chatMembersRelations = relations(chatMembers, ({ one, many }) => ({
  roles: many(chatMemberGroupRoles),
  group: one(groups, {
    fields: [chatMembers.chatId],
    references: [groups.id],
  }),
  channel: one(channels, {
    fields: [chatMembers.chatId],
    references: [channels.id],
  }),
  contact: one(contacts, {
    fields: [chatMembers.contactId],
    references: [contacts.id],
  }),
}));

export const chatMemberGroupRoles = sqliteTable(
  'chat_member_roles',
  {
    groupId: text('group_id')
      .references(() => groups.id)
      .notNull(),
    contactId: text('contact_id').notNull(),
    roleId: text('role_id').notNull(),
  },
  (table) => {
    return {
      pk: primaryKey({
        columns: [table.groupId, table.contactId, table.roleId],
      }),
    };
  }
);

export const chatMemberRolesRelations = relations(
  chatMemberGroupRoles,
  ({ one }) => ({
    groupMember: one(chatMembers, {
      fields: [chatMemberGroupRoles.groupId, chatMemberGroupRoles.contactId],
      references: [chatMembers.chatId, chatMembers.contactId],
    }),
    groupRole: one(groupRoles, {
      fields: [chatMemberGroupRoles.groupId, chatMemberGroupRoles.roleId],
      references: [groupRoles.groupId, groupRoles.id],
    }),
  })
);

export const groupNavSections = sqliteTable('group_nav_sections', {
  id: text('id').primaryKey(),
  groupId: text('group_id').references(() => groups.id),
  ...metaFields,
  index: integer('index'),
});

export const groupNavSectionRelations = relations(
  groupNavSections,
  ({ one, many }) => ({
    channels: many(groupNavSectionChannels),
    group: one(groups, {
      fields: [groupNavSections.groupId],
      references: [groups.id],
    }),
  })
);

export const groupNavSectionChannels = sqliteTable(
  'group_nav_section_channels',
  {
    groupNavSectionId: text('group_nav_section_id').references(
      () => groupNavSections.id
    ),
    channelId: text('channel_id').references(() => channels.id),
    index: integer('index'),
  },
  (table) => ({
    pk: primaryKey({ columns: [table.groupNavSectionId, table.channelId] }),
  })
);

export const groupNavSectionChannelsRelations = relations(
  groupNavSectionChannels,
  ({ one }) => ({
    groupNavSection: one(groupNavSections, {
      fields: [groupNavSectionChannels.groupNavSectionId],
      references: [groupNavSections.id],
    }),
    channel: one(channels, {
      fields: [groupNavSectionChannels.channelId],
      references: [channels.id],
    }),
  })
);

export type ChannelType = 'chat' | 'notebook' | 'gallery' | 'dm' | 'groupDm';

export const channels = sqliteTable('channels', {
  id: text('id').primaryKey(),
  type: text('type').$type<ChannelType>().notNull(),
  groupId: text('group_id').references(() => groups.id),
  ...metaFields,
  addedToGroupAt: timestamp('added_to_group_at'),
  currentUserIsMember: boolean('current_user_is_member'),
  postCount: integer('post_count'),
  unreadCount: integer('unread_count'),
  firstUnreadPostId: text('first_unread_post_id'),
  lastPostId: text('last_post_id'),
  lastPostAt: timestamp('last_post_at'),
  isPendingChannel: boolean('is_cached_pending_channel'),
  isDmInvite: boolean('is_dm_invite'),
  /**
   * Last time we ran a sync, in local time
   */
  syncedAt: timestamp('synced_at'),
  /**
   * Remote time that this channel was last updated.
   * From `recency` on unreads on the Urbit side
   */
  remoteUpdatedAt: timestamp('remote_updated_at'),
});

export const channelRelations = relations(channels, ({ one, many }) => ({
  pin: one(pins),
  group: one(groups, {
    fields: [channels.groupId],
    references: [groups.id],
  }),
  posts: many(posts),
  lastPost: one(posts, {
    fields: [channels.lastPostId],
    references: [posts.id],
  }),
  unread: one(unreads, {
    fields: [channels.id],
    references: [unreads.channelId],
  }),
  threadUnreads: many(threadUnreads),
  members: many(chatMembers),
  writerRoles: many(channelWriters),
}));

export type PostDeliveryStatus = 'pending' | 'sent' | 'failed';

export const posts = sqliteTable(
  'posts',
  {
    id: text('id').primaryKey().notNull(),
    authorId: text('author_id').notNull(),
    channelId: text('channel_id').notNull(),
    groupId: text('group_id'),
    parentId: text('parent_id'),
    type: text('type')
      .$type<'block' | 'chat' | 'notice' | 'note' | 'reply'>()
      .notNull(),
    title: text('title'),
    image: text('image'),
    content: text('content', { mode: 'json' }),
    receivedAt: timestamp('received_at').notNull(),
    sentAt: timestamp('sent_at').unique().notNull(),
    // client-side time
    replyCount: integer('reply_count'),
    replyTime: timestamp('reply_time'),
    replyContactIds: text('reply_contact_ids', {
      mode: 'json',
    }).$type<string[]>(),
    textContent: text('text_content'),
    hasAppReference: boolean('has_app_reference'),
    hasChannelReference: boolean('has_channel_reference'),
    hasGroupReference: boolean('has_group_reference'),
    hasLink: boolean('has_link'),
    hasImage: boolean('has_image'),
    hidden: boolean('hidden').default(false),
    isEdited: boolean('is_edited'),
    deliveryStatus: text('delivery_status').$type<PostDeliveryStatus>(),
  },
  (table) => ({
    cacheId: uniqueIndex('cache_id').on(table.authorId, table.sentAt),
  })
);

export const postsRelations = relations(posts, ({ one, many }) => ({
  channel: one(channels, {
    fields: [posts.channelId],
    references: [channels.id],
  }),
  group: one(groups, {
    fields: [posts.groupId],
    references: [groups.id],
  }),
  reactions: many(postReactions),
  author: one(contacts, {
    fields: [posts.authorId],
    references: [contacts.id],
  }),
  parent: one(posts, {
    fields: [posts.parentId],
    references: [posts.id],
    relationName: 'parent',
  }),
  replies: many(posts, { relationName: 'parent' }),
  images: many(postImages),
}));

export const postImages = sqliteTable(
  'post_images',
  {
    postId: text('post_id').references(() => posts.id),
    src: text('src'),
    alt: text('alt'),
    width: integer('width'),
    height: integer('height'),
  },
  (table) => ({
    pk: primaryKey({ columns: [table.postId, table.src] }),
  })
);

export const postImageRelations = relations(postImages, ({ one }) => ({
  post: one(posts, {
    fields: [postImages.postId],
    references: [posts.id],
  }),
}));

export const postReactions = sqliteTable(
  'post_reactions',
  {
    contactId: text('contact_id').notNull(),
    postId: text('post_id')
      .references(() => posts.id)
      .notNull(),
    value: text('value').notNull(),
  },
  (table) => {
    return {
      pk: primaryKey({ columns: [table.contactId, table.postId] }),
    };
  }
);

export const postReactionsRelations = relations(postReactions, ({ one }) => ({
  post: one(posts, {
    fields: [postReactions.postId],
    references: [posts.id],
  }),
  contact: one(contacts, {
    fields: [postReactions.contactId],
    references: [contacts.id],
  }),
}));

export const postWindows = sqliteTable(
  'post_windows',
  {
    channelId: text('channel_id').notNull(),
    oldestPostId: text('oldest_post_id').notNull(),
    newestPostId: text('newest_post_id').notNull(),
  },
  (table) => {
    return {
      pk: primaryKey({
        columns: [table.channelId, table.oldestPostId, table.newestPostId],
      }),
    };
  }
);<|MERGE_RESOLUTION|>--- conflicted
+++ resolved
@@ -165,25 +165,18 @@
   }),
 }));
 
-<<<<<<< HEAD
 export type GroupJoinStatus = 'joining' | 'errored';
-=======
->>>>>>> 401ac76a
 export type GroupPrivacy = 'public' | 'private' | 'secret';
 
 export const groups = sqliteTable('groups', {
   id: text('id').primaryKey(),
   ...metaFields,
   privacy: text('privacy').$type<GroupPrivacy>(),
-<<<<<<< HEAD
   haveInvite: boolean('have_invite'),
   haveRequestedInvite: boolean('have_requested_invite'),
   currentUserIsMember: boolean('current_user_is_member').notNull(),
   isNew: boolean('is_new'),
   joinStatus: text('join_status').$type<GroupJoinStatus>(),
-=======
-  isJoined: boolean('is_joined'),
->>>>>>> 401ac76a
   lastPostId: text('last_post_id'),
   lastPostAt: timestamp('last_post_at'),
 });

--- conflicted
+++ resolved
@@ -304,12 +304,9 @@
 export const posts = sqliteTable('posts', {
   id: text('id').primaryKey(),
   authorId: text('author_id').references(() => contacts.id),
-<<<<<<< HEAD
-=======
   channelId: text('channel_id').references(() => channels.id),
   groupId: text('group_id').references(() => groups.id),
   type: text('type').$type<'block' | 'chat' | 'notice' | 'note'>(),
->>>>>>> db583178
   title: text('title'),
   image: text('image'),
   content: text('content', { mode: 'json' }),
@@ -317,18 +314,12 @@
   // client-side time
   sentAt: timestamp('sent_at'),
   replyCount: integer('reply_count'),
-<<<<<<< HEAD
-  type: text('type'),
-  channelId: text('channel_id').references(() => channels.id),
-  groupId: text('group_id').references(() => groups.id),
-=======
   textContent: text('text'),
   hasAppReference: boolean('has_app_reference'),
   hasChannelReference: boolean('has_channel_reference'),
   hasGroupReference: boolean('has_group_reference'),
   hasLink: boolean('has_link'),
   hasImage: boolean('has_image'),
->>>>>>> db583178
 });
 
 export const postsRelations = relations(posts, ({ one, many }) => ({

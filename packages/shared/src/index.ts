export type { GroupMeta } from './types/groups';
export type {
  NativeWebViewOptions,
  NativeCommand,
  GotoMessage,
  MobileNavTab,
  ActiveTabChange,
  WebAppAction,
  WebAppCommand,
} from './types/native';
export { parseActiveTab, trimFullPath } from './logic/navigation';
<<<<<<< HEAD
export type { ClientTypes } from './client';
export * as sync from './sync';
export * as utils from './logic/utils';
=======
export * as sync from './sync';
>>>>>>> 9be75372
<|MERGE_RESOLUTION|>--- conflicted
+++ resolved
@@ -9,10 +9,5 @@
   WebAppCommand,
 } from './types/native';
 export { parseActiveTab, trimFullPath } from './logic/navigation';
-<<<<<<< HEAD
-export type { ClientTypes } from './client';
 export * as sync from './sync';
-export * as utils from './logic/utils';
-=======
-export * as sync from './sync';
->>>>>>> 9be75372
+export * as utils from './logic/utils';
export * as ChannelAction from './types/ChannelActions';
export type { GroupMeta } from './types/groups';
export type {
  NativeWebViewOptions,
  NativeCommand,
  GotoMessage,
  MobileNavTab,
  ActiveTabChange,
  WebAppAction,
  WebAppCommand,
} from './types/native';
export type {
  PostCollectionConfiguration,
  PostCollectionLayout,
  PostCollectionLayoutType,
} from './types/PostCollectionConfiguration';
export {
  configurationFromChannel,
  layoutForType,
  layoutTypeFromChannel,
} from './types/PostCollectionConfiguration';
<<<<<<< HEAD
=======
export type { ChannelContentConfiguration } from './api/channelContentConfig';
>>>>>>> 88a47dd0
export {
  CollectionRendererId,
  DraftInputId,
  PostContentRendererId,
<<<<<<< HEAD
  ChannelContentConfiguration,
=======
>>>>>>> 88a47dd0
} from './api/channelContentConfig';
export { parseActiveTab, trimFullPath } from './logic/navigation';
export * from './logic';
export * from './store';
export * as sync from './store/sync';
export * as utils from './logic/utils';
export * as tiptap from './logic/tiptap';
export * as utilHooks from './logic/utilHooks';
export * from './debug';
export * from './perf';<|MERGE_RESOLUTION|>--- conflicted
+++ resolved
@@ -19,18 +19,11 @@
   layoutForType,
   layoutTypeFromChannel,
 } from './types/PostCollectionConfiguration';
-<<<<<<< HEAD
-=======
 export type { ChannelContentConfiguration } from './api/channelContentConfig';
->>>>>>> 88a47dd0
 export {
   CollectionRendererId,
   DraftInputId,
   PostContentRendererId,
-<<<<<<< HEAD
-  ChannelContentConfiguration,
-=======
->>>>>>> 88a47dd0
 } from './api/channelContentConfig';
 export { parseActiveTab, trimFullPath } from './logic/navigation';
 export * from './logic';

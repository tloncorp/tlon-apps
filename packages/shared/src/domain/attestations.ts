--- conflicted
+++ resolved
@@ -35,12 +35,6 @@
   return `@${text}`;
 }
 
-<<<<<<< HEAD
-export interface NativeContact {
-  id: string;
-  name: string;
-  phoneNumbers: string[];
-=======
 export function displayablePhoneNumber(phoneNumber: string): string {
   if (!phoneNumber) {
     console.error('Cannot make displayable phone number, none passed in');
@@ -52,5 +46,10 @@
   }
 
   return parsed.format('INTERNATIONAL');
->>>>>>> 9bfb67cc
+}
+
+export interface NativeContact {
+  id: string;
+  name: string;
+  phoneNumbers: string[];
 }
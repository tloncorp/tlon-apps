--- conflicted
+++ resolved
@@ -1,6 +1,5 @@
 export type ValuesOf<T> = T[keyof T];
 
-<<<<<<< HEAD
 export type Stringified<T> = string & {
   [P in keyof T]: { '_ value': T[P] };
 };
@@ -15,11 +14,10 @@
   // parse(text: string, reviver?: (key: any, value: any) => any): any;
   parse<T>(text: Stringified<T>, reviver?: (key: any, value: any) => any): T;
 }
-=======
+
 /**
  * UnionToIntersection<A | B | C> = A & B & C
  */
 export type UnionToIntersection<T> = {
   [E in T as keyof E]: E[keyof E];
-};
->>>>>>> 805b788f
+};
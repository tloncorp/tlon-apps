export type Contact = {
  id: string;
  nickname: string | null;
  bio: string | null;
  status: string | null;
  color: string | null;
  avatarImage: string | null;
  coverImage: string | null;
  pinnedGroupIds: string[];
};

export type UnreadType = 'channel' | 'dm';
export type Unread = {
  channelId: string;
  type: UnreadType;
  totalCount: number;
};

export type Group = {
  id: string;
  roles?: GroupRole[];
  navSections?: GroupNavSection[];
  members?: GroupMember[];
  iconImage?: string;
  iconImageColor?: string;
  title?: string;
  coverImage?: string;
  coverColor?: string;
  description?: string;
  isSecret: boolean;
  isPreview?: boolean;
  pinIndex?: number | null;
  lastPostAt?: number | null;

  // Linked objects
  channels?: Channel[];
};

export type GroupMember = {
  id: string;
  roles: string[];
  joinedAt: number;
};

export type GroupRole = {
  name: string;
  image?: string;
  title?: string;
  cover?: string;
  description?: string;
};

export type GroupNavSection = {
  id: string;
  channelIds?: string[];
  image?: string;
  title?: string;
  cover?: string;
  description?: string;
};

export type Channel = {
  id: string;
  group?: Group;
  image?: string;
  title?: string;
  cover?: string;
  description?: string;
  addedToGroupAt?: number;
  currentUserIsMember?: boolean;
  postCount?: number;
  unreadCount?: number;
  firstUnreadPostId?: string;
  unreadThreads?: ThreadUnreadState[];
  lastPostAt?: number;
};

<<<<<<< HEAD
  export type Post = {
    id: string;
    author: Contact;
    title?: string;
    image?: string;
    content: string;
    sentAt: string;
    replyCount: number;
    type: 'chat' | 'heap' | 'diary';

    channel: Channel;
    group: Group;
  };

  export type ThreadUnreadState = {
    threadId: string;
    firstUnreadId?: string;
    count: number;
  };
}
=======
export type ThreadUnreadState = {
  threadId: string;
  firstUnreadId?: string;
  count: number;
};
>>>>>>> 9be75372
<|MERGE_RESOLUTION|>--- conflicted
+++ resolved
@@ -75,31 +75,22 @@
   lastPostAt?: number;
 };
 
-<<<<<<< HEAD
-  export type Post = {
-    id: string;
-    author: Contact;
-    title?: string;
-    image?: string;
-    content: string;
-    sentAt: string;
-    replyCount: number;
-    type: 'chat' | 'heap' | 'diary';
+export type Post = {
+  id: string;
+  author: Contact;
+  title?: string;
+  image?: string;
+  content: string;
+  sentAt: string;
+  replyCount: number;
+  type: 'chat' | 'heap' | 'diary';
 
-    channel: Channel;
-    group: Group;
-  };
+  channel: Channel;
+  group: Group;
+};
 
-  export type ThreadUnreadState = {
-    threadId: string;
-    firstUnreadId?: string;
-    count: number;
-  };
-}
-=======
 export type ThreadUnreadState = {
   threadId: string;
   firstUnreadId?: string;
   count: number;
-};
->>>>>>> 9be75372
+};
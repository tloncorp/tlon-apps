import { isValidPatp } from '@urbit/aura';

import { getPostInfoFromWer } from '../api/harkApi';
import { createDevLogger } from '../debug';
<<<<<<< HEAD

const logger = createDevLogger('branch', true);
=======
import * as urbit from '../urbit';
>>>>>>> a7f1ab6c

const logger = createDevLogger('branch', true);

const fetchBranchApi = async (path: string, init?: RequestInit) =>
  fetch(`https://api2.branch.io${path}`, init);

export const getDeepLink = async (
  alias: string,
  branchDomain: string,
  branchKey: string
) => {
  const params = new URLSearchParams();
  params.set('url', `https://${branchDomain}/${alias}`);
  params.set('branch_key', branchKey);
  const response = await fetchBranchApi(`/v1/url?${params}`);
  if (!response.ok) {
    return undefined;
  }
  const {
    data: { url },
  } = (await response.json()) as {
    data: { url: string };
  };
  return url;
};

export const getBranchLinkMeta = async (
  branchUrl: string,
  branchKey: string
) => {
  const params = new URLSearchParams();
  params.set('url', branchUrl);
  params.set('branch_key', branchKey);
  const response = await fetchBranchApi(`/v1/url?${params}`);
  if (!response.ok) {
    return undefined;
  }

  const payload = await response.json();
  if (!payload || !payload.data) {
    return undefined;
  }

  return payload.data;
};

export type DeepLinkType = 'lure' | 'wer';

export interface DeepLinkMetadata {
  inviterUserId?: string;
  inviterNickname?: string;
  inviterAvatarImage?: string;
  invitedGroupId?: string;
  invitedGroupTitle?: string;
  invitedGroupDescription?: string;
  invitedGroupIconImageUrl?: string;
  invitedGroupiconImageColor?: string;
}
interface DeepLinkData extends DeepLinkMetadata {
  $desktop_url: string;
  $canonical_url: string;
  wer?: string;
  lure?: string;
}

export function extractLureMetadata(branchParams: any) {
  if (!branchParams || typeof branchParams !== 'object') {
    return {};
  }

  return {
    inviterUserId: branchParams.inviterUserId,
    inviterNickname: branchParams.inviterNickname,
    inviterAvatarImage: branchParams.inviterAvatarImage,
    invitedGroupId: branchParams.invitedGroupId,
    invitedGroupTitle: branchParams.invitedGroupTitle,
    invitedGroupDescription: branchParams.invitedGroupDescription,
    invitedGroupIconImageUrl: branchParams.invitedGroupIconImageUrl,
    invitedGroupiconImageColor: branchParams.invitedGroupiconImageColor,
  };
}

export function isLureMeta(input: unknown): input is DeepLinkMetadata {
  if (!input || typeof input !== 'object') {
    return false;
  }

  return 'invitedGroupId' in input;
}

export async function getDmLink(
  ship: string,
  branchDomain: string,
  branchKey: string
): Promise<string> {
  const dmPath = `dm/${ship}`;
  const fallbackUrl = `https://tlon.network/lure/~loshut-lonreg/tlon`; // for now, send to generic signup page on desktop
  const link = await createDeepLink({
    fallbackUrl,
    type: 'wer',
    path: dmPath,
    branchDomain,
    branchKey,
  });
  return link || '';
}

export const createDeepLink = async ({
  fallbackUrl,
  type,
  path,
  branchDomain,
  branchKey,
  metadata,
}: {
  fallbackUrl: string | undefined;
  type: DeepLinkType;
  path: string;
  branchDomain: string;
  branchKey: string;
  metadata?: DeepLinkMetadata;
}) => {
  if (!fallbackUrl || !path) {
    return undefined;
  }
  if (type === 'wer') {
    const parts = path.split('/');
    const isDMLure =
      parts.length === 2 && parts[0] === 'dm' && isValidPatp(parts[1]);
    if (!isDMLure && !getPostInfoFromWer(path)) {
      logger.crumb(`Invalid path: ${path}`);
      return undefined;
    }
  }

  const parsedURL = new URL(fallbackUrl);
  const token = parsedURL.pathname.split('/').pop();
  const alias = token || path.replace('~', '').replace('/', '-');
  const data: DeepLinkData = {
    $desktop_url: fallbackUrl,
    $canonical_url: fallbackUrl,
    ...(metadata ?? {}),
  };
  data['$desktop_url'] = fallbackUrl;
  data['$canonical_url'] = fallbackUrl;

  if (type === 'lure') {
    data.lure = token;
  } else {
    data.wer = path;
  }
<<<<<<< HEAD

  try {
    let url = await getDeepLink(alias, branchDomain, branchKey).catch(
      () => fallbackUrl
    );
    if (!url) {
      console.log(`No existing deeplink for ${alias}, creating new one`);
      const response = await fetchBranchApi('/v1/url', {
        method: 'POST',
        body: JSON.stringify({
          branch_key: branchKey,
          alias,
          data,
        }),
      });
      if (!response.ok) {
        return fallbackUrl;
      }
      ({ url } = (await response.json()) as { url: string });
=======
  let url = await getDeepLink(alias, branchDomain, branchKey).catch(() => null);
  if (!url) {
    logger.crumb(`No existing deeplink for ${alias}, creating new one`);
    const response = await fetchBranchApi('/v1/url', {
      method: 'POST',
      body: JSON.stringify({
        branch_key: branchKey,
        alias,
        data,
      }),
    });
    if (!response.ok) {
      return fallbackUrl;
>>>>>>> a7f1ab6c
    }
    return url;
  } catch (e) {
    logger.trackError('Failed to get or create deeplink', {
      errorMessage: e?.message,
    });
    return '';
  }
<<<<<<< HEAD
=======
  logger.crumb('returning deeplink', url);
  return url;
>>>>>>> a7f1ab6c
};<|MERGE_RESOLUTION|>--- conflicted
+++ resolved
@@ -2,12 +2,6 @@
 
 import { getPostInfoFromWer } from '../api/harkApi';
 import { createDevLogger } from '../debug';
-<<<<<<< HEAD
-
-const logger = createDevLogger('branch', true);
-=======
-import * as urbit from '../urbit';
->>>>>>> a7f1ab6c
 
 const logger = createDevLogger('branch', true);
 
@@ -159,14 +153,13 @@
   } else {
     data.wer = path;
   }
-<<<<<<< HEAD
 
   try {
     let url = await getDeepLink(alias, branchDomain, branchKey).catch(
       () => fallbackUrl
     );
     if (!url) {
-      console.log(`No existing deeplink for ${alias}, creating new one`);
+      logger.crumb(`No existing deeplink for ${alias}, creating new one`);
       const response = await fetchBranchApi('/v1/url', {
         method: 'POST',
         body: JSON.stringify({
@@ -179,22 +172,8 @@
         return fallbackUrl;
       }
       ({ url } = (await response.json()) as { url: string });
-=======
-  let url = await getDeepLink(alias, branchDomain, branchKey).catch(() => null);
-  if (!url) {
-    logger.crumb(`No existing deeplink for ${alias}, creating new one`);
-    const response = await fetchBranchApi('/v1/url', {
-      method: 'POST',
-      body: JSON.stringify({
-        branch_key: branchKey,
-        alias,
-        data,
-      }),
-    });
-    if (!response.ok) {
-      return fallbackUrl;
->>>>>>> a7f1ab6c
     }
+    logger.crumb(`Created new deeplink: ${url}`);
     return url;
   } catch (e) {
     logger.trackError('Failed to get or create deeplink', {
@@ -202,9 +181,4 @@
     });
     return '';
   }
-<<<<<<< HEAD
-=======
-  logger.crumb('returning deeplink', url);
-  return url;
->>>>>>> a7f1ab6c
 };
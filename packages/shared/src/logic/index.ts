--- conflicted
+++ resolved
@@ -7,8 +7,5 @@
 export * from './branch';
 export * from './deeplinks';
 export * from './analytics';
-<<<<<<< HEAD
 export * as featureFlags from './featureFlags';
-=======
-export * from './tiptap';
->>>>>>> fde03acc
+export * from './tiptap';
--- conflicted
+++ resolved
@@ -1,8 +1,4 @@
-<<<<<<< HEAD
-import { render } from '@urbit/aura';
-=======
-import { formatUv, isValidPatp } from '@urbit/aura';
->>>>>>> f8c0b33a
+import { render, valid } from '@urbit/aura';
 import anyAscii from 'any-ascii';
 import { differenceInDays, endOfToday, format } from 'date-fns';
 import emojiRegex from 'emoji-regex';
@@ -103,7 +99,7 @@
     const matches = normalizedNickname.match(new RegExp(PATP_REGEX, 'gi'));
     if (matches) {
       for (const match of matches) {
-        if (!isValidPatp(match)) {
+        if (!valid('p', match)) {
           return {
             isValid: false,
             errorType: 'invalid_patp',

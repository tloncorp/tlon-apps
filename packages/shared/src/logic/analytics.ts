export enum AnalyticsEvent {
  InviteShared = 'Invite Link Shared',
  OnboardingSessionRevived = 'Onboarding Session Revived',
  AppInstalled = 'App Installed',
  AppUpdated = 'App Updated',
  LoggedInBeforeSignup = 'Logged In Without Signing Up',
  FailedSignupOTP = 'Failed to send Signup OTP',
  FailedLoginOTP = 'Failed to send Login OTP',
<<<<<<< HEAD
  ContactAdded = 'Contact Added',
  ContactEdited = 'Contact Edited',
=======
  InvitedUserFailedInventoryCheck = 'Invited User Failed Inventory Check',
>>>>>>> 3ff82c96
}<|MERGE_RESOLUTION|>--- conflicted
+++ resolved
@@ -6,10 +6,7 @@
   LoggedInBeforeSignup = 'Logged In Without Signing Up',
   FailedSignupOTP = 'Failed to send Signup OTP',
   FailedLoginOTP = 'Failed to send Login OTP',
-<<<<<<< HEAD
   ContactAdded = 'Contact Added',
   ContactEdited = 'Contact Edited',
-=======
   InvitedUserFailedInventoryCheck = 'Invited User Failed Inventory Check',
->>>>>>> 3ff82c96
 }
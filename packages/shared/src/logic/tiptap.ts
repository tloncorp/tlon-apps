--- conflicted
+++ resolved
@@ -8,28 +8,10 @@
 import { deSig, isValidPatp } from '@urbit/aura';
 import { isEqual, reduce } from 'lodash';
 
-<<<<<<< HEAD
 import { Story } from '../urbit/channel';
 import { Block, Cite, HeaderLevel, Listing } from '../urbit/content';
-import {
-  Inline,
-  InlineKey,
-  Link,
-  Task,
-  isBlockquote,
-  isBold,
-  isInlineCode,
-  isItalics,
-  isLink,
-  isShip,
-  isStrikethrough,
-} from '../urbit/content';
-import { citeToPath, getFirstInline, pathToCite, preSig } from '../urbit/utils';
-=======
-import { Block, Cite, HeaderLevel, Listing, Story } from '../urbit/channel';
 import { Inline, InlineKey, Link, Task } from '../urbit/content';
 import { citeToPath, pathToCite, preSig } from '../urbit/utils';
->>>>>>> bb9f87ea
 
 export const ALL_MENTION_ID = '-all-';
 

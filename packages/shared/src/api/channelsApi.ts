import { formatUd, unixToDa } from '@urbit/aura';
import bigInt from 'big-integer';

import * as db from '../db';
import { createDevLogger } from '../debug';
import * as ub from '../urbit';
import { Posts } from '../urbit';
import { stringToTa } from '../urbit/utils';
import {
  getCanonicalPostId,
  getChannelIdType,
  isGroupChannelId,
} from './apiUtils';
import { toPostData, toPostReplyData, toReactionsData } from './postsApi';
import {
  client,
  getCurrentUserId,
  scry,
  subscribe,
  subscribeOnce,
  trackedPoke,
} from './urbit';

const logger = createDevLogger('channelsSub', false);

export type AddPostUpdate = { type: 'addPost'; post: db.Post };
export type PostReactionsUpdate = {
  type: 'updateReactions';
  postId: string;
  reactions: db.Reaction[];
};
export type UnknownUpdate = { type: 'unknown' };
export type PendingUpdate = { type: 'markPostSent'; cacheId: string };
export type DeletePostUpdate = {
  type: 'deletePost';
  postId: string;
  channelId: string;
};
export type HidePostUpdate = { type: 'hidePost'; postId: string };
export type ShowPostUpdate = { type: 'showPost'; postId: string };
export type WritersUpdate = {
  type: 'updateWriters';
  channelId: string;
  writers: string[];
  groupId: string | null;
};
export type CreateChannelUpdate = {
  type: 'createChannel';
  channelId: string;
  writers: string[];
  groupId: string | null;
};

export type JoinChannelSuccessUpdate = {
  type: 'joinChannelSuccess';
  channelId: string;
};

export type InitialPostsOnChannelJoin = {
  type: 'initialPostsOnChannelJoin';
  channelId: string;
  posts: db.Post[];
};

export type LeaveChannelSuccessUpdate = {
  type: 'leaveChannelSuccess';
  channelId: string;
};

export type MarkChannelReadUpdate = {
  type: 'markChannelRead';
  channelId: string;
};

export type MetaUpdate = {
  type: 'channelMetaUpdate';
  meta: Stringified<ub.ChannelMetadataSchemaV1> | null;
};

export type ChannelsUpdate =
  | AddPostUpdate
  | PostReactionsUpdate
  | UnknownUpdate
  | PendingUpdate
  | DeletePostUpdate
  | HidePostUpdate
  | ShowPostUpdate
  | MetaUpdate
  // | CreateChannelUpdate
  | JoinChannelSuccessUpdate
  | LeaveChannelSuccessUpdate
  | InitialPostsOnChannelJoin
  // | MarkChannelReadUpdate
  | WritersUpdate;

export const createChannel = async ({
  id,
  ...channelPayload
}: ub.Create & { id: string }) => {
  return trackedPoke<ub.ChannelsResponse>(
    {
      app: 'channels',
      mark: 'channel-action',
      json: {
        create: channelPayload,
      },
    },
    { app: 'channels', path: '/v2' },
    (event) => {
      return 'create' in event.response && event.nest === id;
    }
  );
};

<<<<<<< HEAD
export const setupChannelFromTemplate = async (
  exampleChannelId: string,
  targetChannelId: string
) => {
  return client.thread<string>({
    desk: 'groups',
    inputMark: 'hook-setup-template-args',
    outputMark: 'json',
    threadName: 'channel-setup-from-template',
    body: {
      example: exampleChannelId,
      target: targetChannelId,
    },
  });
};
=======
export async function updateChannelMeta(
  channelId: string,
  metaPayload: Stringified<ub.ChannelMetadataSchemaV1> | null
) {
  return trackedPoke<ub.ChannelsResponse>(
    {
      app: 'channels',
      mark: 'channel-action',
      json: {
        channel: {
          nest: channelId,
          action: {
            meta: metaPayload,
          },
        },
      },
    },
    { app: 'channels', path: '/v2' },
    (event) => {
      return 'meta' in event.response;
    }
  );
}
>>>>>>> db82b8f1

export const subscribeToChannelsUpdates = async (
  eventHandler: (update: ChannelsUpdate) => void
) => {
  subscribe(
    { app: 'channels', path: '/v2' },
    (rawEvent: ub.ChannelsSubscribeResponse) => {
      eventHandler(toChannelsUpdate(rawEvent));
    }
  );
};

export function toClientChannelsInit(
  channels: ub.Channels,
  readersMap: Record<string, string[]>
) {
  return Object.entries(channels).map(([id, channel]) => {
    return toClientChannelInit(id, channel, readersMap[id] ?? []);
  });
}

export type ChannelInit = {
  channelId: string;
  writers: string[];
  readers: string[];
};

export function toClientChannelInit(
  id: string,
  channel: ub.Channel,
  readers: string[]
): ChannelInit {
  return { channelId: id, writers: channel.perms.writers ?? [], readers };
}

export const toChannelsUpdate = (
  channelEvent: ub.ChannelsSubscribeResponse
): ChannelsUpdate => {
  logger.log('channel event', {
    channelEvent,
  });

  // hide events
  if (channelEvent.hide !== undefined) {
    const postId = getCanonicalPostId(channelEvent.hide);
    logger.log('hide post event');
    return { type: 'hidePost', postId };
  }

  // show events
  if (channelEvent.show !== undefined) {
    const postId = getCanonicalPostId(channelEvent.show);
    logger.log('show post event');
    return { type: 'showPost', postId };
  }

  const channelId = channelEvent.nest;

  if ('response' in channelEvent) {
    if ('perm' in channelEvent.response) {
      return {
        type: 'updateWriters',
        channelId,
        writers: channelEvent.response.perm.writers,
        groupId: channelEvent.response.perm.group,
      };
    }

    if ('meta' in channelEvent.response) {
      return {
        type: 'channelMetaUpdate',
        meta: channelEvent.response.meta,
      };
    }

    // not clear that this is necessary
    // if ('create' in channelEvent.response) {
    // return {
    // type: 'createChannel',
    // channelId,
    // writers: channelEvent.response.create.writers,
    // groupId: channelEvent.response.create.group,
    // };
    // }

    if ('join' in channelEvent.response) {
      return {
        type: 'joinChannelSuccess',
        channelId,
      };
    }

    // not clear that this is necessary
    // if ('read' in channelEvent.response) {
    // return {
    // type: 'markChannelRead',
    // channelId,
    // };
    // }

    if ('leave' in channelEvent.response) {
      return {
        type: 'leaveChannelSuccess',
        channelId,
      };
    }

    if ('posts' in channelEvent.response) {
      const { posts: postsFromBackend }: { posts: Posts } =
        channelEvent.response;

      const posts = Object.entries(postsFromBackend)
        .filter(([_, post]) => post !== null)
        .map(([_, post]) => {
          return toPostData(channelId, post!);
        });

      return { type: 'initialPostsOnChannelJoin', channelId, posts };
    }

    if ('post' in channelEvent.response) {
      // post events
      if (!('reply' in channelEvent.response.post['r-post'])) {
        const postId = getCanonicalPostId(channelEvent.response.post.id);
        const postResponse = channelEvent.response.post['r-post'];

        if ('set' in postResponse) {
          if (postResponse.set !== null) {
            const postToAdd = { id: postId, ...postResponse.set };

            logger.log(`add post event`);
            return { type: 'addPost', post: toPostData(channelId, postToAdd) };
          }

          logger.log('delete post event');
          return { type: 'deletePost', postId, channelId };
        } else if ('reacts' in postResponse && postResponse.reacts !== null) {
          const updatedReacts = toReactionsData(postResponse.reacts, postId);
          logger.log('update reactions event');
          return { type: 'updateReactions', postId, reactions: updatedReacts };
        }
      }

      // reply events
      if ('reply' in channelEvent.response.post['r-post']) {
        const postId = getCanonicalPostId(channelEvent.response.post.id);
        const replyId = getCanonicalPostId(
          channelEvent.response.post['r-post'].reply.id
        );
        const replyResponse =
          channelEvent.response.post['r-post'].reply['r-reply'];
        if ('set' in replyResponse) {
          if (replyResponse.set !== null) {
            logger.log(`add reply event`);
            return {
              type: 'addPost',
              post: toPostReplyData(channelId, postId, replyResponse.set),
            };
          }

          logger.log('delete reply event');
          return { type: 'deletePost', postId: replyId, channelId };
        } else if ('reacts' in replyResponse && replyResponse.reacts !== null) {
          const updatedReacts = toReactionsData(replyResponse.reacts, replyId);
          logger.log('update reply reactions event');
          return {
            type: 'updateReactions',
            postId: replyId,
            reactions: updatedReacts,
          };
        }
      }
    }

    // pending messages (on ship, not on group)
    if ('pending' in channelEvent.response) {
      const cacheId = channelEvent.response.pending.id;
      return {
        type: 'markPostSent',
        cacheId: getCanonicalPostId(unixToDa(cacheId.sent).toString()),
      };
    }
  }

  logger.log(`unknown event`, channelEvent);
  return { type: 'unknown' };
};

export const createNewGroupDefaultChannel = async ({
  groupId,
  currentUserId,
}: {
  groupId: string;
  currentUserId: string;
}) => {
  const randomNumber = Math.floor(Math.random() * 10000);
  const channelPayload: ub.Create = {
    kind: 'chat',
    group: groupId,
    name: `welcome-${randomNumber}`,
    title: 'Welcome',
    description: 'Welcome to your new group!',
    meta: null,
    readers: [],
    writers: [],
  };

  return trackedPoke<ub.ChannelsResponse>(
    {
      app: 'channels',
      mark: 'channel-action',
      json: {
        create: channelPayload,
      },
    },
    { app: 'channels', path: '/v2' },
    (event) => {
      const { response, nest } = event;
      return (
        'create' in response &&
        nest ===
          `${channelPayload.kind}/${currentUserId}/${channelPayload.name}`
      );
    }
  );
};

export const searchChannel = async (params: {
  channelId: string;
  query: string;
  cursor?: string;
}) => {
  const SINGLE_PAGE_SEARCH_DEPTH = 500;
  const isGroupChannel = isGroupChannelId(params.channelId);
  const encodedQuery = stringToTa(params.query);

  let response;
  if (isGroupChannel) {
    // channels agent
    response = await scry<ub.ChannelScam>({
      app: 'channels',
      path: `/${params.channelId}/search/bounded/text/${
        params.cursor ? formatUd(bigInt(params.cursor ?? 0)) : ''
      }/${SINGLE_PAGE_SEARCH_DEPTH}/${encodedQuery}`,
    });
  } else {
    // chat agent
    const type = getChannelIdType(params.channelId) === 'dm' ? 'dm' : 'club';
    response = await scry<ub.ChatScam>({
      app: 'chat',
      path: `/${type}/${params.channelId}/search/bounded/text/${
        params.cursor ? formatUd(bigInt(params.cursor ?? 0)) : ''
      }/${SINGLE_PAGE_SEARCH_DEPTH}/${encodedQuery}`,
    });
  }

  // note: we avoid incurring the cost of sorting here since the main consumer (useChannelSearch)
  // aggregates results across multiple pages
  const posts: db.Post[] = response.scan
    .map((scanItem) => {
      if ('post' in scanItem) {
        return toPostData(params.channelId, scanItem.post);
      }
      if ('writ' in scanItem) {
        return toPostData(params.channelId, scanItem.writ);
      }
      if ('reply' in scanItem) {
        const parentId = isGroupChannel
          ? getCanonicalPostId(scanItem.reply['id-post'])
          : getCanonicalPostId(scanItem.reply.reply.seal['parent-id']);
        return toPostReplyData(
          params.channelId,
          parentId,
          scanItem.reply.reply
        );
      }
      return false;
    })
    .filter((post) => post !== false) as db.Post[];

  const cursor = response.last;

  return { posts, cursor };
};

export const leaveChannel = async (channelId: string) => {
  return trackedPoke<ub.ChannelsResponse>(
    {
      app: 'channels',
      mark: 'channel-action',
      json: {
        channel: {
          nest: channelId,
          action: {
            leave: null,
          },
        },
      },
    },
    { app: 'channels', path: '/v2' },
    (event) => {
      return 'leave' in event.response && event.response.leave === channelId;
    }
  );
};

export const joinChannel = async (channelId: string, groupId: string) => {
  return trackedPoke<ub.ChannelsResponse>(
    {
      app: 'channels',
      mark: 'channel-action',
      json: {
        channel: {
          nest: channelId,
          action: {
            join: groupId,
          },
        },
      },
    },
    { app: 'channels', path: '/v2' },
    (event) => {
      return 'join' in event.response && event.nest === channelId;
    }
  );
};

export async function getChannelHooksPreview(channelId: string) {
  return subscribeOnce<ub.ChannelHooksPreview>(
    {
      app: 'channels',
      path: `/v1/hooks/preview/${channelId}`,
    },
    10_000
  );
}<|MERGE_RESOLUTION|>--- conflicted
+++ resolved
@@ -112,7 +112,6 @@
   );
 };
 
-<<<<<<< HEAD
 export const setupChannelFromTemplate = async (
   exampleChannelId: string,
   targetChannelId: string
@@ -128,7 +127,7 @@
     },
   });
 };
-=======
+
 export async function updateChannelMeta(
   channelId: string,
   metaPayload: Stringified<ub.ChannelMetadataSchemaV1> | null
@@ -152,7 +151,6 @@
     }
   );
 }
->>>>>>> db82b8f1
 
 export const subscribeToChannelsUpdates = async (
   eventHandler: (update: ChannelsUpdate) => void

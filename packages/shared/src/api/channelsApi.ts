--- conflicted
+++ resolved
@@ -91,12 +91,8 @@
 
 export type MetaUpdate = {
   type: 'channelMetaUpdate';
-<<<<<<< HEAD
   meta: Stringified<ub.ChannelMetadata> | null;
   channelId: string;
-=======
-  meta: Stringified<ub.ChannelMetadataSchemaV1> | null;
->>>>>>> feca9e4c
 };
 
 export type ChannelsUpdate =
@@ -134,30 +130,6 @@
   );
 };
 
-export async function updateChannelMeta(
-  channelId: string,
-  metaPayload: Stringified<ub.ChannelMetadataSchemaV1> | null
-) {
-  return trackedPoke<ub.ChannelsResponse>(
-    {
-      app: 'channels',
-      mark: 'channel-action',
-      json: {
-        channel: {
-          nest: channelId,
-          action: {
-            meta: metaPayload,
-          },
-        },
-      },
-    },
-    { app: 'channels', path: '/v2' },
-    (event) => {
-      return 'meta' in event.response;
-    }
-  );
-}
-
 export const setupChannelFromTemplate = async (
   exampleChannelId: string,
   targetChannelId: string
@@ -275,10 +247,7 @@
       return {
         type: 'channelMetaUpdate',
         meta: channelEvent.response.meta,
-<<<<<<< HEAD
         channelId,
-=======
->>>>>>> feca9e4c
       };
     }
 

--- conflicted
+++ resolved
@@ -129,7 +129,6 @@
   );
 };
 
-<<<<<<< HEAD
 export async function updateChannelMeta(
   channelId: string,
   metaPayload: Stringified<ub.ChannelMetadataSchemaV1> | null
@@ -153,7 +152,7 @@
     }
   );
 }
-=======
+
 export const setupChannelFromTemplate = async (
   exampleChannelId: string,
   targetChannelId: string
@@ -169,7 +168,6 @@
     },
   });
 };
->>>>>>> a2616d62
 
 export const subscribeToChannelsUpdates = async (
   eventHandler: (update: ChannelsUpdate) => void

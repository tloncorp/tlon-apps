--- conflicted
+++ resolved
@@ -9,23 +9,17 @@
   notebook = 'tlon.r0.input.notebook',
   chat = 'tlon.r0.input.chat',
   gallery = 'tlon.r0.input.gallery',
-<<<<<<< HEAD
   yo = 'tlon.r0.input.yo',
+  mic = 'tlon.r0.input.mic',
   picto = 'tlon.r0.input.picto',
-=======
-  mic = 'tlon.r0.input.mic',
->>>>>>> fde58e0a
 }
 
 export enum PostContentRendererId {
   notebook = 'tlon.r0.content.notebook',
   chat = 'tlon.r0.content.chat',
   gallery = 'tlon.r0.content.gallery',
-<<<<<<< HEAD
   picto = 'tlon.r0.content.picto',
-=======
   audio = 'tlon.r0.content.audio',
->>>>>>> fde58e0a
 }
 
 /**

--- conflicted
+++ resolved
@@ -1,15 +1,10 @@
 import * as db from '../db';
 import { createDevLogger } from '../debug';
 import * as ub from '../urbit';
-<<<<<<< HEAD
-import { toClientMeta } from './converters';
+import { toClientMeta } from './apiUtils';
 import { poke, scry, subscribe } from './urbit';
 
 const logger = createDevLogger('chatApi', true);
-=======
-import { toClientMeta } from './apiUtils';
-import { poke, scry } from './urbit';
->>>>>>> 54edf879
 
 export const markChatRead = (whom: string) =>
   poke({

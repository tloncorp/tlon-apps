--- conflicted
+++ resolved
@@ -81,7 +81,6 @@
     },
   });
 
-<<<<<<< HEAD
 export const sendDirectMessage = async (
   to: string,
   content: JSONContent,
@@ -110,12 +109,7 @@
   await poke(action);
 };
 
-export type GetDmsResponse = (db.ChannelInsert & {
-  members: db.ChannelMember[];
-})[];
-=======
 export type GetDmsResponse = db.ChannelInsert[];
->>>>>>> de4adfc1
 
 export const getDms = async (): Promise<GetDmsResponse> => {
   const result = (await scry({ app: 'chat', path: '/dm' })) as string[];

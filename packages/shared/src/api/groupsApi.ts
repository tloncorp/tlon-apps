import { Poke } from '@urbit/http-api';

import * as db from '../db';
import { GroupPrivacy } from '../db/schema';
import { createDevLogger } from '../debug';
import type * as ub from '../urbit';
import {
  FlaggedContent,
  GroupChannel,
  Rank,
  extractGroupPrivacy,
  getChannelType,
  getJoinStatusFromGang,
} from '../urbit';
<<<<<<< HEAD
import { parseGroupId, toClientMeta } from './apiUtils';
=======
import { parseGroupChannelId, parseGroupId, toClientMeta } from './apiUtils';
import { StructuredChannelDescriptionPayload } from './channelContentConfig';
>>>>>>> 8a2cfb68
import {
  getCurrentUserId,
  poke,
  scry,
  subscribe,
  subscribeOnce,
  trackedPoke,
} from './urbit';

const logger = createDevLogger('groupsApi', false);

function groupAction(flag: string, diff: ub.GroupDiff): Poke<ub.GroupAction> {
  return {
    app: 'groups',
    mark: 'group-action-3',
    json: {
      flag,
      update: {
        time: '',
        diff,
      },
    },
  };
}

export const getPinnedItems = async () => {
  const pinnedItems = await scry<ub.PinnedGroupsResponse>({
    app: 'groups-ui',
    path: '/pins',
  });
  return toClientPinnedItems(pinnedItems);
};

export const toClientPinnedItems = (rawItems: string[]): db.Pin[] => {
  const items = rawItems.map(toClientPinnedItem);
  return items.reverse();
};

export const toClientPinnedItem = (rawItem: string, index: number): db.Pin => {
  const type = getPinnedItemType(rawItem);
  return {
    type,
    index,
    itemId: rawItem,
  };
};

export function acceptGroupJoin({
  groupId,
  contactIds,
}: {
  groupId: string;
  contactIds: string[];
}) {
  return poke(
    groupAction(groupId, {
      cordon: {
        shut: {
          'add-ships': {
            ships: contactIds,
            kind: 'pending',
          },
        },
      },
    })
  );
}

export function rejectGroupJoin({
  groupId,
  contactIds,
}: {
  groupId: string;
  contactIds: string[];
}) {
  return poke(
    groupAction(groupId, {
      cordon: {
        shut: {
          'del-ships': {
            ships: contactIds,
            kind: 'ask',
          },
        },
      },
    })
  );
}

export function cancelGroupJoin(groupId: string) {
  return poke({
    app: 'groups',
    mark: 'group-cancel',
    json: groupId,
  });
}

export function inviteGroupMembers({
  groupId,
  contactIds,
}: {
  groupId: string;
  contactIds: string[];
}) {
  return poke(
    groupAction(groupId, {
      cordon: {
        shut: {
          'add-ships': {
            ships: contactIds,
            kind: 'pending',
          },
        },
      },
    })
  );
}

export function addGroupMembers({
  groupId,
  contactIds,
}: {
  groupId: string;
  contactIds: string[];
}) {
  return poke(
    groupAction(groupId, {
      fleet: {
        ships: contactIds,
        diff: {
          add: null,
        },
      },
    })
  );
}

export function rescindGroupInvitationRequest(groupId: string) {
  logger.log('api rescinding', groupId);
  return poke({
    app: 'groups',
    mark: 'group-rescind',
    json: groupId,
  });
}

export async function kickUsersFromGroup({
  groupId,
  contactIds,
}: {
  groupId: string;
  contactIds: string[];
}) {
  return poke(
    groupAction(groupId, {
      fleet: {
        ships: contactIds,
        diff: {
          del: null,
        },
      },
    })
  );
}

export async function banUsersFromGroup({
  groupId,
  contactIds,
}: {
  groupId: string;
  contactIds: string[];
}) {
  return poke(
    groupAction(groupId, {
      cordon: {
        open: {
          'add-ships': contactIds,
        },
      },
    })
  );
}

export async function unbanUsersFromGroup({
  groupId,
  contactIds,
}: {
  groupId: string;
  contactIds: string[];
}) {
  return poke(
    groupAction(groupId, {
      cordon: {
        open: {
          'del-ships': contactIds,
        },
      },
    })
  );
}

export async function leaveGroup(groupId: string) {
  return poke({
    app: 'groups',
    mark: 'group-leave',
    json: groupId,
  });
}

export function requestGroupInvitation(groupId: string) {
  logger.log('api knocking', groupId);
  return poke({
    app: 'groups',
    mark: 'group-knock',
    json: groupId,
  });
}

export async function updateGroupPrivacy(params: {
  groupId: string;
  oldPrivacy: GroupPrivacy;
  newPrivacy: GroupPrivacy;
}) {
  if (params.newPrivacy === 'public') {
    const action = groupAction(params.groupId, {
      cordon: {
        swap: {
          open: {
            ships: [],
            ranks: [],
          },
        },
      },
    });
    await poke(action);
  } else {
    // Only swap if it's currently public. If moving between secret and private, we keep
    // the existing cordon to avoid losing pending requests.
    if (params.oldPrivacy === 'public') {
      const cordonSwapAction = groupAction(params.groupId, {
        cordon: {
          swap: {
            shut: {
              pending: [],
              ask: [],
            },
          },
        },
      });
      await poke(cordonSwapAction);
    }
  }

  const secretAction = groupAction(params.groupId, {
    secret: params.newPrivacy === 'secret',
  });
  await poke(secretAction);
}

export const getPinnedItemType = (rawItem: string) => {
  if (rawItem.startsWith('~')) {
    if (rawItem.split('/').length === 2) {
      return 'group';
    }
    return 'dm';
  } else {
    if (rawItem.split('/').length === 3) {
      return 'channel';
    }
    return 'groupDm';
  }
};

export const unpinItem = async (itemId: string) => {
  return await poke({
    app: 'groups-ui',
    mark: 'ui-action',
    json: {
      pins: {
        del: itemId,
      },
    },
  });
};

export const pinItem = async (itemId: string) => {
  return await poke({
    app: 'groups-ui',
    mark: 'ui-action',
    json: {
      pins: {
        add: itemId,
      },
    },
  });
};

export const getChannelPreview = async (
  channelId: string
): Promise<db.Channel | null> => {
  const channelPreview = await subscribeOnce<ub.ChannelPreview>({
    app: 'groups',
    path: `/chan/${channelId}`,
  });

  if (!channelPreview) {
    return null;
  }

  return toClientChannelFromPreview({
    id: channelId,
    channel: channelPreview,
    groupId: channelPreview.group.flag,
  });
};

export const getGroupPreview = async (groupId: string) => {
  const result = await subscribeOnce<ub.GroupPreview>({
    app: 'groups',
    path: `/gangs/${groupId}/preview`,
  });

  return toClientGroupFromPreview(groupId, result);
};

export const findGroupsHostedBy = async (userId: string) => {
  const result = await subscribeOnce<ub.GroupIndex>(
    {
      app: 'groups',
      path: `/gangs/index/${userId}`,
    },
    30_000
  );

  logger.log('findGroupsHostedBy result', result);

  return toClientGroupsFromPreview(result);
};

const GENERATED_GROUP_TITLE_END_CHAR = '\u2060';

export const createGroup = async ({
  title,
  placeholderTitle,
  slug,
  privacy = 'secret',
  memberIds,
}: {
  title?: string;
  placeholderTitle?: string;
  slug: string;
  privacy: GroupPrivacy;
  memberIds?: string[];
}) => {
  const createGroupPayload: ub.GroupCreate = {
    title: title ? title : placeholderTitle + GENERATED_GROUP_TITLE_END_CHAR,
    description: '',
    image: '',
    cover: '',
    name: slug,
    members: Object.fromEntries((memberIds ?? []).map((id) => [id, []])),
    cordon:
      privacy === 'public'
        ? {
            open: {
              ships: [],
              ranks: [],
            },
          }
        : {
            shut: {
              pending: [],
              ask: [],
            },
          },
    secret: privacy === 'secret',
  };

  return trackedPoke<ub.GroupAction>(
    {
      app: 'groups',
      mark: 'group-create',
      json: createGroupPayload,
    },
    { app: 'groups', path: '/groups/ui' },
    (event) => {
      if (!('update' in event)) {
        return false;
      }

      const { update } = event;
      return (
        'create' in update.diff &&
        createGroupPayload.title === update.diff.create.meta.title
      );
    }
  );
};

export const getGroup = async (groupId: string) => {
  const path = `/groups/${groupId}/v1`;

  const groupData = await scry<ub.Group>({ app: 'groups', path });
  return toClientGroup(groupId, groupData, true);
};

export const getGroups = async (
  {
    includeMembers,
  }: {
    includeMembers: boolean;
  } = {
    includeMembers: false,
  }
) => {
  const path = includeMembers ? '/groups' : '/groups/light';
  const groupData = await scry<ub.Groups>({ app: 'groups', path });
  return toClientGroups(groupData, true);
};

export const updateGroupMeta = async ({
  groupId,
  meta,
}: {
  groupId: string;
  meta: ub.GroupMeta;
}) => {
  return await trackedPoke<ub.GroupAction>(
    groupAction(groupId, {
      meta,
    }),
    { app: 'groups', path: '/groups/ui' },
    (event) => {
      if (!('update' in event)) {
        return false;
      }

      const { update } = event;
      return 'meta' in update.diff && event.flag === groupId;
    }
  );
};

export const deleteGroup = async (groupId: string) => {
  return await trackedPoke<ub.GroupAction>(
    groupAction(groupId, {
      del: null,
    }),
    { app: 'groups', path: '/groups/ui' },
    (event) => {
      if (!('update' in event)) {
        return false;
      }

      const { update } = event;
      return 'del' in update.diff && event.flag === groupId;
    }
  );
};

export const addNavSection = async ({
  groupId,
  navSection,
}: {
  groupId: string;
  navSection: db.GroupNavSection;
}) => {
  return await trackedPoke<ub.GroupAction>(
    groupAction(groupId, {
      zone: {
        zone: navSection.sectionId,
        delta: {
          add: {
            title: navSection.title ?? '',
            description: navSection.description ?? '',
            image: navSection.iconImage ?? navSection.coverImageColor ?? '',
            cover: navSection.coverImage ?? navSection.coverImageColor ?? '',
          },
        },
      },
    }),
    { app: 'groups', path: '/groups/ui' },
    (event) => {
      if (!('update' in event)) {
        return false;
      }

      const { update } = event;
      return 'zone' in update.diff && event.flag === groupId;
    }
  );
};

export const deleteNavSection = async ({
  sectionId,
  groupId,
}: {
  sectionId: string;
  groupId: string;
}) => {
  return await poke(
    groupAction(groupId, {
      zone: {
        zone: sectionId,
        delta: {
          del: null,
        },
      },
    })
  );
};

export const updateNavSection = async ({
  groupId,
  navSection,
}: {
  groupId: string;
  navSection: db.GroupNavSection;
}) => {
  return await poke(
    groupAction(groupId, {
      zone: {
        zone: navSection.sectionId,
        delta: {
          edit: {
            title: navSection.title ?? '',
            description: navSection.description ?? '',
            image: navSection.iconImage ?? navSection.coverImageColor ?? '',
            cover: navSection.coverImage ?? navSection.coverImageColor ?? '',
          },
        },
      },
    })
  );
};

export const moveNavSection = async ({
  groupId,
  navSectionId,
  index,
}: {
  groupId: string;
  navSectionId: string;
  index: number;
}) => {
  return await poke(
    groupAction(groupId, {
      zone: {
        zone: navSectionId,
        delta: {
          mov: index,
        },
      },
    })
  );
};

export const addChannelToNavSection = async ({
  groupId,
  navSectionId,
  channelId,
}: {
  groupId: string;
  navSectionId: string;
  channelId: string;
}) => {
  logger.log('addChannelToNavSection', { groupId, navSectionId, channelId });
  return await trackedPoke<ub.GroupAction>(
    groupAction(groupId, {
      channel: {
        nest: channelId,
        diff: {
          zone: navSectionId,
        },
      },
    }),
    { app: 'groups', path: '/groups/ui' },
    (event) => {
      if (!('update' in event)) {
        return false;
      }

      const { update } = event;
      return 'channel' in update.diff && update.diff.channel.nest === channelId;
    }
  );
};

export const addChannelToGroup = async ({
  channelId,
  groupId,
  sectionId,
}: {
  channelId: string;
  groupId: string;
  sectionId: string;
}) => {
  return await trackedPoke<ub.GroupAction>(
    groupAction(groupId, {
      channel: {
        nest: channelId,
        diff: {
          zone: sectionId,
        },
      },
    }),
    { app: 'groups', path: '/groups/ui' },
    (event) => {
      if (!('update' in event)) {
        return false;
      }

      const { update } = event;
      return 'channel' in update.diff && update.diff.channel.nest === channelId;
    }
  );
};

export const updateChannel = async ({
  groupId,
  channelId,
  channel,
}: {
  groupId: string;
  channelId: string;
  channel: GroupChannel;
}) => {
  return await poke(
    groupAction(groupId, {
      channel: {
        nest: channelId,
        diff: {
          edit: channel,
        },
      },
    })
  );
};

export const deleteChannel = async ({
  groupId,
  channelId,
}: {
  groupId: string;
  channelId: string;
}) => {
  return await poke(
    groupAction(groupId, {
      channel: {
        nest: channelId,
        diff: {
          del: null,
        },
      },
    })
  );
};

export const moveChannel = async ({
  groupId,
  channelId,
  navSectionId,
  index,
}: {
  groupId: string;
  channelId: string;
  navSectionId: string;
  index: number;
}) => {
  return await poke(
    groupAction(groupId, {
      zone: {
        zone: navSectionId,
        delta: {
          'mov-nest': {
            nest: channelId,
            idx: index,
          },
        },
      },
    })
  );
};

export type GroupDelete = {
  type: 'deleteGroup';
  groupId: string;
};

export type GroupAdd = {
  type: 'addGroup';
  group: db.Group;
};

export type GroupEdit = {
  type: 'editGroup';
  groupId: string;
  meta: db.ClientMeta;
};

export type GroupChannelAdd = {
  type: 'addChannel';
  channel: db.Channel;
};

export type GroupChannelUpdate = {
  type: 'updateChannel';
  channel: db.Channel;
};

export type GroupChannelJoin = {
  type: 'joinChannel';
  channelId: string;
  groupId: string;
};

export type GroupChannelLeave = {
  type: 'leaveChannel';
  channelId: string;
};

export type GroupChannelDelete = {
  type: 'deleteChannel';
  channelId: string;
};

export type GroupChannelNavSectionAdd = {
  type: 'addChannelToNavSection';
  channelId: string;
  groupId: string;
  navSectionId: string;
  sectionId: string;
};

export type GroupNavSectionAdd = {
  type: 'addNavSection';
  navSectionId: string;
  sectionId: string;
  groupId: string;
  clientMeta: db.ClientMeta;
};

export type GroupNavSectionDelete = {
  type: 'deleteNavSection';
  navSectionId: string;
};

export type GroupNavSectionEdit = {
  type: 'editNavSection';
  navSectionId: string;
  sectionId: string;
  clientMeta: db.ClientMeta;
};

export type GroupNavSectionMove = {
  type: 'moveNavSection';
  navSectionId: string;
  sectionId: string;
  index: number;
};

export type GroupnavSectionMoveChannel = {
  type: 'moveChannel';
  navSectionId: string;
  sectionId: string;
  groupId: string;
  channelId: string;
  index: number;
};

export type GroupAddMembers = {
  type: 'addGroupMembers';
  ships: string[];
  groupId: string;
};

export type GroupRemoveMembers = {
  type: 'removeGroupMembers';
  ships: string[];
  groupId: string;
};

export type GroupAddMembersToRole = {
  type: 'addGroupMembersToRole';
  ships: string[];
  roles: string[];
  groupId: string;
};

export type GroupRemoveMembersFromRole = {
  type: 'removeGroupMembersFromRole';
  ships: string[];
  roles: string[];
  groupId: string;
};

export type GroupRoleAdd = {
  type: 'addRole';
  groupId: string;
  roleId: string;
  meta: db.ClientMeta;
};

export type GroupRoleDelete = {
  type: 'deleteRole';
  groupId: string;
  roleId: string;
};

export type GroupRoleEdit = {
  type: 'editRole';
  roleId: string;
  groupId: string;
  meta: db.ClientMeta;
};

export type GroupInviteMembers = {
  type: 'inviteGroupMembers';
  groupId: string;
  ships: string[];
};

export type GroupRevokeMemberInvites = {
  type: 'revokeGroupMemberInvites';
  groupId: string;
  ships: string[];
};

export type GroupJoinRequest = {
  type: 'groupJoinRequest';
  groupId: string;
  ships: string[];
};

export type GroupRevokeJoinRequests = {
  type: 'revokeGroupJoinRequests';
  groupId: string;
  ships: string[];
};

export type GroupBanMembers = {
  type: 'banGroupMembers';
  groupId: string;
  ships: string[];
};

export type GroupUnbanMembers = {
  type: 'unbanGroupMembers';
  groupId: string;
  ships: string[];
};

export type GroupBanAzimuthRanks = {
  type: 'banAzimuthRanks';
  groupId: string;
  ranks: Rank[];
};

export type GroupUnbanAzimuthRanks = {
  type: 'unbanAzimuthRanks';
  groupId: string;
  ranks: Rank[];
};

export type GroupSetAsPublic = {
  type: 'setGroupAsPublic';
  groupId: string;
};

export type GroupSetAsPrivate = {
  type: 'setGroupAsPrivate';
  groupId: string;
};

export type GroupSetAsSecret = {
  type: 'setGroupAsSecret';
  groupId: string;
};

export type GroupSetAsNotSecret = {
  type: 'setGroupAsNotSecret';
  groupId: string;
};

export type GroupFlagContent = {
  type: 'flagGroupPost';
  groupId: string;
  channelId: string;
  postId: string;
  flaggingUser: string;
};

export type SetUnjoinedGroups = {
  type: 'setUnjoinedGroups';
  groups: db.Group[];
};

export type GroupUpdateUnknown = {
  type: 'unknown';
};

export type GroupUpdate =
  | GroupAdd
  | GroupDelete
  | GroupEdit
  | GroupChannelAdd
  | GroupChannelUpdate
  | GroupChannelDelete
  | GroupChannelJoin
  | GroupChannelLeave
  | GroupChannelNavSectionAdd
  | GroupNavSectionDelete
  | GroupNavSectionEdit
  | GroupNavSectionAdd
  | GroupNavSectionMove
  | GroupnavSectionMoveChannel
  | GroupAddMembers
  | GroupRemoveMembers
  | GroupAddMembersToRole
  | GroupRemoveMembersFromRole
  | GroupRoleAdd
  | GroupRoleDelete
  | GroupRoleEdit
  | GroupJoinRequest
  | GroupRevokeJoinRequests
  | GroupInviteMembers
  | GroupRevokeMemberInvites
  | GroupBanMembers
  | GroupUnbanMembers
  | GroupBanAzimuthRanks
  | GroupUnbanAzimuthRanks
  | GroupSetAsPublic
  | GroupSetAsPrivate
  | GroupSetAsSecret
  | GroupSetAsNotSecret
  | GroupFlagContent
  | SetUnjoinedGroups
  | GroupUpdateUnknown;

export const subscribeGroups = async (
  eventHandler: (update: GroupUpdate) => void
) => {
  subscribe<ub.GroupAction>(
    { app: 'groups', path: '/groups/ui' },
    (groupUpdateEvent) => {
      logger.log('groupUpdateEvent', groupUpdateEvent);
      eventHandler(toGroupUpdate(groupUpdateEvent));
    }
  );

  subscribe({ app: 'groups', path: '/gangs/updates' }, (rawEvent: ub.Gangs) => {
    logger.log('gangsUpdateEvent', rawEvent);
    eventHandler(toGangsGroupsUpdate(rawEvent));
  });
};

export const toGroupUpdate = (
  groupUpdateEvent: ub.GroupAction
): GroupUpdate => {
  const groupId = groupUpdateEvent.flag;
  const updateDiff = groupUpdateEvent.update.diff;

  if ('create' in updateDiff) {
    return {
      type: 'addGroup',
      group: toClientGroup(groupId, updateDiff.create, true),
    };
  }

  if ('del' in updateDiff) {
    return {
      type: 'deleteGroup',
      groupId,
    };
  }

  if ('meta' in updateDiff) {
    return {
      type: 'editGroup',
      meta: toClientMeta(updateDiff.meta),
      groupId,
    };
  }

  if ('cabal' in updateDiff) {
    const roleId = updateDiff.cabal.sect;
    if ('add' in updateDiff.cabal.diff) {
      return {
        type: 'addRole',
        roleId,
        meta: updateDiff.cabal.diff.add,
        groupId,
      };
    }

    if ('del' in updateDiff.cabal.diff) {
      return {
        type: 'deleteRole',
        roleId,
        groupId,
      };
    }

    if ('edit' in updateDiff.cabal.diff) {
      return {
        type: 'editRole',
        roleId,
        meta: updateDiff.cabal.diff.edit,
        groupId,
      };
    }
  }

  if ('cordon' in updateDiff) {
    if ('shut' in updateDiff.cordon) {
      if ('add-ships' in updateDiff.cordon.shut) {
        return {
          type:
            updateDiff.cordon.shut['add-ships'].kind === 'pending'
              ? 'inviteGroupMembers'
              : 'groupJoinRequest',
          ships: updateDiff.cordon.shut['add-ships'].ships,
          groupId,
        };
      }

      if ('del-ships' in updateDiff.cordon.shut) {
        return {
          type:
            updateDiff.cordon.shut['del-ships'].kind === 'pending'
              ? 'revokeGroupMemberInvites'
              : 'revokeGroupJoinRequests',
          ships: updateDiff.cordon.shut['del-ships'].ships,
          groupId,
        };
      }
    }

    if ('open' in updateDiff.cordon) {
      if ('add-ships' in updateDiff.cordon.open) {
        return {
          type: 'banGroupMembers',
          ships: updateDiff.cordon.open['add-ships'],
          groupId,
        };
      }

      if ('del-ships' in updateDiff.cordon.open) {
        return {
          type: 'unbanGroupMembers',
          ships: updateDiff.cordon.open['del-ships'],
          groupId,
        };
      }

      if ('add-ranks' in updateDiff.cordon.open) {
        return {
          type: 'banAzimuthRanks',
          ranks: updateDiff.cordon.open['add-ranks'] as Rank[],
          groupId,
        };
      }

      if ('del-ranks' in updateDiff.cordon.open) {
        return {
          type: 'unbanAzimuthRanks',
          ranks: updateDiff.cordon.open['del-ranks'] as Rank[],
          groupId,
        };
      }
    }

    if ('swap' in updateDiff.cordon) {
      if ('open' in updateDiff.cordon.swap) {
        return {
          type: 'setGroupAsPublic',
          groupId,
        };
      }

      if ('shut' in updateDiff.cordon.swap) {
        return {
          type: 'setGroupAsPrivate',
          groupId,
        };
      }
    }
  }

  if ('secret' in updateDiff) {
    if (updateDiff.secret) {
      return {
        type: 'setGroupAsSecret',
        groupId,
      };
    } else {
      return {
        type: 'setGroupAsNotSecret',
        groupId,
      };
    }
  }

  if ('flag-content' in updateDiff) {
    return {
      type: 'flagGroupPost',
      groupId,
      channelId: updateDiff['flag-content'].nest,
      postId: updateDiff['flag-content']['post-key']?.reply
        ? updateDiff['flag-content']['post-key'].reply
        : updateDiff['flag-content']['post-key'].post,
      flaggingUser: updateDiff['flag-content'].src,
    };
  }

  if ('fleet' in updateDiff) {
    if ('add' in updateDiff.fleet.diff) {
      return {
        type: 'addGroupMembers',
        ships: updateDiff.fleet.ships,
        groupId,
      };
    }

    if ('del' in updateDiff.fleet.diff) {
      return {
        type: 'removeGroupMembers',
        ships: updateDiff.fleet.ships,
        groupId,
      };
    }

    if ('add-sects' in updateDiff.fleet.diff) {
      return {
        type: 'addGroupMembersToRole',
        ships: updateDiff.fleet.ships,
        roles: updateDiff.fleet.diff['add-sects'],
        groupId,
      };
    }

    if ('del-sects' in updateDiff.fleet.diff) {
      return {
        type: 'removeGroupMembersFromRole',
        ships: updateDiff.fleet.ships,
        roles: updateDiff.fleet.diff['del-sects'],
        groupId,
      };
    }
  }

  if ('zone' in updateDiff) {
    const zoneDelta = updateDiff.zone.delta;
    const sectionId = updateDiff.zone.zone;
    const navSectionId = `${groupId}-${sectionId}`;

    if ('add' in zoneDelta) {
      return {
        type: 'addNavSection',
        navSectionId,
        sectionId,
        groupId,
        clientMeta: toClientMeta(zoneDelta.add),
      };
    }

    if ('del' in zoneDelta) {
      return { type: 'deleteNavSection', navSectionId };
    }

    if ('edit' in zoneDelta) {
      return {
        type: 'editNavSection',
        navSectionId,
        sectionId,
        clientMeta: toClientMeta(zoneDelta.edit),
      };
    }

    if ('mov' in zoneDelta) {
      return {
        type: 'moveNavSection',
        navSectionId,
        sectionId,
        index: zoneDelta.mov,
      };
    }

    if ('mov-nest' in zoneDelta) {
      return {
        type: 'moveChannel',
        navSectionId,
        sectionId,
        groupId,
        channelId: zoneDelta['mov-nest'].nest,
        index: zoneDelta['mov-nest'].idx,
      };
    }
  }

  if ('channel' in updateDiff) {
    const channelDiff = updateDiff.channel.diff;
    const channelId = updateDiff.channel.nest;
    logger.log('channelDiff', { channelDiff });

    if ('add' in channelDiff) {
      return {
        type: 'addChannel',
        channel: toClientChannel({
          id: channelId,
          channel: channelDiff.add,
          groupId,
        }),
      };
    }

    if ('edit' in channelDiff) {
      const channelEdit = channelDiff.edit;

      logger.log('channelEdit', { channelEdit });

      return {
        type: 'updateChannel',
        channel: toClientChannel({
          id: channelId,
          channel: channelEdit,
          groupId,
        }),
      };
    }

    if ('join' in channelDiff) {
      const isJoined = channelDiff.join;

      if (!isJoined) {
        return { type: 'leaveChannel', channelId };
      }

      return { type: 'joinChannel', channelId, groupId };
    }

    if ('del' in channelDiff) {
      return { type: 'deleteChannel', channelId };
    }

    if ('zone' in channelDiff) {
      const zoneId = channelDiff.zone;

      return {
        type: 'addChannelToNavSection',
        channelId,
        groupId,
        navSectionId: `${groupId}-${zoneId}`,
        sectionId: zoneId,
      };
    }
  }

  return { type: 'unknown' };
};

export const extractChannelReaders = (groups: ub.Groups) => {
  const channelReaders: Record<string, string[]> = {};

  Object.entries(groups).forEach(([groupId, group]) => {
    Object.entries(group.channels).forEach(([channelId, channel]) => {
      channelReaders[channelId] = channel.readers ?? [];
    });
  });

  return channelReaders;
};

const extractFlaggedPosts = (
  groupId: string,
  flaggedContent?: FlaggedContent
): db.GroupFlaggedPosts[] => {
  const flaggedPosts: db.GroupFlaggedPosts[] = [];

  if (!flaggedContent) {
    return flaggedPosts;
  }

  Object.entries(flaggedContent).forEach(([channelId, posts]) => {
    Object.entries(posts).forEach(([postId, post]) => {
      post.flaggers.forEach((flagger) => {
        flaggedPosts.push({
          groupId,
          channelId,
          postId,
          flaggedByContactId: flagger,
        });
      });
    });
  });

  return flaggedPosts;
};

export function toClientGroups(
  groups: Record<string, ub.Group>,
  isJoined: boolean
) {
  if (!groups) {
    return [];
  }
  return Object.entries(groups).map(([id, group]) => {
    return toClientGroup(id, group, isJoined);
  });
}

export function toClientGroup(
  id: string,
  group: ub.Group,
  isJoined: boolean
): db.Group {
  const currentUserId = getCurrentUserId();
  const { host: hostUserId } = parseGroupId(id);
  const rolesById: Record<string, db.GroupRole> = {};
  const flaggedPosts: db.GroupFlaggedPosts[] = extractFlaggedPosts(
    id,
    group['flagged-content']
  );

  logger.log('cordon', group.cordon);

  const bannedMembers: db.GroupMemberBan[] =
    'open' in group.cordon
      ? group.cordon?.open.ships.map((ship) => ({
          contactId: ship,
          groupId: id,
        }))
      : [];

  logger.log('bannedMembers', bannedMembers);

  const joinRequests: db.GroupJoinRequest[] =
    group.cordon && 'shut' in group.cordon
      ? group.cordon.shut.ask.map((ask) => ({
          contactId: ask,
          groupId: id,
        }))
      : [];

  logger.log('joinRequests', joinRequests);

  const roles = Object.entries(group.cabals ?? {}).map(([roleId, role]) => {
    const data: db.GroupRole = {
      id: roleId,
      groupId: id,
      ...toClientMeta(role.meta),
    };
    rolesById[roleId] = data;
    return data;
  });
  return {
    id,
    roles,
    privacy: extractGroupPrivacy(group),
    ...toClientGroupMeta(group.meta),
    haveInvite: false,
    currentUserIsMember: isJoined,
    currentUserIsHost: hostUserId === currentUserId,
    joinStatus: groupIsSyncing(group) ? 'joining' : undefined,
    hostUserId,
    flaggedPosts,
    navSections: group['zone-ord']
      ?.map((zoneId, i) => {
        const zone = group.zones?.[zoneId];
        if (!zone) {
          return;
        }
        const data: db.GroupNavSection = {
          id: `${id}-${zoneId}`,
          sectionId: zoneId,
          groupId: id,
          ...toClientMeta(zone.meta),
          sectionIndex: i,
          channels: zone.idx.map((channelId, ci) => {
            const data: db.GroupNavSectionChannel = {
              channelIndex: ci,
              channelId: channelId,
              groupNavSectionId: `${id}-${zoneId}`,
            };
            return data;
          }),
        };
        return data;
      })
      .filter((s): s is db.GroupNavSection => !!s),
    members: Object.entries(group.fleet).map(([userId, vessel]) => {
      return toClientGroupMember({
        groupId: id,
        contactId: userId,
        vessel: vessel,
      });
    }),
    bannedMembers,
    joinRequests,
    channels: group.channels
      ? toClientChannels({ channels: group.channels, groupId: id })
      : [],
  };
}

export function groupIsSyncing(group: ub.Group) {
  // if group host is slow, there's a transitional state during group join
  // where the group exists on the user's ship, but has not yet synced
  // channels, meta, etc. there's no perfect way to handle this, so we attempt
  // to use a few different heuristics to detect it. example responses here:
  // https://gist.github.com/dnbrwstr/747c3beaa216bc235880c77d55e06448
  return (
    !group['zone-ord'].length &&
    !group.bloc.length &&
    group.meta?.title === '' &&
    group.meta?.description === '' &&
    group.meta?.cover === '' &&
    group.meta?.image === '' &&
    Object.keys(group.channels).length === 0
  );
}

export function toClientGroupsFromPreview(
  groups: Record<string, ub.GroupPreview>
) {
  return Object.entries(groups).map(([id, preview]) => {
    return toClientGroupFromPreview(id, preview);
  });
}

export function toClientGroupFromPreview(
  id: string,
  preview: ub.GroupPreview
): db.Group {
  const currentUserId = getCurrentUserId();
  const { host: hostUserId } = parseGroupId(id);

  return {
    id,
    hostUserId,
    currentUserIsMember: false,
    currentUserIsHost: hostUserId === currentUserId, // should always be false
    privacy: extractGroupPrivacy(preview),
    ...toClientMeta(preview.meta),
  };
}

export function toClientGroupsFromGangs(gangs: Record<string, ub.Gang>) {
  return Object.entries(gangs).map(([id, gang]) => {
    return toClientGroupFromGang(id, gang);
  });
}

const toGangsGroupsUpdate = (gangsEvent: ub.Gangs): GroupUpdate => {
  const groups = toClientGroupsFromGangs(gangsEvent);
  return { type: 'setUnjoinedGroups', groups };
};

export function toClientGroupFromGang(id: string, gang: ub.Gang): db.Group {
  const currentUserId = getCurrentUserId();
  const { host: hostUserId } = parseGroupId(id);
  const privacy = extractGroupPrivacy(gang.preview, gang.claim ?? undefined);
  const joinStatus = getJoinStatusFromGang(gang);
  return {
    id,
    hostUserId,
    privacy,
    currentUserIsMember: false,
    currentUserIsHost: hostUserId === currentUserId, // should always be false
    haveInvite: !!gang.invite,
    haveRequestedInvite: gang.claim?.progress === 'knocking',
    joinStatus,
    ...(gang.preview ? toClientGroupMeta(gang.preview.meta) : {}),
  };
}

function toClientGroupMeta(meta: ub.GroupMeta) {
  return {
    ...toClientMeta(meta),
    title: toClientGroupTitle(meta.title),
  };
}

function toClientGroupTitle(title: string) {
  if (title.at(-1) === GENERATED_GROUP_TITLE_END_CHAR) {
    return '';
  } else {
    return title;
  }
}

function toClientChannels({
  channels,
  groupId,
}: {
  channels: Record<string, ub.GroupChannel>;
  groupId: string;
}): db.Channel[] {
  return Object.entries(channels).map(([id, channel]) =>
    toClientChannel({ id, channel, groupId })
  );
}

function toClientChannel({
  id,
  channel,
  groupId,
}: {
  id: string;
  channel: ub.GroupChannel;
  groupId: string;
}): db.Channel {
  const readerRoles = (channel.readers ?? []).map((roleId) => ({
    channelId: id,
    roleId,
  }));

  const writerRoles = (channel.writers ?? []).map((roleId) => ({
    channelId: id,
    roleId,
  }));

  const currentUserId = getCurrentUserId();
  const { host: hostUserId } = parseGroupChannelId(id);

  return {
    id,
    groupId,
    type: getChannelType(id),
    iconImage: omitEmpty(channel.meta.image),
    title: omitEmpty(channel.meta.title),
    coverImage: omitEmpty(channel.meta.cover),
<<<<<<< HEAD
    description: omitEmpty(channel.meta.description),
=======
    description,
    contentConfiguration: channelContentConfiguration,
    currentUserIsHost: hostUserId === currentUserId,
>>>>>>> 8a2cfb68
    readerRoles,
    writerRoles,
  };
}

function toClientChannelFromPreview({
  id,
  channel,
  groupId,
}: {
  id: string;
  channel: ub.ChannelPreview;
  groupId: string;
}): db.Channel {
  return {
    id,
    groupId,
    type: getChannelType(id),
    iconImage: omitEmpty(channel.meta.image),
    title: omitEmpty(channel.meta.title),
    coverImage: omitEmpty(channel.meta.cover),
    description: omitEmpty(channel.meta.description),
  };
}

function toClientGroupMember({
  groupId,
  contactId,
  vessel,
}: {
  groupId: string;
  contactId: string;
  vessel: { sects: string[]; joined: number };
}): db.ChatMember {
  return {
    membershipType: 'group',
    contactId,
    chatId: groupId,
    roles: vessel.sects.map((roleId) => ({
      groupId,
      contactId,
      roleId,
    })),
    joinedAt: vessel.joined,
  };
}

function omitEmpty(val: string) {
  return val === '' ? null : val;
}

export const joinGroup = async (id: string) =>
  poke({
    app: 'groups',
    mark: 'group-join',
    json: {
      flag: id,
      'join-all': true,
    },
  });

export const rejectGroupInvitation = async (id: string) =>
  poke({
    app: 'groups',
    mark: 'invite-decline',
    json: id,
  });

export type GroupsUpdate =
  | { type: 'unknown' }
  | { type: 'addGroups'; groups: db.Group[] }
  | { type: 'deleteGroup'; groupId: string }
  | { type: 'setUnjoinedGroups'; groups: db.Group[] };<|MERGE_RESOLUTION|>--- conflicted
+++ resolved
@@ -12,12 +12,7 @@
   getChannelType,
   getJoinStatusFromGang,
 } from '../urbit';
-<<<<<<< HEAD
-import { parseGroupId, toClientMeta } from './apiUtils';
-=======
 import { parseGroupChannelId, parseGroupId, toClientMeta } from './apiUtils';
-import { StructuredChannelDescriptionPayload } from './channelContentConfig';
->>>>>>> 8a2cfb68
 import {
   getCurrentUserId,
   poke,
@@ -1550,13 +1545,8 @@
     iconImage: omitEmpty(channel.meta.image),
     title: omitEmpty(channel.meta.title),
     coverImage: omitEmpty(channel.meta.cover),
-<<<<<<< HEAD
     description: omitEmpty(channel.meta.description),
-=======
-    description,
-    contentConfiguration: channelContentConfiguration,
     currentUserIsHost: hostUserId === currentUserId,
->>>>>>> 8a2cfb68
     readerRoles,
     writerRoles,
   };

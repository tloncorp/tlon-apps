--- conflicted
+++ resolved
@@ -3,15 +3,9 @@
 import type * as ub from '../urbit';
 import { getChannelType } from '../urbit';
 import { toClientMeta } from './converters';
-<<<<<<< HEAD
 import { poke, scry, subscribe, subscribeOnce, trackedPoke } from './urbit';
 
 const logger = createDevLogger('groupsApi', true);
-=======
-import { poke, scry, subscribe } from './urbit';
-
-const logger = createDevLogger('groupsSub', false);
->>>>>>> 55e73514
 
 export const getPinnedItems = async () => {
   const pinnedItems = await scry<ub.PinnedGroupsResponse>({
@@ -129,14 +123,14 @@
 };
 
 // TODO transform these events into something client-friendly
-export const subscribeToGroupsUpdates = async (
-  eventHandler: (update: any) => void
-) => {
-  subscribe({ app: 'groups', path: `/groups/ui` }, (rawEvent: any) => {
-    // just return raw event for now
-    eventHandler(rawEvent);
-  });
-};
+// export const subscribeToGroupsUpdates = async (
+//   eventHandler: (update: any) => void
+// ) => {
+//   subscribe({ app: 'groups', path: `/groups/ui` }, (rawEvent: any) => {
+//     // just return raw event for now
+//     eventHandler(rawEvent);
+//   });
+// };
 
 export const getGroup = async (groupId: string) => {
   const path = `/groups/${groupId}/v1`;

--- conflicted
+++ resolved
@@ -2,7 +2,8 @@
 import { createDevLogger } from '../debug';
 import type * as ub from '../urbit';
 import {
-<<<<<<< HEAD
+  FlaggedContent,
+  Rank,
   extractGroupPrivacy,
   getChannelType,
   getJoinStatusFromGang,
@@ -11,17 +12,6 @@
 import { poke, scry, subscribe, subscribeOnce, trackedPoke } from './urbit';
 
 const logger = createDevLogger('groupsApi', true);
-=======
-  FlaggedContent,
-  Rank,
-  extractGroupPrivacy,
-  getChannelType,
-} from '../urbit';
-import { toClientMeta } from './converters';
-import { poke, scry, subscribe } from './urbit';
-
-const logger = createDevLogger('groupsApi', false);
->>>>>>> 401ac76a
 
 export const getPinnedItems = async () => {
   const pinnedItems = await scry<ub.PinnedGroupsResponse>({
@@ -402,6 +392,11 @@
   channelId: string;
   postId: string;
   flaggingUser: string;
+};
+
+export type SetUnjoinedGroups = {
+  type: 'setUnjoinedGroups';
+  groups: db.Group[];
 };
 
 export type GroupUpdateUnknown = {
@@ -441,6 +436,7 @@
   | GroupSetAsSecret
   | GroupSetAsNotSecret
   | GroupFlagContent
+  | SetUnjoinedGroups
   | GroupUpdateUnknown;
 
 export const subscribeGroups = async (
@@ -453,6 +449,11 @@
       eventHandler(toGroupUpdate(groupUpdateEvent));
     }
   );
+
+  subscribe({ app: 'groups', path: '/gangs/updates' }, (rawEvent: ub.Gangs) => {
+    logger.log('gangsUpdateEvent:', rawEvent);
+    eventHandler(toGangsGroupsUpdate(rawEvent));
+  });
 };
 
 export const toGroupUpdate = (
@@ -811,12 +812,9 @@
     roles,
     privacy: extractGroupPrivacy(group),
     ...toClientMeta(group.meta),
-<<<<<<< HEAD
     haveInvite: false,
     currentUserIsMember: isJoined,
-=======
     flaggedPosts,
->>>>>>> 401ac76a
     navSections: group['zone-ord']
       ?.map((zoneId, i) => {
         const zone = group.zones?.[zoneId];
@@ -879,6 +877,11 @@
   });
 }
 
+const toGangsGroupsUpdate = (gangsEvent: ub.Gangs): GroupUpdate => {
+  const groups = toClientGroupsFromGangs(gangsEvent);
+  return { type: 'setUnjoinedGroups', groups };
+};
+
 export function toClientGroupFromGang(id: string, gang: ub.Gang): db.Group {
   const privacy = extractGroupPrivacy(gang.preview);
   const joinStatus = getJoinStatusFromGang(gang);
@@ -976,53 +979,4 @@
   | { type: 'unknown' }
   | { type: 'addGroups'; groups: db.Group[] }
   | { type: 'deleteGroup'; groupId: string }
-  | { type: 'setUnjoinedGroups'; groups: db.Group[] };
-
-const toGroupsUpdate = (groupEvent: ub.GroupAction): GroupsUpdate => {
-  if ('create' in groupEvent.update.diff) {
-    return {
-      type: 'addGroups',
-      groups: [
-        toClientGroup(groupEvent.flag, groupEvent.update.diff.create, true),
-      ],
-    };
-  }
-
-  if ('del' in groupEvent.update.diff) {
-    return {
-      type: 'deleteGroup',
-      groupId: groupEvent.flag,
-    };
-  }
-
-  logger.log('Skipping unknown group event:', groupEvent);
-  return { type: 'unknown' };
-};
-
-const toGangsGroupsUpdate = (gangsEvent: ub.Gangs): GroupsUpdate => {
-  const groups = toClientGroupsFromGangs(gangsEvent);
-  return { type: 'setUnjoinedGroups', groups };
-};
-
-export const subscribeToGroupsUpdates = async (
-  eventHandler: (update: GroupsUpdate) => void
-) => {
-  subscribe(
-    { app: 'groups', path: '/groups/ui' },
-    (rawEvent: ub.GroupAction) => {
-      logger.log('Received groups update:', rawEvent);
-
-      // Sometimes this event is fired with a string instead
-      if (typeof rawEvent !== 'object') {
-        return;
-      }
-
-      eventHandler(toGroupsUpdate(rawEvent));
-    }
-  );
-
-  subscribe({ app: 'groups', path: '/gangs/updates' }, (rawEvent: ub.Gangs) => {
-    logger.log('Received gangs update:', rawEvent);
-    eventHandler(toGangsGroupsUpdate(rawEvent));
-  });
-};+  | { type: 'setUnjoinedGroups'; groups: db.Group[] };
--- conflicted
+++ resolved
@@ -8,13 +8,8 @@
   getChannelType,
   getJoinStatusFromGang,
 } from '../urbit';
-<<<<<<< HEAD
-import { toClientMeta } from './converters';
+import { toClientMeta } from './apiUtils';
 import { poke, scry, subscribe, subscribeOnce, trackedPoke } from './urbit';
-=======
-import { toClientMeta } from './apiUtils';
-import { poke, scry, subscribe } from './urbit';
->>>>>>> 54edf879
 
 const logger = createDevLogger('groupsApi', false);
 

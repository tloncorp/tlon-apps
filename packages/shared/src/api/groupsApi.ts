import * as db from '../db';
import { createDevLogger } from '../debug';
import type * as ub from '../urbit';
import {
  FlaggedContent,
  Rank,
  extractGroupPrivacy,
  getChannelType,
  getJoinStatusFromGang,
} from '../urbit';
import { toClientMeta } from './apiUtils';
import { poke, scry, subscribe, subscribeOnce, trackedPoke } from './urbit';

const logger = createDevLogger('groupsApi', false);

export const getPinnedItems = async () => {
  const pinnedItems = await scry<ub.PinnedGroupsResponse>({
    app: 'groups-ui',
    path: '/pins',
  });
  return toClientPinnedItems(pinnedItems);
};

export const toClientPinnedItems = (rawItems: string[]): db.Pin[] => {
  const items = rawItems.map(toClientPinnedItem);
  return items.reverse();
};

export const toClientPinnedItem = (rawItem: string, index: number): db.Pin => {
  const type = getPinnedItemType(rawItem);
  return {
    type,
    index,
    itemId: rawItem,
  };
};

export function cancelGroupJoin(groupId: string) {
  return poke({
    app: 'groups',
    mark: 'group-cancel',
    json: groupId,
  });
}

export function rescindGroupInvitationRequest(groupId: string) {
  logger.log('api rescinding', groupId);
  return poke({
    app: 'groups',
    mark: 'group-rescind',
    json: groupId,
  });
}

export function requestGroupInvitation(groupId: string) {
  logger.log('api knocking', groupId);
  return poke({
    app: 'groups',
    mark: 'group-knock',
    json: groupId,
  });
}

export const getPinnedItemType = (rawItem: string) => {
  if (rawItem.startsWith('~')) {
    if (rawItem.split('/').length === 2) {
      return 'group';
    }
    return 'dm';
  } else {
    if (rawItem.split('/').length === 3) {
      return 'channel';
    }
    return 'groupDm';
  }
};

export const unpinItem = async (itemId: string) => {
  return await poke({
    app: 'groups-ui',
    mark: 'ui-action',
    json: {
      pins: {
        del: itemId,
      },
    },
  });
};

export const pinItem = async (itemId: string) => {
  return await poke({
    app: 'groups-ui',
    mark: 'ui-action',
    json: {
      pins: {
        add: itemId,
      },
    },
  });
};

<<<<<<< HEAD
=======
export const getGroupPreview = async (groupId: string) => {
  const result = await subscribeOnce<ub.GroupPreview>({
    app: 'groups',
    path: `/gangs/${groupId}/preview`,
  });

  return toClientGroupFromPreview(groupId, result);
};

>>>>>>> 7b96b419
export const findGroupsHostedBy = async (userId: string) => {
  const result = await subscribeOnce<ub.GroupIndex>(
    {
      app: 'groups',
      path: `/gangs/index/${userId}`,
    },
    30_000
  );

  logger.log('findGroupsHostedBy result', result);

  return result;
};

export const createGroup = async ({
  title,
  shortCode,
}: {
  title: string;
  shortCode: string;
}) => {
  const createGroupPayload: ub.GroupCreate = {
    title,
    description: '',
    image: '#999999',
    cover: '#D9D9D9',
    name: shortCode,
    members: {},
    cordon: {
      open: {
        ships: [],
        ranks: [],
      },
    },
    secret: false,
  };

  return trackedPoke<ub.GroupAction>(
    {
      app: 'groups',
      mark: 'group-create',
      json: createGroupPayload,
    },
    { app: 'groups', path: '/groups/ui' },
    (event) => {
      if (!('update' in event)) {
        return false;
      }

      const { update } = event;
      return (
        'create' in update.diff &&
        createGroupPayload.title === update.diff.create.meta.title
      );
    }
  );
};

export const getGroup = async (groupId: string) => {
  const path = `/groups/${groupId}/v1`;

  const groupData = await scry<ub.Group>({ app: 'groups', path });
  return toClientGroup(groupId, groupData, true);
};

export const getGroups = async (
  {
    includeMembers,
  }: {
    includeMembers: boolean;
  } = {
    includeMembers: false,
  }
) => {
  const path = includeMembers ? '/groups' : '/groups/light';
  const groupData = await scry<ub.Groups>({ app: 'groups', path });
  return toClientGroups(groupData, true);
};

export type GroupDelete = {
  type: 'deleteGroup';
  groupId: string;
};

export type GroupAdd = {
  type: 'addGroup';
  group: db.Group;
};

export type GroupEdit = {
  type: 'editGroup';
  groupId: string;
  meta: db.ClientMeta;
};

export type GroupChannelAdd = {
  type: 'addChannel';
  channel: db.Channel;
};

export type GroupChannelUpdate = {
  type: 'updateChannel';
  channel: db.Channel;
};

export type GroupChannelJoin = {
  type: 'joinChannel';
  channelId: string;
  groupId: string;
};

export type GroupChannelLeave = {
  type: 'leaveChannel';
  channelId: string;
};

export type GroupChannelDelete = {
  type: 'deleteChannel';
  channelId: string;
};

export type GroupChannelNavSectionAdd = {
  type: 'addChannelToNavSection';
  channelId: string;
  navSectionId: string;
};

export type GroupNavSectionAdd = {
  type: 'addNavSection';
  navSectionId: string;
  groupId: string;
  clientMeta: db.ClientMeta;
};

export type GroupNavSectionDelete = {
  type: 'deleteNavSection';
  navSectionId: string;
};

export type GroupNavSectionEdit = {
  type: 'editNavSection';
  navSectionId: string;
  clientMeta: db.ClientMeta;
};

export type GroupNavSectionMove = {
  type: 'moveNavSection';
  navSectionId: string;
  index: number;
};

export type GroupnavSectionMoveChannel = {
  type: 'moveChannel';
  navSectionId: string;
  channelId: string;
  index: number;
};

export type GroupAddMembers = {
  type: 'addGroupMembers';
  ships: string[];
  groupId: string;
};

export type GroupRemoveMembers = {
  type: 'removeGroupMembers';
  ships: string[];
  groupId: string;
};

export type GroupAddMembersToRole = {
  type: 'addGroupMembersToRole';
  ships: string[];
  roles: string[];
  groupId: string;
};

export type GroupRemoveMembersFromRole = {
  type: 'removeGroupMembersFromRole';
  ships: string[];
  roles: string[];
  groupId: string;
};

export type GroupRoleAdd = {
  type: 'addRole';
  groupId: string;
  roleId: string;
  meta: db.ClientMeta;
};

export type GroupRoleDelete = {
  type: 'deleteRole';
  groupId: string;
  roleId: string;
};

export type GroupRoleEdit = {
  type: 'editRole';
  roleId: string;
  groupId: string;
  meta: db.ClientMeta;
};

export type GroupInviteMembers = {
  type: 'inviteGroupMembers';
  groupId: string;
  ships: string[];
};

export type GroupRevokeMemberInvites = {
  type: 'revokeGroupMemberInvites';
  groupId: string;
  ships: string[];
};

export type GroupBanMembers = {
  type: 'banGroupMembers';
  groupId: string;
  ships: string[];
};

export type GroupUnbanMembers = {
  type: 'unbanGroupMembers';
  groupId: string;
  ships: string[];
};

export type GroupBanAzimuthRanks = {
  type: 'banAzimuthRanks';
  groupId: string;
  ranks: Rank[];
};

export type GroupUnbanAzimuthRanks = {
  type: 'unbanAzimuthRanks';
  groupId: string;
  ranks: Rank[];
};

export type GroupSetAsPublic = {
  type: 'setGroupAsPublic';
  groupId: string;
};

export type GroupSetAsPrivate = {
  type: 'setGroupAsPrivate';
  groupId: string;
};

export type GroupSetAsSecret = {
  type: 'setGroupAsSecret';
  groupId: string;
};

export type GroupSetAsNotSecret = {
  type: 'setGroupAsNotSecret';
  groupId: string;
};

export type GroupFlagContent = {
  type: 'flagGroupPost';
  groupId: string;
  channelId: string;
  postId: string;
  flaggingUser: string;
};

export type SetUnjoinedGroups = {
  type: 'setUnjoinedGroups';
  groups: db.Group[];
};

export type GroupUpdateUnknown = {
  type: 'unknown';
};

export type GroupUpdate =
  | GroupAdd
  | GroupDelete
  | GroupEdit
  | GroupChannelAdd
  | GroupChannelUpdate
  | GroupChannelDelete
  | GroupChannelJoin
  | GroupChannelLeave
  | GroupChannelNavSectionAdd
  | GroupNavSectionDelete
  | GroupNavSectionEdit
  | GroupNavSectionAdd
  | GroupNavSectionMove
  | GroupnavSectionMoveChannel
  | GroupAddMembers
  | GroupRemoveMembers
  | GroupAddMembersToRole
  | GroupRemoveMembersFromRole
  | GroupRoleAdd
  | GroupRoleDelete
  | GroupRoleEdit
  | GroupInviteMembers
  | GroupRevokeMemberInvites
  | GroupBanMembers
  | GroupUnbanMembers
  | GroupBanAzimuthRanks
  | GroupUnbanAzimuthRanks
  | GroupSetAsPublic
  | GroupSetAsPrivate
  | GroupSetAsSecret
  | GroupSetAsNotSecret
  | GroupFlagContent
  | SetUnjoinedGroups
  | GroupUpdateUnknown;

export const subscribeGroups = async (
  eventHandler: (update: GroupUpdate) => void
) => {
  subscribe<ub.GroupAction>(
    { app: 'groups', path: '/groups/ui' },
    (groupUpdateEvent) => {
      logger.log('groupUpdateEvent', { groupUpdateEvent });
      eventHandler(toGroupUpdate(groupUpdateEvent));
    }
  );

  subscribe({ app: 'groups', path: '/gangs/updates' }, (rawEvent: ub.Gangs) => {
    logger.log('gangsUpdateEvent:', rawEvent);
    eventHandler(toGangsGroupsUpdate(rawEvent));
  });
};

export const toGroupUpdate = (
  groupUpdateEvent: ub.GroupAction
): GroupUpdate => {
  const groupId = groupUpdateEvent.flag;
  const updateDiff = groupUpdateEvent.update.diff;

  if ('create' in updateDiff) {
    return {
      type: 'addGroup',
      group: toClientGroup(groupId, updateDiff.create, true),
    };
  }

  if ('del' in updateDiff) {
    return {
      type: 'deleteGroup',
      groupId,
    };
  }

  if ('meta' in updateDiff) {
    return {
      type: 'editGroup',
      meta: toClientMeta(updateDiff.meta),
      groupId,
    };
  }

  if ('cabal' in updateDiff) {
    const roleId = updateDiff.cabal.sect;
    if ('add' in updateDiff.cabal.diff) {
      return {
        type: 'addRole',
        roleId,
        meta: updateDiff.cabal.diff.add,
        groupId,
      };
    }

    if ('del' in updateDiff.cabal.diff) {
      return {
        type: 'deleteRole',
        roleId,
        groupId,
      };
    }

    if ('edit' in updateDiff.cabal.diff) {
      return {
        type: 'editRole',
        roleId,
        meta: updateDiff.cabal.diff.edit,
        groupId,
      };
    }
  }

  if ('cordon' in updateDiff) {
    if ('shut' in updateDiff.cordon) {
      if ('add-ships' in updateDiff.cordon.shut) {
        if (updateDiff.cordon.shut['add-ships'].kind === 'pending') {
          return {
            type: 'inviteGroupMembers',
            ships: updateDiff.cordon.shut['add-ships'].ships,
            groupId,
          };
        }
      }

      if ('del-ships' in updateDiff.cordon.shut) {
        return {
          type: 'revokeGroupMemberInvites',
          ships: updateDiff.cordon.shut['del-ships'].ships,
          groupId,
        };
      }
    }

    if ('open' in updateDiff.cordon) {
      if ('add-ships' in updateDiff.cordon.open) {
        return {
          type: 'banGroupMembers',
          ships: updateDiff.cordon.open['add-ships'],
          groupId,
        };
      }

      if ('del-ships' in updateDiff.cordon.open) {
        return {
          type: 'unbanGroupMembers',
          ships: updateDiff.cordon.open['del-ships'],
          groupId,
        };
      }

      if ('add-ranks' in updateDiff.cordon.open) {
        return {
          type: 'banAzimuthRanks',
          ranks: updateDiff.cordon.open['add-ranks'] as Rank[],
          groupId,
        };
      }

      if ('del-ranks' in updateDiff.cordon.open) {
        return {
          type: 'unbanAzimuthRanks',
          ranks: updateDiff.cordon.open['del-ranks'] as Rank[],
          groupId,
        };
      }
    }

    if ('swap' in updateDiff.cordon) {
      if ('open' in updateDiff.cordon.swap) {
        return {
          type: 'setGroupAsPublic',
          groupId,
        };
      }

      if ('shut' in updateDiff.cordon.swap) {
        return {
          type: 'setGroupAsPrivate',
          groupId,
        };
      }
    }
  }

  if ('secret' in updateDiff) {
    if (updateDiff.secret) {
      return {
        type: 'setGroupAsSecret',
        groupId,
      };
    } else {
      return {
        type: 'setGroupAsNotSecret',
        groupId,
      };
    }
  }

  if ('flag-content' in updateDiff) {
    return {
      type: 'flagGroupPost',
      groupId,
      channelId: updateDiff['flag-content'].nest,
      postId: updateDiff['flag-content']['post-key'].reply
        ? updateDiff['flag-content']['post-key'].reply
        : updateDiff['flag-content']['post-key'].post,
      flaggingUser: updateDiff['flag-content'].src,
    };
  }

  if ('fleet' in updateDiff) {
    if ('add' in updateDiff.fleet.diff) {
      return {
        type: 'addGroupMembers',
        ships: updateDiff.fleet.ships,
        groupId,
      };
    }

    if ('del' in updateDiff.fleet.diff) {
      return {
        type: 'removeGroupMembers',
        ships: updateDiff.fleet.ships,
        groupId,
      };
    }

    if ('add-sects' in updateDiff.fleet.diff) {
      return {
        type: 'addGroupMembersToRole',
        ships: updateDiff.fleet.ships,
        roles: updateDiff.fleet.diff['add-sects'],
        groupId,
      };
    }

    if ('del-sects' in updateDiff.fleet.diff) {
      return {
        type: 'removeGroupMembersFromRole',
        ships: updateDiff.fleet.ships,
        roles: updateDiff.fleet.diff['del-sects'],
        groupId,
      };
    }
  }

  if ('zone' in updateDiff) {
    const zoneDelta = updateDiff.zone.delta;
    const zoneId = updateDiff.zone.zone;

    if ('add' in zoneDelta) {
      return {
        type: 'addNavSection',
        navSectionId: zoneId,
        groupId,
        clientMeta: toClientMeta(zoneDelta.add),
      };
    }

    if ('del' in zoneDelta) {
      return { type: 'deleteNavSection', navSectionId: zoneId };
    }

    if ('edit' in zoneDelta) {
      return {
        type: 'editNavSection',
        navSectionId: zoneId,
        clientMeta: toClientMeta(zoneDelta.edit),
      };
    }

    if ('mov' in zoneDelta) {
      return {
        type: 'moveNavSection',
        navSectionId: zoneId,
        index: zoneDelta.mov,
      };
    }

    if ('mov-nest' in zoneDelta) {
      return {
        type: 'moveChannel',
        navSectionId: zoneId,
        channelId: zoneDelta['mov-nest'].nest,
        index: zoneDelta['mov-nest'].idx,
      };
    }
  }

  if ('channel' in updateDiff) {
    const channelDiff = updateDiff.channel.diff;
    const channelId = updateDiff.channel.nest;
    logger.log('channelDiff', { channelDiff });

    if ('add' in channelDiff) {
      return {
        type: 'addChannel',
        channel: toClientChannel({
          id: channelId,
          channel: channelDiff.add,
          groupId,
        }),
      };
    }

    if ('edit' in channelDiff) {
      const channelEdit = channelDiff.edit;

      logger.log('channelEdit', { channelEdit });

      return {
        type: 'updateChannel',
        channel: toClientChannel({
          id: channelId,
          channel: channelEdit,
          groupId,
        }),
      };
    }

    if ('join' in channelDiff) {
      const isJoined = channelDiff.join;

      if (!isJoined) {
        return { type: 'leaveChannel', channelId };
      }

      return { type: 'joinChannel', channelId, groupId };
    }

    if ('del' in channelDiff) {
      return { type: 'deleteChannel', channelId };
    }

    if ('zone' in channelDiff) {
      const zoneId = channelDiff.zone;

      return {
        type: 'addChannelToNavSection',
        channelId,
        navSectionId: zoneId,
      };
    }
  }

  return { type: 'unknown' };
};

const extractFlaggedPosts = (
  groupId: string,
  flaggedContent?: FlaggedContent
): db.GroupFlaggedPosts[] => {
  const flaggedPosts: db.GroupFlaggedPosts[] = [];

  if (!flaggedContent) {
    return flaggedPosts;
  }

  Object.entries(flaggedContent).forEach(([channelId, posts]) => {
    Object.entries(posts).forEach(([postId, post]) => {
      post.flaggers.forEach((flagger) => {
        flaggedPosts.push({
          groupId,
          channelId,
          postId,
          flaggedByContactId: flagger,
        });
      });
    });
  });

  return flaggedPosts;
};

export function toClientGroups(
  groups: Record<string, ub.Group>,
  isJoined: boolean
) {
  if (!groups) {
    return [];
  }
  return Object.entries(groups).map(([id, group]) => {
    return toClientGroup(id, group, isJoined);
  });
}

export function toClientGroup(
  id: string,
  group: ub.Group,
  isJoined: boolean
): db.Group {
  const rolesById: Record<string, db.GroupRole> = {};
  const flaggedPosts: db.GroupFlaggedPosts[] = extractFlaggedPosts(
    id,
    group['flagged-content']
  );

  const roles = Object.entries(group.cabals ?? {}).map(([roleId, role]) => {
    const data: db.GroupRole = {
      id: roleId,
      groupId: id,
      ...toClientMeta(role.meta),
    };
    rolesById[roleId] = data;
    return data;
  });
  return {
    id,
    roles,
    privacy: extractGroupPrivacy(group),
    ...toClientMeta(group.meta),
    haveInvite: false,
    currentUserIsMember: isJoined,
    flaggedPosts,
    navSections: group['zone-ord']
      ?.map((zoneId, i) => {
        const zone = group.zones?.[zoneId];
        if (!zone) {
          return;
        }
        const data: db.GroupNavSection = {
          id: zoneId,
          groupId: id,
          ...toClientMeta(zone.meta),
          index: i,
          channels: zone.idx.map((channelId, ci) => {
            const data: db.GroupNavSectionChannel = {
              index: ci,
              channelId: channelId,
              groupNavSectionId: zoneId,
            };
            return data;
          }),
        };
        return data;
      })
      .filter((s): s is db.GroupNavSection => !!s),
    members: Object.entries(group.fleet).map(([userId, vessel]) => {
      return toClientGroupMember({
        groupId: id,
        contactId: userId,
        vessel: vessel,
      });
    }),
    channels: group.channels
      ? toClientChannels({ channels: group.channels, groupId: id })
      : [],
  };
}

export function toClientGroupsFromPreview(
  groups: Record<string, ub.GroupPreview>
) {
  return Object.entries(groups).map(([id, preview]) => {
    return toClientGroupFromPreview(id, preview);
  });
}

export function toClientGroupFromPreview(
  id: string,
  preview: ub.GroupPreview
): db.Group {
  return {
    id,
    currentUserIsMember: false,
    privacy: extractGroupPrivacy(preview),
    ...toClientMeta(preview.meta),
  };
}

export function toClientGroupsFromGangs(gangs: Record<string, ub.Gang>) {
  return Object.entries(gangs).map(([id, gang]) => {
    return toClientGroupFromGang(id, gang);
  });
}

const toGangsGroupsUpdate = (gangsEvent: ub.Gangs): GroupUpdate => {
  const groups = toClientGroupsFromGangs(gangsEvent);
  return { type: 'setUnjoinedGroups', groups };
};

export function toClientGroupFromGang(id: string, gang: ub.Gang): db.Group {
  const privacy = extractGroupPrivacy(gang.preview, gang.claim ?? undefined);
  const joinStatus = getJoinStatusFromGang(gang);
  return {
    id,
    privacy,
    currentUserIsMember: false,
    haveInvite: !!gang.invite,
    haveRequestedInvite: gang.claim?.progress === 'knocking',
    joinStatus,
    ...(gang.preview ? toClientMeta(gang.preview.meta) : {}),
  };
}

function toClientChannels({
  channels,
  groupId,
}: {
  channels: Record<string, ub.GroupChannel>;
  groupId: string;
}): db.Channel[] {
  return Object.entries(channels).map(([id, channel]) =>
    toClientChannel({ id, channel, groupId })
  );
}

function toClientChannel({
  id,
  channel,
  groupId,
}: {
  id: string;
  channel: ub.GroupChannel;
  groupId: string;
}): db.Channel {
  return {
    id,
    groupId,
    type: getChannelType(id),
    iconImage: omitEmpty(channel.meta.image),
    title: omitEmpty(channel.meta.title),
    coverImage: omitEmpty(channel.meta.cover),
    description: omitEmpty(channel.meta.description),
  };
}

function toClientGroupMember({
  groupId,
  contactId,
  vessel,
}: {
  groupId: string;
  contactId: string;
  vessel: { sects: string[]; joined: number };
}): db.ChatMember {
  return {
    membershipType: 'group',
    contactId,
    chatId: groupId,
    roles: vessel.sects.map((roleId) => ({
      groupId,
      contactId,
      roleId,
    })),
    joinedAt: vessel.joined,
  };
}

function omitEmpty(val: string) {
  return val === '' ? null : val;
}

<<<<<<< HEAD
export function isColor(value: string) {
  return value[0] === '#';
}

=======
>>>>>>> 7b96b419
export const joinGroup = async (id: string) =>
  poke({
    app: 'groups',
    mark: 'group-join',
    json: {
      flag: id,
      'join-all': true,
    },
  });

export const rejectGroupInvitation = async (id: string) =>
  poke({
    app: 'groups',
    mark: 'invite-decline',
    json: id,
  });

export type GroupsUpdate =
  | { type: 'unknown' }
  | { type: 'addGroups'; groups: db.Group[] }
  | { type: 'deleteGroup'; groupId: string }
  | { type: 'setUnjoinedGroups'; groups: db.Group[] };<|MERGE_RESOLUTION|>--- conflicted
+++ resolved
@@ -99,8 +99,6 @@
   });
 };
 
-<<<<<<< HEAD
-=======
 export const getGroupPreview = async (groupId: string) => {
   const result = await subscribeOnce<ub.GroupPreview>({
     app: 'groups',
@@ -110,7 +108,6 @@
   return toClientGroupFromPreview(groupId, result);
 };
 
->>>>>>> 7b96b419
 export const findGroupsHostedBy = async (userId: string) => {
   const result = await subscribeOnce<ub.GroupIndex>(
     {
@@ -939,13 +936,6 @@
   return val === '' ? null : val;
 }
 
-<<<<<<< HEAD
-export function isColor(value: string) {
-  return value[0] === '#';
-}
-
-=======
->>>>>>> 7b96b419
 export const joinGroup = async (id: string) =>
   poke({
     app: 'groups',

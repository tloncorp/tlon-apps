<<<<<<< HEAD
import type { JSONContent } from '@tiptap/core';
import { daToUnix, decToUd, unixToDa } from '@urbit/api';
import { formatUd as baseFormatUd, parseUd } from '@urbit/aura';
import { Poke } from '@urbit/http-api';

=======
>>>>>>> d89494c5
import * as db from '../db';
import { JSONToInlines } from '../logic/tiptap';
import * as ub from '../urbit';
import {
  KindData,
  KindDataChat,
<<<<<<< HEAD
  checkNest,
  constructStory,
  createMessage,
  getChannelType,
  getTextContent,
} from '../urbit';
import { poke, scry } from './urbit';

export function channelAction(
  nest: ub.Nest,
  action: ub.Action
): Poke<ub.ChannelsAction> {
  checkNest(nest);
  return {
    app: 'channels',
    mark: 'channel-action',
    json: {
      channel: {
        nest,
        action,
      },
    },
  };
}

export function channelPostAction(nest: ub.Nest, action: ub.PostAction) {
  checkNest(nest);

  return channelAction(nest, {
    post: action,
  });
}

export const sendPost = async (
  channelId: string,
  content: JSONContent,
  author: string
) => {
  const inlines = JSONToInlines(content);
  const story = constructStory(inlines);

  const essay: ub.PostEssay = {
    content: story,
    sent: Date.now(),
    'kind-data': {
      chat: null,
    },
    author,
  };

  await poke(
    channelPostAction(channelId, {
      add: essay,
    })
  );
};
=======
  getChannelType,
  getTextContent,
} from '../urbit';
import { formatDateParam, formatUd, udToDate } from './converters';
import { scry } from './urbit';
>>>>>>> d89494c5

export const getChannelPosts = async (
  channelId: string,
  {
    cursor,
    date,
    direction = 'older',
    count = 20,
    includeReplies = false,
  }: {
    cursor?: string;
    date?: Date;
    direction?: 'older' | 'newer' | 'around';
    count?: number;
    includeReplies?: boolean;
  }
) => {
  if (cursor && date) {
    throw new Error('Cannot specify both cursor and date');
  }
  if (!cursor && !date) {
    throw new Error('Must specify either cursor or date');
  }
  const finalCursor = cursor ? cursor : formatDateParam(date!);
  if (isDmChannelId(channelId)) {
    const mode = includeReplies ? 'heavy' : 'light';
    const path = `/dm/${channelId}/writs/${direction}/${finalCursor}/${count}/${mode}`;
    const response = await scry<ub.PagedWrits>({
      app: 'chat',
      path,
    });
    return toPagedPostsData(channelId, response);
  } else if (isGroupDmChannelId(channelId)) {
    const mode = includeReplies ? 'heavy' : 'light';
    const path = `/club/${channelId}/writs/${direction}/${finalCursor}/${count}/${mode}`;
    const response = await scry<ub.PagedWrits>({
      app: 'chat',
      path,
    });
    return toPagedPostsData(channelId, response);
  } else {
    const mode = includeReplies ? 'post' : 'outline';
    const path = `/${channelId}/posts/${direction}/${finalCursor}/${count}/${mode}`;
    const response = await scry<ub.PagedPosts>({
      app: 'channels',
      path,
    });
    return toPagedPostsData(channelId, response);
  }
};

export interface GetChannelPostsResponse {
  older: string | null;
  newer: string | null;
  posts: db.PostInsert[];
  deletedPosts: string[];
  totalPosts: number;
}

export interface DeletedPost {
  id: string;
  channelId: string;
}

export interface ChannelReference {
  type: 'reference';
  referenceType: 'channel';
  channelId: string;
  postId: string;
  replyId?: string;
}

export interface GroupReference {
  type: 'reference';
  referenceType: 'group';
  groupId: string;
}

export interface AppReference {
  type: 'reference';
  referenceType: 'app';
  userId: string;
  appId: string;
}

export type ContentReference = ChannelReference | GroupReference | AppReference;

export function toPagedPostsData(
  channelId: string,
  data: ub.PagedPosts | ub.PagedWrits
): GetChannelPostsResponse {
  const posts = 'writs' in data ? data.writs : data.posts;
  return {
    older: data.older ? formatUd(data.older) : null,
    newer: data.newer ? formatUd(data.newer) : null,
    totalPosts: data.total,
    ...toPostsData(channelId, posts),
  };
}

export function toPostsData(channelId: string, posts: ub.Posts) {
  const [deletedPosts, otherPosts] = Object.entries(posts).reduce<
    [string[], db.PostInsert[]]
  >(
    (memo, [id, post]) => {
      if (post === null) {
        memo[0].push(id);
      } else {
        memo[1].push(toPostData(id, channelId, post));
      }
      return memo;
    },
    [[], []]
  );
  return {
    posts: otherPosts.sort((a, b) => {
      return (a.receivedAt ?? 0) - (b.receivedAt ?? 0);
    }),
    deletedPosts,
  };
}

export function toPostData(
  id: string,
  channelId: string,
  post: ub.Post
): db.PostInsert {
  const type = isNotice(post)
    ? 'notice'
    : (channelId.split('/')[0] as db.PostType);
  const kindData = post?.essay['kind-data'];
  const [content, flags] = toPostContent(post?.essay.content);
  const metadata = parseKindData(kindData);

  return {
    id,
    channelId,
    type,
    // Kind data will override
    title: metadata?.title ?? '',
    image: metadata?.image ?? '',
    authorId: post.essay.author,
    content: JSON.stringify(content),
    textContent: getTextContent(post?.essay.content),
    sentAt: post.essay.sent,
    receivedAt: udToDate(id),
    replyCount: post?.seal.meta.replyCount,
    images: getPostImages(post),
    reactions: toReactionsData(post?.seal.reacts ?? {}, id),
    ...flags,
  };
}

export function toPostContent(
  story?: ub.Story
): [(ub.Verse | ContentReference)[] | null, db.PostFlags | null] {
  if (!story) {
    return [null, null];
  }
  const flags: db.PostFlags = {
    hasAppReference: false,
    hasChannelReference: false,
    hasGroupReference: false,
    hasLink: false,
    hasImage: false,
  };
  const convertedContent = story.map((verse) => {
    if ('block' in verse && 'cite' in verse.block) {
      const reference = toContentReference(verse.block.cite);
      if (reference) {
        if (reference.referenceType === 'app') {
          flags.hasAppReference = true;
        } else if (reference.referenceType === 'channel') {
          flags.hasChannelReference = true;
        } else if (reference.referenceType === 'group') {
          flags.hasGroupReference = true;
        }
        return reference;
      }
    }
    return verse;
  });
  return [convertedContent, flags];
}

export function toContentReference(cite: ub.Cite): ContentReference | null {
  if ('chan' in cite) {
    const channelId = cite.chan.nest;
    const postId = cite.chan.where.split('/')[2];
    if (!postId) {
      console.error('found invalid ref', cite);
      return null;
    }
    const replyId = cite.chan.where.split('/')[3];
    return {
      type: 'reference',
      referenceType: 'channel',
      channelId,
      postId: formatUd(postId),
      replyId: replyId ? formatUd(replyId) : undefined,
    };
  } else if ('group' in cite) {
    return { type: 'reference', referenceType: 'group', groupId: cite.group };
  } else if ('desk' in cite) {
    const parts = cite.desk.flag.split('/');
    const userId = parts[0];
    const appId = parts[1];
    if (!userId || !appId) {
      console.error('found invalid ref', cite);
      return null;
    }
    return { type: 'reference', referenceType: 'app', userId, appId };
  }
  return null;
}

function parseKindData(kindData?: ub.KindData): db.PostMetadata | undefined {
  if (!kindData) {
    return;
  }
  if ('diary' in kindData) {
    return kindData.diary;
  } else if ('heap' in kindData) {
    return {
      title: kindData.heap,
    };
  }
}

function isNotice(post: ub.Post | null) {
  const kindData = post?.essay['kind-data'];
  return (
    kindData &&
    isChatData(kindData) &&
    kindData.chat &&
    'notice' in kindData.chat
  );
}

function isChatData(data: KindData): data is KindDataChat {
  return 'chat' in (data ?? {});
}

function getPostImages(post: ub.Post | null) {
  return (post?.essay.content || []).reduce<db.PostImage[]>((memo, story) => {
    if (ub.isBlock(story) && ub.isImage(story.block)) {
      memo.push({ ...story.block.image, postId: post!.seal.id });
    }
    return memo;
  }, []);
}

function toReactionsData(
  reacts: Record<string, string>,
  postId: string
): db.Reaction[] {
  return Object.entries(reacts).map(([name, reaction]) => {
    return {
      contactId: name,
      postId,
      value: reaction,
    };
  });
}

function isDmChannelId(channelId: string) {
  return channelId.startsWith('~');
}

function isGroupDmChannelId(channelId: string) {
  return channelId.startsWith('0v');
}

function isGroupChannelId(channelId: string) {
  return (
    channelId.startsWith('chat') ||
    channelId.startsWith('diary') ||
    channelId.startsWith('heap')
  );
}<|MERGE_RESOLUTION|>--- conflicted
+++ resolved
@@ -1,24 +1,17 @@
-<<<<<<< HEAD
 import type { JSONContent } from '@tiptap/core';
-import { daToUnix, decToUd, unixToDa } from '@urbit/api';
-import { formatUd as baseFormatUd, parseUd } from '@urbit/aura';
 import { Poke } from '@urbit/http-api';
 
-=======
->>>>>>> d89494c5
 import * as db from '../db';
 import { JSONToInlines } from '../logic/tiptap';
 import * as ub from '../urbit';
 import {
   KindData,
   KindDataChat,
-<<<<<<< HEAD
   checkNest,
   constructStory,
-  createMessage,
-  getChannelType,
   getTextContent,
 } from '../urbit';
+import { formatDateParam, formatUd, udToDate } from './converters';
 import { poke, scry } from './urbit';
 
 export function channelAction(
@@ -69,13 +62,6 @@
     })
   );
 };
-=======
-  getChannelType,
-  getTextContent,
-} from '../urbit';
-import { formatDateParam, formatUd, udToDate } from './converters';
-import { scry } from './urbit';
->>>>>>> d89494c5
 
 export const getChannelPosts = async (
   channelId: string,

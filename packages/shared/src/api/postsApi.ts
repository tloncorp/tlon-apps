<<<<<<< HEAD
import type { JSONContent } from '@tiptap/core';
import { daToUnix, unixToDa } from '@urbit/api';
=======
import { daToUnix, decToUd, unixToDa } from '@urbit/api';
>>>>>>> 11e2cd4a
import { formatUd as baseFormatUd, parseUd } from '@urbit/aura';
import { Poke } from '@urbit/http-api';

import * as db from '../db';
import { JSONToInlines } from '../logic/tiptap';
import * as ub from '../urbit';
import {
  KindData,
  KindDataChat,
  checkNest,
  constructStory,
  createMessage,
  getChannelType,
  getTextContent,
} from '../urbit';
import { poke, scry } from './urbit';

export function channelAction(
  nest: ub.Nest,
  action: ub.Action
): Poke<ub.ChannelsAction> {
  checkNest(nest);
  return {
    app: 'channels',
    mark: 'channel-action',
    json: {
      channel: {
        nest,
        action,
      },
    },
  };
}

export function channelPostAction(nest: ub.Nest, action: ub.PostAction) {
  checkNest(nest);

  return channelAction(nest, {
    post: action,
  });
}

export const sendPost = async (
  channelId: string,
  content: JSONContent,
  author: string
) => {
  const inlines = JSONToInlines(content);
  const story = constructStory(inlines);

  const essay: ub.PostEssay = {
    content: story,
    sent: Date.now(),
    'kind-data': {
      chat: null,
    },
    author,
  };

  await poke(
    channelPostAction(channelId, {
      add: essay,
    })
  );
};

export const getChannelPosts = async (
  channelId: string,
  {
    cursor,
    date,
    direction = 'older',
    count = 20,
    includeReplies = false,
  }: {
    cursor?: string;
    date?: Date;
    direction?: 'older' | 'newer' | 'around';
    count?: number;
    includeReplies?: boolean;
  }
) => {
  if (cursor && date) {
    throw new Error('Cannot specify both cursor and date');
  }
  if (!cursor && !date) {
    throw new Error('Must specify either cursor or date');
  }
  const finalCursor = cursor ? cursor : formatDateParam(date!);
  const mode = includeReplies ? 'post' : 'outline';
  const path = `/${channelId}/posts/${direction}/${finalCursor}/${count}/${mode}`;
  const result = await scry<ub.PagedPosts>({ app: 'channels', path });
  return toPagedPostsData(channelId, result);
};

export interface PagedPostsData {
  older: string | null;
  newer: string | null;
  posts: db.PostInsert[];
  deletedPosts: string[];
  totalPosts: number;
}

export interface DeletedPost {
  id: string;
  channelId: string;
}

export interface ChannelReference {
  type: 'reference';
  referenceType: 'channel';
  channelId: string;
  postId: string;
  replyId?: string;
}

export interface GroupReference {
  type: 'reference';
  referenceType: 'group';
  groupId: string;
}

export interface AppReference {
  type: 'reference';
  referenceType: 'app';
  userId: string;
  appId: string;
}

export type ContentReference = ChannelReference | GroupReference | AppReference;

export function toPagedPostsData(
  channelId: string,
  data: ub.PagedPosts
): PagedPostsData {
  return {
    older: data.older ? formatUd(data.older) : null,
    newer: data.newer ? formatUd(data.newer) : null,
    totalPosts: data.total,
    ...toPostsData(channelId, data.posts),
  };
}

export function toPostsData(channelId: string, posts: ub.Posts) {
  const [deletedPosts, otherPosts] = Object.entries(posts).reduce<
    [string[], db.PostInsert[]]
  >(
    (memo, [id, post]) => {
      if (post === null) {
        memo[0].push(id);
      } else {
        memo[1].push(toPostData(id, channelId, post));
      }
      return memo;
    },
    [[], []]
  );
  return {
    posts: otherPosts.sort((a, b) => {
      return (a.receivedAt ?? 0) - (b.receivedAt ?? 0);
    }),
    deletedPosts,
  };
}

export function toPostData(
  id: string,
  channelId: string,
  post: ub.Post
): db.PostInsert {
  const type = isNotice(post)
    ? 'notice'
    : (channelId.split('/')[0] as db.PostType);
  const kindData = post?.essay['kind-data'];
  const [content, flags] = toPostContent(post?.essay.content);
  const metadata = parseKindData(kindData);
  const channelType = getChannelType(channelId);

  return {
    id,
    channelId,
    type,
    // Kind data will override
    title: metadata?.title ?? '',
    image: metadata?.image ?? '',
    authorId: post.essay.author,
    content: JSON.stringify(content),
    textContent: getTextContent(post?.essay.content),
    sentAt: post.essay.sent,
    receivedAt: udToDate(id),
    replyCount: post?.seal.meta.replyCount,
    images: getPostImages(post),
    reactions: toReactionsData(post?.seal.reacts ?? {}, id),
    channel: {
      id: channelId,
      type: channelType,
    },
    ...flags,
  };
}

export function toPostContent(
  story?: ub.Story
): [(ub.Verse | ContentReference)[] | null, db.PostFlags | null] {
  if (!story) {
    return [null, null];
  }
  const flags: db.PostFlags = {
    hasAppReference: false,
    hasChannelReference: false,
    hasGroupReference: false,
    hasLink: false,
    hasImage: false,
  };
  const convertedContent = story.map((verse) => {
    if ('block' in verse && 'cite' in verse.block) {
      const reference = toContentReference(verse.block.cite);
      if (reference) {
        if (reference.referenceType === 'app') {
          flags.hasAppReference = true;
        } else if (reference.referenceType === 'channel') {
          flags.hasChannelReference = true;
        } else if (reference.referenceType === 'group') {
          flags.hasGroupReference = true;
        }
        return reference;
      }
    }
    return verse;
  });
  return [convertedContent, flags];
}

export function toContentReference(cite: ub.Cite): ContentReference | null {
  if ('chan' in cite) {
    const channelId = cite.chan.nest;
    const postId = cite.chan.where.split('/')[2];
    if (!postId) {
      console.error('found invalid ref', cite);
      return null;
    }
    const replyId = cite.chan.where.split('/')[3];
    return {
      type: 'reference',
      referenceType: 'channel',
      channelId,
      postId: formatUd(postId),
      replyId: replyId ? formatUd(replyId) : undefined,
    };
  } else if ('group' in cite) {
    return { type: 'reference', referenceType: 'group', groupId: cite.group };
  } else if ('desk' in cite) {
    const parts = cite.desk.flag.split('/');
    const userId = parts[0];
    const appId = parts[1];
    if (!userId || !appId) {
      console.error('found invalid ref', cite);
      return null;
    }
    return { type: 'reference', referenceType: 'app', userId, appId };
  }
  return null;
}

function parseKindData(kindData?: ub.KindData): db.PostMetadata | undefined {
  if (!kindData) {
    return;
  }
  if ('diary' in kindData) {
    return kindData.diary;
  } else if ('heap' in kindData) {
    return {
      title: kindData.heap,
    };
  }
}

function isNotice(post: ub.Post | null) {
  const kindData = post?.essay['kind-data'];
  return (
    kindData &&
    isChatData(kindData) &&
    kindData.chat &&
    'notice' in kindData.chat
  );
}

function isChatData(data: KindData): data is KindDataChat {
  return 'chat' in (data ?? {});
}

function getPostImages(post: ub.Post | null) {
  return (post?.essay.content || []).reduce<db.PostImage[]>((memo, story) => {
    if (ub.isBlock(story) && ub.isImage(story.block)) {
      memo.push({ ...story.block.image, postId: post!.seal.id });
    }
    return memo;
  }, []);
}

function toReactionsData(
  reacts: Record<string, string>,
  postId: string
): db.Reaction[] {
  return Object.entries(reacts).map(([name, reaction]) => {
    return {
      contactId: name,
      postId,
      value: reaction,
    };
  });
}

// Utilities

function formatUd(ud: string) {
  //@ts-ignore string will get converted internally, so doesn't actually have to
  //be a bigint
  return baseFormatUd(ud);
}

function udToDate(da: string) {
  return daToUnix(parseUd(da));
}

function formatDateParam(date: Date) {
  return baseFormatUd(unixToDa(date!.getTime()));
}

export function formatPostIdParam(sealId: string) {
  return decToUd(sealId);
}<|MERGE_RESOLUTION|>--- conflicted
+++ resolved
@@ -1,9 +1,5 @@
-<<<<<<< HEAD
 import type { JSONContent } from '@tiptap/core';
-import { daToUnix, unixToDa } from '@urbit/api';
-=======
 import { daToUnix, decToUd, unixToDa } from '@urbit/api';
->>>>>>> 11e2cd4a
 import { formatUd as baseFormatUd, parseUd } from '@urbit/aura';
 import { Poke } from '@urbit/http-api';
 

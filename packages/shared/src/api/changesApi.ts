import { formatDa, unixToDa } from '@urbit/aura';

import * as db from '../db';
import * as ub from '../urbit';
import { toClientUnreads } from './activityApi';
<<<<<<< HEAD
import { v1PeerToClientProfile } from './contactsApi';
import { toClientGroupsV7 } from './groupsApi';
=======
import { contactToClientProfile } from './contactsApi';
import { toClientGroups } from './groupsApi';
>>>>>>> f1d08d9f
import { toPostsData } from './postsApi';
import { checkIsNodeBusy, scry } from './urbit';

export async function fetchChangesSince(
  timestamp: number
): Promise<
  db.ChangesResult & { nodeBusyStatus: 'available' | 'busy' | 'unknown' }
> {
  const nodeIsBusy = checkIsNodeBusy();
  const encodedTimestamp = formatDa(unixToDa(timestamp));
  const response = await scry<ub.ChangesV7>({
    app: 'groups-ui',
<<<<<<< HEAD
    path: `/v7/changes/${encodedTimestamp}`,
=======
    path: `/v6/changes/${encodedTimestamp}`,
>>>>>>> f1d08d9f
  });

  const nodeBusyStatus = await Promise.race([nodeIsBusy, timedOutDefault(500)]);

  const changes = parseChanges(response);

  return { ...changes, nodeBusyStatus };
}

export function parseChanges(input: ub.ChangesV7): db.ChangesResult {
  const groups = toClientGroupsV7(input.groups, true);

  const channelPosts = Object.entries(input.channels).flatMap(
    ([channelId, posts]) => (posts ? toPostsData(channelId, posts).posts : [])
  );

  const deletedChannelIds = Object.entries(input.channels).reduce<string[]>(
    (accum, [channelId, data]) => {
      if (data === null) {
        accum.push(channelId);
      }
      return accum;
    },
    []
  );

  const chatPosts = Object.entries(input.chat).flatMap(([chatId, posts]) =>
    posts ? toPostsData(chatId, posts).posts : []
  );

  const posts = [...channelPosts, ...chatPosts];

  const contacts = Object.entries(input.contacts)
    .filter(([_id, entry]) => entry)
    .map(([id, contactEntry]) => contactToClientProfile(id, contactEntry));

  const unreads = toClientUnreads(input.activity);

  return { groups, posts, contacts, unreads, deletedChannelIds };
}

// We want to avoid the UX of waiting too long for the busy check to return. It's served by the runtime,
// so should in theory always be quicker. But adding a timeout race to be safe.
async function timedOutDefault(ms: number): Promise<'unknown'> {
  return new Promise((resolve) => setTimeout(() => resolve('unknown'), ms));
}<|MERGE_RESOLUTION|>--- conflicted
+++ resolved
@@ -3,13 +3,8 @@
 import * as db from '../db';
 import * as ub from '../urbit';
 import { toClientUnreads } from './activityApi';
-<<<<<<< HEAD
-import { v1PeerToClientProfile } from './contactsApi';
+import { contactToClientProfile } from './contactsApi';
 import { toClientGroupsV7 } from './groupsApi';
-=======
-import { contactToClientProfile } from './contactsApi';
-import { toClientGroups } from './groupsApi';
->>>>>>> f1d08d9f
 import { toPostsData } from './postsApi';
 import { checkIsNodeBusy, scry } from './urbit';
 
@@ -22,11 +17,7 @@
   const encodedTimestamp = formatDa(unixToDa(timestamp));
   const response = await scry<ub.ChangesV7>({
     app: 'groups-ui',
-<<<<<<< HEAD
     path: `/v7/changes/${encodedTimestamp}`,
-=======
-    path: `/v6/changes/${encodedTimestamp}`,
->>>>>>> f1d08d9f
   });
 
   const nodeBusyStatus = await Promise.race([nodeIsBusy, timedOutDefault(500)]);

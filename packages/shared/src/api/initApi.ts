--- conflicted
+++ resolved
@@ -9,21 +9,13 @@
   toClientGroupsFromGangs,
   toClientPinnedItems,
 } from './groupsApi';
-<<<<<<< HEAD
-=======
-import { toClientUnreads } from './unreadsApi';
->>>>>>> 7b96b419
 import { scry } from './urbit';
 
 export interface InitData {
   pins: db.Pin[];
   groups: db.Group[];
   unjoinedGroups: db.Group[];
-<<<<<<< HEAD
   activity: ActivityInit;
-=======
-  unreads: db.Unread[];
->>>>>>> 7b96b419
   channels: db.Channel[];
   channelPerms: ChannelInit[];
 }
@@ -38,26 +30,16 @@
   const channelsInit = toClientChannelsInit(response.channels);
   const groups = toClientGroups(response.groups, true);
   const unjoinedGroups = toClientGroupsFromGangs(response.gangs);
-  // const channelUnreads = toClientUnreads(response.unreads, 'channel');
   const dmChannels = toClientDms(response.chat.dms);
   const groupDmChannels = toClientGroupDms(response.chat.clubs);
   const invitedDms = toClientDms(response.chat.invited, true);
-  // const talkUnreads = toClientUnreads(response.chat.unreads, 'dm');
-<<<<<<< HEAD
   const activity = toClientActivity(response.activity ?? {});
-=======
->>>>>>> 7b96b419
 
   return {
     pins,
     groups,
     unjoinedGroups,
-    // unreads: [...channelUnreads, ...talkUnreads],
-<<<<<<< HEAD
     activity,
-=======
-    unreads: [],
->>>>>>> 7b96b419
     channels: [...dmChannels, ...groupDmChannels, ...invitedDms],
     channelPerms: channelsInit,
   };

import _ from 'lodash';

import { createDevLogger, escapeLog, runIfDev } from '../debug';
import { AuthError, ChannelStatus, Poke, Urbit } from '../http-api';
import { desig, preSig } from '../urbit';
import { getLandscapeAuthCookie } from './landscapeApi';

const logger = createDevLogger('urbit', false);

interface Config
  extends Pick<
    ClientParams,
    'getCode' | 'handleAuthFailure' | 'shipUrl' | 'onQuitOrReset'
  > {
  client: Urbit | null;
  subWatchers: Watchers;
  pendingAuth: Promise<string | void> | null;
}

type Predicate = (event: any, mark: string) => boolean;
interface Watcher {
  id: string;
  predicate: Predicate;
  resolve: (value: void | PromiseLike<void>) => void;
  reject: (reason?: any) => void;
}

type Watchers = Record<string, Map<string, Watcher>>;

export type PokeParams = {
  app: string;
  mark: string;
  json: any;
};

export class BadResponseError extends Error {
  constructor(
    public status: number,
    public body: string
  ) {
    super();
  }
}

interface UrbitEndpoint {
  app: string;
  path: string;
}

export interface ClientParams {
  shipName: string;
  shipUrl: string;
  verbose?: boolean;
  fetchFn?: typeof fetch;
  getCode?: () => Promise<string>;
  handleAuthFailure?: () => void;
  onQuitOrReset?: () => void;
  onChannelStatusChange?: (status: ChannelStatus) => void;
}

const config: Config = {
  client: null,
  shipUrl: '',
  subWatchers: {},
  pendingAuth: null,
  onQuitOrReset: undefined,
  getCode: undefined,
  handleAuthFailure: undefined,
};

export const client = new Proxy(
  {},
  {
    get: function (target, prop, receiver) {
      if (!config.client) {
        throw new Error('Database not set.');
      }
      return Reflect.get(config.client, prop, receiver);
    },
  }
) as Urbit;

export const getCurrentUserId = () => {
  if (!client.nodeId) {
    throw new Error('Client not initialized');
  }
  return client.nodeId;
};

export const getCurrentUserIsHosted = () => {
  if (!client.nodeId) {
    throw new Error('Client not initialized');
  }

  return client.url.endsWith('tlon.network');
};

export function internalConfigureClient({
  shipName,
  shipUrl,
  verbose,
  fetchFn,
  getCode,
  handleAuthFailure,
  onQuitOrReset,
  onChannelStatusChange,
}: ClientParams) {
  logger.log('configuring client', shipName, shipUrl);
  config.client =
    config.client ||
    Urbit.setupChannel({
      url: shipUrl,
      mode: 'json',
      verbose,
      fetch: fetchFn,
    });
  config.client.nodeId = preSig(shipName);
  config.shipUrl = shipUrl;
  config.onQuitOrReset = onQuitOrReset;
  config.getCode = getCode;
  config.handleAuthFailure = handleAuthFailure;
  config.subWatchers = {};

  // the below event handlers will only fire if verbose is set to true
  config.client.on('status-update', (event) => {
    logger.log('status-update', event);
    onChannelStatusChange?.(event.status);
  });

  config.client.on('event', (fact) => {
    logger.log(
      'received message',
      runIfDev(() => escapeLog(JSON.stringify(fact)))
    );
  });

  config.client.on('seamless-reset', () => {
    logger.log('channel reaped, client seamless-reset');
    config.onQuitOrReset?.();
  });

  config.client.on('error', (error) => {
    logger.log('client error', error);
  });
}

export function internalRemoveClient() {
  config.client?.delete();
  config.client = null;
  config.subWatchers = {};
}

function printEndpoint(endpoint: UrbitEndpoint) {
  return `${endpoint.app}${endpoint.path}`;
}

export async function subscribe<T>(
  endpoint: UrbitEndpoint,
  handler: (update: T) => void
): Promise<number> {
  const doSub = async (err?: (error: any) => void) => {
    if (!config.client) {
      throw new Error('Client not initialized');
    }
    if (config.pendingAuth) {
      await config.pendingAuth;
    }
    logger.log('subscribing to', printEndpoint(endpoint));
    return config.client.subscribe({
      app: endpoint.app,
      path: endpoint.path,
      onFact: (mark: string, event: any) => {
        logger.debug(
          `got subscription event on ${printEndpoint(endpoint)}:`,
          event
        );

        // first check if anything is watching the subscription for
        // tracked pokes
        const endpointKey = printEndpoint(endpoint);
        const endpointWatchers = config.subWatchers[endpointKey];
        if (endpointWatchers) {
          endpointWatchers.forEach((watcher) => {
            if (watcher.predicate(event, mark)) {
              logger.debug(`watcher ${watcher.id} predicate met`, event);
              watcher.resolve();
              endpointWatchers.delete(watcher.id);
            } else {
              logger.debug(`watcher ${watcher.id} predicate failed`, event);
            }
          });
        }

        // then pass the event along to the subscription handler
        handler(event);
      },
      onKick: () => {
        logger.log('subscription kick on', printEndpoint(endpoint));
        config.onQuitOrReset?.();
      },
<<<<<<< HEAD
      onNack: (error: string) => {
        logger.error(`subscribe error on ${printEndpoint(endpoint)}:`, error);
=======
      err: (error, id) => {
        logger.trackError(`subscribe error on ${printEndpoint(endpoint)}`, {
          stack: error,
        });
>>>>>>> b12ca082

        if (err) {
          logger.log(
            'calling error handler for subscription',
            printEndpoint(endpoint)
          );
          err(error);
        }
      },
    });
  };

  const retry = async (err: any) => {
    logger.error('bad subscribe', printEndpoint(endpoint), err);
    if (!(err instanceof AuthError)) {
      throw err;
    }

    config.pendingAuth = reauth();
    return doSub();
  };

  try {
    return doSub(retry);
  } catch (err) {
    return retry(err);
  }
}

export async function subscribeOnce<T>(
  endpoint: UrbitEndpoint,
  timeout?: number
) {
  if (!config.client) {
    throw new Error('Client not initialized');
  }
  if (config.pendingAuth) {
    await config.pendingAuth;
  }
  logger.log('subscribing once to', printEndpoint(endpoint));
  try {
    return config.client.subscribeOnce<T>(endpoint.app, endpoint.path, timeout);
  } catch (err) {
    if (err !== 'timeout' && err !== 'quit') {
      logger.trackError(`bad subscribeOnce ${printEndpoint(endpoint)}`, {
        stack: err,
      });
    } else if (err === 'timeout') {
      logger.error('subscribeOnce timed out', printEndpoint(endpoint));
    } else {
      logger.error('subscribeOnce quit', printEndpoint(endpoint));
    }

    if (!(err instanceof AuthError)) {
      throw err;
    }

    await reauth();
    return config.client.subscribeOnce<T>(endpoint.app, endpoint.path, timeout);
  }
}

export async function unsubscribe(id: number) {
  if (!config.client) {
    throw new Error('Client not initialized');
  }
  if (config.pendingAuth) {
    await config.pendingAuth;
  }
  try {
    return config.client.unsubscribe(id);
  } catch (err) {
    logger.error('bad unsubscribe', id, err);
    if (err instanceof AuthError) {
      await reauth();
      return config.client.unsubscribe(id);
    }
  }
}

export async function poke({ app, mark, json }: PokeParams) {
  logger.log('poke', app, mark, json);
  const doPoke = async (params?: Partial<Poke>) => {
    if (!config.client) {
      throw new Error('Client not initialized');
    }
    if (config.pendingAuth) {
      await config.pendingAuth;
    }
    return config.client.poke({
      ...params,
      app,
      mark,
      data: json,
    });
  };
  const retry = async (err: any) => {
    logger.trackError(`bad poke to ${app} with mark ${mark}`, {
      stack: err,
      body: json,
    });
    if (!(err instanceof AuthError)) {
      throw err;
    }

    await reauth();
    return doPoke();
  };

  try {
    return doPoke({ onError: retry });
  } catch (err) {
    retry(err);
  }
}

export async function trackedPoke<T, R = T>(
  params: PokeParams,
  endpoint: UrbitEndpoint,
  predicate: (event: R) => boolean
) {
  if (config.pendingAuth) {
    await config.pendingAuth;
  }
  try {
    const tracking = track(endpoint, predicate);
    const poking = poke(params);
    await Promise.all([tracking, poking]);
  } catch (e) {
    logger.error(`tracked poke failed`, e);
    throw e;
  }
}

async function track<R>(
  endpoint: UrbitEndpoint,
  predicate: (event: R) => boolean
) {
  const endpointKey = printEndpoint(endpoint);
  return new Promise((resolve, reject) => {
    const watchers = config.subWatchers[endpointKey] || new Map();
    const id = _.uniqueId();

    config.subWatchers[endpointKey] = watchers.set(id, {
      id,
      predicate,
      resolve,
      reject,
    });
  });
}

export async function scry<T>({ app, path }: { app: string; path: string }) {
  if (!config.client) {
    throw new Error('Client not initialized');
  }
  if (config.pendingAuth) {
    await config.pendingAuth;
  }
  logger.log('scry', app, path);
  try {
    return await config.client.scryForJson<T>({ app, path });
  } catch (res) {
    logger.log('bad scry', app, path, res);
    if (res.status === 403) {
      logger.log('scry failed with 403, authing to try again');
      await reauth();
      return config.client.scryForJson<T>({ app, path });
    }
    const body = await res.text();
    throw new BadResponseError(res.status, body);
  }
}

async function reauth() {
  if (!config.getCode) {
    logger.log('No getCode function provided for auth');
    if (config.handleAuthFailure) {
      logger.log('calling auth failure handler');
      return config.handleAuthFailure();
    }

    throw new Error('Unable to authenticate with urbit');
  }

  if (config.pendingAuth) {
    return config.pendingAuth;
  }

  try {
    let tries = 0;
    logger.log('getting urbit code');
    const code = await config.getCode();
    config.pendingAuth = new Promise<string>((resolve, reject) => {
      const tryAuth = async () => {
        logger.log('trying to auth with code', code);
        const authCookie = await getLandscapeAuthCookie(config.shipUrl, code);

        if (!authCookie && tries < 3) {
          logger.log('auth failed, trying again', tries);
          tries++;
          setTimeout(tryAuth, 1000 + 2 ** tries * 1000);
          return;
        }

        if (!authCookie) {
          if (config.handleAuthFailure) {
            logger.log('auth failed, calling auth failure handler');
            config.pendingAuth = null;
            return config.handleAuthFailure();
          }

          config.pendingAuth = null;
          reject(new Error("Couldn't authenticate with urbit"));
          return;
        }

        config.pendingAuth = null;
        resolve(authCookie);
        return;
      };

      tryAuth();
    });

    return await config.pendingAuth;
  } catch (e) {
    logger.error('error getting urbit code', e);
    config.pendingAuth = null;
    if (config.handleAuthFailure) {
      return config.handleAuthFailure();
    }

    throw e;
  }
}<|MERGE_RESOLUTION|>--- conflicted
+++ resolved
@@ -198,15 +198,10 @@
         logger.log('subscription kick on', printEndpoint(endpoint));
         config.onQuitOrReset?.();
       },
-<<<<<<< HEAD
       onNack: (error: string) => {
-        logger.error(`subscribe error on ${printEndpoint(endpoint)}:`, error);
-=======
-      err: (error, id) => {
         logger.trackError(`subscribe error on ${printEndpoint(endpoint)}`, {
           stack: error,
         });
->>>>>>> b12ca082
 
         if (err) {
           logger.log(

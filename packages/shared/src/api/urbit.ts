import { deSig, preSig } from '@urbit/aura';
import { ChannelStatus, PokeInterface, Urbit } from '@urbit/http-api';
import _ from 'lodash';

import { createDevLogger, escapeLog, runIfDev } from '../debug';
import { getLandscapeAuthCookie } from './landscapeApi';

const logger = createDevLogger('urbit', false);

interface Config
  extends Pick<ClientParams, 'getCode' | 'handleAuthFailure' | 'shipUrl'> {
  client: Urbit | null;
  subWatchers: Watchers;
  pendingAuth: Promise<string | void> | null;
}

type Predicate = (event: any, mark: string) => boolean;
interface Watcher {
  id: string;
  predicate: Predicate;
  resolve: (value: void | PromiseLike<void>) => void;
  reject: (reason?: any) => void;
}

type Watchers = Record<string, Map<string, Watcher>>;

<<<<<<< HEAD
let clientInstance: Urbit | null = null;
let handleChannelReset: (() => void) | undefined;
let subWatchers: Watchers = {};
=======
export type PokeParams = {
  app: string;
  mark: string;
  json: any;
};

export class BadResponseError extends Error {
  constructor(
    public status: number,
    public body: string
  ) {
    super();
  }
}

interface UrbitEndpoint {
  app: string;
  path: string;
}

export interface ClientParams {
  shipName: string;
  shipUrl: string;
  verbose?: boolean;
  fetchFn?: typeof fetch;
  getCode?: () => Promise<string>;
  handleAuthFailure?: () => void;
  onReset?: () => void;
  onChannelReset?: () => void;
  onChannelStatusChange?: (status: ChannelStatus) => void;
}

const config: Config = {
  client: null,
  shipUrl: '',
  subWatchers: {},
  pendingAuth: null,
  getCode: undefined,
  handleAuthFailure: undefined,
};
>>>>>>> ec53b55b

export const client = new Proxy(
  {},
  {
    get: function (target, prop, receiver) {
      if (!config.client) {
        throw new Error('Database not set.');
      }
      return Reflect.get(config.client, prop, receiver);
    },
  }
) as Urbit;

export const getCurrentUserId = () => {
  if (!client.our) {
    throw new Error('Client not initialized');
  }
  return client.our;
};

export const getCurrentUserIsHosted = () => {
  if (!client.our) {
    throw new Error('Client not initialized');
  }

  return client.url.endsWith('tlon.network');
};

export function configureClient({
  shipName,
  shipUrl,
  verbose,
<<<<<<< HEAD
  onReconnect,
  onChannelReset,
  onChannelStatusChange,
}: {
  shipName: string;
  shipUrl: string;
  fetchFn?: typeof fetch;
  verbose?: boolean;
  onReconnect?: () => void;
  onChannelReset?: () => void;
  onChannelStatusChange?: (status: ChannelStatus) => void;
}) {
  logger.log('configuring client', shipName, shipUrl);
  clientInstance = new Urbit(shipUrl, undefined, undefined, fetchFn);
  clientInstance.ship = deSig(shipName);
  clientInstance.our = preSig(shipName);
  clientInstance.verbose = verbose;
  handleChannelReset = onChannelReset;
  subWatchers = {};

  clientInstance.onReconnect = () => {
    logger.log('client reconnected');
    onChannelStatusChange?.('reconnected');
    onReconnect?.();
  };

  clientInstance.onRetry = () => {
    logger.log('client retrying');
    onChannelStatusChange?.('reconnecting');
  };

  // the below event handlers will only fire if verbose is set to true
  clientInstance.on('status-update', (event) => {
=======
  fetchFn,
  getCode,
  handleAuthFailure,
  onReset,
  onChannelReset,
  onChannelStatusChange,
}: ClientParams) {
  logger.log('configuring client', shipName, shipUrl);
  config.client = new Urbit(shipUrl, '', '', fetchFn);
  config.client.ship = deSig(shipName);
  config.client.our = preSig(shipName);
  config.client.verbose = verbose;
  config.shipUrl = shipUrl;
  config.getCode = getCode;
  config.handleAuthFailure = handleAuthFailure;

  config.client.on('status-update', (event) => {
>>>>>>> ec53b55b
    logger.log('status-update', event);
  });

  config.client.on('fact', (fact) => {
    logger.log(
      'received message',
      runIfDev(() => escapeLog(JSON.stringify(fact)))
    );
  });

<<<<<<< HEAD
  clientInstance.on('seamless-reset', () => {
=======
  config.client.onReconnect = () => {
    logger.log('client reconnect');
  };

  config.client.on('reset', () => {
    logger.log('client reset');
    Object.values(config.subWatchers).forEach((watchers) => {
      watchers.forEach((watcher) => watcher.reject('Client reset'));
    });
    config.subWatchers = {};
    onReset?.();
  });

  config.client.on('seamless-reset', () => {
>>>>>>> ec53b55b
    logger.log('client seamless-reset');
  });

  config.client.on('error', (error) => {
    logger.log('client error', error);
  });

  config.client.on('channel-reaped', () => {
    logger.log('client channel-reaped');
  });
<<<<<<< HEAD
}

export async function removeUrbitClient() {
  clientInstance?.reset();
  await clientInstance?.delete();
  clientInstance = null;
}

interface UrbitEndpoint {
  app: string;
  path: string;
=======

  config.subWatchers = {};
}

export function removeUrbitClient() {
  config.client = null;
>>>>>>> ec53b55b
}

function printEndpoint(endpoint: UrbitEndpoint) {
  return `${endpoint.app}${endpoint.path}`;
}

export async function subscribe<T>(
  endpoint: UrbitEndpoint,
<<<<<<< HEAD
  handler: (update: T) => void
) {
  if (!clientInstance) {
    throw new Error('Tried to subscribe, but Urbit client is not initialized');
  }

  logger.log('subscribing to', printEndpoint(endpoint));

  return clientInstance.subscribe({
    app: endpoint.app,
    path: endpoint.path,
    event: (event: any, mark: string, id?: number) => {
      logger.debug(
        `got subscription event on ${printEndpoint(endpoint)}:`,
        event
      );

      // first check if anything is watching the subscription for
      // tracked pokes
      const endpointKey = printEndpoint(endpoint);
      const endpointWatchers = subWatchers[endpointKey];
      if (endpointWatchers) {
        endpointWatchers.forEach((watcher) => {
          if (watcher.predicate(event, mark)) {
            logger.debug(`watcher ${watcher.id} predicate met`, event);
            watcher.resolve();
            endpointWatchers.delete(watcher.id);
          } else {
            logger.debug(`watcher ${watcher.id} predicate failed`, event);
          }
        });
      }

      // then pass the event along to the subscription handler
      handler(event);
    },
    quit: () => {
      logger.log('subscription quit on', printEndpoint(endpoint));
      handleChannelReset?.();
    },
    err: (error) => {
      logger.error(`subscribe error on ${printEndpoint(endpoint)}:`, error);
    },
  });
}
=======
  handler: (update: T) => void,
  resubscribing = false
): Promise<number> {
  const doSub = async (err?: (error: any, id: string) => void) => {
    if (!config.client) {
      throw new Error('Client not initialized');
    }
    if (config.pendingAuth) {
      await config.pendingAuth;
    }
    logger.log(
      resubscribing ? 'resubscribing to' : 'subscribing to',
      printEndpoint(endpoint)
    );
    return config.client.subscribe({
      app: endpoint.app,
      path: endpoint.path,
      event: (event: any, mark: string, id?: number) => {
        logger.debug(
          `got subscription event on ${printEndpoint(endpoint)}:`,
          event
        );

        // first check if anything is watching the subscription for
        // tracked pokes
        const endpointKey = printEndpoint(endpoint);
        const endpointWatchers = config.subWatchers[endpointKey];
        if (endpointWatchers) {
          endpointWatchers.forEach((watcher) => {
            if (watcher.predicate(event, mark)) {
              logger.debug(`watcher ${watcher.id} predicate met`, event);
              watcher.resolve();
              endpointWatchers.delete(watcher.id);
            } else {
              logger.debug(`watcher ${watcher.id} predicate failed`, event);
            }
          });
        }

        // then pass the event along to the subscription handler
        handler(event);
      },
      quit: () => {
        logger.log('subscription quit on', printEndpoint(endpoint));
        subscribe(endpoint, handler, true);
      },
      err: (error, id) => {
        logger.error(`subscribe error on ${printEndpoint(endpoint)}:`, error);

        if (err) {
          logger.log(
            'calling error handler for subscription',
            printEndpoint(endpoint)
          );
          err(error, id);
        }
      },
    });
  };

  const retry = async (err: any) => {
    logger.error('bad subscribe', printEndpoint(endpoint), err);
    config.pendingAuth = auth();
    return doSub();
  };
>>>>>>> ec53b55b

  try {
    return doSub(retry);
  } catch (err) {
    return retry(err);
  }
}

export async function subscribeOnce<T>(
  endpoint: UrbitEndpoint,
  timeout?: number
) {
  if (!config.client) {
    throw new Error('Client not initialized');
  }
  if (config.pendingAuth) {
    await config.pendingAuth;
  }
  logger.log('subscribing once to', printEndpoint(endpoint));
  try {
    return config.client.subscribeOnce<T>(endpoint.app, endpoint.path, timeout);
  } catch (err) {
    logger.error('bad subscribeOnce', printEndpoint(endpoint), err);
    await auth();
    return config.client.subscribeOnce<T>(endpoint.app, endpoint.path, timeout);
  }
}

export async function unsubscribe(id: number) {
  if (!config.client) {
    throw new Error('Client not initialized');
  }
  if (config.pendingAuth) {
    await config.pendingAuth;
  }
  try {
    return config.client.unsubscribe(id);
  } catch (err) {
    logger.error('bad unsubscribe', id, err);
    await auth();
    return config.client.unsubscribe(id);
  }
}

export async function poke({ app, mark, json }: PokeParams) {
  logger.log('poke', app, mark, json);
  const doPoke = async (params?: Partial<PokeInterface<any>>) => {
    if (!config.client) {
      throw new Error('Client not initialized');
    }
    if (config.pendingAuth) {
      await config.pendingAuth;
    }
    return config.client.poke({
      ...params,
      app,
      mark,
      json,
    });
  };
  const retry = async (err: any) => {
    logger.log('bad poke', app, mark, json, err);
    await auth();
    return doPoke();
  };

  try {
    return doPoke({ onError: retry });
  } catch (err) {
    retry(err);
  }
}

export async function trackedPoke<T, R = T>(
  params: PokeParams,
  endpoint: UrbitEndpoint,
  predicate: (event: R) => boolean
) {
  if (config.pendingAuth) {
    await config.pendingAuth;
  }
  try {
    const tracking = track(endpoint, predicate);
    const poking = poke(params);
    await Promise.all([tracking, poking]);
  } catch (e) {
    logger.error(`tracked poke failed`, e);
    throw e;
  }
}

async function track<R>(
  endpoint: UrbitEndpoint,
  predicate: (event: R) => boolean
) {
  const endpointKey = printEndpoint(endpoint);
  return new Promise((resolve, reject) => {
    const watchers = config.subWatchers[endpointKey] || new Map();
    const id = _.uniqueId();

    config.subWatchers[endpointKey] = watchers.set(id, {
      id,
      predicate,
      resolve,
      reject,
    });
  });
}

export async function scry<T>({ app, path }: { app: string; path: string }) {
  if (!config.client) {
    throw new Error('Client not initialized');
  }
  if (config.pendingAuth) {
    await config.pendingAuth;
  }
  logger.log('scry', app, path);
  try {
    return await config.client.scry<T>({ app, path });
  } catch (res) {
    logger.log('bad scry', app, path, res.status);
    if (res.status === 403) {
      logger.log('scry failed with 403, authing to try again');
      await auth();
      return config.client.scry<T>({ app, path });
    }
    const body = await res.text();
    throw new BadResponseError(res.status, body);
  }
}

async function auth() {
  if (!config.getCode) {
    console.warn('No getCode function provided for auth');
    if (config.handleAuthFailure) {
      return config.handleAuthFailure();
    }

    throw new Error('Unable to authenticate with urbit');
  }

  if (config.pendingAuth) {
    await config.pendingAuth;
  }

  try {
    let tries = 0;
    logger.log('getting urbit code');
    const code = await config.getCode();
    config.pendingAuth = new Promise<string>((resolve, reject) => {
      const tryAuth = async () => {
        logger.log('trying to auth with code', code);
        const authCookie = await getLandscapeAuthCookie(config.shipUrl, code);

        if (!authCookie && tries < 3) {
          logger.log('auth failed, trying again', tries);
          tries++;
          setTimeout(tryAuth, 1000 + 2 ** tries * 1000);
          return;
        }

        if (!authCookie) {
          if (config.handleAuthFailure) {
            logger.log('auth failed, calling auth failure handler');
            config.pendingAuth = null;
            return config.handleAuthFailure();
          }

          config.pendingAuth = null;
          reject(new Error("Couldn't authenticate with urbit"));
          return;
        }

        config.pendingAuth = null;
        resolve(authCookie);
        return;
      };

      tryAuth();
    });

    return config.pendingAuth;
  } catch (e) {
    logger.error('error getting urbit code', e);
    config.pendingAuth = null;
    if (config.handleAuthFailure) {
      return config.handleAuthFailure();
    }

    throw e;
  }
}<|MERGE_RESOLUTION|>--- conflicted
+++ resolved
@@ -8,7 +8,10 @@
 const logger = createDevLogger('urbit', false);
 
 interface Config
-  extends Pick<ClientParams, 'getCode' | 'handleAuthFailure' | 'shipUrl'> {
+  extends Pick<
+    ClientParams,
+    'getCode' | 'handleAuthFailure' | 'shipUrl' | 'onChannelReset'
+  > {
   client: Urbit | null;
   subWatchers: Watchers;
   pendingAuth: Promise<string | void> | null;
@@ -24,11 +27,6 @@
 
 type Watchers = Record<string, Map<string, Watcher>>;
 
-<<<<<<< HEAD
-let clientInstance: Urbit | null = null;
-let handleChannelReset: (() => void) | undefined;
-let subWatchers: Watchers = {};
-=======
 export type PokeParams = {
   app: string;
   mark: string;
@@ -56,7 +54,7 @@
   fetchFn?: typeof fetch;
   getCode?: () => Promise<string>;
   handleAuthFailure?: () => void;
-  onReset?: () => void;
+  onReconnect?: () => void;
   onChannelReset?: () => void;
   onChannelStatusChange?: (status: ChannelStatus) => void;
 }
@@ -66,10 +64,10 @@
   shipUrl: '',
   subWatchers: {},
   pendingAuth: null,
+  onChannelReset: undefined,
   getCode: undefined,
   handleAuthFailure: undefined,
 };
->>>>>>> ec53b55b
 
 export const client = new Proxy(
   {},
@@ -102,45 +100,10 @@
   shipName,
   shipUrl,
   verbose,
-<<<<<<< HEAD
-  onReconnect,
-  onChannelReset,
-  onChannelStatusChange,
-}: {
-  shipName: string;
-  shipUrl: string;
-  fetchFn?: typeof fetch;
-  verbose?: boolean;
-  onReconnect?: () => void;
-  onChannelReset?: () => void;
-  onChannelStatusChange?: (status: ChannelStatus) => void;
-}) {
-  logger.log('configuring client', shipName, shipUrl);
-  clientInstance = new Urbit(shipUrl, undefined, undefined, fetchFn);
-  clientInstance.ship = deSig(shipName);
-  clientInstance.our = preSig(shipName);
-  clientInstance.verbose = verbose;
-  handleChannelReset = onChannelReset;
-  subWatchers = {};
-
-  clientInstance.onReconnect = () => {
-    logger.log('client reconnected');
-    onChannelStatusChange?.('reconnected');
-    onReconnect?.();
-  };
-
-  clientInstance.onRetry = () => {
-    logger.log('client retrying');
-    onChannelStatusChange?.('reconnecting');
-  };
-
-  // the below event handlers will only fire if verbose is set to true
-  clientInstance.on('status-update', (event) => {
-=======
   fetchFn,
   getCode,
   handleAuthFailure,
-  onReset,
+  onReconnect,
   onChannelReset,
   onChannelStatusChange,
 }: ClientParams) {
@@ -150,11 +113,24 @@
   config.client.our = preSig(shipName);
   config.client.verbose = verbose;
   config.shipUrl = shipUrl;
+  config.onChannelReset = onChannelReset;
   config.getCode = getCode;
   config.handleAuthFailure = handleAuthFailure;
-
+  config.subWatchers = {};
+
+  config.client.onReconnect = () => {
+    logger.log('client reconnected');
+    onChannelStatusChange?.('reconnected');
+    onReconnect?.();
+  };
+
+  config.client.onRetry = () => {
+    logger.log('client retrying');
+    onChannelStatusChange?.('reconnecting');
+  };
+
+  // the below event handlers will only fire if verbose is set to true
   config.client.on('status-update', (event) => {
->>>>>>> ec53b55b
     logger.log('status-update', event);
   });
 
@@ -165,24 +141,7 @@
     );
   });
 
-<<<<<<< HEAD
-  clientInstance.on('seamless-reset', () => {
-=======
-  config.client.onReconnect = () => {
-    logger.log('client reconnect');
-  };
-
-  config.client.on('reset', () => {
-    logger.log('client reset');
-    Object.values(config.subWatchers).forEach((watchers) => {
-      watchers.forEach((watcher) => watcher.reject('Client reset'));
-    });
-    config.subWatchers = {};
-    onReset?.();
-  });
-
   config.client.on('seamless-reset', () => {
->>>>>>> ec53b55b
     logger.log('client seamless-reset');
   });
 
@@ -193,26 +152,11 @@
   config.client.on('channel-reaped', () => {
     logger.log('client channel-reaped');
   });
-<<<<<<< HEAD
-}
-
-export async function removeUrbitClient() {
-  clientInstance?.reset();
-  await clientInstance?.delete();
-  clientInstance = null;
-}
-
-interface UrbitEndpoint {
-  app: string;
-  path: string;
-=======
-
-  config.subWatchers = {};
 }
 
 export function removeUrbitClient() {
   config.client = null;
->>>>>>> ec53b55b
+  config.subWatchers = {};
 }
 
 function printEndpoint(endpoint: UrbitEndpoint) {
@@ -221,55 +165,7 @@
 
 export async function subscribe<T>(
   endpoint: UrbitEndpoint,
-<<<<<<< HEAD
   handler: (update: T) => void
-) {
-  if (!clientInstance) {
-    throw new Error('Tried to subscribe, but Urbit client is not initialized');
-  }
-
-  logger.log('subscribing to', printEndpoint(endpoint));
-
-  return clientInstance.subscribe({
-    app: endpoint.app,
-    path: endpoint.path,
-    event: (event: any, mark: string, id?: number) => {
-      logger.debug(
-        `got subscription event on ${printEndpoint(endpoint)}:`,
-        event
-      );
-
-      // first check if anything is watching the subscription for
-      // tracked pokes
-      const endpointKey = printEndpoint(endpoint);
-      const endpointWatchers = subWatchers[endpointKey];
-      if (endpointWatchers) {
-        endpointWatchers.forEach((watcher) => {
-          if (watcher.predicate(event, mark)) {
-            logger.debug(`watcher ${watcher.id} predicate met`, event);
-            watcher.resolve();
-            endpointWatchers.delete(watcher.id);
-          } else {
-            logger.debug(`watcher ${watcher.id} predicate failed`, event);
-          }
-        });
-      }
-
-      // then pass the event along to the subscription handler
-      handler(event);
-    },
-    quit: () => {
-      logger.log('subscription quit on', printEndpoint(endpoint));
-      handleChannelReset?.();
-    },
-    err: (error) => {
-      logger.error(`subscribe error on ${printEndpoint(endpoint)}:`, error);
-    },
-  });
-}
-=======
-  handler: (update: T) => void,
-  resubscribing = false
 ): Promise<number> {
   const doSub = async (err?: (error: any, id: string) => void) => {
     if (!config.client) {
@@ -278,10 +174,7 @@
     if (config.pendingAuth) {
       await config.pendingAuth;
     }
-    logger.log(
-      resubscribing ? 'resubscribing to' : 'subscribing to',
-      printEndpoint(endpoint)
-    );
+    logger.log('subscribing to', printEndpoint(endpoint));
     return config.client.subscribe({
       app: endpoint.app,
       path: endpoint.path,
@@ -312,7 +205,7 @@
       },
       quit: () => {
         logger.log('subscription quit on', printEndpoint(endpoint));
-        subscribe(endpoint, handler, true);
+        config.onChannelReset?.();
       },
       err: (error, id) => {
         logger.error(`subscribe error on ${printEndpoint(endpoint)}:`, error);
@@ -333,7 +226,6 @@
     config.pendingAuth = auth();
     return doSub();
   };
->>>>>>> ec53b55b
 
   try {
     return doSub(retry);

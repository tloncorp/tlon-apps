--- conflicted
+++ resolved
@@ -2,12 +2,7 @@
 import { backOff } from 'exponential-backoff';
 
 import * as db from '../db';
-<<<<<<< HEAD
-import { createDevLogger } from '../debug';
-=======
 import { createDevLogger, runIfDev } from '../debug';
-import { extractClientVolume } from '../logic/activity';
->>>>>>> adbedefb
 import * as ub from '../urbit';
 import {
   formatUd,

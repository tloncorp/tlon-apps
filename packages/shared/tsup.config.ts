import { exec } from 'child_process';
import { defineConfig } from 'tsup';

export default defineConfig({
  entryPoints: [
    'src/index.ts',
    'src/urbit/*',
    'src/client/index.ts',
    'src/db/index.ts',
    'src/db/migrations/index.ts',
    'src/api/index.ts',
<<<<<<< HEAD
    'src/actions/index.ts',
    'src/hooks/index.ts',
    'src/logic/index.ts',
    'src/sync.ts',
=======
    'src/store/index.ts',
>>>>>>> 04598748
  ],
  format: ['esm'],
  minify: false,
  external: ['react'],
  ignoreWatch: ['**/node_modules/**', '**/.git/**'],
  loader: {
    '.sql': 'text',
  },
  onSuccess() {
    return new Promise((resolve, reject) => {
      exec('npm run types', (err) => {
        err ? reject(err) : resolve();
      });
    });
  },
});<|MERGE_RESOLUTION|>--- conflicted
+++ resolved
@@ -9,14 +9,8 @@
     'src/db/index.ts',
     'src/db/migrations/index.ts',
     'src/api/index.ts',
-<<<<<<< HEAD
-    'src/actions/index.ts',
-    'src/hooks/index.ts',
     'src/logic/index.ts',
-    'src/sync.ts',
-=======
     'src/store/index.ts',
->>>>>>> 04598748
   ],
   format: ['esm'],
   minify: false,

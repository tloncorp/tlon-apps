--- conflicted
+++ resolved
@@ -78,11 +78,7 @@
 - tapOn: Next
 
 # set notification preferences
-<<<<<<< HEAD
-- assertVisible: Tlon works best
-=======
 - assertVisible: Nothing
->>>>>>> 9a147854
 - tapOn: Next
 
 # allow notifications screen

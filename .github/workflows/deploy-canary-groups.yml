--- conflicted
+++ resolved
@@ -13,25 +13,6 @@
 env:
   tag: ${{ github.event.inputs.tag || 'staging' }}
 jobs:
-<<<<<<< Updated upstream
-  setup:
-    runs-on: ubuntu-latest
-    name: 'Setup Variable'
-    steps:
-    - name: Set default value
-<<<<<<< HEAD
-        id: tag
-        run: |
-          TAG=${{ github.event.inputs.tag }}
-          echo "value=${TAG:-"staging"}" >> "$GITHUB_OUTPUT"
-=======
->>>>>>> Stashed changes
-=======
-      id: tag
-      run: |
-        TAG=${{ github.event.inputs.tag }}
-        echo "value=${TAG:-"staging"}" >> "$GITHUB_OUTPUT"
->>>>>>> 46df72dc
   build-frontend:
     runs-on: ubuntu-latest
     name: 'Build Frontend'

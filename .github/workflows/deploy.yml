--- conflicted
+++ resolved
@@ -9,13 +9,9 @@
         description: Enter the tag to deploy
   push:
     branches:
-<<<<<<< HEAD
       - "develop"
-=======
-      - 'develop'
 env: 
   tag: ${{ github.event.inputs.tag || 'develop' }}
->>>>>>> 946831ab
 jobs:
   build-frontend:
     runs-on: ubuntu-latest
@@ -77,27 +73,17 @@
     steps:
       - uses: actions/checkout@v3
         with:
-<<<<<<< HEAD
-          ref: ${{ github.event.inputs.tag }}
-      - id: "auth"
-        uses: "google-github-actions/auth@v1"
-=======
           ref: ${{ env.tag }}
       - id: 'auth'
         uses: 'google-github-actions/auth@v1'
->>>>>>> 946831ab
         with:
           credentials_json: "${{ secrets.GCP_SERVICE_KEY }}"
       - name: "Set up Cloud SDK"
         uses: "google-github-actions/setup-gcloud@v1"
       - id: deploy
         name: Deploy
-<<<<<<< HEAD
-        run: ./.github/helpers/deploy.sh tloncorp/landscape-apps groups wannec-dozzod-marnus us-central1-a mainnet-tlon-other-2d ${{ github.event.inputs.tag }}
-=======
         run:
           ./.github/helpers/deploy.sh tloncorp/landscape-apps groups wannec-dozzod-marnus us-central1-a mainnet-tlon-other-2d ${{ env.tag }}
->>>>>>> 946831ab
         env:
           SSH_SEC_KEY: ${{ secrets.GCP_SSH_SEC_KEY }}
           SSH_PUB_KEY: ${{ secrets.GCP_SSH_PUB_KEY }}

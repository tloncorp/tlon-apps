--- conflicted
+++ resolved
@@ -73,13 +73,10 @@
     "immer": "^9.0.12",
     "lodash": "^4.17.21",
     "react": "^17.0.2",
-<<<<<<< HEAD
     "react-colorful": "^5.5.1",
-=======
     "react-dnd": "^15.1.1",
     "react-dnd-html5-backend": "^15.1.2",
     "react-dnd-touch-backend": "^15.1.1",
->>>>>>> 13fe8182
     "react-dom": "^17.0.2",
     "react-error-boundary": "^3.1.4",
     "react-hook-form": "^7.30.0",

--- conflicted
+++ resolved
@@ -25,21 +25,6 @@
   });
   const { sortChannels } = useChannelSort();
 
-<<<<<<< HEAD
-  function sortGroups(groups?: Groups) {
-    const accessors: Record<string, (k: string, v: Group) => string> = {
-      [ALPHABETICAL]: (_flag: string, group: Group) => get(group, 'meta.title'),
-      [RECENT]: (flag: string, group: Group) => {
-        /**
-         * Use the latest channel flag associated with the Group; otherwise
-         * fallback to the Group flag itself, which won't be in the unreads and
-         * thus use INFINITY by default
-         */
-        const channels = sortChannels(group.channels);
-        return channels.length > 0 ? channels[0][0] : flag;
-      },
-    };
-=======
   const sortGroups = useCallback(
     (groups?: Groups) => {
       const accessors: Record<string, (k: string, v: Group) => string> = {
@@ -55,7 +40,6 @@
           return channels.length > 0 ? channels[0][0] : flag;
         },
       };
->>>>>>> c3716cb3
 
       return sortRecordsBy(
         groups || {},

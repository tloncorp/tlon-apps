--- conflicted
+++ resolved
@@ -14,26 +14,13 @@
   app: string;
   path: string;
   priority?: number;
-<<<<<<< HEAD
   options?: UseQueryOptions<T>;
 }) {
-  const fetchData = async () =>
-    useSchedulerStore.getState().wait(
-      async () =>
-        api.scry<T>({
-          app,
-          path,
-        }),
-      priority
-    );
-=======
-  options?: UseQueryOptions;
-}): ReturnType<typeof useQuery> {
   const fetchData = useCallback(
     async () =>
       useSchedulerStore.getState().wait(
         async () =>
-          api.scry({
+          api.scry<T>({
             app,
             path,
           }),
@@ -41,7 +28,6 @@
       ),
     [app, path, priority]
   );
->>>>>>> 3d57ee93
 
   return useQuery<T>(queryKey, fetchData, {
     retryOnMount: false,

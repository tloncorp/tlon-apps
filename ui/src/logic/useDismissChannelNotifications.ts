--- conflicted
+++ resolved
@@ -40,11 +40,7 @@
             b.top?.rope.channel &&
             b.top.rope.channel.includes(chFlag)
           ) {
-<<<<<<< HEAD
-            sawRopeMutation({ rope: b.topYarn.rope });
-=======
-            useHarkState.getState().sawRope(b.top.rope, false);
->>>>>>> cd23ac83
+            sawRopeMutation({ rope: b.top.rope });
           }
         });
       });

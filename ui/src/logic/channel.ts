import _, { get, groupBy } from 'lodash';
import { useNavigate, useParams } from 'react-router';
import { ChatStore, useChatStore } from '@/chat/useChatStore';
import useAllBriefs from '@/logic/useAllBriefs';
import { useBriefs, useChat, useChats, useMultiDms } from '@/state/chat';
import { useGroup, useGroups, useRouteGroup } from '@/state/groups';
<<<<<<< HEAD
import { useCallback, useMemo } from 'react';
import { useChannel as useChannelFromState } from '@/state/channel/channel';
=======
import { useCallback, useEffect, useMemo, useState } from 'react';
import { useDiary } from '@/state/diary';
import { useHeap } from '@/state/heap/heap';
>>>>>>> 16ef1cae
import { Chat } from '@/types/chat';
import { Diary } from '@/types/channel';
import { Zone, Channels, GroupChannel } from '@/types/groups';
import { useLastReconnect } from '@/state/local';
import {
  canReadChannel,
  canWriteChannel,
  getCompatibilityText,
  getFlagParts,
  isChannelJoined,
  isTalk,
  nestToFlag,
  sagaCompatible,
} from './utils';
import useSidebarSort, {
  useRecentSort,
  Sorter,
  ALPHABETICAL,
  sortAlphabetical,
  DEFAULT,
  RECENT,
} from './useSidebarSort';
import useRecentChannel from './useRecentChannel';

export function useChannelFlag() {
  const { chShip, chName } = useParams();
  return useMemo(
    () => (chShip && chName ? `${chShip}/${chName}` : null),
    [chShip, chName]
  );
}

const selChats = (s: ChatStore) => s.chats;

function channelUnread(
  nest: string,
  briefs: ReturnType<typeof useAllBriefs>,
  chats: ChatStore['chats']
) {
  const [app, chFlag] = nestToFlag(nest);
  const unread = chats[chFlag]?.unread;

  if (app === 'chat') {
    return Boolean(unread && !unread.seen);
  }

  return (briefs[app]?.[chFlag]?.count ?? 0) > 0;
}

interface ChannelUnreadCount {
  scope: 'Group Channels' | 'Direct Messages' | 'All Messages';
}

export function useChannelUnreadCounts(args: ChannelUnreadCount) {
  const briefs = useBriefs();
  const chats = useChats();
  const multiDms = useMultiDms();
  const groups = useGroups();
  const chatKeys = Object.keys(chats);

  const filteredBriefs = _.fromPairs(
    Object.entries(briefs).filter(([k, v]) => {
      const chat = chats[k];
      if (chat) {
        const group = groups[chat.perms.group];
        const channel = group?.channels[`chat/${k}`];
        const vessel = group?.fleet[window.our];
        return channel && vessel && canReadChannel(channel, vessel, group.bloc);
      }

      const club = multiDms[k];
      if (club) {
        return club.team.concat(club.hive).includes(window.our);
      }

      return true;
    })
  );

  switch (args.scope) {
    case 'All Messages':
      return _.sumBy(Object.values(filteredBriefs), 'count');
    case 'Group Channels':
      return _.sumBy(Object.values(_.pick(filteredBriefs, chatKeys)), 'count');
    case 'Direct Messages':
      return _.sumBy(Object.values(_.omit(briefs, chatKeys)), 'count');
    default:
      return _.sumBy(Object.values(filteredBriefs), 'count');
  }
}

export function useCheckChannelUnread() {
  const briefs = useAllBriefs();
  const chats = useChatStore(selChats);

  return useCallback(
    (nest: string) => channelUnread(nest, briefs, chats),
    [briefs, chats]
  );
}

export function useIsChannelUnread(nest: string) {
  const briefs = useAllBriefs();
  const chats = useChatStore(selChats);

  return channelUnread(nest, briefs, chats);
}

export const useIsChannelHost = (flag: string) =>
  window.our === flag?.split('/')[0];

export function useChannelOld(nest: string): Chat | Diary | undefined {
  const [app, flag] = nestToFlag(nest);
  const chat = useChat(flag);
  const heap = useChannelFromState(`heap/${flag}`);
  const diary = useChannelFromState(`diary/${flag}`);

  switch (app) {
    case 'chat':
      return chat;
    case 'heap':
      return heap;
    case 'diary':
      return diary;
    default:
      return undefined;
  }
}

const UNZONED = 'default';

export function useChannelSort() {
  const groupFlag = useRouteGroup();
  const group = useGroup(groupFlag);
  const sortRecent = useRecentSort();

  const sortDefault = (a: Zone, b: Zone) => {
    if (!group) {
      return 0;
    }
    const aIdx =
      a in group['zone-ord']
        ? group['zone-ord'].findIndex((e) => e === a)
        : Number.POSITIVE_INFINITY;
    const bIdx =
      b in group['zone-ord']
        ? group['zone-ord'].findIndex((e) => e === b)
        : Number.POSITIVE_INFINITY;
    return aIdx - bIdx;
  };

  const sortOptions: Record<string, Sorter> = {
    [ALPHABETICAL]: sortAlphabetical,
    [DEFAULT]: sortDefault,
    [RECENT]: sortRecent,
  };

  const { sortFn, setSortFn, sortRecordsBy } = useSidebarSort({
    sortOptions,
    flag: groupFlag === '' ? '~' : groupFlag,
  });

  function sortChannels(channels: Channels) {
    const accessors: Record<string, (k: string, v: GroupChannel) => string> = {
      [ALPHABETICAL]: (_flag: string, channel: GroupChannel) =>
        get(channel, 'meta.title'),
      [DEFAULT]: (_flag: string, channel: GroupChannel) =>
        channel.zone || UNZONED,
      [RECENT]: (flag: string, _channel: GroupChannel) => flag,
    };

    return sortRecordsBy(channels, accessors[sortFn], sortFn === RECENT);
  }

  return {
    setSortFn,
    sortFn,
    sortOptions: {
      ...sortOptions,
      [DEFAULT]: sortDefault,
    },
    sortChannels,
  };
}

export function useChannelSections(groupFlag: string) {
  const group = useGroup(groupFlag, true);

  if (!group) {
    return {
      sections: [],
      sectionedChannels: {},
    };
  }

  const sections = [...group['zone-ord']];
  const sectionedChannels = groupBy(
    Object.entries(group.channels),
    ([, ch]) => ch.zone
  );

  Object.entries(sectionedChannels).forEach((section) => {
    const oldOrder = section[1];
    const zone = section[0];
    const sortedChannels: [string, GroupChannel][] = [];
    group?.zones[zone]?.idx?.forEach((nest) => {
      const match = oldOrder.find((n) => n[0] === nest);
      if (match) {
        sortedChannels.push(match);
      }
    });
    sectionedChannels[zone] = sortedChannels;
  });

  return {
    sectionedChannels,
    sections,
  };
}

function channelIsJoined(
  nest: string,
  briefs: ReturnType<typeof useAllBriefs>
) {
  const [app, flag] = nestToFlag(nest);

  return briefs[app] && Object.keys(briefs[app]).length > 0
    ? isChannelJoined(app === 'chat' ? flag : nest, briefs[app])
    : true;
}

export function useChannelIsJoined(nest: string) {
  const briefs = useAllBriefs();

  return channelIsJoined(nest, briefs);
}

export function useCheckChannelJoined() {
  const briefs = useAllBriefs();

  return useCallback(
    (nest: string) => {
      return channelIsJoined(nest, briefs);
    },
    [briefs]
  );
}

export function useChannelCompatibility(nest: string) {
  const channel = useChannelOld(nest);
  const saga = channel?.saga || null;

  return {
    saga,
    compatible: sagaCompatible(saga),
    text: getCompatibilityText(saga),
  };
}

interface FullChannelParams {
  groupFlag: string;
  nest: string;
  writers: string[];
  join: (params: { group: string; chan: string }) => Promise<void>;
  initialize?: () => void;
}

const emptyVessel = {
  sects: [],
  joined: 0,
};

export function useFullChannel({
  groupFlag,
  nest,
  writers,
  join,
  initialize,
}: FullChannelParams) {
  const navigate = useNavigate();
  const group = useGroup(groupFlag);
  const [, chan] = nestToFlag(nest);
  const { ship } = getFlagParts(chan);
  const vessel = useMemo(
    () => group?.fleet?.[window.our] || emptyVessel,
    [group]
  );
  const groupChannel = group?.channels?.[nest];
  const channel = useChannel(nest);
  const compat = useChannelCompatibility(nest);
  const canWrite =
    ship === window.our ||
    (canWriteChannel({ writers }, vessel, group?.bloc) && compat.compatible);
  const canRead = groupChannel
    ? canReadChannel(groupChannel, vessel, group?.bloc)
    : false;
  const [joining, setJoining] = useState(false);
  const joined = useChannelIsJoined(nest);
  const { setRecentChannel } = useRecentChannel(groupFlag);
  const lastReconnect = useLastReconnect();

  const joinChannel = useCallback(async () => {
    setJoining(true);
    try {
      await join({ group: groupFlag, chan });
    } catch (e) {
      console.log("Couldn't join chat (maybe already joined)", e);
    }
    setJoining(false);
  }, [groupFlag, chan, join]);

  useEffect(() => {
    if (!joined) {
      joinChannel();
    }
  }, [joined, joinChannel, channel]);

  useEffect(() => {
    if (joined && !joining && channel && canRead) {
      if (initialize) {
        initialize();
      }
      setRecentChannel(nest);
    }
  }, [
    nest,
    setRecentChannel,
    joined,
    joining,
    channel,
    canRead,
    lastReconnect,
    initialize,
  ]);

  useEffect(() => {
    if (channel && !canRead) {
      if (isTalk) {
        navigate('/');
      } else {
        navigate(`/groups/${groupFlag}`);
      }
      setRecentChannel('');
    }
  }, [groupFlag, group, channel, vessel, navigate, setRecentChannel, canRead]);

  return {
    groupFlag,
    nest,
    flag: chan,
    group,
    channel,
    groupChannel,
    canRead,
    canWrite,
    compat,
    joined,
  };
}<|MERGE_RESOLUTION|>--- conflicted
+++ resolved
@@ -4,14 +4,8 @@
 import useAllBriefs from '@/logic/useAllBriefs';
 import { useBriefs, useChat, useChats, useMultiDms } from '@/state/chat';
 import { useGroup, useGroups, useRouteGroup } from '@/state/groups';
-<<<<<<< HEAD
-import { useCallback, useMemo } from 'react';
 import { useChannel as useChannelFromState } from '@/state/channel/channel';
-=======
 import { useCallback, useEffect, useMemo, useState } from 'react';
-import { useDiary } from '@/state/diary';
-import { useHeap } from '@/state/heap/heap';
->>>>>>> 16ef1cae
 import { Chat } from '@/types/chat';
 import { Diary } from '@/types/channel';
 import { Zone, Channels, GroupChannel } from '@/types/groups';
@@ -300,7 +294,7 @@
     [group]
   );
   const groupChannel = group?.channels?.[nest];
-  const channel = useChannel(nest);
+  const channel = useChannelFromState(nest);
   const compat = useChannelCompatibility(nest);
   const canWrite =
     ship === window.our ||

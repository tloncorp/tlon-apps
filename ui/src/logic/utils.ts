import { useState, useCallback } from 'react';
import ob from 'urbit-ob';
import bigInt, { BigInteger } from 'big-integer';
import isURL from 'validator/es/lib/isURL';
import {
  BigIntOrderedMap,
  daToUnix,
  Docket,
  DocketHref,
  Treaty,
  unixToDa,
} from '@urbit/api';
import { formatUv } from '@urbit/aura';
import anyAscii from 'any-ascii';
import { format, differenceInDays, endOfToday, isSameDay } from 'date-fns';
import _ from 'lodash';
import f from 'lodash/fp';
import emojiRegex from 'emoji-regex';
import { hsla, parseToHsla, parseToRgba } from 'color2k';
import { useCopyToClipboard } from 'usehooks-ts';
import { ChatWhom, ChatBrief, ChatStory } from '@/types/chat';
import {
  Cabals,
  GroupChannel,
  ChannelPrivacyType,
  Cordon,
  PrivacyType,
  Rank,
  Group,
  GroupPreview,
  Vessel,
  Saga,
  Gang,
} from '@/types/groups';
import {
  Brief,
  Quip,
  QuipMap,
  Story,
  Verse,
  VerseInline,
  VerseBlock,
  Listing,
  Cite,
} from '@/types/channel';
import { Bold, Italics, Strikethrough, Inline } from '@/types/content';
// eslint-disable-next-line import/no-cycle
import { DiaryCommentProps } from '@/diary/DiaryComment';
import { isNativeApp, postActionToNativeApp } from './native';
import type {
  ConnectionCompleteStatus,
  ConnectionPendingStatus,
  ConnectionStatus,
} from '../state/vitals';

export const isTalk = import.meta.env.VITE_APP === 'chat';
export const isGroups = import.meta.env.VITE_APP === 'groups';
export const isHosted =
  import.meta.env.DEV || window.location.hostname.endsWith('.tlon.network');

export function log(...args: any[]) {
  if (import.meta.env.DEV) {
    console.log(...args);
  }
}

export function logTime(...args: any[]) {
  return log(...[performance.now(), ...args]);
}

type App = 'chat' | 'heap' | 'diary';

export function checkNest(nest: string) {
  if (nest.split('/').length !== 3) {
    if (import.meta.env.DEV) {
      throw new Error('Invalid nest');
    } else {
      console.error('Invalid nest:', nest);
    }
  }
}

export function nestToFlag(nest: string): [App, string] {
  checkNest(nest);
  const [app, ...rest] = nest.split('/');

  return [app as App, rest.join('/')];
}

export function sampleQuippers(quips: QuipMap) {
  return _.flow(
    f.map(([, q]: [BigInteger, Quip]) => q.memo.author),
    f.compact,
    f.uniq,
    f.take(3)
  )(quips.size ? [...quips] : []);
}

export function renderRank(rank: Rank, plural = false) {
  if (rank === 'czar') {
    return plural ? 'Galaxies' : 'Galaxy';
  }
  if (rank === 'king') {
    return plural ? 'Stars' : 'Star';
  }
  if (rank === 'duke') {
    return plural ? 'Planets' : 'Planet';
  }
  if (rank === 'earl') {
    return plural ? 'Moons' : 'Moon';
  }
  return plural ? 'Comets' : 'Comet';
}

/**
 * Processes a string to make it `@tas` compatible
 */
export function strToSym(str: string): string {
  const ascii = anyAscii(str);
  return ascii.toLowerCase().replaceAll(/[^a-zA-Z0-9-]/g, '-');
}

export function channelHref(flag: string, ch: string) {
  return `/groups/${flag}/channels/${ch}`;
}

export function makePrettyTime(date: Date) {
  return format(date, 'HH:mm');
}

export function makePrettyDay(date: Date) {
  const diff = differenceInDays(endOfToday(), date);
  switch (diff) {
    case 0:
      return 'Today';
    case 1:
      return 'Yesterday';
    default:
      return `${format(date, 'LLLL')} ${format(date, 'do')}`;
  }
}

export function makePrettyDate(date: Date) {
  return `${format(date, 'PPP')}`;
}

export interface DayTimeDisplay {
  original: Date;
  diff: number;
  day: string;
  time: string;
  asString: string;
}

export function makePrettyDayAndTime(date: Date): DayTimeDisplay {
  const diff = differenceInDays(endOfToday(), date);
  const time = makePrettyTime(date);
  let day = '';
  switch (true) {
    case diff === 0:
      day = 'Today';
      break;
    case diff === 1:
      day = 'Yesterday';
      break;
    case diff > 1 && diff < 8:
      day = format(date, 'cccc');
      break;
    default:
      day = `${format(date, 'LLLL')} ${format(date, 'do')}`;
  }

  return {
    original: date,
    diff,
    time,
    day,
    asString: `${day} • ${time}`,
  };
}

export interface DateDayTimeDisplay extends DayTimeDisplay {
  fullDate: string;
}

export function makePrettyDayAndDateAndTime(date: Date): DateDayTimeDisplay {
  const fullDate = `${format(date, 'LLLL')} ${format(date, 'do')}, ${format(
    date,
    'yyyy'
  )}`;
  const dayTime = makePrettyDayAndTime(date);

  if (dayTime.diff >= 8) {
    return {
      ...dayTime,
      fullDate,
      asString: `${fullDate} • ${dayTime.time}`,
    };
  }

  return {
    ...dayTime,
    fullDate,
    asString: `${dayTime.asString} • ${fullDate}`,
  };
}

export function whomIsDm(whom: ChatWhom): boolean {
  return whom.startsWith('~') && !whom.match('/');
}

// ship + term, term being a @tas: lower-case letters, numbers, and hyphens
export function whomIsFlag(whom: ChatWhom): boolean {
  return (
    /^~[a-z-]+\/[a-z]+[a-z0-9-]*$/.test(whom) &&
    ob.isValidPatp(whom.split('/')[0])
  );
}

export function whomIsMultiDm(whom: ChatWhom): boolean {
  return whom.startsWith(`0v`);
}

export function normalizeUrbitColor(color: string): string {
  if (color.startsWith('#')) {
    return color;
  }

  const colorString = color.slice(2).replace('.', '').toUpperCase();
  const lengthAdjustedColor = _.padStart(colorString, 6, '0');
  return `#${lengthAdjustedColor}`;
}

export function isColor(color: string): boolean {
  try {
    parseToRgba(color);
    return true;
  } catch (error) {
    return false;
  }
}

export function pluralize(word: string, count: number): string {
  if (count === 1) {
    return word;
  }

  return `${word}s`;
}

export function createStorageKey(name: string): string {
  return `~${window.ship}/landscape/${name}`;
}

// for purging storage with version updates
export function clearStorageMigration<T>() {
  return {} as T;
}

export const storageVersion = parseInt(
  import.meta.env.VITE_STORAGE_VERSION,
  10
);

export function preSig(ship: string): string {
  if (!ship) {
    return '';
  }

  if (ship.trim().startsWith('~')) {
    return ship.trim();
  }

  return '~'.concat(ship.trim());
}

export function newUv(seed = Date.now()) {
  return formatUv(unixToDa(seed));
}

export function getSectTitle(cabals: Cabals, sect: string) {
  return cabals[sect]?.meta.title || sect;
}

export function getFlagParts(flag: string) {
  const parts = flag.split('/');

  return {
    ship: parts[0],
    name: parts[1],
  };
}

export function getPrivacyFromCordon(cordon: Cordon): PrivacyType {
  if ('shut' in cordon) {
    return 'private';
  }

  return 'public';
}

export function getPrivacyFromPreview(preview: GroupPreview) {
  if (preview.secret) {
    return 'secret';
  }

  return getPrivacyFromCordon(preview.cordon);
}

export function getPrivacyFromGroup(group: Group): PrivacyType {
  if (group.secret) {
    return 'secret';
  }

  return getPrivacyFromCordon(group.cordon);
}

export function getPrivacyFromGang(gang: Gang): PrivacyType {
  if (!gang.preview || gang.preview.secret) {
    return 'secret';
  }

  return getPrivacyFromCordon(gang.preview.cordon);
}

export interface WritePermissions {
  perms: {
    writers: string[];
  };
}

export function getPrivacyFromChannel(
  groupChannel?: GroupChannel,
  channel?: WritePermissions
): ChannelPrivacyType {
  if (!groupChannel || !channel) {
    return 'public';
  }

  if (groupChannel.readers.length > 0 || channel.perms.writers.length > 0) {
    return 'custom';
  }

  return 'public';
}

export function pluralRank(
  rank: 'galaxy' | 'star' | 'planet' | 'moon' | 'comet'
) {
  switch (rank) {
    case 'galaxy':
      return 'galaxies';
    default:
      return `${rank}s`;
  }
}

export function rankToClan(
  rank: 'czar' | 'king' | 'duke' | 'earl' | 'pawn' | string
) {
  switch (rank) {
    case 'czar':
      return 'galaxy';
    case 'king':
      return 'star';
    case 'duke':
      return 'planet';
    case 'earl':
      return 'moon';
    default:
      return 'comet';
  }
}

export function matchesBans(
  cordon: Cordon,
  ship: string
): ReturnType<typeof ob.clan> | 'ship' | null {
  const siggedShip = preSig(ship);
  if (!('open' in cordon)) {
    return null;
  }

  if (cordon.open.ships.includes(siggedShip)) {
    return 'ship';
  }

  const clan = ob.clan(siggedShip);
  if (cordon.open.ranks.map(rankToClan).includes(clan)) {
    return clan;
  }

  return null;
}

export function toTitleCase(s: string): string {
  if (!s) {
    return '';
  }
  return s
    .split(' ')
    .map((w) => w.charAt(0).toUpperCase() + w.slice(1))
    .join(' ');
}

export function randomElement<T>(a: T[]) {
  return a[Math.floor(Math.random() * a.length)];
}

export function randomIntInRange(min: number, max: number) {
  return Math.round(Math.random() * (max - min) + min);
}

export function hasKeys(obj: Record<string, unknown>) {
  return Object.keys(obj).length > 0;
}

export const IMAGE_REGEX =
  /(\.jpg|\.img|\.png|\.gif|\.tiff|\.jpeg|\.webp|\.webm|\.svg)(?:\?.*)?$/i;
export const AUDIO_REGEX = /(\.mp3|\.wav|\.ogg|\.m4a)(?:\?.*)?$/i;
export const VIDEO_REGEX = /(\.mov|\.mp4|\.ogv)(?:\?.*)?$/i;
export const URL_REGEX = /(https?:\/\/[^\s]+)/i;
export const PATP_REGEX = /(~[a-z0-9-]+)/i;
export const IMAGE_URL_REGEX =
  /^(http(s?):)([/|.|\w|\s|-]|%2*)*\.(?:jpg|img|png|gif|tiff|jpeg|webp|webm|svg)(?:\?.*)?$/i;
export const REF_REGEX = /\/1\/(chan|group|desk)\/[^\s]+/g;
export const REF_URL_REGEX = /^\/1\/(chan|group|desk)\/[^\s]+/;
// sig and hep explicitly left out
export const PUNCTUATION_REGEX = /[.,/#!$%^&*;:{}=_`()]/g;

export function isImageUrl(url: string) {
  return IMAGE_URL_REGEX.test(url);
}

export function isMediaUrl(url: string) {
  return (
    isURL(url) &&
    (IMAGE_REGEX.test(url) || VIDEO_REGEX.test(url) || AUDIO_REGEX.test(url))
  );
}

export function isRef(text: string) {
  return text.match(REF_URL_REGEX);
}

export function isValidUrl(str?: string): boolean {
  return str ? !!URL_REGEX.test(str) : false;
}

const isFacebookGraphDependent = (url: string) => {
  const caseDesensitizedURL = url.toLowerCase();
  return (
    caseDesensitizedURL.includes('facebook.com') ||
    caseDesensitizedURL.includes('instagram.com')
  );
};

export const validOembedCheck = (embed: any, url: string) => {
  if (!isFacebookGraphDependent(url)) {
    if (embed?.html) {
      return true;
    }
  }
  return false;
};

export async function jsonFetch<T>(
  info: RequestInfo,
  init?: RequestInit
): Promise<T> {
  const res = await fetch(info, init);
  if (!res.ok) {
    throw new Error('Bad Fetch Response');
  }
  const data = await res.json();
  return data as T;
}

export function isChannelJoined(
  nest: string,
  briefs: { [x: string]: ChatBrief | Brief }
) {
  const [han, flag] = nestToFlag(nest);

  const isChannelHost = window.our === nest?.split('/')[1];

  if (han !== 'chat') {
    return isChannelHost || (nest && nest in briefs);
  }

  return isChannelHost || (flag && flag in briefs);
}

export function isGroupHost(flag: string) {
  const { ship } = getFlagParts(flag);
  return ship === window.our;
}

export function getChannelHosts(group: Group): string[] {
  return Object.keys(group.channels).map((c) => {
    const [, chFlag] = nestToFlag(c);
    const { ship } = getFlagParts(chFlag);
    return ship;
  });
}

export function canReadChannel(
  channel: GroupChannel,
  vessel: Vessel,
  bloc: string[] = []
) {
  if (channel.readers.length === 0) {
    return true;
  }

  return _.intersection([...channel.readers, ...bloc], vessel.sects).length > 0;
}

export function canWriteChannel(
  perms: WritePermissions['perms'],
  vessel: Vessel,
  bloc: string[] = []
) {
  if (perms.writers.length === 0) {
    return true;
  }

  return _.intersection([...perms.writers, ...bloc], vessel.sects).length > 0;
}

/**
 * Since there is no metadata persisted in a curio to determine what kind of
 * curio it is (Link or Text), this function determines by checking the
 * content's structure.
 *
 * @param content CurioContent
 * @returns boolean
 */
export function isLinkCurio({ inline }: ChatStory) {
  return (
    inline.length === 1 && typeof inline[0] === 'object' && 'link' in inline[0]
  );
}

export function linkFromCurioContent(content: ChatStory) {
  if (isLinkCurio(content)) {
    return content.inline[0] as string;
  }

  return '';
}

export function citeToPath(cite: Cite) {
  if ('desk' in cite) {
    return `/1/desk/${cite.desk.flag}${cite.desk.where}`;
  }
  if ('chan' in cite) {
    return `/1/chan/${cite.chan.nest}${cite.chan.where}`;
  }
  if ('group' in cite) {
    return `/1/group/${cite.group}`;
  }

  return `/1/bait/${cite.bait.group}/${cite.bait.graph}/${cite.bait.where}`;
}

export function pathToCite(path: string): Cite | undefined {
  const segments = path.split('/');
  if (segments.length < 3) {
    return undefined;
  }
  const [, ver, kind, ...rest] = segments;
  if (ver !== '1') {
    return undefined;
  }
  if (kind === 'chan') {
    if (rest.length < 3) {
      return undefined;
    }
    const nest = rest.slice(0, 3).join('/');
    return {
      chan: {
        nest,
        where: `/${rest.slice(3).join('/')}` || '/',
      },
    };
  }
  if (kind === 'desk') {
    if (rest.length < 2) {
      return undefined;
    }
    const flag = rest.slice(0, 2).join('/');
    return {
      desk: {
        flag,
        where: `/${rest.slice(2).join('/')}` || '/',
      },
    };
  }
  if (kind === 'group') {
    if (rest.length !== 2) {
      return undefined;
    }
    return {
      group: rest.join('/'),
    };
  }
  return undefined;
}

export function useCopy(copied: string) {
  const [didCopy, setDidCopy] = useState(false);
  const [, copy] = useCopyToClipboard();

  const doCopy = useCallback(async () => {
    let success = false;
    if (isNativeApp()) {
      postActionToNativeApp('copy', copied);
      success = true;
    } else {
      success = await copy(copied);
    }

    setDidCopy(success);

    let timeout: NodeJS.Timeout;
    if (success) {
      timeout = setTimeout(() => {
        setDidCopy(false);
      }, 2000);
    }

    return () => {
      setDidCopy(false);
      clearTimeout(timeout);
    };
  }, [copied, copy]);

  return { doCopy, didCopy };
}

export function getNestShip(nest: string) {
  const [, flag] = nestToFlag(nest);
  const { ship } = getFlagParts(flag);
  return ship;
}

export function isChannelImported(
  nest: string,
  pending: Record<string, boolean>
) {
  const isImport = nest in pending;
  return (
    !isImport || (isImport && pending[nest]) || window.our === getNestShip(nest)
  );
}

export function prettyChannelTypeName(app: string) {
  switch (app) {
    case 'chat':
      return 'Chat';
    case 'heap':
      return 'Collection';
    case 'diary':
      return 'Notebook';
    default:
      return 'Unknown';
  }
}

export async function asyncWithDefault<T>(
  cb: () => Promise<T>,
  def: T
): Promise<T> {
  try {
    return await cb();
  } catch (error) {
    return def;
  }
}

export async function asyncWithFallback<T>(
  cb: () => Promise<T>,
  def: (error: any) => Promise<T>
): Promise<T> {
  try {
    return await cb();
  } catch (error) {
    return def(error);
  }
}

export function getDarkColor(color: string): string {
  const hslaColor = parseToHsla(color);
  return hsla(hslaColor[0], hslaColor[1], 1 - hslaColor[2], 1);
}
export function getAppHref(href: DocketHref) {
  return 'site' in href ? href.site : `/apps/${href.glob.base}/`;
}

export function disableDefault<T extends Event>(e: T): void {
  e.preventDefault();
}

export function handleDropdownLink(
  setOpen?: (open: boolean) => void
): (e: Event) => void {
  return (e: Event) => {
    e.stopPropagation();
    e.preventDefault();
    setTimeout(() => setOpen?.(false), 15);
  };
}

export function getAppName(
  app: (Docket & { desk: string }) | Treaty | undefined
): string {
  if (!app) {
    return '';
  }

  return app.title || app.desk;
}

export function isSingleEmoji(input: string): boolean {
  const regex = emojiRegex();
  const matches = input.match(regex);

  return (
    (matches &&
      matches.length === 1 &&
      matches.length === _.split(input, '').length) ??
    false
  );
}

export function initializeMap<T>(items: Record<string, T>) {
  let map = new BigIntOrderedMap<T>();
  Object.entries(items).forEach(([k, v]) => {
    map = map.set(bigInt(k), v as T);
  });

  return map;
}

export function restoreMap<T>(obj: any): BigIntOrderedMap<T> {
  const empty = new BigIntOrderedMap<T>();
  if (!obj) {
    return empty;
  }

  if ('has' in obj) {
    return obj;
  }

  if ('root' in obj) {
    return initializeMap(obj.root);
  }

  return empty;
}

export function sliceMap<T>(
  theMap: BigIntOrderedMap<T>,
  start: BigInteger,
  end: BigInteger
): BigIntOrderedMap<T> {
  let empty = new BigIntOrderedMap<T>();

  [...theMap].forEach(([k, v]) => {
    if (k.geq(start) && k.leq(end)) {
      empty = empty.set(k, v);
    }
  });

  return empty;
}

const apps = ['writ', 'writs', 'hive', 'team', 'curios', 'notes', 'quips'];
const groups = [
  'create',
  'zone',
  'mov',
  'mov-nest',
  'secret',
  'cordon',
  'open',
  'shut',
  'add-ships',
  'del-ships',
  'add-ranks',
  'del-ranks',
  'channel',
  'join',
  'cabal',
  'fleet',
];
const misc = [
  'saw-seam',
  'saw-rope',
  'anon',
  'settings-event',
  'put-bucket',
  'del-bucket',
  'put-entry',
  'del-entry',
];
const wrappers = ['update', 'diff', 'delta'];
const general = [
  'add-sects',
  'del-sects',
  'view',
  'add',
  'del',
  'edit',
  'add-feel',
  'del-feel',
  'meta',
  'init',
];

export function actionDrill(
  obj: Record<string, unknown>,
  level = 0,
  prefix = ''
): string[] {
  const keys: string[] = [];
  const allowed = general.concat(wrappers, apps, groups, misc);

  Object.entries(obj).forEach(([key, val]) => {
    const path = prefix ? `${prefix}.${key}` : key;
    if (!allowed.includes(key)) {
      return;
    }

    const skip = wrappers.includes(key);
    const deeper =
      val &&
      typeof val === 'object' &&
      Object.keys(val).some((k) => allowed.includes(k));

    if (deeper && level < 4) {
      // continue deeper and skip the key if just a wrapper, otherwise add on to path
      keys.push(
        ...actionDrill(
          val as Record<string, unknown>,
          skip ? level : level + 1,
          skip ? prefix : path
        )
      );
    } else {
      keys.push(path);
    }
  });

  return keys.filter((k) => k !== '');
}

export function truncateProse(content: Story, maxCharacters: number): Story {
  const truncate = (
    [head, ...tail]: Inline[],
    remainingChars: number,
    acc: Inline[]
  ): { truncatedItems: Inline[]; remainingChars: number } => {
    if (!head || remainingChars <= 0) {
      return { truncatedItems: acc, remainingChars };
    }

    let willBeEnd = false;

    if (typeof head === 'string') {
      const truncatedString = head.slice(0, remainingChars);
      willBeEnd = remainingChars - truncatedString.length <= 0;
      return truncate(tail, remainingChars - truncatedString.length, [
        ...acc,
        truncatedString.concat(willBeEnd ? '...' : ''),
      ]);
    }

    if ('bold' in head && typeof head.bold[0] === 'string') {
      const truncatedString = (head.bold[0] as string).slice(0, remainingChars);
      willBeEnd = remainingChars - truncatedString.length <= 0;
      const truncatedBold: Bold = {
        bold: [truncatedString.concat(willBeEnd ? '...' : '')],
      };
      return truncate(tail, remainingChars - truncatedString.length, [
        ...acc,
        truncatedBold,
      ]);
    }

    if ('italics' in head && typeof head.italics[0] === 'string') {
      const truncatedString = (head.italics[0] as string).slice(
        0,
        remainingChars
      );
      willBeEnd = remainingChars - truncatedString.length <= 0;
      const truncatedItalics: Italics = {
        italics: [truncatedString.concat(willBeEnd ? '...' : '')],
      };
      return truncate(tail, remainingChars - truncatedString.length, [
        ...acc,
        truncatedItalics,
      ]);
    }

    if ('strike' in head && typeof head.strike[0] === 'string') {
      const truncatedString = (head.strike[0] as string).slice(
        0,
        remainingChars
      );
      willBeEnd = remainingChars - truncatedString.length <= 0;
      const truncatedStrike: Strikethrough = {
        strike: [truncatedString.concat(willBeEnd ? '...' : '')],
      };
      return truncate(tail, remainingChars - truncatedString.length, [
        ...acc,
        truncatedStrike,
      ]);
    }

    return truncate(tail, remainingChars, [...acc, head]);
  };

  let remainingChars = maxCharacters;
  let remainingImages = 1;

  const truncatedContent: Story = content
    .map((verse: Verse): Verse => {
      if ('inline' in verse) {
        const lengthBefore = remainingChars;
        const { truncatedItems, remainingChars: updatedRemainingChars } =
          truncate(verse.inline, remainingChars, []);
        const truncatedVerse: VerseInline = {
          inline: truncatedItems,
        };

        remainingChars -= lengthBefore - updatedRemainingChars;
        return truncatedVerse;
      }

      if ('block' in verse) {
        if (remainingChars <= 0) {
          return {
            inline: [''],
          };
        }

        if ('cite' in verse.block) {
          return {
            inline: [''],
          };
        }

        if ('image' in verse.block) {
          if (remainingImages <= 0) {
            return {
              inline: [''],
            };
          }

          remainingImages -= 1;
          return verse;
        }

        if ('header' in verse.block) {
          // apparently users can add headers if they paste in content from elsewhere
          const lengthBefore = remainingChars;
          const { truncatedItems, remainingChars: updatedRemainingChars } =
            truncate(verse.block.header.content, remainingChars, []);
          const truncatedVerse: VerseBlock = {
            block: {
              header: {
                ...verse.block.header,
                content: truncatedItems,
              },
            },
          };
          remainingChars = lengthBefore - updatedRemainingChars;
          return truncatedVerse;
        }

        if (
          'listing' in verse.block &&
          'list' in verse.block.listing &&
          'items' in verse.block.listing.list
        ) {
          const lengthBefore = remainingChars;
          const {
            truncatedListItems,
            remainingChars: remainingCharsAfterList,
          } = verse.block.listing.list.items.reduce(
            (
              accumulator: {
                truncatedListItems: Listing[];
                remainingChars: number;
              },
              listing: Listing
            ) => {
              if ('item' in listing) {
                const lengthBeforeList = accumulator.remainingChars;

                if (lengthBeforeList <= 0) {
                  return accumulator;
                }

                const {
                  truncatedItems,
                  remainingChars: updatedRemainingChars,
                } = truncate(listing.item, lengthBeforeList, []);
                const truncatedListing = {
                  item: truncatedItems,
                };
                const remainingCharsInReducer =
                  lengthBeforeList - updatedRemainingChars;
                return {
                  truncatedListItems: [
                    ...accumulator.truncatedListItems,
                    truncatedListing,
                  ],
                  remainingChars: remainingCharsInReducer,
                };
              }
              return accumulator;
            },
            { truncatedListItems: [], remainingChars }
          );

          remainingChars = remainingCharsAfterList;
          const truncatedVerse: VerseBlock = {
            block: {
              listing: {
                list: {
                  ...verse.block.listing.list,
                  items: truncatedListItems,
                },
              },
            },
          };
          remainingChars -= lengthBefore - remainingChars;
          return truncatedVerse;
        }

        return verse;
      }

      return verse;
    })
    .filter((verse: Verse): boolean => {
      if ('inline' in verse) {
        return verse.inline.length > 0;
      }
      return true;
    });

  return truncatedContent;
}

export function getCompletedText(
  status: ConnectionCompleteStatus,
  ship: string
) {
  switch (status.complete) {
    case 'no-data':
      return 'No connection data';
    case 'yes':
      return 'Connected';
    case 'no-dns':
      return 'Unable to connect to DNS';
    case 'no-our-planet':
      return 'Unable to reach our planet';
    case 'no-our-galaxy':
      return 'Unable to reach our galaxy';
    case 'no-their-galaxy':
      return `Unable to reach ${ship}'s galaxy`;
    case 'no-sponsor-miss':
      return `${ship}'s sponsor can't reach them`;
    case 'no-sponsor-hit':
      return `${ship}'s sponsor can reach them, but we can't`;
    default:
      return `Unable to connect to ${ship}`;
  }
}

export function getPendingText(status: ConnectionPendingStatus, ship: string) {
  switch (status.pending) {
    case 'trying-dns':
      return 'Checking DNS';
    case 'trying-local':
      return 'Checking our galaxy';
    case 'trying-target':
      return `Checking ${ship}`;
    case 'trying-sponsor':
      return `Checking ${ship}'s sponsors (~${(status as any).ship})`;
    default:
      return 'Checking connection...';
  }
}

export function getConnectionColor(status?: ConnectionStatus) {
  if (!status) {
    return 'text-gray-400';
  }

  if ('pending' in status) {
    return 'text-yellow-400';
  }

  return status.complete === 'yes' ? 'text-green-400' : 'text-red-400';
}

export function getCompatibilityText(saga: Saga | null) {
  if (saga && 'behind' in saga) {
    return 'Host requires an update to communicate';
  }

  if (saga && 'ahead' in saga) {
    return 'Your Groups app requires an update to communicate';
  }

  return "You're synced with host";
}

<<<<<<< HEAD
export function setNewDaysForQuips(quips: [string, DiaryCommentProps[]][]) {
  return quips.map(([time, comments], index) => {
    const prev = index !== 0 ? quips[index - 1] : undefined;
    const prevQuipTime = prev ? bigInt(prev[0]) : undefined;
    const unix = new Date(daToUnix(bigInt(time)));

    const lastQuipDay = prevQuipTime
      ? new Date(daToUnix(prevQuipTime))
      : undefined;

    const newDay = lastQuipDay ? !isSameDay(unix, lastQuipDay) : false;

    const quip = comments.shift();
    const newComments = [{ ...quip, newDay }, ...comments];
    return [time, newComments] as [string, DiaryCommentProps[]];
  });
}

export function groupQuips(
  noteId: string,
  quips: [bigInt.BigInteger, Quip][],
  brief: Brief
) {
  const grouped: Record<string, DiaryCommentProps[]> = {};
  let currentTime: string;

  quips.forEach(([t, q], i) => {
    const prev = i > 0 ? quips[i - 1] : undefined;
    const { author } = q.memo;
    const time = t.toString();
    const newAuthor = author !== prev?.[1].memo.author;
    const unreadBrief =
      brief && brief['read-id'] === q.cork.id ? brief : undefined;

    if (newAuthor) {
      currentTime = time;
    }

    if (!(currentTime in grouped)) {
      grouped[currentTime] = [];
    }

    grouped[currentTime].push({
      han: 'diary',
      time: t,
      quip: q,
      newAuthor,
      noteId,
      newDay: false,
      unreadCount: unreadBrief && brief.count,
    });
  });

  return Object.entries(grouped);
=======
export function sagaCompatible(saga: Saga | null) {
  // either host or synced with host
  return saga === null || 'synced' in saga;
>>>>>>> 16ef1cae
}<|MERGE_RESOLUTION|>--- conflicted
+++ resolved
@@ -1121,7 +1121,6 @@
   return "You're synced with host";
 }
 
-<<<<<<< HEAD
 export function setNewDaysForQuips(quips: [string, DiaryCommentProps[]][]) {
   return quips.map(([time, comments], index) => {
     const prev = index !== 0 ? quips[index - 1] : undefined;
@@ -1176,9 +1175,9 @@
   });
 
   return Object.entries(grouped);
-=======
+}
+
 export function sagaCompatible(saga: Saga | null) {
   // either host or synced with host
   return saga === null || 'synced' in saga;
->>>>>>> 16ef1cae
 }
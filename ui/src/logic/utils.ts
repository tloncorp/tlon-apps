import { useState, useCallback, useRef, useMemo } from 'react';
import ob from 'urbit-ob';
import bigInt, { BigInteger } from 'big-integer';
import isURL from 'validator/es/lib/isURL';
import {
  BigIntOrderedMap,
  Docket,
  DocketHref,
  Treaty,
  unixToDa,
} from '@urbit/api';
import { formatUv } from '@urbit/aura';
import anyAscii from 'any-ascii';
import { format, differenceInDays, endOfToday } from 'date-fns';
import _ from 'lodash';
import emojiRegex from 'emoji-regex';
import { hsla, parseToHsla, parseToRgba } from 'color2k';
import { useParams } from 'react-router';
import { useCopyToClipboard } from 'usehooks-ts';
import {
  Cabals,
  GroupChannel,
  ChannelPrivacyType,
  Cordon,
  PrivacyType,
  Rank,
  Group,
  GroupPreview,
  Saga,
  Gang,
} from '@/types/groups';
import {
  Story,
  Verse,
  VerseInline,
  VerseBlock,
  Listing,
  Cite,
  ChatStory,
} from '@/types/channel';
import { Bold, Italics, Strikethrough, Inline } from '@/types/content';
import { isNativeApp, postActionToNativeApp } from './native';
import type {
  ConnectionCompleteStatus,
  ConnectionPendingStatus,
  ConnectionStatus,
} from '../state/vitals';

export const isTalk = import.meta.env.VITE_APP === 'chat';
export const isGroups = import.meta.env.VITE_APP === 'groups';
export const isStagingHosted =
  import.meta.env.DEV ||
  (import.meta.env.VITE_SHIP_URL || '').endsWith('.test.tlon.systems') ||
  window.location.hostname.endsWith('.test.tlon.systems');
export const isHosted =
  isStagingHosted ||
  (import.meta.env.VITE_SHIP_URL || '').endsWith('.tlon.network') ||
  window.location.hostname.endsWith('.tlon.network');

export const hostingUploadURL = isStagingHosted
  ? 'https://memex.test.tlon.systems'
  : isHosted
  ? 'https://memex.tlon.network'
  : '';

export const dmListPath = isTalk ? '/' : '/messages';

export function createDevLogger(tag: string, enabled: boolean) {
  return new Proxy(console, {
    get(target: Console, prop, receiver) {
      return (...args: unknown[]) => {
        if (enabled && import.meta.env.DEV) {
          const val = Reflect.get(target, prop, receiver);
          val(`[${tag}]`, ...args);
        }
      };
    },
  });
}

export function log(...args: any[]) {
  if (import.meta.env.DEV) {
    const { stack } = new Error();
    const line = stack?.split('\n')[2].trim();
    console.log(`${line}:`, ...args);
  }
}

/**
 * Logs a message when any property of an object changes. Uses shallow equality
 * check to determine whether a change has occurred.
 */
export function useObjectChangeLogging(
  o: Record<string, unknown>,
  logger: Console = window.console
) {
  const lastValues = useRef(o);
  Object.entries(o).forEach(([k, v]) => {
    if (v !== lastValues.current[k]) {
      logger.log('[change]', k);
      lastValues.current[k] = v;
    }
  });
}

export function logTime(...args: any[]) {
  return log(...[performance.now(), ...args]);
}

type App = 'chat' | 'heap' | 'diary';

export function checkNest(nest: string) {
  if (nest.split('/').length !== 3) {
    if (import.meta.env.DEV) {
      throw new Error('Invalid nest');
    } else {
      console.error('Invalid nest:', nest);
    }
  }
}

export function nestToFlag(nest: string): [App, string] {
  checkNest(nest);
  const [app, ...rest] = nest.split('/');

  return [app as App, rest.join('/')];
}

export function renderRank(rank: Rank, plural = false) {
  if (rank === 'czar') {
    return plural ? 'Galaxies' : 'Galaxy';
  }
  if (rank === 'king') {
    return plural ? 'Stars' : 'Star';
  }
  if (rank === 'duke') {
    return plural ? 'Planets' : 'Planet';
  }
  if (rank === 'earl') {
    return plural ? 'Moons' : 'Moon';
  }
  return plural ? 'Comets' : 'Comet';
}

/**
 * Processes a string to make it `@tas` compatible
 */
export function strToSym(str: string): string {
  const ascii = anyAscii(str);
  return ascii.toLowerCase().replaceAll(/[^a-zA-Z0-9-]/g, '-');
}

export function makePrettyTime(date: Date) {
  return format(date, 'HH:mm');
}

export function makePrettyDay(date: Date) {
  const diff = differenceInDays(endOfToday(), date);
  switch (diff) {
    case 0:
      return 'Today';
    case 1:
      return 'Yesterday';
    default:
      return `${format(date, 'LLLL')} ${format(date, 'do')}`;
  }
}

export function makePrettyDate(date: Date) {
  return `${format(date, 'PPP')}`;
}

export interface DayTimeDisplay {
  original: Date;
  diff: number;
  day: string;
  time: string;
  asString: string;
}

export function makePrettyDayAndTime(date: Date): DayTimeDisplay {
  const diff = differenceInDays(endOfToday(), date);
  const time = makePrettyTime(date);
  let day = '';
  switch (true) {
    case diff === 0:
      day = 'Today';
      break;
    case diff === 1:
      day = 'Yesterday';
      break;
    case diff > 1 && diff < 8:
      day = format(date, 'cccc');
      break;
    default:
      day = `${format(date, 'LLLL')} ${format(date, 'do')}`;
  }

  return {
    original: date,
    diff,
    time,
    day,
    asString: `${day} • ${time}`,
  };
}

export interface DateDayTimeDisplay extends DayTimeDisplay {
  fullDate: string;
}

export function makePrettyDayAndDateAndTime(date: Date): DateDayTimeDisplay {
  const fullDate = `${format(date, 'LLLL')} ${format(date, 'do')}, ${format(
    date,
    'yyyy'
  )}`;
  const dayTime = makePrettyDayAndTime(date);

  if (dayTime.diff >= 8) {
    return {
      ...dayTime,
      fullDate,
      asString: `${fullDate} • ${dayTime.time}`,
    };
  }

  return {
    ...dayTime,
    fullDate,
    asString: `${dayTime.asString} • ${fullDate}`,
  };
}

export function whomIsDm(whom: string): boolean {
  return whom.startsWith('~') && !whom.match('/');
}

// ship + term, term being a @tas: lower-case letters, numbers, and hyphens
export function whomIsFlag(whom: string): boolean {
  return (
    /^~[a-z-]+\/[a-z]+[a-z0-9-]*$/.test(whom) &&
    ob.isValidPatp(whom.split('/')[0])
  );
}

export function whomIsNest(whom: string): boolean {
  return (
    /^[a-z]+\/~[a-z-]+\/[a-z]+[a-z0-9-]*$/.test(whom) &&
    ob.isValidPatp(whom.split('/')[0])
  );
}

export function whomIsMultiDm(whom: string): boolean {
  return whom.startsWith(`0v`);
}

export function normalizeUrbitColor(color: string): string {
  if (color.startsWith('#')) {
    return color;
  }

  const colorString = color.slice(2).replace('.', '').toUpperCase();
  const lengthAdjustedColor = _.padStart(colorString, 6, '0');
  return `#${lengthAdjustedColor}`;
}

export function isColor(color: string): boolean {
  try {
    parseToRgba(color);
    return true;
  } catch (error) {
    return false;
  }
}

export function pluralize(word: string, count: number): string {
  if (count === 1) {
    return word;
  }

  return `${word}s`;
}

export function createStorageKey(name: string): string {
  return `~${window.ship}/landscape/${name}`;
}

// for purging storage with version updates
export function clearStorageMigration<T>() {
  return {} as T;
}

export const storageVersion = parseInt(
  import.meta.env.VITE_STORAGE_VERSION,
  10
);

export function preSig(ship: string): string {
  if (!ship) {
    return '';
  }

  if (ship.trim().startsWith('~')) {
    return ship.trim();
  }

  return '~'.concat(ship.trim());
}

export function newUv(seed = Date.now()) {
  return formatUv(unixToDa(seed));
}

export function getSectTitle(cabals: Cabals, sect: string) {
  return cabals[sect]?.meta.title || sect;
}

export function getFlagParts(flag: string) {
  const parts = flag.split('/');

  return {
    ship: parts[0],
    name: parts[1],
  };
}

export function getPrivacyFromCordon(cordon: Cordon): PrivacyType {
  if ('shut' in cordon) {
    return 'private';
  }

  return 'public';
}

export function getPrivacyFromPreview(preview: GroupPreview) {
  if (preview.secret) {
    return 'secret';
  }

  return getPrivacyFromCordon(preview.cordon);
}

export function getPrivacyFromGroup(group: Group): PrivacyType {
  if (group.secret) {
    return 'secret';
  }

  return getPrivacyFromCordon(group.cordon);
}

export function getPrivacyFromGang(gang: Gang): PrivacyType {
  if (!gang.preview || gang.preview.secret) {
    return 'secret';
  }

  return getPrivacyFromCordon(gang.preview.cordon);
}

export interface WritePermissions {
  perms: {
    writers: string[];
  };
}

export function getPrivacyFromChannel(
  groupChannel?: GroupChannel,
  channel?: WritePermissions
): ChannelPrivacyType {
  if (!groupChannel || !channel) {
    return 'public';
  }

  if (groupChannel.readers.length > 0 || channel.perms.writers.length > 0) {
    return 'custom';
  }

  return 'public';
}

export function pluralRank(
  rank: 'galaxy' | 'star' | 'planet' | 'moon' | 'comet'
) {
  switch (rank) {
    case 'galaxy':
      return 'galaxies';
    default:
      return `${rank}s`;
  }
}

export function rankToClan(
  rank: 'czar' | 'king' | 'duke' | 'earl' | 'pawn' | string
) {
  switch (rank) {
    case 'czar':
      return 'galaxy';
    case 'king':
      return 'star';
    case 'duke':
      return 'planet';
    case 'earl':
      return 'moon';
    default:
      return 'comet';
  }
}

export function matchesBans(
  cordon: Cordon,
  ship: string
): ReturnType<typeof ob.clan> | 'ship' | null {
  const siggedShip = preSig(ship);
  if (!('open' in cordon)) {
    return null;
  }

  if (cordon.open.ships.includes(siggedShip)) {
    return 'ship';
  }

  const clan = ob.clan(siggedShip);
  if (cordon.open.ranks.map(rankToClan).includes(clan)) {
    return clan;
  }

  return null;
}

export function toTitleCase(s: string): string {
  if (!s) {
    return '';
  }
  return s
    .split(' ')
    .map((w) => w.charAt(0).toUpperCase() + w.slice(1))
    .join(' ');
}

export function randomElement<T>(a: T[]) {
  return a[Math.floor(Math.random() * a.length)];
}

export function randomIntInRange(min: number, max: number) {
  return Math.round(Math.random() * (max - min) + min);
}

export function hasKeys(obj: Record<string, unknown>) {
  return Object.keys(obj).length > 0;
}

export const IMAGE_REGEX =
  /(\.jpg|\.img|\.png|\.gif|\.tiff|\.jpeg|\.webp|\.webm|\.svg)(?:\?.*)?$/i;
export const AUDIO_REGEX = /(\.mp3|\.wav|\.ogg|\.m4a)(?:\?.*)?$/i;
export const VIDEO_REGEX = /(\.mov|\.mp4|\.ogv)(?:\?.*)?$/i;
export const URL_REGEX = /(https?:\/\/[^\s]+)/i;
export const PATP_REGEX = /(~[a-z0-9-]+)/i;
export const IMAGE_URL_REGEX =
  /^(http(s?):)([/|.|\w|\s|-]|%2*)*\.(?:jpg|img|png|gif|tiff|jpeg|webp|webm|svg)(?:\?.*)?$/i;
export const REF_REGEX = /\/1\/(chan|group|desk)\/[^\s]+/g;
export const REF_URL_REGEX = /^\/1\/(chan|group|desk)\/[^\s]+/;
// sig and hep explicitly left out
export const PUNCTUATION_REGEX = /[.,/#!$%^&*;:{}=_`()]/g;

export function isImageUrl(url: string) {
  return IMAGE_URL_REGEX.test(url);
}

export function isMediaUrl(url: string) {
  return (
    isURL(url) &&
    (IMAGE_REGEX.test(url) || VIDEO_REGEX.test(url) || AUDIO_REGEX.test(url))
  );
}

export function isRef(text: string) {
  return text.match(REF_URL_REGEX);
}

export function isValidUrl(str?: string): boolean {
  return str ? !!URL_REGEX.test(str) : false;
}

const isFacebookGraphDependent = (url: string) => {
  const caseDesensitizedURL = url.toLowerCase();
  return (
    caseDesensitizedURL.includes('facebook.com') ||
    caseDesensitizedURL.includes('instagram.com')
  );
};

export const validOembedCheck = (embed: any, url: string) => {
  if (!isFacebookGraphDependent(url)) {
    if (embed?.html) {
      return true;
    }
  }
  return false;
};

export async function jsonFetch<T>(
  info: RequestInfo,
  init?: RequestInit
): Promise<T> {
  const res = await fetch(info, init);
  if (!res.ok) {
    throw new Error('Bad Fetch Response');
  }
  const data = await res.json();
  return data as T;
}

export function isGroupHost(flag: string) {
  const { ship } = getFlagParts(flag);
  return ship === window.our;
}

/**
 * Since there is no metadata persisted in a curio to determine what kind of
 * curio it is (Link or Text), this function determines by checking the
 * content's structure.
 *
 * @param content CurioContent
 * @returns boolean
 */
export function isLinkCurio({ inline }: ChatStory) {
  return (
    inline.length === 1 && typeof inline[0] === 'object' && 'link' in inline[0]
  );
}

export function linkFromCurioContent(content: ChatStory) {
  if (isLinkCurio(content)) {
    return content.inline[0] as string;
  }

  return '';
}

export function getFirstInline(content: Story) {
  const inlines = content.filter((v) => 'inline' in v) as VerseInline[];
  if (inlines.length === 0) {
    return null;
  }

  return inlines[0].inline;
}

export function citeToPath(cite: Cite) {
  if ('desk' in cite) {
    return `/1/desk/${cite.desk.flag}${cite.desk.where}`;
  }
  if ('chan' in cite) {
    return `/1/chan/${cite.chan.nest}${cite.chan.where}`;
  }
  if ('group' in cite) {
    return `/1/group/${cite.group}`;
  }

  return `/1/bait/${cite.bait.group}/${cite.bait.graph}/${cite.bait.where}`;
}

export function pathToCite(path: string): Cite | undefined {
  const segments = path.split('/');
  if (segments.length < 3) {
    return undefined;
  }
  const [, ver, kind, ...rest] = segments;
  if (ver !== '1') {
    return undefined;
  }
  if (kind === 'chan') {
    if (rest.length < 3) {
      return undefined;
    }
    const nest = rest.slice(0, 3).join('/');
    return {
      chan: {
        nest,
        where: `/${rest.slice(3).join('/')}` || '/',
      },
    };
  }
  if (kind === 'desk') {
    if (rest.length < 2) {
      return undefined;
    }
    const flag = rest.slice(0, 2).join('/');
    return {
      desk: {
        flag,
        where: `/${rest.slice(2).join('/')}` || '/',
      },
    };
  }
  if (kind === 'group') {
    if (rest.length !== 2) {
      return undefined;
    }
    return {
      group: rest.join('/'),
    };
  }
  return undefined;
}

export function useCopy(copied: string) {
  const [didCopy, setDidCopy] = useState(false);
  const [, copy] = useCopyToClipboard();

  const doCopy = useCallback(async () => {
    let success = false;
    if (isNativeApp()) {
      postActionToNativeApp('copy', copied);
      success = true;
    } else {
      success = await copy(copied);
    }

    setDidCopy(success);

    let timeout: NodeJS.Timeout;
    if (success) {
      timeout = setTimeout(() => {
        setDidCopy(false);
      }, 2000);
    }

    return () => {
      setDidCopy(false);
      clearTimeout(timeout);
    };
  }, [copied, copy]);

  return { doCopy, didCopy };
}

export function getNestShip(nest: string) {
  const [, flag] = nestToFlag(nest);
  const { ship } = getFlagParts(flag);
  return ship;
}

export async function asyncWithDefault<T>(
  cb: () => Promise<T>,
  def: T
): Promise<T> {
  try {
    return await cb();
  } catch (error) {
    return def;
  }
}

export async function asyncWithFallback<T>(
  cb: () => Promise<T>,
  def: (error: any) => Promise<T>
): Promise<T> {
  try {
    return await cb();
  } catch (error) {
    return def(error);
  }
}

export function getDarkColor(color: string): string {
  const hslaColor = parseToHsla(color);
  return hsla(hslaColor[0], hslaColor[1], 1 - hslaColor[2], 1);
}
export function getAppHref(href: DocketHref) {
  return 'site' in href ? href.site : `/apps/${href.glob.base}/`;
}

export function disableDefault<T extends Event>(e: T): void {
  e.preventDefault();
}

export function handleDropdownLink(
  setOpen?: (open: boolean) => void
): (e: Event) => void {
  return (e: Event) => {
    e.stopPropagation();
    e.preventDefault();
    setTimeout(() => setOpen?.(false), 15);
  };
}

export function getAppName(
  app: (Docket & { desk: string }) | Treaty | undefined
): string {
  if (!app) {
    return '';
  }

  return app.title || app.desk;
}

export function isSingleEmoji(input: string): boolean {
  const regex = emojiRegex();
  const matches = input.match(regex);

  return (
    (matches &&
      matches.length === 1 &&
      matches.length === _.split(input, '').length) ??
    false
  );
}

export function initializeMap<T>(items: Record<string, T>) {
  let map = new BigIntOrderedMap<T>();
  Object.entries(items).forEach(([k, v]) => {
    map = map.set(bigInt(k), v as T);
  });

  return map;
}

export function restoreMap<T>(obj: any): BigIntOrderedMap<T> {
  const empty = new BigIntOrderedMap<T>();
  if (!obj) {
    return empty;
  }

  if ('has' in obj) {
    return obj;
  }

  if ('root' in obj) {
    return initializeMap(obj.root);
  }

  return empty;
}

export function sliceMap<T>(
  theMap: BigIntOrderedMap<T>,
  start: BigInteger,
  end: BigInteger
): BigIntOrderedMap<T> {
  let empty = new BigIntOrderedMap<T>();

  [...theMap].forEach(([k, v]) => {
    if (k.geq(start) && k.leq(end)) {
      empty = empty.set(k, v);
    }
  });

  return empty;
}

const apps = ['writ', 'writs', 'hive', 'team', 'channels'];
const groups = [
  'create',
  'zone',
  'mov',
  'mov-nest',
  'secret',
  'cordon',
  'open',
  'shut',
  'add-ships',
  'del-ships',
  'add-ranks',
  'del-ranks',
  'channel',
  'join',
  'cabal',
  'fleet',
];
const misc = [
  'saw-seam',
  'saw-rope',
  'anon',
  'settings-event',
  'put-bucket',
  'del-bucket',
  'put-entry',
  'del-entry',
];
const wrappers = ['update', 'diff', 'delta'];
const general = [
  'add-sects',
  'del-sects',
  'view',
  'add',
  'del',
  'edit',
  'add-react',
  'del-react',
  'meta',
  'init',
];

export function actionDrill(
  obj: Record<string, unknown>,
  level = 0,
  prefix = ''
): string[] {
  const keys: string[] = [];
  const allowed = general.concat(wrappers, apps, groups, misc);

  Object.entries(obj).forEach(([key, val]) => {
    const path = prefix ? `${prefix}.${key}` : key;
    if (!allowed.includes(key)) {
      return;
    }

    const skip = wrappers.includes(key);
    const deeper =
      val &&
      typeof val === 'object' &&
      Object.keys(val).some((k) => allowed.includes(k));

    if (deeper && level < 4) {
      // continue deeper and skip the key if just a wrapper, otherwise add on to path
      keys.push(
        ...actionDrill(
          val as Record<string, unknown>,
          skip ? level : level + 1,
          skip ? prefix : path
        )
      );
    } else {
      keys.push(path);
    }
  });

  return keys.filter((k) => k !== '');
}

export function truncateProse(content: Story, maxCharacters: number): Story {
  const truncate = (
    [head, ...tail]: Inline[],
    remainingChars: number,
    acc: Inline[]
  ): { truncatedItems: Inline[]; remainingChars: number } => {
    if (!head || remainingChars <= 0) {
      return { truncatedItems: acc, remainingChars };
    }

    let willBeEnd = false;

    if (typeof head === 'string') {
      const truncatedString = head.slice(0, remainingChars);
      willBeEnd = remainingChars - truncatedString.length <= 0;
      return truncate(tail, remainingChars - truncatedString.length, [
        ...acc,
        truncatedString.concat(willBeEnd ? '...' : ''),
      ]);
    }

    if ('bold' in head && typeof head.bold[0] === 'string') {
      const truncatedString = (head.bold[0] as string).slice(0, remainingChars);
      willBeEnd = remainingChars - truncatedString.length <= 0;
      const truncatedBold: Bold = {
        bold: [truncatedString.concat(willBeEnd ? '...' : '')],
      };
      return truncate(tail, remainingChars - truncatedString.length, [
        ...acc,
        truncatedBold,
      ]);
    }

    if ('italics' in head && typeof head.italics[0] === 'string') {
      const truncatedString = (head.italics[0] as string).slice(
        0,
        remainingChars
      );
      willBeEnd = remainingChars - truncatedString.length <= 0;
      const truncatedItalics: Italics = {
        italics: [truncatedString.concat(willBeEnd ? '...' : '')],
      };
      return truncate(tail, remainingChars - truncatedString.length, [
        ...acc,
        truncatedItalics,
      ]);
    }

    if ('strike' in head && typeof head.strike[0] === 'string') {
      const truncatedString = (head.strike[0] as string).slice(
        0,
        remainingChars
      );
      willBeEnd = remainingChars - truncatedString.length <= 0;
      const truncatedStrike: Strikethrough = {
        strike: [truncatedString.concat(willBeEnd ? '...' : '')],
      };
      return truncate(tail, remainingChars - truncatedString.length, [
        ...acc,
        truncatedStrike,
      ]);
    }

    return truncate(tail, remainingChars, [...acc, head]);
  };

  let remainingChars = maxCharacters;
  let remainingImages = 1;

  const truncatedContent: Story = content
    .map((verse: Verse): Verse => {
      if ('inline' in verse) {
        const lengthBefore = remainingChars;
        const { truncatedItems, remainingChars: updatedRemainingChars } =
          truncate(verse.inline, remainingChars, []);
        const truncatedVerse: VerseInline = {
          inline: truncatedItems,
        };

        remainingChars -= lengthBefore - updatedRemainingChars;
        return truncatedVerse;
      }

      if ('block' in verse) {
        if (remainingChars <= 0) {
          return {
            inline: [''],
          };
        }

        if ('cite' in verse.block) {
          return {
            inline: [''],
          };
        }

        if ('image' in verse.block) {
          if (remainingImages <= 0) {
            return {
              inline: [''],
            };
          }

          remainingImages -= 1;
          return verse;
        }

        if ('header' in verse.block) {
          // apparently users can add headers if they paste in content from elsewhere
          const lengthBefore = remainingChars;
          const { truncatedItems, remainingChars: updatedRemainingChars } =
            truncate(verse.block.header.content, remainingChars, []);
          const truncatedVerse: VerseBlock = {
            block: {
              header: {
                ...verse.block.header,
                content: truncatedItems,
              },
            },
          };
          remainingChars = lengthBefore - updatedRemainingChars;
          return truncatedVerse;
        }

        if (
          'listing' in verse.block &&
          'list' in verse.block.listing &&
          'items' in verse.block.listing.list
        ) {
          const lengthBefore = remainingChars;
          const {
            truncatedListItems,
            remainingChars: remainingCharsAfterList,
          } = verse.block.listing.list.items.reduce(
            (
              accumulator: {
                truncatedListItems: Listing[];
                remainingChars: number;
              },
              listing: Listing
            ) => {
              if ('item' in listing) {
                const lengthBeforeList = accumulator.remainingChars;

                if (lengthBeforeList <= 0) {
                  return accumulator;
                }

                const {
                  truncatedItems,
                  remainingChars: updatedRemainingChars,
                } = truncate(listing.item, lengthBeforeList, []);
                const truncatedListing = {
                  item: truncatedItems,
                };
                const remainingCharsInReducer =
                  lengthBeforeList - updatedRemainingChars;
                return {
                  truncatedListItems: [
                    ...accumulator.truncatedListItems,
                    truncatedListing,
                  ],
                  remainingChars: remainingCharsInReducer,
                };
              }
              return accumulator;
            },
            { truncatedListItems: [], remainingChars }
          );

          remainingChars = remainingCharsAfterList;
          const truncatedVerse: VerseBlock = {
            block: {
              listing: {
                list: {
                  ...verse.block.listing.list,
                  items: truncatedListItems,
                },
              },
            },
          };
          remainingChars -= lengthBefore - remainingChars;
          return truncatedVerse;
        }

        return verse;
      }

      return verse;
    })
    .filter((verse: Verse): boolean => {
      if ('inline' in verse) {
        return verse.inline.length > 0;
      }
      return true;
    });

  return truncatedContent;
}

export function getCompletedText(
  status: ConnectionCompleteStatus,
  ship: string
) {
  switch (status.complete) {
    case 'no-data':
      return 'No connection data';
    case 'yes':
      return 'Connected';
    case 'no-dns':
      return 'Unable to connect to DNS';
    case 'no-our-planet':
      return 'Unable to reach our planet';
    case 'no-our-galaxy':
      return 'Unable to reach our galaxy';
    case 'no-their-galaxy':
      return `Unable to reach ${ship}'s galaxy`;
    case 'no-sponsor-miss':
      return `${ship}'s sponsor can't reach them`;
    case 'no-sponsor-hit':
      return `${ship}'s sponsor can reach them, but we can't`;
    default:
      return `Unable to connect to ${ship}`;
  }
}

export function getPendingText(status: ConnectionPendingStatus, ship: string) {
  switch (status.pending) {
    case 'trying-dns':
      return 'Checking DNS';
    case 'trying-local':
      return 'Checking our galaxy';
    case 'trying-target':
      return `Checking ${ship}`;
    case 'trying-sponsor':
      return `Checking ${ship}'s sponsors (~${(status as any).ship})`;
    default:
      return 'Checking connection...';
  }
}

export function getConnectionColor(status?: ConnectionStatus) {
  if (!status) {
    return 'text-gray-400';
  }

  if ('pending' in status) {
    return 'text-yellow-400';
  }

  return status.complete === 'yes' ? 'text-green-400' : 'text-red-400';
}

export function getCompatibilityText(saga: Saga | null) {
  if (saga && 'behind' in saga) {
    return 'Host requires an update to communicate';
  }

  if (saga && 'ahead' in saga) {
    return 'Your Groups app requires an update to communicate';
  }

  return "You're synced with host";
}

export function sagaCompatible(saga: Saga | null) {
  // either host or synced with host
  return saga === null || 'synced' in saga;
}

<<<<<<< HEAD
export function useIsHttps() {
  return window.location.protocol === 'https:';
=======
export function useIsInThread() {
  const { idShip, idTime } = useParams<{
    idShip: string;
    idTime: string;
  }>();

  return !!idShip && !!idTime;
}

export function useIsDmOrMultiDm(whom: string) {
  return useMemo(() => whomIsDm(whom) || whomIsMultiDm(whom), [whom]);
}

export function useThreadParentId(whom: string) {
  const isDMorMultiDM = useIsDmOrMultiDm(whom);

  const { idShip, idTime } = useParams<{
    idShip: string;
    idTime: string;
  }>();

  if (isDMorMultiDM) {
    return `${idShip}/${idTime}`;
  }

  return idTime;
>>>>>>> 61d3e37b
}<|MERGE_RESOLUTION|>--- conflicted
+++ resolved
@@ -1098,10 +1098,10 @@
   return saga === null || 'synced' in saga;
 }
 
-<<<<<<< HEAD
 export function useIsHttps() {
   return window.location.protocol === 'https:';
-=======
+}
+
 export function useIsInThread() {
   const { idShip, idTime } = useParams<{
     idShip: string;
@@ -1128,5 +1128,4 @@
   }
 
   return idTime;
->>>>>>> 61d3e37b
 }
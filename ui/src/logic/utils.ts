--- conflicted
+++ resolved
@@ -5,11 +5,8 @@
 import anyAscii from 'any-ascii';
 import { format, differenceInDays, endOfToday } from 'date-fns';
 import _ from 'lodash';
-<<<<<<< HEAD
+import f from 'lodash/fp';
 import { parseToRgba } from 'color2k';
-=======
-import f from 'lodash/fp';
->>>>>>> 2e43ecf6
 import { Chat, ChatWhom, ChatBrief, Cite } from '@/types/chat';
 import {
   Cabals,
@@ -22,12 +19,7 @@
   GroupPreview,
 } from '@/types/groups';
 import { CurioContent, Heap, HeapBrief } from '@/types/heap';
-<<<<<<< HEAD
-import { DiaryBrief } from '@/types/diary';
-=======
-import { DiaryBrief, DiaryQuip, DiaryQuipMap, DiaryQuips } from '@/types/diary';
-import { parseToRgba } from 'color2k';
->>>>>>> 2e43ecf6
+import { DiaryBrief, DiaryQuip, DiaryQuipMap } from '@/types/diary';
 
 export function nestToFlag(nest: string): [string, string] {
   const [app, ...rest] = nest.split('/');

import { useState, useCallback } from 'react';
import ob from 'urbit-ob';
import bigInt, { BigInteger } from 'big-integer';
import {
  BigIntOrderedMap,
  Docket,
  DocketHref,
  Treaty,
  unixToDa,
} from '@urbit/api';
import { formatUv } from '@urbit/aura';
import anyAscii from 'any-ascii';
import { format, differenceInDays, endOfToday } from 'date-fns';
import _ from 'lodash';
import f from 'lodash/fp';
import emojiRegex from 'emoji-regex';
import { hsla, parseToHsla, parseToRgba } from 'color2k';
import { useCopyToClipboard } from 'usehooks-ts';
import { Chat, ChatWhom, ChatBrief, Cite } from '@/types/chat';
import {
  Cabals,
  GroupChannel,
  ChannelPrivacyType,
  Cordon,
  PrivacyType,
  Rank,
  Group,
  GroupPreview,
  Vessel,
} from '@/types/groups';
import { CurioContent, Heap, HeapBrief } from '@/types/heap';
import { DiaryBrief, DiaryQuip, DiaryQuipMap } from '@/types/diary';

export const isTalk = import.meta.env.VITE_APP === 'chat';

export function nestToFlag(nest: string): [string, string] {
  const [app, ...rest] = nest.split('/');

  return [app, rest.join('/')];
}

export function sampleQuippers(quips: DiaryQuipMap) {
  return _.flow(
    f.map(([, q]: [BigInteger, DiaryQuip]) => q.memo.author),
    f.compact,
    f.uniq,
    f.take(3)
  )(quips.size ? [...quips] : []);
}

export function renderRank(rank: Rank, plural = false) {
  if (rank === 'czar') {
    return plural ? 'Galaxies' : 'Galaxy';
  }
  if (rank === 'king') {
    return plural ? 'Stars' : 'Star';
  }
  if (rank === 'duke') {
    return plural ? 'Planets' : 'Planet';
  }
  if (rank === 'earl') {
    return plural ? 'Moons' : 'Moon';
  }
  return plural ? 'Comets' : 'Comet';
}

/**
 * Processes a string to make it `@tas` compatible
 */
export function strToSym(str: string): string {
  const ascii = anyAscii(str);
  return ascii.toLowerCase().replaceAll(/[^a-zA-Z0-9-]/g, '-');
}

export function channelHref(flag: string, ch: string) {
  return `/groups/${flag}/channels/${ch}`;
}

export function makePrettyTime(date: Date) {
  return format(date, 'HH:mm');
}

export function makePrettyDay(date: Date) {
  const diff = differenceInDays(endOfToday(), date);
  switch (diff) {
    case 0:
      return 'Today';
    case 1:
      return 'Yesterday';
    default:
      return `${format(date, 'LLLL')} ${format(date, 'do')}`;
  }
}

export function makePrettyDate(date: Date) {
  return `${format(date, 'PPP')}`;
}

export function makePrettyDayAndTime(date: Date) {
  const diff = differenceInDays(endOfToday(), date);
  const time = makePrettyTime(date);
  switch (true) {
    case diff === 0:
      return `Today • ${time}`;
    case diff === 1:
      return `Yesterday • ${time}`;
    case diff > 1 && diff < 8:
      return `${format(date, 'cccc')} • ${time}`;
    default:
      return `${format(date, 'LLLL')} ${format(date, 'do')} • ${time}`;
  }
}

export function makePrettyDayAndDateAndTime(date: Date) {
  const diff = differenceInDays(endOfToday(), date);
  const time = makePrettyTime(date);
  const fullDate = `${format(date, 'LLLL')} ${format(date, 'do')}, ${format(
    date,
    'yyyy'
  )}`;
  switch (true) {
    case diff === 0:
      return `Today • ${time} • ${fullDate}`;
    case diff === 1:
      return `Yesterday • ${time} • ${fullDate}`;
    case diff > 1 && diff < 8:
      return `${format(date, 'cccc')} • ${time} • ${fullDate}`;
    default:
      return `${fullDate} • ${time}`;
  }
}

export function whomIsDm(whom: ChatWhom): boolean {
  return whom.startsWith('~') && !whom.match('/');
}

// ship + term, term being a @tas: lower-case letters, numbers, and hyphens
export function whomIsFlag(whom: ChatWhom): boolean {
  return (
    /^~[a-z-]+\/[a-z]+[a-z0-9-]*$/.test(whom) &&
    ob.isValidPatp(whom.split('/')[0])
  );
}

export function whomIsMultiDm(whom: ChatWhom): boolean {
  return whom.startsWith(`0v`);
}

export function normalizeUrbitColor(color: string): string {
  if (color.startsWith('#')) {
    return color;
  }

  const colorString = color.slice(2).replace('.', '').toUpperCase();
  const lengthAdjustedColor = _.padStart(colorString, 6, '0');
  return `#${lengthAdjustedColor}`;
}

export function isColor(color: string): boolean {
  try {
    parseToRgba(color);
    return true;
  } catch (error) {
    return false;
  }
}

export function pluralize(word: string, count: number): string {
  if (count === 1) {
    return word;
  }

  return `${word}s`;
}

export function createStorageKey(name: string): string {
  return `~${window.ship}/landscape/${name}`;
}

// for purging storage with version updates
export function clearStorageMigration<T>() {
  return {} as T;
}

export const storageVersion = parseInt(
  import.meta.env.VITE_STORAGE_VERSION,
  10
);

export function preSig(ship: string): string {
  if (!ship) {
    return '';
  }

  if (ship.trim().startsWith('~')) {
    return ship.trim();
  }

  return '~'.concat(ship.trim());
}

export function newUv(seed = Date.now()) {
  return formatUv(unixToDa(seed));
}

export function getSectTitle(cabals: Cabals, sect: string) {
  return cabals[sect]?.meta.title || sect;
}

export function getFlagParts(flag: string) {
  const parts = flag.split('/');

  return {
    ship: parts[0],
    name: parts[1],
  };
}

export function getPrivacyFromCordon(cordon: Cordon): PrivacyType {
  if ('shut' in cordon) {
    return 'private';
  }

  return 'public';
}

export function getPrivacyFromPreview(preview: GroupPreview) {
  if (preview.secret) {
    return 'secret';
  }

  return getPrivacyFromCordon(preview.cordon);
}

export function getPrivacyFromGroup(group: Group): PrivacyType {
  if (group.secret) {
    return 'secret';
  }

  return getPrivacyFromCordon(group.cordon);
}

export interface WritePermissions {
  perms: {
    writers: string[];
  };
}

export function getPrivacyFromChannel(
  groupChannel?: GroupChannel,
  channel?: WritePermissions
): ChannelPrivacyType {
  if (!groupChannel || !channel) {
    return 'public';
  }

  if (groupChannel.readers.includes('admin')) {
    return 'secret';
  }

  if (channel.perms.writers.includes('admin')) {
    return 'read-only';
  }

  return 'public';
}

export function pluralRank(
  rank: 'galaxy' | 'star' | 'planet' | 'moon' | 'comet'
) {
  switch (rank) {
    case 'galaxy':
      return 'galaxies';
    default:
      return `${rank}s`;
  }
}

export function rankToClan(
  rank: 'czar' | 'king' | 'duke' | 'earl' | 'pawn' | string
) {
  switch (rank) {
    case 'czar':
      return 'galaxy';
    case 'king':
      return 'star';
    case 'duke':
      return 'planet';
    case 'earl':
      return 'moon';
    default:
      return 'comet';
  }
}

export function matchesBans(
  cordon: Cordon,
  ship: string
): ReturnType<typeof ob.clan> | 'ship' | null {
  const siggedShip = preSig(ship);
  if (!('open' in cordon)) {
    return null;
  }

  if (cordon.open.ships.includes(siggedShip)) {
    return 'ship';
  }

  const clan = ob.clan(siggedShip);
  if (cordon.open.ranks.map(rankToClan).includes(clan)) {
    return clan;
  }

  return null;
}

export function toTitleCase(s: string): string {
  if (!s) {
    return '';
  }
  return s
    .split(' ')
    .map((w) => w.charAt(0).toUpperCase() + w.slice(1))
    .join(' ');
}

export function randomElement<T>(a: T[]) {
  return a[Math.floor(Math.random() * a.length)];
}

export function randomIntInRange(min: number, max: number) {
  return Math.round(Math.random() * (max - min) + min);
}

export function hasKeys(obj: Record<string, unknown>) {
  return Object.keys(obj).length > 0;
}

export const IMAGE_REGEX =
  /(\.jpg|\.img|\.png|\.gif|\.tiff|\.jpeg|\.webp|\.webm|\.svg)$/i;
export const AUDIO_REGEX = /(\.mp3|\.wav|\.ogg|\.m4a)$/i;
export const VIDEO_REGEX = /(\.mov|\.mp4|\.ogv)$/i;
export const URL_REGEX = /(https?:\/\/[^\s]+)/i;
export const PATP_REGEX = /(~[a-z0-9-]+)/i;
export const IMAGE_URL_REGEX =
  /^(http(s?):)([/|.|\w|\s|-]|%2*)*\.(?:jpg|img|png|gif|tiff|jpeg|webp|webm|svg)$/i;
export const REF_REGEX = /\/1\/(chan|group|desk)\/[^\s]+/g;
// sig and hep explicitly left out
export const PUNCTUATION_REGEX = /[.,/#!$%^&*;:{}=_`()]/g;

export function isImageUrl(url: string) {
  return IMAGE_URL_REGEX.test(url);
}

export function isRef(text: string) {
  return REF_REGEX.test(text);
}

export function isValidUrl(str?: string): boolean {
  return str ? !!URL_REGEX.test(str) : false;
}

const isFacebookGraphDependent = (url: string) => {
  const caseDesensitizedURL = url.toLowerCase();
  return (
    caseDesensitizedURL.includes('facebook.com') ||
    caseDesensitizedURL.includes('instagram.com')
  );
};

export const validOembedCheck = (embed: any, url: string) => {
  if (!isFacebookGraphDependent(url)) {
    if (embed?.html) {
      return true;
    }
  }
  return false;
};

export async function jsonFetch<T>(
  info: RequestInfo,
  init?: RequestInit
): Promise<T> {
  const res = await fetch(info, init);
  if (!res.ok) {
    throw new Error('Bad Fetch Response');
  }
  const data = await res.json();
  return data as T;
}

export function isChannelJoined(
  nest: string,
  briefs: { [x: string]: ChatBrief | HeapBrief | DiaryBrief }
) {
  const [, chFlag] = nestToFlag(nest);
  const isChannelHost = window.our === chFlag?.split('/')[0];
  return isChannelHost || (nest && nest in briefs);
}

export function isGroupHost(flag: string) {
  const { ship } = getFlagParts(flag);
  return ship === window.our;
}

export function getChannelHosts(group: Group): string[] {
  return Object.keys(group.channels).map((c) => {
    const [, chFlag] = nestToFlag(c);
    const { ship } = getFlagParts(chFlag);
    return ship;
  });
}

export function canReadChannel(
  channel: GroupChannel,
  vessel: Vessel,
  bloc: string[] = []
) {
  if (channel.readers.length === 0) {
    return true;
  }

  return _.intersection([...channel.readers, ...bloc], vessel.sects).length > 0;
}

export function canWriteChannel(
  perms: WritePermissions['perms'],
  vessel: Vessel,
  bloc: string[] = []
) {
  if (perms.writers.length === 0) {
    return true;
  }

  return _.intersection([...perms.writers, ...bloc], vessel.sects).length > 0;
}

/**
 * Since there is no metadata persisted in a curio to determine what kind of
 * curio it is (Link or Text), this function determines by checking the
 * content's structure.
 *
 * @param content CurioContent
 * @returns boolean
 */
export function isLinkCurio({ inline }: CurioContent) {
  return (
    inline.length === 1 && typeof inline[0] === 'object' && 'link' in inline[0]
  );
}

export function linkFromCurioContent(content: CurioContent) {
  if (isLinkCurio(content)) {
    return content.inline[0] as string;
  }

  return '';
}

export function citeToPath(cite: Cite) {
  if ('desk' in cite) {
    return `/1/desk/${cite.desk.flag}${cite.desk.where}`;
  }
  if ('chan' in cite) {
    return `/1/chan/${cite.chan.nest}${cite.chan.where}`;
  }
  if ('group' in cite) {
    return `/1/group/${cite.group}`;
  }

  return `/1/bait/${cite.bait.group}/${cite.bait.graph}/${cite.bait.where}`;
}

export function pathToCite(path: string): Cite | undefined {
  const segments = path.split('/');
  if (segments.length < 3) {
    return undefined;
  }
  const [, ver, kind, ...rest] = segments;
  if (ver !== '1') {
    return undefined;
  }
  if (kind === 'chan') {
    if (rest.length < 3) {
      return undefined;
    }
    const nest = rest.slice(0, 3).join('/');
    return {
      chan: {
        nest,
        where: `/${rest.slice(3).join('/')}` || '/',
      },
    };
  }
  if (kind === 'desk') {
    if (rest.length < 2) {
      return undefined;
    }
    const flag = rest.slice(0, 2).join('/');
    return {
      desk: {
        flag,
        where: `/${rest.slice(2).join('/')}` || '/',
      },
    };
  }
  if (kind === 'group') {
    if (rest.length !== 2) {
      return undefined;
    }
    return {
      group: rest.join('/'),
    };
  }
  return undefined;
}

export function useCopy(copied: string) {
  const [didCopy, setDidCopy] = useState(false);
  const [, copy] = useCopyToClipboard();
  const doCopy = useCallback(() => {
    copy(copied);
    setDidCopy(true);
    setTimeout(() => {
      setDidCopy(false);
    }, 2000);
  }, [copied, copy]);

  return { doCopy, didCopy };
}

export function getNestShip(nest: string) {
  const [, flag] = nestToFlag(nest);
  const { ship } = getFlagParts(flag);
  return ship;
}

export function isChannelImported(
  nest: string,
  pending: Record<string, boolean>
) {
  const isImport = nest in pending;
  return (
    !isImport || (isImport && pending[nest]) || window.our === getNestShip(nest)
  );
}

export function prettyChannelTypeName(app: string) {
  switch (app) {
    case 'chat':
      return 'Chat';
    case 'heap':
      return 'Collection';
    case 'diary':
      return 'Notebook';
    default:
      return 'Unknown';
  }
}

export async function asyncWithDefault<T>(
  cb: () => Promise<T>,
  def: T
): Promise<T> {
  try {
    return await cb();
  } catch (error) {
    return def;
  }
}

export async function asyncWithFallback<T>(
  cb: () => Promise<T>,
  def: (error: any) => Promise<T>
): Promise<T> {
  try {
    return await cb();
  } catch (error) {
    return def(error);
  }
}

export function getDarkColor(color: string): string {
  const hslaColor = parseToHsla(color);
  return hsla(hslaColor[0], hslaColor[1], 1 - hslaColor[2], 1);
}
export function getAppHref(href: DocketHref) {
  return 'site' in href ? href.site : `/apps/${href.glob.base}/`;
}

export function disableDefault<T extends Event>(e: T): void {
  e.preventDefault();
}

export function handleDropdownLink(
  setOpen?: (open: boolean) => void
): (e: Event) => void {
  return (e: Event) => {
    e.stopPropagation();
    e.preventDefault();
    setTimeout(() => setOpen?.(false), 15);
  };
}

export function getAppName(
  app: (Docket & { desk: string }) | Treaty | undefined
): string {
  if (!app) {
    return '';
  }

  return app.title || app.desk;
}

export function isSingleEmoji(input: string): boolean {
  const regex = emojiRegex();
  const matches = input.match(regex);

  return (
    (matches &&
      matches.length === 1 &&
      matches.length === _.split(input, '').length) ??
    false
  );
}

export function initializeMap<T>(items: Record<string, T>) {
  let map = new BigIntOrderedMap<T>();
  Object.entries(items).forEach(([k, v]) => {
    map = map.set(bigInt(k), v as T);
  });

  return map;
}

export function restoreMap<T>(obj: any): BigIntOrderedMap<T> {
  const empty = new BigIntOrderedMap<T>();
  if (!obj) {
    return empty;
  }

  if ('has' in obj) {
    return obj;
  }

  if ('root' in obj) {
    return initializeMap(obj.root);
  }

<<<<<<< HEAD
  return stringWithoutEmojis.length === 0;
}

export function generateCustomProperties(themeColors: ThemeColors) {
  return Object.entries(themeColors)
    .map(([color, value]) => {
      if (typeof value === 'object') {
        return Object.entries(value)
          .map(([variant, variantValue]) => {
            if (variant === 'DEFAULT') {
              return `--color-${color}: ${variantValue};`;
            }
            return `--color-${color}-${variant}: ${variantValue};`;
          })
          .join(' ');
      }
      return `--color-${color}: ${value};`;
    })
    .join(' ');
}

export function updateThemeStyle(theme: Theme, isDark: boolean) {
  const styleId = 'dynamic-theme-styles';
  const styleContent = `
    :root {
      ${generateCustomProperties(isDark ? theme.dark : theme.light)}
    }
    .dark {
      ${generateCustomProperties(theme.dark)}
    }
  `;
  let styleElement = document.getElementById(styleId) as HTMLStyleElement;

  if (!styleElement) {
    styleElement = document.createElement('style');
    styleElement.setAttribute('id', styleId);
    document.head.appendChild(styleElement);
  }

  styleElement.textContent = styleContent;
=======
  return empty;
>>>>>>> dec25955
}<|MERGE_RESOLUTION|>--- conflicted
+++ resolved
@@ -647,8 +647,7 @@
     return initializeMap(obj.root);
   }
 
-<<<<<<< HEAD
-  return stringWithoutEmojis.length === 0;
+  return empty;
 }
 
 export function generateCustomProperties(themeColors: ThemeColors) {
@@ -688,7 +687,4 @@
   }
 
   styleElement.textContent = styleContent;
-=======
-  return empty;
->>>>>>> dec25955
 }
import { useState, useCallback } from 'react';
import ob from 'urbit-ob';
import bigInt, { BigInteger } from 'big-integer';
import {
  BigIntOrderedMap,
  Docket,
  DocketHref,
  Treaty,
  unixToDa,
} from '@urbit/api';
import { formatUv } from '@urbit/aura';
import anyAscii from 'any-ascii';
import { format, differenceInDays, endOfToday } from 'date-fns';
import _ from 'lodash';
import f from 'lodash/fp';
import emojiRegex from 'emoji-regex';
import { hsla, parseToHsla, parseToRgba } from 'color2k';
import { useCopyToClipboard } from 'usehooks-ts';
import { Chat, ChatWhom, ChatBrief, Cite } from '@/types/chat';
import {
  Cabals,
  GroupChannel,
  ChannelPrivacyType,
  Cordon,
  PrivacyType,
  Rank,
  Group,
  GroupPreview,
  Vessel,
} from '@/types/groups';
import { CurioContent, Heap, HeapBrief } from '@/types/heap';
import {
  DiaryBrief,
  DiaryInline,
  DiaryQuip,
  DiaryQuipMap,
  NoteContent,
  Verse,
  VerseInline,
} from '@/types/diary';
import {
  Bold,
  InlineCode,
  Italics,
  Strikethrough,
  Link,
} from '@/types/content';

export const isTalk = import.meta.env.VITE_APP === 'chat';

export function nestToFlag(nest: string): [string, string] {
  const [app, ...rest] = nest.split('/');

  return [app, rest.join('/')];
}

export function sampleQuippers(quips: DiaryQuipMap) {
  return _.flow(
    f.map(([, q]: [BigInteger, DiaryQuip]) => q.memo.author),
    f.compact,
    f.uniq,
    f.take(3)
  )(quips.size ? [...quips] : []);
}

export function renderRank(rank: Rank, plural = false) {
  if (rank === 'czar') {
    return plural ? 'Galaxies' : 'Galaxy';
  }
  if (rank === 'king') {
    return plural ? 'Stars' : 'Star';
  }
  if (rank === 'duke') {
    return plural ? 'Planets' : 'Planet';
  }
  if (rank === 'earl') {
    return plural ? 'Moons' : 'Moon';
  }
  return plural ? 'Comets' : 'Comet';
}

/**
 * Processes a string to make it `@tas` compatible
 */
export function strToSym(str: string): string {
  const ascii = anyAscii(str);
  return ascii.toLowerCase().replaceAll(/[^a-zA-Z0-9-]/g, '-');
}

export function channelHref(flag: string, ch: string) {
  return `/groups/${flag}/channels/${ch}`;
}

export function makePrettyTime(date: Date) {
  return format(date, 'HH:mm');
}

export function makePrettyDay(date: Date) {
  const diff = differenceInDays(endOfToday(), date);
  switch (diff) {
    case 0:
      return 'Today';
    case 1:
      return 'Yesterday';
    default:
      return `${format(date, 'LLLL')} ${format(date, 'do')}`;
  }
}

export function makePrettyDate(date: Date) {
  return `${format(date, 'PPP')}`;
}

export function makePrettyDayAndTime(date: Date) {
  const diff = differenceInDays(endOfToday(), date);
  const time = makePrettyTime(date);
  switch (true) {
    case diff === 0:
      return `Today • ${time}`;
    case diff === 1:
      return `Yesterday • ${time}`;
    case diff > 1 && diff < 8:
      return `${format(date, 'cccc')} • ${time}`;
    default:
      return `${format(date, 'LLLL')} ${format(date, 'do')} • ${time}`;
  }
}

export function makePrettyDayAndDateAndTime(date: Date) {
  const diff = differenceInDays(endOfToday(), date);
  const time = makePrettyTime(date);
  const fullDate = `${format(date, 'LLLL')} ${format(date, 'do')}, ${format(
    date,
    'yyyy'
  )}`;
  switch (true) {
    case diff === 0:
      return `Today • ${time} • ${fullDate}`;
    case diff === 1:
      return `Yesterday • ${time} • ${fullDate}`;
    case diff > 1 && diff < 8:
      return `${format(date, 'cccc')} • ${time} • ${fullDate}`;
    default:
      return `${fullDate} • ${time}`;
  }
}

export function whomIsDm(whom: ChatWhom): boolean {
  return whom.startsWith('~') && !whom.match('/');
}

// ship + term, term being a @tas: lower-case letters, numbers, and hyphens
export function whomIsFlag(whom: ChatWhom): boolean {
  return (
    /^~[a-z-]+\/[a-z]+[a-z0-9-]*$/.test(whom) &&
    ob.isValidPatp(whom.split('/')[0])
  );
}

export function whomIsMultiDm(whom: ChatWhom): boolean {
  return whom.startsWith(`0v`);
}

export function normalizeUrbitColor(color: string): string {
  if (color.startsWith('#')) {
    return color;
  }

  const colorString = color.slice(2).replace('.', '').toUpperCase();
  const lengthAdjustedColor = _.padStart(colorString, 6, '0');
  return `#${lengthAdjustedColor}`;
}

export function isColor(color: string): boolean {
  try {
    parseToRgba(color);
    return true;
  } catch (error) {
    return false;
  }
}

export function pluralize(word: string, count: number): string {
  if (count === 1) {
    return word;
  }

  return `${word}s`;
}

export function createStorageKey(name: string): string {
  return `~${window.ship}/landscape/${name}`;
}

// for purging storage with version updates
export function clearStorageMigration<T>() {
  return {} as T;
}

export const storageVersion = parseInt(
  import.meta.env.VITE_STORAGE_VERSION,
  10
);

export function preSig(ship: string): string {
  if (!ship) {
    return '';
  }

  if (ship.trim().startsWith('~')) {
    return ship.trim();
  }

  return '~'.concat(ship.trim());
}

export function newUv(seed = Date.now()) {
  return formatUv(unixToDa(seed));
}

export function getSectTitle(cabals: Cabals, sect: string) {
  return cabals[sect]?.meta.title || sect;
}

export function getFlagParts(flag: string) {
  const parts = flag.split('/');

  return {
    ship: parts[0],
    name: parts[1],
  };
}

export function getPrivacyFromCordon(cordon: Cordon): PrivacyType {
  if ('shut' in cordon) {
    return 'private';
  }

  return 'public';
}

export function getPrivacyFromPreview(preview: GroupPreview) {
  if (preview.secret) {
    return 'secret';
  }

  return getPrivacyFromCordon(preview.cordon);
}

export function getPrivacyFromGroup(group: Group): PrivacyType {
  if (group.secret) {
    return 'secret';
  }

  return getPrivacyFromCordon(group.cordon);
}

export interface WritePermissions {
  perms: {
    writers: string[];
  };
}

export function getPrivacyFromChannel(
  groupChannel?: GroupChannel,
  channel?: WritePermissions
): ChannelPrivacyType {
  if (!groupChannel || !channel) {
    return 'public';
  }

  if (groupChannel.readers.includes('admin')) {
    return 'secret';
  }

  if (channel.perms.writers.includes('admin')) {
    return 'read-only';
  }

  return 'public';
}

export function pluralRank(
  rank: 'galaxy' | 'star' | 'planet' | 'moon' | 'comet'
) {
  switch (rank) {
    case 'galaxy':
      return 'galaxies';
    default:
      return `${rank}s`;
  }
}

export function rankToClan(
  rank: 'czar' | 'king' | 'duke' | 'earl' | 'pawn' | string
) {
  switch (rank) {
    case 'czar':
      return 'galaxy';
    case 'king':
      return 'star';
    case 'duke':
      return 'planet';
    case 'earl':
      return 'moon';
    default:
      return 'comet';
  }
}

export function matchesBans(
  cordon: Cordon,
  ship: string
): ReturnType<typeof ob.clan> | 'ship' | null {
  const siggedShip = preSig(ship);
  if (!('open' in cordon)) {
    return null;
  }

  if (cordon.open.ships.includes(siggedShip)) {
    return 'ship';
  }

  const clan = ob.clan(siggedShip);
  if (cordon.open.ranks.map(rankToClan).includes(clan)) {
    return clan;
  }

  return null;
}

export function toTitleCase(s: string): string {
  if (!s) {
    return '';
  }
  return s
    .split(' ')
    .map((w) => w.charAt(0).toUpperCase() + w.slice(1))
    .join(' ');
}

export function randomElement<T>(a: T[]) {
  return a[Math.floor(Math.random() * a.length)];
}

export function randomIntInRange(min: number, max: number) {
  return Math.round(Math.random() * (max - min) + min);
}

export function hasKeys(obj: Record<string, unknown>) {
  return Object.keys(obj).length > 0;
}

export const IMAGE_REGEX =
  /(\.jpg|\.img|\.png|\.gif|\.tiff|\.jpeg|\.webp|\.webm|\.svg)$/i;
export const AUDIO_REGEX = /(\.mp3|\.wav|\.ogg|\.m4a)$/i;
export const VIDEO_REGEX = /(\.mov|\.mp4|\.ogv)$/i;
export const URL_REGEX = /(https?:\/\/[^\s]+)/i;
export const PATP_REGEX = /(~[a-z0-9-]+)/i;
export const IMAGE_URL_REGEX =
  /^(http(s?):)([/|.|\w|\s|-]|%2*)*\.(?:jpg|img|png|gif|tiff|jpeg|webp|webm|svg)$/i;
export const REF_REGEX = /\/1\/(chan|group|desk)\/[^\s]+/g;
// sig and hep explicitly left out
export const PUNCTUATION_REGEX = /[.,/#!$%^&*;:{}=_`()]/g;

export function isImageUrl(url: string) {
  return IMAGE_URL_REGEX.test(url);
}

export function isRef(text: string) {
  return REF_REGEX.test(text);
}

export function isValidUrl(str?: string): boolean {
  return str ? !!URL_REGEX.test(str) : false;
}

const isFacebookGraphDependent = (url: string) => {
  const caseDesensitizedURL = url.toLowerCase();
  return (
    caseDesensitizedURL.includes('facebook.com') ||
    caseDesensitizedURL.includes('instagram.com')
  );
};

export const validOembedCheck = (embed: any, url: string) => {
  if (!isFacebookGraphDependent(url)) {
    if (embed?.html) {
      return true;
    }
  }
  return false;
};

export async function jsonFetch<T>(
  info: RequestInfo,
  init?: RequestInit
): Promise<T> {
  const res = await fetch(info, init);
  if (!res.ok) {
    throw new Error('Bad Fetch Response');
  }
  const data = await res.json();
  return data as T;
}

export function isChannelJoined(
  nest: string,
  briefs: { [x: string]: ChatBrief | HeapBrief | DiaryBrief }
) {
  const [, chFlag] = nestToFlag(nest);
  const isChannelHost = window.our === chFlag?.split('/')[0];
  return isChannelHost || (nest && nest in briefs);
}

export function isGroupHost(flag: string) {
  const { ship } = getFlagParts(flag);
  return ship === window.our;
}

export function getChannelHosts(group: Group): string[] {
  return Object.keys(group.channels).map((c) => {
    const [, chFlag] = nestToFlag(c);
    const { ship } = getFlagParts(chFlag);
    return ship;
  });
}

export function canReadChannel(
  channel: GroupChannel,
  vessel: Vessel,
  bloc: string[] = []
) {
  if (channel.readers.length === 0) {
    return true;
  }

  return _.intersection([...channel.readers, ...bloc], vessel.sects).length > 0;
}

export function canWriteChannel(
  perms: WritePermissions['perms'],
  vessel: Vessel,
  bloc: string[] = []
) {
  if (perms.writers.length === 0) {
    return true;
  }

  return _.intersection([...perms.writers, ...bloc], vessel.sects).length > 0;
}

/**
 * Since there is no metadata persisted in a curio to determine what kind of
 * curio it is (Link or Text), this function determines by checking the
 * content's structure.
 *
 * @param content CurioContent
 * @returns boolean
 */
export function isLinkCurio({ inline }: CurioContent) {
  return (
    inline.length === 1 && typeof inline[0] === 'object' && 'link' in inline[0]
  );
}

export function linkFromCurioContent(content: CurioContent) {
  if (isLinkCurio(content)) {
    return content.inline[0] as string;
  }

  return '';
}

export function citeToPath(cite: Cite) {
  if ('desk' in cite) {
    return `/1/desk/${cite.desk.flag}${cite.desk.where}`;
  }
  if ('chan' in cite) {
    return `/1/chan/${cite.chan.nest}${cite.chan.where}`;
  }
  if ('group' in cite) {
    return `/1/group/${cite.group}`;
  }

  return `/1/bait/${cite.bait.group}/${cite.bait.graph}/${cite.bait.where}`;
}

export function pathToCite(path: string): Cite | undefined {
  const segments = path.split('/');
  if (segments.length < 3) {
    return undefined;
  }
  const [, ver, kind, ...rest] = segments;
  if (ver !== '1') {
    return undefined;
  }
  if (kind === 'chan') {
    if (rest.length < 3) {
      return undefined;
    }
    const nest = rest.slice(0, 3).join('/');
    return {
      chan: {
        nest,
        where: `/${rest.slice(3).join('/')}` || '/',
      },
    };
  }
  if (kind === 'desk') {
    if (rest.length < 2) {
      return undefined;
    }
    const flag = rest.slice(0, 2).join('/');
    return {
      desk: {
        flag,
        where: `/${rest.slice(2).join('/')}` || '/',
      },
    };
  }
  if (kind === 'group') {
    if (rest.length !== 2) {
      return undefined;
    }
    return {
      group: rest.join('/'),
    };
  }
  return undefined;
}

export function useCopy(copied: string) {
  const [didCopy, setDidCopy] = useState(false);
  const [, copy] = useCopyToClipboard();
  const doCopy = useCallback(() => {
    copy(copied);
    setDidCopy(true);
    setTimeout(() => {
      setDidCopy(false);
    }, 2000);
  }, [copied, copy]);

  return { doCopy, didCopy };
}

export function getNestShip(nest: string) {
  const [, flag] = nestToFlag(nest);
  const { ship } = getFlagParts(flag);
  return ship;
}

export function isChannelImported(
  nest: string,
  pending: Record<string, boolean>
) {
  const isImport = nest in pending;
  return (
    !isImport || (isImport && pending[nest]) || window.our === getNestShip(nest)
  );
}

export function prettyChannelTypeName(app: string) {
  switch (app) {
    case 'chat':
      return 'Chat';
    case 'heap':
      return 'Collection';
    case 'diary':
      return 'Notebook';
    default:
      return 'Unknown';
  }
}

export async function asyncWithDefault<T>(
  cb: () => Promise<T>,
  def: T
): Promise<T> {
  try {
    return await cb();
  } catch (error) {
    return def;
  }
}

export async function asyncWithFallback<T>(
  cb: () => Promise<T>,
  def: (error: any) => Promise<T>
): Promise<T> {
  try {
    return await cb();
  } catch (error) {
    return def(error);
  }
}

export function getDarkColor(color: string): string {
  const hslaColor = parseToHsla(color);
  return hsla(hslaColor[0], hslaColor[1], 1 - hslaColor[2], 1);
}
export function getAppHref(href: DocketHref) {
  return 'site' in href ? href.site : `/apps/${href.glob.base}/`;
}

export function disableDefault<T extends Event>(e: T): void {
  e.preventDefault();
}

export function handleDropdownLink(
  setOpen?: (open: boolean) => void
): (e: Event) => void {
  return (e: Event) => {
    e.stopPropagation();
    e.preventDefault();
    setTimeout(() => setOpen?.(false), 15);
  };
}

export function getAppName(
  app: (Docket & { desk: string }) | Treaty | undefined
): string {
  if (!app) {
    return '';
  }

  return app.title || app.desk;
}

export function isSingleEmoji(input: string): boolean {
  const regex = emojiRegex();
  const matches = input.match(regex);

  return (
    (matches &&
      matches.length === 1 &&
      matches.length === _.split(input, '').length) ??
    false
  );
}

export function initializeMap<T>(items: Record<string, T>) {
  let map = new BigIntOrderedMap<T>();
  Object.entries(items).forEach(([k, v]) => {
    map = map.set(bigInt(k), v as T);
  });

  return map;
}

export function restoreMap<T>(obj: any): BigIntOrderedMap<T> {
  const empty = new BigIntOrderedMap<T>();
  if (!obj) {
    return empty;
  }

  if ('has' in obj) {
    return obj;
  }

  if ('root' in obj) {
    return initializeMap(obj.root);
  }

  return empty;
}

<<<<<<< HEAD
const apps = ['writ', 'writs', 'hive', 'team', 'curios', 'notes', 'quips'];
const groups = [
  'create',
  'zone',
  'mov',
  'mov-nest',
  'secret',
  'cordon',
  'open',
  'shut',
  'add-ships',
  'del-ships',
  'add-ranks',
  'del-ranks',
  'channel',
  'join',
  'cabal',
  'fleet',
];
const misc = [
  'saw-seam',
  'saw-rope',
  'anon',
  'settings-event',
  'put-bucket',
  'del-bucket',
  'put-entry',
  'del-entry',
];
const wrappers = ['update', 'diff', 'delta'];
const general = [
  'add-sects',
  'del-sects',
  'view',
  'add',
  'del',
  'edit',
  'add-feel',
  'del-feel',
  'meta',
  'init',
];

export function actionDrill(
  obj: Record<string, unknown>,
  level = 0,
  prefix = ''
): string[] {
  const keys: string[] = [];
  const allowed = general.concat(wrappers, apps, groups, misc);

  Object.entries(obj).forEach(([key, val]) => {
    const path = prefix ? `${prefix}.${key}` : key;
    if (!allowed.includes(key)) {
      return;
    }

    const skip = wrappers.includes(key);
    const deeper =
      val &&
      typeof val === 'object' &&
      Object.keys(val).some((k) => allowed.includes(k));

    if (deeper && level < 4) {
      // continue deeper and skip the key if just a wrapper, otherwise add on to path
      keys.push(
        ...actionDrill(
          val as Record<string, unknown>,
          skip ? level : level + 1,
          skip ? prefix : path
        )
      );
    } else {
      keys.push(path);
    }
  });

  return keys.filter((k) => k !== '');
=======
export function truncateProse(
  content: NoteContent,
  maxCharacters: number
): NoteContent {
  const truncate = (
    [head, ...tail]: DiaryInline[],
    remainingChars: number,
    acc: DiaryInline[]
  ): DiaryInline[] => {
    if (!head || remainingChars <= 0) {
      return acc;
    }

    if (typeof head === 'string') {
      const truncatedString = head.slice(0, remainingChars);
      return truncate(tail, remainingChars - truncatedString.length, [
        ...acc,
        truncatedString,
      ]);
    }

    if ('bold' in head) {
      const truncatedString = (head.bold[0] as string).slice(0, remainingChars);
      const truncatedBold: Bold = {
        bold: [truncatedString],
      };
      return truncate(tail, remainingChars - truncatedString.length, [
        ...acc,
        truncatedBold,
      ]);
    }

    if ('italics' in head) {
      const truncatedString = (head.italics[0] as string).slice(
        0,
        remainingChars
      );
      const truncatedItalics: Italics = {
        italics: [truncatedString],
      };
      return truncate(tail, remainingChars - truncatedString.length, [
        ...acc,
        truncatedItalics,
      ]);
    }

    if ('strike' in head) {
      const truncatedString = (head.strike[0] as string).slice(
        0,
        remainingChars
      );
      const truncatedStrike: Strikethrough = {
        strike: [truncatedString],
      };
      return truncate(tail, remainingChars - truncatedString.length, [
        ...acc,
        truncatedStrike,
      ]);
    }

    return truncate(tail, remainingChars, [...acc, head]);
  };

  let remainingChars = maxCharacters;

  const truncatedContent: NoteContent = content
    .map((verse: Verse): Verse => {
      if ('inline' in verse) {
        const lengthBefore = remainingChars;
        const truncatedVerse: VerseInline = {
          inline: truncate(verse.inline, remainingChars, []),
        };
        remainingChars -= lengthBefore - remainingChars;
        return truncatedVerse;
      }
      return verse;
    })
    .filter((verse: Verse): boolean => {
      if ('inline' in verse) {
        return verse.inline.length > 0;
      }
      return true;
    });

  return truncatedContent;
>>>>>>> 991a3d33
}<|MERGE_RESOLUTION|>--- conflicted
+++ resolved
@@ -665,7 +665,6 @@
   return empty;
 }
 
-<<<<<<< HEAD
 const apps = ['writ', 'writs', 'hive', 'team', 'curios', 'notes', 'quips'];
 const groups = [
   'create',
@@ -744,7 +743,8 @@
   });
 
   return keys.filter((k) => k !== '');
-=======
+}
+
 export function truncateProse(
   content: NoteContent,
   maxCharacters: number
@@ -830,5 +830,4 @@
     });
 
   return truncatedContent;
->>>>>>> 991a3d33
 }
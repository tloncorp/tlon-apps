import cn from 'classnames';
import React, { PropsWithChildren } from 'react';

type DividerProps = PropsWithChildren<{
  className?: string;
}>;

export default function Divider({ className, children }: DividerProps) {
  return (
<<<<<<< HEAD
    <div className={cn('flex items-center space-x-2 p-2', className)}>
      <h2 className="text-sm font-semibold text-gray-400">{children}</h2>
=======
    <div className="flex items-center space-x-2 p-2">
      <span className="text-sm font-semibold text-gray-400">{children}</span>
>>>>>>> af7b2e6e
      <div className="grow border-b-2 border-gray-100" />
    </div>
  );
}<|MERGE_RESOLUTION|>--- conflicted
+++ resolved
@@ -7,13 +7,8 @@
 
 export default function Divider({ className, children }: DividerProps) {
   return (
-<<<<<<< HEAD
     <div className={cn('flex items-center space-x-2 p-2', className)}>
-      <h2 className="text-sm font-semibold text-gray-400">{children}</h2>
-=======
-    <div className="flex items-center space-x-2 p-2">
       <span className="text-sm font-semibold text-gray-400">{children}</span>
->>>>>>> af7b2e6e
       <div className="grow border-b-2 border-gray-100" />
     </div>
   );

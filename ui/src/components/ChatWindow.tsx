import React, { useEffect } from 'react';
import _ from 'lodash';
<<<<<<< HEAD
import { differenceInDays } from 'date-fns';
import { daToUnix, udToDec } from '@urbit/api';
import bigInt from 'big-integer';
import ChatInput from './ChatInput/ChatInput';
import { useMessagesForChat, useChatPerms, useChatState } from '../state/chat';
import { useRouteGroup, useVessel } from '../state/groups';
import ChatMessage from './ChatMessage/ChatMessage';
import Layout from './layout/Layout';
import ChatMessages from './ChatMessages';

export default function ChatWindow(props: { flag: string }) {
  const { flag } = props;
  const groupFlag = useRouteGroup();
  const messages = useMessagesForChat(flag);
=======
import { useChatState } from '../state/chat';
import ChatMessages from './ChatMessages';
>>>>>>> 5974b41f

export default function ChatWindow({ flag }: { flag: string }) {
  useEffect(() => {
    useChatState.getState().initialize(flag);
  }, [flag]);
  console.log(messages);

  return (
<<<<<<< HEAD
    <Layout
      className="grow"
      footer={
        <div className="p-4">
          {canWrite ? (
            <ChatInput whom={flag} />
          ) : (
            <span>Cannot write to this channel</span>
          )}
        </div>
      }
      main={
        <div className="flex h-full w-full flex-col overflow-auto px-4">
          <div className="mt-auto flex flex-col justify-end">
            <ChatMessages messages={messages} whom={flag} />
          </div>
        </div>
      }
    />
=======
    <div className="flex h-full w-full flex-col overflow-auto px-4">
      <div className="mt-auto flex flex-col justify-end">
        <ChatMessages flag={flag} />
      </div>
    </div>
>>>>>>> 5974b41f
  );
}<|MERGE_RESOLUTION|>--- conflicted
+++ resolved
@@ -1,58 +1,19 @@
 import React, { useEffect } from 'react';
 import _ from 'lodash';
-<<<<<<< HEAD
-import { differenceInDays } from 'date-fns';
-import { daToUnix, udToDec } from '@urbit/api';
-import bigInt from 'big-integer';
-import ChatInput from './ChatInput/ChatInput';
-import { useMessagesForChat, useChatPerms, useChatState } from '../state/chat';
-import { useRouteGroup, useVessel } from '../state/groups';
-import ChatMessage from './ChatMessage/ChatMessage';
-import Layout from './layout/Layout';
+import { useChatState, useMessagesForChat } from '../state/chat';
 import ChatMessages from './ChatMessages';
-
-export default function ChatWindow(props: { flag: string }) {
-  const { flag } = props;
-  const groupFlag = useRouteGroup();
-  const messages = useMessagesForChat(flag);
-=======
-import { useChatState } from '../state/chat';
-import ChatMessages from './ChatMessages';
->>>>>>> 5974b41f
 
 export default function ChatWindow({ flag }: { flag: string }) {
   useEffect(() => {
     useChatState.getState().initialize(flag);
   }, [flag]);
-  console.log(messages);
+  const messages = useMessagesForChat(flag);
 
   return (
-<<<<<<< HEAD
-    <Layout
-      className="grow"
-      footer={
-        <div className="p-4">
-          {canWrite ? (
-            <ChatInput whom={flag} />
-          ) : (
-            <span>Cannot write to this channel</span>
-          )}
-        </div>
-      }
-      main={
-        <div className="flex h-full w-full flex-col overflow-auto px-4">
-          <div className="mt-auto flex flex-col justify-end">
-            <ChatMessages messages={messages} whom={flag} />
-          </div>
-        </div>
-      }
-    />
-=======
     <div className="flex h-full w-full flex-col overflow-auto px-4">
       <div className="mt-auto flex flex-col justify-end">
-        <ChatMessages flag={flag} />
+        <ChatMessages messages={messages} whom={flag} />
       </div>
     </div>
->>>>>>> 5974b41f
   );
 }
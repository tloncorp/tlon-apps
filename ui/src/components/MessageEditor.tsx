--- conflicted
+++ resolved
@@ -1,8 +1,5 @@
 import classNames from 'classnames';
-<<<<<<< HEAD
 import { EditorView } from 'prosemirror-view';
-import { Editor, EditorContent, Extension, useEditor } from '@tiptap/react';
-=======
 import {
   Editor,
   EditorContent,
@@ -10,7 +7,6 @@
   JSONContent,
   useEditor,
 } from '@tiptap/react';
->>>>>>> 3da97f0a
 import React, { useMemo } from 'react';
 import Document from '@tiptap/extension-document';
 import Blockquote from '@tiptap/extension-blockquote';
@@ -68,7 +64,6 @@
     [onEnter]
   );
 
-<<<<<<< HEAD
   return useEditor(
     {
       extensions: [
@@ -88,49 +83,21 @@
         Strike,
         Text,
       ],
-      content: '',
+      content: content || '',
       editorProps: {
         attributes: {
           class: 'input-inner',
           'aria-label': 'Message editor with formatting menu',
         },
       },
+      onUpdate: ({ editor }) => {
+        if (onUpdate) {
+          onUpdate({ editor } as any);
+        }
+      },
     },
     [onEnter, placeholder]
   );
-=======
-  return useEditor({
-    extensions: [
-      Blockquote,
-      Bold,
-      Code.extend({ excludes: null }),
-      Document,
-      HardBreak,
-      History.configure({ newGroupDelay: 100 }),
-      Italic,
-      Link.configure({
-        openOnClick: false,
-      }),
-      keyMapExt,
-      Paragraph,
-      Placeholder.configure({ placeholder }),
-      Strike,
-      Text,
-    ],
-    content: content || '',
-    editorProps: {
-      attributes: {
-        class: 'input-inner',
-        'aria-label': 'Message editor with formatting menu',
-      },
-    },
-    onUpdate: ({ editor }) => {
-      if (onUpdate) {
-        onUpdate({ editor } as any);
-      }
-    },
-  });
->>>>>>> 3da97f0a
 }
 
 interface MessageEditorProps {

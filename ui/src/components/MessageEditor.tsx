--- conflicted
+++ resolved
@@ -28,15 +28,8 @@
 import { useCalm } from '@/state/settings';
 import { PASTEABLE_IMAGE_TYPES } from '@/constants';
 import { useFileStore } from '@/state/storage';
-<<<<<<< HEAD
 import { Cite } from '@/types/channel';
-import MentionPopup from './Mention/MentionPopup';
-=======
-import { Cite } from '@/types/chat';
-import { EditorView } from '@tiptap/pm/view';
-import { Slice } from '@tiptap/pm/model';
 import getMentionPopup from './Mention/MentionPopup';
->>>>>>> 748ed9f7
 
 export interface HandlerParams {
   editor: Editor;

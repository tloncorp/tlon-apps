import cn from 'classnames';
import React from 'react';
import useSidebarSort from '../../logic/useSidebarSort';
import { useBriefs } from '../../state/chat';
import { useGangList, useGroup, useGroupList } from '../../state/groups';
import Divider from '../Divider';
import GangName from '../../groups/GangName/GangName';
import GroupAvatar from '../../groups/GroupAvatar';
import useNavStore from '../Nav/useNavStore';
import GroupActions from './GroupActions';
import SidebarItem from './SidebarItem';
import EllipsisIcon from '../icons/EllipsisIcon';

function GroupItem({ flag }: { flag: string }) {
  const group = useGroup(flag);
<<<<<<< HEAD
  const navPrimary = useNavStore((state) => state.navigatePrimary);
=======
  const briefs = useBriefs();
  const setNavGroups = useNavStore((state) => state.setLocationGroups);
>>>>>>> 5a597997
  return (
    <SidebarItem
      icon={
        <GroupAvatar size="h-12 w-12 sm:h-6 sm:w-6" img={group?.meta.image} />
      }
<<<<<<< HEAD
      actions={
        <GroupActions flag={flag}>
          <button
            className={'default-focus rounded-lg p-0.5 text-gray-600'}
            aria-label="Open Message Options"
          >
            <EllipsisIcon className="h-5 w-5" />
          </button>
        </GroupActions>
      }
      onClick={() => navPrimary('group', flag)}
=======
      actions={<GroupActions flag={flag} />}
      onClick={() => setNavGroups(flag)}
      hasActivity={(briefs[flag]?.count ?? 0) > 0}
>>>>>>> 5a597997
    >
      {group?.meta.title}
    </SidebarItem>
  );
}

// Gang is a pending group invite
function GangItem(props: { flag: string }) {
  const { flag } = props;
  const navPrimary = useNavStore((state) => state.navigatePrimary);
  return (
    <SidebarItem
      icon={<GroupAvatar size="h-12 w-12 sm:h-6 sm:w-6" />}
      to={`/gangs/${flag}`}
<<<<<<< HEAD
      onClick={() => navPrimary('hidden')}
=======
      onClick={hideNav}
      hasActivity
>>>>>>> 5a597997
    >
      <GangName flag={flag} className="inline-block w-full truncate" />
    </SidebarItem>
  );
}

interface GroupListProps {
  className?: string;
}

export default function GroupList({ className }: GroupListProps) {
  const flags = useGroupList();
  const gangs = useGangList();
  const { sortFn, sortOptions } = useSidebarSort();

  return (
    <ul className={cn('h-full space-y-3 p-2 sm:space-y-0', className)}>
      {flags.sort(sortOptions[sortFn]).map((flag) => (
        <GroupItem key={flag} flag={flag} />
      ))}
      {gangs.length > 0 ? <Divider>Pending</Divider> : null}
      {gangs.map((flag) => (
        <GangItem key={flag} flag={flag} />
      ))}
    </ul>
  );
}<|MERGE_RESOLUTION|>--- conflicted
+++ resolved
@@ -1,7 +1,6 @@
 import cn from 'classnames';
 import React from 'react';
 import useSidebarSort from '../../logic/useSidebarSort';
-import { useBriefs } from '../../state/chat';
 import { useGangList, useGroup, useGroupList } from '../../state/groups';
 import Divider from '../Divider';
 import GangName from '../../groups/GangName/GangName';
@@ -9,38 +8,18 @@
 import useNavStore from '../Nav/useNavStore';
 import GroupActions from './GroupActions';
 import SidebarItem from './SidebarItem';
-import EllipsisIcon from '../icons/EllipsisIcon';
 
 function GroupItem({ flag }: { flag: string }) {
   const group = useGroup(flag);
-<<<<<<< HEAD
   const navPrimary = useNavStore((state) => state.navigatePrimary);
-=======
-  const briefs = useBriefs();
-  const setNavGroups = useNavStore((state) => state.setLocationGroups);
->>>>>>> 5a597997
+
   return (
     <SidebarItem
       icon={
         <GroupAvatar size="h-12 w-12 sm:h-6 sm:w-6" img={group?.meta.image} />
       }
-<<<<<<< HEAD
-      actions={
-        <GroupActions flag={flag}>
-          <button
-            className={'default-focus rounded-lg p-0.5 text-gray-600'}
-            aria-label="Open Message Options"
-          >
-            <EllipsisIcon className="h-5 w-5" />
-          </button>
-        </GroupActions>
-      }
+      actions={<GroupActions flag={flag} />}
       onClick={() => navPrimary('group', flag)}
-=======
-      actions={<GroupActions flag={flag} />}
-      onClick={() => setNavGroups(flag)}
-      hasActivity={(briefs[flag]?.count ?? 0) > 0}
->>>>>>> 5a597997
     >
       {group?.meta.title}
     </SidebarItem>
@@ -55,12 +34,7 @@
     <SidebarItem
       icon={<GroupAvatar size="h-12 w-12 sm:h-6 sm:w-6" />}
       to={`/gangs/${flag}`}
-<<<<<<< HEAD
       onClick={() => navPrimary('hidden')}
-=======
-      onClick={hideNav}
-      hasActivity
->>>>>>> 5a597997
     >
       <GangName flag={flag} className="inline-block w-full truncate" />
     </SidebarItem>

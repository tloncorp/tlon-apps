--- conflicted
+++ resolved
@@ -1,18 +1,9 @@
-<<<<<<< HEAD
-import React, { useMemo, useState } from 'react';
-=======
-import { useMemo } from 'react';
->>>>>>> d4939a5f
-import * as DropdownMenu from '@radix-ui/react-dropdown-menu';
+import { useState } from 'react';
 import SortIcon from '@/components/icons/SortIcon';
 import { useIsMobile } from '@/logic/useMedia';
 import useSidebarSort from '@/logic/useSidebarSort';
-<<<<<<< HEAD
-import ActionsModal, { Action } from '../ActionsModal';
-=======
 import FilterIconMobileNav from '@/components/icons/FilterIconMobileNav';
-import { useIsMobile } from '@/logic/useMedia';
->>>>>>> d4939a5f
+import ActionsModal, { Action } from '@/components/ActionsModal';
 
 type SidebarSorterProps = Omit<
   ReturnType<typeof useSidebarSort>,
@@ -24,7 +15,6 @@
   setSortFn,
 }: SidebarSorterProps) {
   const isMobile = useIsMobile();
-<<<<<<< HEAD
   const [open, setOpen] = useState(false);
 
   const actions: Action[] = [];
@@ -51,52 +41,15 @@
       onOpenChange={setOpen}
       actions={actions}
       asChild={false}
-      triggerClassName="default-focus flex h-6 w-6 items-center rounded text-base font-semibold hover:bg-gray-50 sm:p-1"
+      triggerClassName="default-focus flex items-center rounded text-base font-semibold hover:bg-gray-50 sm:p-1"
       contentClassName="w-56"
       ariaLabel="Groups Sort Options"
     >
-      <SortIcon className="h-6 w-6 text-gray-400 sm:h-4 sm:w-4" />
+      {isMobile ? (
+        <FilterIconMobileNav className="h-8 w-8 text-gray-900" />
+      ) : (
+        <SortIcon className="h-6 w-6 text-gray-400 sm:h-4 sm:w-4" />
+      )}
     </ActionsModal>
-=======
-
-  const dropdownOptions = useMemo(
-    () =>
-      Object.keys(sortOptions).map((k) => (
-        <DropdownMenu.Item
-          key={k}
-          onSelect={() => setSortFn(k)}
-          className="dropdown-item"
-        >
-          {k}
-        </DropdownMenu.Item>
-      )),
-    [setSortFn, sortOptions]
-  );
-
-  return (
-    <DropdownMenu.Root>
-      {isMobile ? (
-        <DropdownMenu.Trigger
-          className="default-focus flex h-8 w-8 items-center rounded text-base font-semibold hover:bg-gray-50 sm:p-1"
-          aria-label="Groups Sort Options"
-        >
-          <FilterIconMobileNav className="h-8 w-8 text-gray-900" />
-        </DropdownMenu.Trigger>
-      ) : (
-        <DropdownMenu.Trigger
-          className="default-focus flex h-6 w-6 items-center rounded text-base font-semibold hover:bg-gray-50 sm:p-1"
-          aria-label="Groups Sort Options"
-        >
-          <SortIcon className="h-6 w-6 text-gray-400 sm:h-4 sm:w-4" />
-        </DropdownMenu.Trigger>
-      )}
-      <DropdownMenu.Content className="dropdown w-56">
-        <DropdownMenu.Item disabled className="dropdown-item-disabled">
-          Group Ordering
-        </DropdownMenu.Item>
-        {dropdownOptions}
-      </DropdownMenu.Content>
-    </DropdownMenu.Root>
->>>>>>> d4939a5f
   );
 }
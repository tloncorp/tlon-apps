import classNames from 'classnames';
import React from 'react';
<<<<<<< HEAD
=======
import * as DropdownMenu from '@radix-ui/react-dropdown-menu';
>>>>>>> 8b8c0c8d
import { useIsMobile } from '../../logic/useMedia';
import { useGangList, useGroup, useGroupList } from '../../state/groups';
import useNavStore from '../Nav/useNavStore';
import Divider from '../Divider';
import GangName from '../GangName/GangName';
import AsteriskIcon from '../icons/AsteriskIcon';
import MagnifyingGlass from '../icons/MagnifyingGlass';
import NotificationLink from './NotificationLink';
import SidebarButton from './SidebarButton';
import SidebarLink from './SidebarLink';
import AddIcon16 from '../icons/AddIcon16';
import useSidebarSort from '../../logic/useSidebarSort';
import SidebarSorter from './SidebarSorter';

function GroupItem({ flag }: { flag: string }) {
  const group = useGroup(flag);
  const setNavGroups = useNavStore((state) => state.setLocationGroups);
  return (
    <SidebarButton onClick={() => setNavGroups(flag)}>
      {group?.meta.title}
    </SidebarButton>
  );
}

// Gang is a pending group invite
function GangItem(props: { flag: string }) {
  const { flag } = props;
  return (
    <SidebarLink to={`/gangs/${flag}`}>
      <GangName flag={flag} />
    </SidebarLink>
  );
}

export default function Sidebar() {
  const flags = useGroupList();
  const gangs = useGangList();
  const isMobile = useIsMobile();
  const { sortFn, setSortFn, sortOptions } = useSidebarSort();
  // TODO: get notification count from hark store
  const notificationCount = 0;

  return (
    <nav className="h-full">
      <div
        className={classNames(
          'h-full border-r-2 border-gray-50 bg-white',
          !isMobile && 'w-64',
          isMobile && 'fixed top-0 left-0 z-40 w-full'
        )}
      >
        {isMobile ? (
          <header className="px-2 py-1">
            <SidebarSorter
              sortFn={sortFn}
              setSortFn={setSortFn}
              sortOptions={sortOptions}
              isMobile={isMobile}
            />
          </header>
        ) : null}
        <ul className="p-2">
          <NotificationLink
            count={notificationCount}
            title={'Notifications'}
            to={'/notifications'}
          />
          <SidebarLink
            icon={<MagnifyingGlass className="h-6 w-6" />}
            to="/search"
          >
            Search My Groups
          </SidebarLink>
          <SidebarLink
            color="text-blue"
            icon={<AsteriskIcon className="h-6 w-6 p-1.5" />}
            to="/groups/join"
          >
            Join Group
          </SidebarLink>
          <SidebarLink
            color="text-green"
            icon={<AddIcon16 className="h-6 w-6 p-1.5" />}
            to="/groups/new"
          >
            Create Group
          </SidebarLink>

<<<<<<< HEAD
          {!isMobile ? (
            <li>
              <SidebarSorter
                sortFn={sortFn}
                setSortFn={setSortFn}
                sortOptions={sortOptions}
                isMobile={isMobile}
              />
            </li>
          ) : null}
=======
          <li className="my-1">
            <DropdownMenu.Root>
              <DropdownMenu.Trigger
                className={'default-focus rounded-lg p-0.5 text-gray-600'}
                aria-label="Groups Sort Options"
              >
                <div className="default-focus flex items-center space-x-2 rounded-lg bg-gray-50 p-2 text-base font-semibold">
                  <span className="pl-1">{`All Groups: ${sortFn}`}</span>
                  <CaretDownIcon className="w-4 text-gray-400" />
                </div>
              </DropdownMenu.Trigger>
              <DropdownMenu.Content className="dropdown">
                <DropdownMenu.Item
                  disabled
                  className="dropdown-item flex items-center space-x-2 text-gray-300"
                >
                  Group Ordering
                </DropdownMenu.Item>
                {Object.keys(sortOptions).map((k) => (
                  <DropdownMenu.Item
                    key={k}
                    onSelect={() => setSortFn(k)}
                    className="dropdown-item flex items-center space-x-2"
                  >
                    {k}
                  </DropdownMenu.Item>
                ))}
              </DropdownMenu.Content>
            </DropdownMenu.Root>
          </li>
>>>>>>> 8b8c0c8d

          {flags.sort(sortOptions[sortFn]).map((flag) => (
            <GroupItem key={flag} flag={flag} />
          ))}
          {gangs.length > 0 ? <Divider>Pending</Divider> : null}
          {gangs.map((flag) => (
            <GangItem key={flag} flag={flag} />
          ))}
        </ul>
      </div>
    </nav>
  );
}<|MERGE_RESOLUTION|>--- conflicted
+++ resolved
@@ -1,9 +1,5 @@
 import classNames from 'classnames';
 import React from 'react';
-<<<<<<< HEAD
-=======
-import * as DropdownMenu from '@radix-ui/react-dropdown-menu';
->>>>>>> 8b8c0c8d
 import { useIsMobile } from '../../logic/useMedia';
 import { useGangList, useGroup, useGroupList } from '../../state/groups';
 import useNavStore from '../Nav/useNavStore';
@@ -92,9 +88,8 @@
             Create Group
           </SidebarLink>
 
-<<<<<<< HEAD
           {!isMobile ? (
-            <li>
+            <li className="my-1">
               <SidebarSorter
                 sortFn={sortFn}
                 setSortFn={setSortFn}
@@ -103,38 +98,6 @@
               />
             </li>
           ) : null}
-=======
-          <li className="my-1">
-            <DropdownMenu.Root>
-              <DropdownMenu.Trigger
-                className={'default-focus rounded-lg p-0.5 text-gray-600'}
-                aria-label="Groups Sort Options"
-              >
-                <div className="default-focus flex items-center space-x-2 rounded-lg bg-gray-50 p-2 text-base font-semibold">
-                  <span className="pl-1">{`All Groups: ${sortFn}`}</span>
-                  <CaretDownIcon className="w-4 text-gray-400" />
-                </div>
-              </DropdownMenu.Trigger>
-              <DropdownMenu.Content className="dropdown">
-                <DropdownMenu.Item
-                  disabled
-                  className="dropdown-item flex items-center space-x-2 text-gray-300"
-                >
-                  Group Ordering
-                </DropdownMenu.Item>
-                {Object.keys(sortOptions).map((k) => (
-                  <DropdownMenu.Item
-                    key={k}
-                    onSelect={() => setSortFn(k)}
-                    className="dropdown-item flex items-center space-x-2"
-                  >
-                    {k}
-                  </DropdownMenu.Item>
-                ))}
-              </DropdownMenu.Content>
-            </DropdownMenu.Root>
-          </li>
->>>>>>> 8b8c0c8d
 
           {flags.sort(sortOptions[sortFn]).map((flag) => (
             <GroupItem key={flag} flag={flag} />

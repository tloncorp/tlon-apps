import classNames from 'classnames';
import React from 'react';
import { Link, useLocation } from 'react-router-dom';
import * as DropdownMenu from '@radix-ui/react-dropdown-menu';
import { ModalLocationState } from '../../logic/routing';
import { useIsMobile } from '../../logic/useMedia';
import { useGangList, useGroup, useGroupList } from '../../state/groups';
import  useNavStore from '../Nav/useNavStore';
import Divider from '../Divider';
import GangName from '../GangName/GangName';
import AsteriskIcon from '../icons/AsteriskIcon';
import MagnifyingGlass from '../icons/MagnifyingGlass';
import XIcon from '../icons/XIcon';
import NotificationLink from './NotificationLink';
import SidebarButton from './SidebarButton';
import SidebarLink from './SidebarLink';
import CaretDownIcon from '../icons/CaretDownIcon';
import AddIcon16 from '../icons/AddIcon16';
import useSidebarSort from '../../logic/useSidebarSort';

function GroupItem({ flag }: { flag: string }) {
  const group = useGroup(flag);
  const setNavGroups = useNavStore(state => state.setLocationGroups);
  return (
    <SidebarButton onClick={() => setNavGroups(flag)}>
      {group?.meta.title}
    </SidebarButton>
  );
}

// Gang is a pending group invite
function GangItem(props: { flag: string }) {
  const { flag } = props;
  return (
    <SidebarLink to={`/gangs/${flag}`}>
      <GangName flag={flag} />
    </SidebarLink>
  );
}

export default function Sidebar() {
  const flags = useGroupList();
  const gangs = useGangList();
  const location = useLocation();
  const isMobile = useIsMobile();
  const routeState = location.state as ModalLocationState | null;
  const { sortFn, setSortFn, sortOptions } = useSidebarSort();
<<<<<<< HEAD
  const setNavDM = useNavStore(state => state.setLocationDM);
=======
  // TODO: get notification count from hark store
  const notificationCount = 0;
>>>>>>> 9a0005f4

  
  return (
    <nav className="h-full">
      <div
        className={classNames(
          'h-full min-w-56 border-r-2 border-gray-50 bg-white',
          isMobile && 'fixed top-0 left-0 z-50 w-full'
        )}
      >
        {isMobile ? (
          <header className="flex items-center border-b-2 border-gray-50 p-4">
            <h1 className="text-lg font-bold">Groups</h1>
            {routeState?.backgroundLocation ? (
              <Link
                to={routeState.backgroundLocation}
                className="icon-button ml-auto h-8 w-8"
                aria-label="Close Main Menu"
              >
                <XIcon className="h-6 w-6" />
              </Link>
            ) : null}
          </header>
        ) : null}
        <ul className="p-2">
          <NotificationLink
            count={notificationCount}
            title={'Notifications'}
            to={'/notifications'}
          />
          <SidebarLink
            icon={<MagnifyingGlass className="h-6 w-6" />}
            to="/search"
          >
            Search My Groups
          </SidebarLink>
          <SidebarLink
            color="text-blue"
            icon={<AsteriskIcon className="h-6 w-6 p-1.5" />}
            to="/groups/join"
          >
            Join Group
          </SidebarLink>
          <SidebarLink
            color="text-green"
            icon={<AddIcon16 className="h-6 w-6 p-1.5" />}
            to="/groups/new"
          >
            Create Group
          </SidebarLink>

          <li>
            <DropdownMenu.Root>
              <DropdownMenu.Trigger
                className={'default-focus rounded-lg p-0.5 text-gray-600'}
                aria-label="Groups Sort Options"
              >
                <div className="default-focus flex items-center space-x-2 rounded-lg bg-gray-50 p-2 text-base font-semibold">
                  <span className="pl-1">{`All Groups: ${sortFn}`}</span>
                  <CaretDownIcon className="w-4 text-gray-400" />
                </div>
              </DropdownMenu.Trigger>
              <DropdownMenu.Content className="dropdown">
                <DropdownMenu.Item
                  disabled
                  className="dropdown-item flex items-center space-x-2 text-gray-300"
                >
                  Group Ordering
                </DropdownMenu.Item>
                {Object.keys(sortOptions).map((k) => (
                  <DropdownMenu.Item
                    key={k}
                    onSelect={() => setSortFn(k)}
                    className="dropdown-item flex items-center space-x-2"
                  >
                    {k}
                  </DropdownMenu.Item>
                ))}
              </DropdownMenu.Content>
            </DropdownMenu.Root>
          </li>

          {flags.sort(sortOptions[sortFn]).map((flag) => (
            <GroupItem key={flag} flag={flag} />
          ))}
          {gangs.length > 0 ? <Divider>Pending</Divider> : null}
          {gangs.map((flag) => (
            <GangItem key={flag} flag={flag} />
          ))}
        </ul>
      </div>
    </nav>
  );
}<|MERGE_RESOLUTION|>--- conflicted
+++ resolved
@@ -5,7 +5,7 @@
 import { ModalLocationState } from '../../logic/routing';
 import { useIsMobile } from '../../logic/useMedia';
 import { useGangList, useGroup, useGroupList } from '../../state/groups';
-import  useNavStore from '../Nav/useNavStore';
+import useNavStore from '../Nav/useNavStore';
 import Divider from '../Divider';
 import GangName from '../GangName/GangName';
 import AsteriskIcon from '../icons/AsteriskIcon';
@@ -20,7 +20,7 @@
 
 function GroupItem({ flag }: { flag: string }) {
   const group = useGroup(flag);
-  const setNavGroups = useNavStore(state => state.setLocationGroups);
+  const setNavGroups = useNavStore((state) => state.setLocationGroups);
   return (
     <SidebarButton onClick={() => setNavGroups(flag)}>
       {group?.meta.title}
@@ -45,14 +45,10 @@
   const isMobile = useIsMobile();
   const routeState = location.state as ModalLocationState | null;
   const { sortFn, setSortFn, sortOptions } = useSidebarSort();
-<<<<<<< HEAD
-  const setNavDM = useNavStore(state => state.setLocationDM);
-=======
+  const setNavDM = useNavStore((state) => state.setLocationDM);
   // TODO: get notification count from hark store
   const notificationCount = 0;
->>>>>>> 9a0005f4
 
-  
   return (
     <nav className="h-full">
       <div

import cn from 'classnames';
import React, { ButtonHTMLAttributes, PropsWithChildren } from 'react';
import { Link, LinkProps, useMatch } from 'react-router-dom';
import BulletIcon from '../icons/BulletIcon';

type SidebarProps = PropsWithChildren<{
  icon: React.ReactNode | ((active: boolean) => React.ReactNode);
  to?: string;
  hasActivity?: boolean;
  actions?: React.ReactNode;
  color?: string;
}> &
  ButtonHTMLAttributes<HTMLButtonElement> &
  Omit<LinkProps, 'to'>;

function Action({
  to,
  children,
  ...rest
}: Pick<SidebarProps, 'children' | 'to'> & Record<string, unknown>) {
  if (to) {
    return (
      <Link to={to} {...rest}>
        {children}
      </Link>
    );
  }

  return <button {...rest}>{children}</button>;
}

export default function SidebarItem({
  icon,
  to,
  color = 'text-gray-600',
  hasActivity = false,
  actions,
  className,
  children,
  ...rest
}: SidebarProps) {
  const matches = useMatch(to || 'DONT_MATCH');
  const active = !!matches;

  return (
    <li
      className={cn(
        'group relative flex w-full items-center justify-between rounded-lg text-lg font-semibold hover:bg-gray-50 sm:text-base',
        color,
        active && 'bg-gray-50'
      )}
    >
      <Action
        to={to}
        className={cn(
          'default-focus flex w-full flex-1 items-center space-x-3 rounded-lg p-2 font-semibold',
          !hasActivity && 'pr-4',
          hasActivity && 'pr-0',
          className
        )}
        {...rest}
      >
        {typeof icon === 'function' ? icon(active) : icon}
        <div
          title={typeof children === 'string' ? children : undefined}
          className="max-w-full flex-1 truncate text-left"
        >
          {children}
        </div>
        {hasActivity ? (
          <BulletIcon
            className="ml-auto h-6 w-6 text-blue transition-opacity group-focus-within:opacity-0 group-hover:opacity-0"
            aria-label="Has Activity"
          />
        ) : null}
      </Action>
      {actions ? (
<<<<<<< HEAD
        <div className="group-two absolute right-0 opacity-0 transition-opacity focus-within:opacity-100 hover:opacity-100 group-hover:opacity-100">
=======
        <div
          className={cn(
            'group absolute right-0 transition-opacity focus-visible:opacity-100',
            hasActivity && 'text-blue'
          )}
        >
>>>>>>> 5a597997
          {actions}
        </div>
      ) : null}
    </li>
  );
}<|MERGE_RESOLUTION|>--- conflicted
+++ resolved
@@ -1,12 +1,10 @@
 import cn from 'classnames';
 import React, { ButtonHTMLAttributes, PropsWithChildren } from 'react';
 import { Link, LinkProps, useMatch } from 'react-router-dom';
-import BulletIcon from '../icons/BulletIcon';
 
 type SidebarProps = PropsWithChildren<{
   icon: React.ReactNode | ((active: boolean) => React.ReactNode);
   to?: string;
-  hasActivity?: boolean;
   actions?: React.ReactNode;
   color?: string;
 }> &
@@ -33,7 +31,6 @@
   icon,
   to,
   color = 'text-gray-600',
-  hasActivity = false,
   actions,
   className,
   children,
@@ -54,8 +51,6 @@
         to={to}
         className={cn(
           'default-focus flex w-full flex-1 items-center space-x-3 rounded-lg p-2 font-semibold',
-          !hasActivity && 'pr-4',
-          hasActivity && 'pr-0',
           className
         )}
         {...rest}
@@ -63,31 +58,15 @@
         {typeof icon === 'function' ? icon(active) : icon}
         <div
           title={typeof children === 'string' ? children : undefined}
-          className="max-w-full flex-1 truncate text-left"
+          className={cn(
+            'max-w-full flex-1 truncate text-left',
+            actions && 'pr-4'
+          )}
         >
           {children}
         </div>
-        {hasActivity ? (
-          <BulletIcon
-            className="ml-auto h-6 w-6 text-blue transition-opacity group-focus-within:opacity-0 group-hover:opacity-0"
-            aria-label="Has Activity"
-          />
-        ) : null}
       </Action>
-      {actions ? (
-<<<<<<< HEAD
-        <div className="group-two absolute right-0 opacity-0 transition-opacity focus-within:opacity-100 hover:opacity-100 group-hover:opacity-100">
-=======
-        <div
-          className={cn(
-            'group absolute right-0 transition-opacity focus-visible:opacity-100',
-            hasActivity && 'text-blue'
-          )}
-        >
->>>>>>> 5a597997
-          {actions}
-        </div>
-      ) : null}
+      {actions ? <div className={cn('absolute right-0')}>{actions}</div> : null}
     </li>
   );
 }
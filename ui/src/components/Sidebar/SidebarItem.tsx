--- conflicted
+++ resolved
@@ -1,9 +1,5 @@
 import cn from 'classnames';
-<<<<<<< HEAD
-import Color from 'color';
-=======
 import { mix } from 'color2k';
->>>>>>> 6a21df17
 import React, {
   ButtonHTMLAttributes,
   PropsWithChildren,
@@ -75,23 +71,12 @@
 
   const customHiglightStyles = () => {
     if (hasHoverColor())
-<<<<<<< HEAD
-      if (currentTheme === 'dark') {
-        return {
-          backgroundColor: Color(highlight).mix(Color('black'), 0.7),
-        };
-      }
-    return {
-      backgroundColor: Color(highlight).mix(Color('white'), 0.8),
-    };
-=======
       return {
         backgroundColor:
           currentTheme === 'dark'
             ? mix(highlight, 'black', 0.7)
             : mix(highlight, 'white', 0.85),
       };
->>>>>>> 6a21df17
     return null;
   };
 

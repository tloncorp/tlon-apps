--- conflicted
+++ resolved
@@ -43,7 +43,6 @@
   return <button {...rest}>{children}</button>;
 }
 
-<<<<<<< HEAD
 const SidebarItem = React.forwardRef<HTMLLIElement, SidebarProps>(
   (
     {
@@ -67,30 +66,9 @@
       (defaultRoute ? '/' : matchString) || 'DONT_MATCH'
     );
     const active = !!matches;
+    const isMobile = useIsMobile();
     const Wrapper: keyof ReactHTML = div ? 'div' : 'li';
     const currentTheme = useCurrentTheme();
-=======
-export default function SidebarItem({
-  icon,
-  to,
-  color = 'text-gray-600',
-  highlight = 'bg-gray-50',
-  actions,
-  className,
-  children,
-  inexact = false,
-  div = false,
-  defaultRoute = false,
-  ...rest
-}: SidebarProps) {
-  const matchString = to && inexact ? `${to}/*` : to;
-  const [hover, setHover] = useState(false);
-  const matches = useMatch((defaultRoute ? '/' : matchString) || 'DONT_MATCH');
-  const active = !!matches;
-  const isMobile = useIsMobile();
-  const Wrapper = div ? 'div' : 'li';
-  const currentTheme = useCurrentTheme();
->>>>>>> bc6ba487
 
     const hasHoverColor = () => {
       switch (highlight) {
@@ -154,14 +132,8 @@
         <Action
           to={to}
           className={cn(
-<<<<<<< HEAD
             'default-focus flex w-full flex-1 items-center space-x-3 rounded-lg p-2 font-semibold',
             className
-=======
-            'max-w-full flex-1 text-left',
-            isMobile ? 'line-clamp-1' : 'truncate',
-            actions && 'pr-4'
->>>>>>> bc6ba487
           )}
           {...rest}
         >
@@ -169,7 +141,8 @@
           <div
             title={typeof children === 'string' ? children : undefined}
             className={cn(
-              'max-w-full flex-1 truncate text-left',
+              'max-w-full flex-1 text-left',
+              isMobile ? 'line-clamp-1' : 'truncate',
               actions && 'pr-4'
             )}
           >

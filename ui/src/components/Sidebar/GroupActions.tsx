import React, { PropsWithChildren, useCallback } from 'react';
import * as DropdownMenu from '@radix-ui/react-dropdown-menu';
import { Link, useLocation } from 'react-router-dom';
import InviteIcon16 from '../icons/InviteIcon16';
import LinkIcon16 from '../icons/LinkIcon16';
import PinIcon16 from '../icons/PinIcon16';
import useCopyToClipboard from '../../logic/useCopyToClipboard';
import Person16Icon from '../icons/Person16Icon';

export function useGroupActions(flag: string) {
  const [_copied, doCopy] = useCopyToClipboard();
<<<<<<< HEAD
=======
  const [showInviteDialog, setShowInviteDialog] = useState(false);
  const [isOpen, setIsOpen] = useState(false);
  const [copyItemText, setCopyItemText] = useState('Copy Group Link');

  const onCloseInviteDialog = useCallback(
    (
      e:
        | React.MouseEvent<HTMLDivElement, MouseEvent>
        | React.MouseEvent<HTMLButtonElement, MouseEvent>
    ) => {
      e.stopPropagation();
      setShowInviteDialog(false);
    },
    []
  );

  const onInviteClick = useCallback(
    (e: React.MouseEvent<HTMLDivElement, MouseEvent>) => {
      e.stopPropagation();
      setShowInviteDialog(true);
    },
    []
  );
>>>>>>> 5a597997

  const onCopyClick = useCallback(
    // eslint-disable-next-line prefer-arrow-callback
    function <T>(e: React.MouseEvent<T>) {
      e.stopPropagation();
      doCopy(flag);
    },
    [doCopy, flag]
  );

  const onCopySelect = useCallback((e: Event) => {
    e.preventDefault();
    setCopyItemText('Copied!');
    setTimeout(() => {
      setCopyItemText('Copy Group Link');
      setIsOpen(false);
    }, 1000);
  }, []);

  const onPinClick = useCallback(
    // eslint-disable-next-line prefer-arrow-callback
    function <T>(e: React.MouseEvent<T>) {
      e.stopPropagation();
      // TODO
      // eslint-disable-next-line no-console
      console.log('pin');
    },
    []
  );

  return {
    onCopyClick,
    onPinClick,
  };
}

type GroupActionsProps = PropsWithChildren<{
  flag: string;
  className?: string;
}>;

export default function GroupActions({
  flag,
  className,
  children,
}: GroupActionsProps) {
  const location = useLocation();
  const { onCopyClick, onPinClick } = useGroupActions(flag);

  return (
<<<<<<< HEAD
    <div className={className}>
      <DropdownMenu.Root>
        <DropdownMenu.Trigger asChild>{children}</DropdownMenu.Trigger>
        <DropdownMenu.Content className="dropdown min-w-52 text-gray-800">
          <DropdownMenu.Item
            asChild
            className={'dropdown-item rounded-none text-blue'}
          >
            <Link
              to={`/groups/${flag}/invite`}
              state={{ backgroundLocation: location }}
              className="flex items-center space-x-2"
=======
    <div className="justify-self-end">
      <div
        className={cn(
          'group-hover:opacity-100',
          isOpen ? 'opacity:100' : 'opacity-0'
        )}
      >
        <DropdownMenu.Root
          onOpenChange={(open) => setIsOpen(open)}
          open={isOpen}
        >
          <DropdownMenu.Trigger
            className={'default-focus rounded-lg p-0.5'}
            aria-label="Open Message Options"
          >
            <EllipsisIcon className="h-5 w-5" />
          </DropdownMenu.Trigger>
          <DropdownMenu.Content className="dropdown w-[172px]">
            <DropdownMenu.Item
              className={
                'dropdown-item flex items-center space-x-2 rounded-none text-blue'
              }
              onClick={onInviteClick}
>>>>>>> 5a597997
            >
              <InviteIcon16 className="h-6 w-6 opacity-60" />
              <span className="pr-2">Invite People</span>
<<<<<<< HEAD
            </Link>
          </DropdownMenu.Item>
          <DropdownMenu.Item
            className={
              'dropdown-item flex items-center space-x-2 rounded-none text-blue'
            }
            onClick={onCopyClick}
          >
            <LinkIcon16 className="h-6 w-6 opacity-60" />
            <span className="pr-2">Copy Group Link</span>
          </DropdownMenu.Item>
          <DropdownMenu.Item
            className="dropdown-item flex items-center space-x-2 rounded-none"
            onClick={onPinClick}
          >
            <PinIcon16 className="h-6 w-6 text-gray-600" />
            <span className="pr-2">Pin</span>
          </DropdownMenu.Item>
          <DropdownMenu.Item asChild className="dropdown-item rounded-none">
            <Link
              to={`/groups/${flag}/info`}
              state={{ backgroundLocation: location }}
              className="flex items-center space-x-2"
=======
            </DropdownMenu.Item>
            <DropdownMenu.Item
              className={
                'dropdown-item flex items-center space-x-2 rounded-none text-blue'
              }
              onClick={onCopyClick}
              onSelect={onCopySelect}
            >
              <LinkIcon16 className="h-6 w-6" />
              <span className="pr-2">{copyItemText}</span>
            </DropdownMenu.Item>
            <DropdownMenu.Item
              className="dropdown-item flex items-center space-x-2 rounded-none"
              onClick={onPinClick}
>>>>>>> 5a597997
            >
              <Person16Icon className="m-1 h-4 w-4 text-gray-600" />
              <span className="pr-2">Members &amp; Group Info</span>
            </Link>
          </DropdownMenu.Item>
        </DropdownMenu.Content>
      </DropdownMenu.Root>
    </div>
  );
}<|MERGE_RESOLUTION|>--- conflicted
+++ resolved
@@ -1,4 +1,5 @@
-import React, { PropsWithChildren, useCallback } from 'react';
+import cn from 'classnames';
+import React, { PropsWithChildren, useCallback, useState } from 'react';
 import * as DropdownMenu from '@radix-ui/react-dropdown-menu';
 import { Link, useLocation } from 'react-router-dom';
 import InviteIcon16 from '../icons/InviteIcon16';
@@ -6,35 +7,14 @@
 import PinIcon16 from '../icons/PinIcon16';
 import useCopyToClipboard from '../../logic/useCopyToClipboard';
 import Person16Icon from '../icons/Person16Icon';
+import EllipsisIcon from '../icons/EllipsisIcon';
+import BulletIcon from '../icons/BulletIcon';
+import { useBriefs } from '../../state/chat';
 
 export function useGroupActions(flag: string) {
   const [_copied, doCopy] = useCopyToClipboard();
-<<<<<<< HEAD
-=======
-  const [showInviteDialog, setShowInviteDialog] = useState(false);
   const [isOpen, setIsOpen] = useState(false);
   const [copyItemText, setCopyItemText] = useState('Copy Group Link');
-
-  const onCloseInviteDialog = useCallback(
-    (
-      e:
-        | React.MouseEvent<HTMLDivElement, MouseEvent>
-        | React.MouseEvent<HTMLButtonElement, MouseEvent>
-    ) => {
-      e.stopPropagation();
-      setShowInviteDialog(false);
-    },
-    []
-  );
-
-  const onInviteClick = useCallback(
-    (e: React.MouseEvent<HTMLDivElement, MouseEvent>) => {
-      e.stopPropagation();
-      setShowInviteDialog(true);
-    },
-    []
-  );
->>>>>>> 5a597997
 
   const onCopyClick = useCallback(
     // eslint-disable-next-line prefer-arrow-callback
@@ -66,6 +46,10 @@
   );
 
   return {
+    isOpen,
+    setIsOpen,
+    copyItemText,
+    onCopySelect,
     onCopyClick,
     onPinClick,
   };
@@ -82,51 +66,55 @@
   children,
 }: GroupActionsProps) {
   const location = useLocation();
-  const { onCopyClick, onPinClick } = useGroupActions(flag);
+  const briefs = useBriefs();
+  const hasActivity = (briefs[flag]?.count ?? 0) > 0;
+
+  const {
+    isOpen,
+    setIsOpen,
+    copyItemText,
+    onCopySelect,
+    onCopyClick,
+    onPinClick,
+  } = useGroupActions(flag);
 
   return (
-<<<<<<< HEAD
     <div className={className}>
-      <DropdownMenu.Root>
-        <DropdownMenu.Trigger asChild>{children}</DropdownMenu.Trigger>
+      <DropdownMenu.Root open={isOpen} onOpenChange={setIsOpen}>
+        <DropdownMenu.Trigger asChild>
+          {children || (
+            <div className="relative h-6 w-6">
+              {!isOpen && hasActivity ? (
+                <BulletIcon
+                  className="absolute h-6 w-6 text-blue transition-opacity group-focus-within:opacity-0 group-hover:opacity-0"
+                  aria-label="Has Activity"
+                />
+              ) : null}
+              <button
+                className={cn(
+                  'default-focus absolute top-1/2 left-1/2 -translate-x-1/2 -translate-y-1/2 rounded-lg p-0.5 transition-opacity focus-within:opacity-100 hover:opacity-100 group-focus-within:opacity-100 group-hover:opacity-100',
+                  hasActivity && 'text-blue',
+                  isOpen ? 'opacity:100' : 'opacity-0'
+                )}
+                aria-label="Open Group Options"
+              >
+                <EllipsisIcon className="h-6 w-6" />
+              </button>
+            </div>
+          )}
+        </DropdownMenu.Trigger>
         <DropdownMenu.Content className="dropdown min-w-52 text-gray-800">
           <DropdownMenu.Item
             asChild
-            className={'dropdown-item rounded-none text-blue'}
+            className="dropdown-item rounded-none text-blue"
           >
             <Link
               to={`/groups/${flag}/invite`}
               state={{ backgroundLocation: location }}
               className="flex items-center space-x-2"
-=======
-    <div className="justify-self-end">
-      <div
-        className={cn(
-          'group-hover:opacity-100',
-          isOpen ? 'opacity:100' : 'opacity-0'
-        )}
-      >
-        <DropdownMenu.Root
-          onOpenChange={(open) => setIsOpen(open)}
-          open={isOpen}
-        >
-          <DropdownMenu.Trigger
-            className={'default-focus rounded-lg p-0.5'}
-            aria-label="Open Message Options"
-          >
-            <EllipsisIcon className="h-5 w-5" />
-          </DropdownMenu.Trigger>
-          <DropdownMenu.Content className="dropdown w-[172px]">
-            <DropdownMenu.Item
-              className={
-                'dropdown-item flex items-center space-x-2 rounded-none text-blue'
-              }
-              onClick={onInviteClick}
->>>>>>> 5a597997
             >
               <InviteIcon16 className="h-6 w-6 opacity-60" />
               <span className="pr-2">Invite People</span>
-<<<<<<< HEAD
             </Link>
           </DropdownMenu.Item>
           <DropdownMenu.Item
@@ -134,9 +122,10 @@
               'dropdown-item flex items-center space-x-2 rounded-none text-blue'
             }
             onClick={onCopyClick}
+            onSelect={onCopySelect}
           >
             <LinkIcon16 className="h-6 w-6 opacity-60" />
-            <span className="pr-2">Copy Group Link</span>
+            <span className="pr-2">{copyItemText}</span>
           </DropdownMenu.Item>
           <DropdownMenu.Item
             className="dropdown-item flex items-center space-x-2 rounded-none"
@@ -150,22 +139,6 @@
               to={`/groups/${flag}/info`}
               state={{ backgroundLocation: location }}
               className="flex items-center space-x-2"
-=======
-            </DropdownMenu.Item>
-            <DropdownMenu.Item
-              className={
-                'dropdown-item flex items-center space-x-2 rounded-none text-blue'
-              }
-              onClick={onCopyClick}
-              onSelect={onCopySelect}
-            >
-              <LinkIcon16 className="h-6 w-6" />
-              <span className="pr-2">{copyItemText}</span>
-            </DropdownMenu.Item>
-            <DropdownMenu.Item
-              className="dropdown-item flex items-center space-x-2 rounded-none"
-              onClick={onPinClick}
->>>>>>> 5a597997
             >
               <Person16Icon className="m-1 h-4 w-4 text-gray-600" />
               <span className="pr-2">Members &amp; Group Info</span>

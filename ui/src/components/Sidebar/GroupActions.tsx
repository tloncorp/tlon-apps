import cn from 'classnames';
import React, { PropsWithChildren, useCallback, useState } from 'react';
import * as DropdownMenu from '@radix-ui/react-dropdown-menu';
import { Link, useLocation } from 'react-router-dom';
import InviteIcon16 from '../icons/InviteIcon16';
import LinkIcon16 from '../icons/LinkIcon16';
import PinIcon16 from '../icons/PinIcon16';
import useCopyToClipboard from '../../logic/useCopyToClipboard';
<<<<<<< HEAD
import Person16Icon from '../icons/Person16Icon';
import EllipsisIcon from '../icons/EllipsisIcon';
import BulletIcon from '../icons/BulletIcon';
import { useBriefs } from '../../state/chat';
=======
import GroupInviteDialog from './GroupInviteDialog';
import { useGroupState, usePinnedGroups } from '../../state/groups';
>>>>>>> 3f783dda

export function useGroupActions(flag: string) {
  const [_copied, doCopy] = useCopyToClipboard();
  const [isOpen, setIsOpen] = useState(false);
  const [copyItemText, setCopyItemText] = useState('Copy Group Link');
  const pinned = usePinnedGroups();
  const isPinned = pinned.includes(flag);

  const onCopyClick = useCallback(
    // eslint-disable-next-line prefer-arrow-callback
    function <T>(e: React.MouseEvent<T>) {
      e.stopPropagation();
      doCopy(flag);
    },
    [doCopy, flag]
  );

  const onCopySelect = useCallback((e: Event) => {
    e.preventDefault();
    setCopyItemText('Copied!');
    setTimeout(() => {
      setCopyItemText('Copy Group Link');
      setIsOpen(false);
    }, 1000);
  }, []);

  const onPinClick = useCallback(
    // eslint-disable-next-line prefer-arrow-callback
    function <T>(e: React.MouseEvent<T>) {
      e.stopPropagation();
      if (isPinned) {
        useGroupState.getState().unpinGroup(flag);
      } else {
        useGroupState.getState().pinGroup(flag);
      }
    },
    [flag, isPinned]
  );

  return {
    isOpen,
    setIsOpen,
    copyItemText,
    onCopySelect,
    onCopyClick,
    onPinClick,
  };
}

type GroupActionsProps = PropsWithChildren<{
  flag: string;
  className?: string;
}>;

export default function GroupActions({
  flag,
  className,
  children,
}: GroupActionsProps) {
  const location = useLocation();
  const briefs = useBriefs();
  const hasActivity = (briefs[flag]?.count ?? 0) > 0;

  const {
    isOpen,
    setIsOpen,
    copyItemText,
    onCopySelect,
    onCopyClick,
    onPinClick,
  } = useGroupActions(flag);

  return (
    <div className={className}>
      <DropdownMenu.Root open={isOpen} onOpenChange={setIsOpen}>
        <DropdownMenu.Trigger asChild>
          {children || (
            <div className="relative h-6 w-6">
              {!isOpen && hasActivity ? (
                <BulletIcon
                  className="absolute h-6 w-6 text-blue transition-opacity group-focus-within:opacity-0 group-hover:opacity-0"
                  aria-label="Has Activity"
                />
              ) : null}
              <button
                className={cn(
                  'default-focus absolute top-1/2 left-1/2 -translate-x-1/2 -translate-y-1/2 rounded-lg p-0.5 transition-opacity focus-within:opacity-100 hover:opacity-100 group-focus-within:opacity-100 group-hover:opacity-100',
                  hasActivity && 'text-blue',
                  isOpen ? 'opacity:100' : 'opacity-0'
                )}
                aria-label="Open Group Options"
              >
                <EllipsisIcon className="h-6 w-6" />
              </button>
            </div>
          )}
        </DropdownMenu.Trigger>
        <DropdownMenu.Content className="dropdown min-w-52 text-gray-800">
          <DropdownMenu.Item
            asChild
            className="dropdown-item rounded-none text-blue"
          >
            <Link
              to={`/groups/${flag}/invite`}
              state={{ backgroundLocation: location }}
              className="flex items-center space-x-2"
            >
              <InviteIcon16 className="h-6 w-6 opacity-60" />
              <span className="pr-2">Invite People</span>
            </Link>
          </DropdownMenu.Item>
          <DropdownMenu.Item
            className={
              'dropdown-item flex items-center space-x-2 rounded-none text-blue'
            }
            onClick={onCopyClick}
            onSelect={onCopySelect}
          >
            <LinkIcon16 className="h-6 w-6 opacity-60" />
            <span className="pr-2">{copyItemText}</span>
          </DropdownMenu.Item>
          <DropdownMenu.Item
            className="dropdown-item flex items-center space-x-2 rounded-none"
            onClick={onPinClick}
          >
            <PinIcon16 className="h-6 w-6 text-gray-600" />
            <span className="pr-2">Pin</span>
          </DropdownMenu.Item>
          <DropdownMenu.Item asChild className="dropdown-item rounded-none">
            <Link
              to={`/groups/${flag}/info`}
              state={{ backgroundLocation: location }}
              className="flex items-center space-x-2"
            >
<<<<<<< HEAD
              <Person16Icon className="m-1 h-4 w-4 text-gray-600" />
              <span className="pr-2">Members &amp; Group Info</span>
            </Link>
          </DropdownMenu.Item>
        </DropdownMenu.Content>
      </DropdownMenu.Root>
=======
              <PinIcon16 className="h-6 w-6 text-gray-600" />
              <span className="pr-2">{isPinned ? 'Unpin' : 'Pin'}</span>
            </DropdownMenu.Item>
          </DropdownMenu.Content>
        </DropdownMenu.Root>
      </div>
      <GroupInviteDialog
        flag={flag}
        open={showInviteDialog}
        onClose={onCloseInviteDialog}
        onOpenChange={setShowInviteDialog}
      />
>>>>>>> 3f783dda
    </div>
  );
}<|MERGE_RESOLUTION|>--- conflicted
+++ resolved
@@ -6,15 +6,11 @@
 import LinkIcon16 from '../icons/LinkIcon16';
 import PinIcon16 from '../icons/PinIcon16';
 import useCopyToClipboard from '../../logic/useCopyToClipboard';
-<<<<<<< HEAD
 import Person16Icon from '../icons/Person16Icon';
 import EllipsisIcon from '../icons/EllipsisIcon';
 import BulletIcon from '../icons/BulletIcon';
 import { useBriefs } from '../../state/chat';
-=======
-import GroupInviteDialog from './GroupInviteDialog';
 import { useGroupState, usePinnedGroups } from '../../state/groups';
->>>>>>> 3f783dda
 
 export function useGroupActions(flag: string) {
   const [_copied, doCopy] = useCopyToClipboard();
@@ -149,27 +145,12 @@
               state={{ backgroundLocation: location }}
               className="flex items-center space-x-2"
             >
-<<<<<<< HEAD
               <Person16Icon className="m-1 h-4 w-4 text-gray-600" />
               <span className="pr-2">Members &amp; Group Info</span>
             </Link>
           </DropdownMenu.Item>
         </DropdownMenu.Content>
       </DropdownMenu.Root>
-=======
-              <PinIcon16 className="h-6 w-6 text-gray-600" />
-              <span className="pr-2">{isPinned ? 'Unpin' : 'Pin'}</span>
-            </DropdownMenu.Item>
-          </DropdownMenu.Content>
-        </DropdownMenu.Root>
-      </div>
-      <GroupInviteDialog
-        flag={flag}
-        open={showInviteDialog}
-        onClose={onCloseInviteDialog}
-        onOpenChange={setShowInviteDialog}
-      />
->>>>>>> 3f783dda
     </div>
   );
 }
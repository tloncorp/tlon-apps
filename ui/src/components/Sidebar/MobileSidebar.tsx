import cn from 'classnames';
<<<<<<< HEAD
import { Outlet, useLocation, useNavigate } from 'react-router';
import { isNativeApp, isIOSWebView } from '@/logic/native';
=======
import { Outlet, useLocation } from 'react-router';
import { isNativeApp, useSafeAreaInsets } from '@/logic/native';
>>>>>>> a827031b
import { useIsDark } from '@/logic/useMedia';
import { useLocalState } from '@/state/local';
import NavTab, { DoubleClickableNavTab } from '../NavTab';
import BellIcon from '../icons/BellIcon';
import GridIcon from '../icons/GridIcon';
import HomeIconMobileNav from '../icons/HomeIconMobileNav';
import MagnifyingGlassMobileNavIcon from '../icons/MagnifyingGlassMobileNavIcon';
import MessagesIcon from '../icons/MessagesIcon';
import Avatar from '../Avatar';

function GroupsTab(props: { isInactive: boolean; isDarkMode: boolean }) {
  const navigate = useNavigate();
  const { groupsLocation } = useLocalState.getState();

  const onSingleClick = () => {
    if (isNativeApp()) {
      if (props.isInactive) {
        navigate(groupsLocation);
      }
    } else {
      navigate('/');
    }
  };

  return (
    <DoubleClickableNavTab
      onSingleClick={onSingleClick}
      onDoubleClick={() => navigate('/')}
      linkClass="basis-1/5"
    >
      <HomeIconMobileNav
        isInactive={props.isInactive}
        isDarkMode={props.isDarkMode}
        className="mb-0.5 h-6 w-6"
      />
    </DoubleClickableNavTab>
  );
}

function MessagesTab(props: { isInactive: boolean; isDarkMode: boolean }) {
  const navigate = useNavigate();
  const { messagesLocation } = useLocalState.getState();

  const onSingleClick = () => {
    if (isNativeApp()) {
      if (props.isInactive) {
        navigate(messagesLocation);
      }
    } else {
      navigate('/messages');
    }
  };

  return (
    <DoubleClickableNavTab
      onSingleClick={onSingleClick}
      onDoubleClick={() => navigate('/messages')}
    >
      <MessagesIcon
        isInactive={props.isInactive}
        isDarkMode={props.isDarkMode}
        className="mb-0.5 h-6 w-6"
      />
    </DoubleClickableNavTab>
  );
}

export default function MobileSidebar() {
  const location = useLocation();
  const isInactive = (path: string) => !location.pathname.startsWith(path);
  const isDarkMode = useIsDark();
  const safeAreaInsets = useSafeAreaInsets();

  return (
    <section
      className="fixed inset-0 z-40 flex h-full w-full flex-col border-gray-50 bg-white"
      style={{ paddingBottom: safeAreaInsets.bottom }}
    >
      <Outlet />
      <footer className={cn('flex-none border-t-2 border-gray-50')}>
        <nav>
          <ul className="flex">
            <GroupsTab
              isInactive={isInactive('/groups') && location.pathname !== '/'}
              isDarkMode={isDarkMode}
            />

            {isNativeApp() && (
              <MessagesTab
                isInactive={isInactive('/messages') && isInactive('/dm')}
                isDarkMode={isDarkMode}
              />
            )}

            <NavTab to="/notifications" linkClass="basis-1/5">
              <BellIcon
                isInactive={isInactive('/notifications')}
                className="mb-0.5 h-6 w-6"
                isDarkMode={isDarkMode}
              />
            </NavTab>
            <NavTab to="/find" linkClass="basis-1/5">
              <MagnifyingGlassMobileNavIcon
                isInactive={isInactive('/find')}
                isDarkMode={isDarkMode}
                className="mb-0.5 h-6 w-6"
              />
            </NavTab>
            {!isNativeApp() && (
              <NavTab to="/leap" linkClass="basis-1/5">
                <GridIcon
                  className={cn('mb-0.5 h-8 w-8', {
                    'text-gray-200 dark:text-gray-700': isInactive('/leap'),
                  })}
                />
              </NavTab>
            )}
            <NavTab to="/profile" linkClass="basis-1/5">
              <Avatar size="xs" className="mb-0.5" ship={window.our} />
            </NavTab>
          </ul>
        </nav>
      </footer>
    </section>
  );
}<|MERGE_RESOLUTION|>--- conflicted
+++ resolved
@@ -1,11 +1,6 @@
 import cn from 'classnames';
-<<<<<<< HEAD
 import { Outlet, useLocation, useNavigate } from 'react-router';
-import { isNativeApp, isIOSWebView } from '@/logic/native';
-=======
-import { Outlet, useLocation } from 'react-router';
 import { isNativeApp, useSafeAreaInsets } from '@/logic/native';
->>>>>>> a827031b
 import { useIsDark } from '@/logic/useMedia';
 import { useLocalState } from '@/state/local';
 import NavTab, { DoubleClickableNavTab } from '../NavTab';

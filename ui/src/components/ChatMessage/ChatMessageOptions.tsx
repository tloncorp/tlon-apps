--- conflicted
+++ resolved
@@ -1,11 +1,8 @@
 import React from 'react';
-<<<<<<< HEAD
 import { useNavigate } from 'react-router';
 import { useChannelFlag } from '../../hooks';
 import { useRouteGroup } from '../../state/groups';
-=======
 import { useChatState } from '../../state/chat';
->>>>>>> 96193146
 import { ChatWrit } from '../../types/chat';
 import IconButton from '../IconButton';
 import BubbleIcon from '../icons/BubbleIcon';
@@ -15,24 +12,15 @@
 import ShareIcon from '../icons/ShareIcon';
 import XIcon from '../icons/XIcon';
 
-export default function ChatMessageOptions(props: {
-  flag: string;
-  writ: ChatWrit;
-}) {
-  const { flag, writ } = props;
+export default function ChatMessageOptions(props: { writ: ChatWrit }) {
+  const { writ } = props;
+  const flag = useChannelFlag()!;
+  const groupFlag = useRouteGroup();
   const onDelete = () => {
     useChatState.getState().delMessage(flag, writ.seal.time);
   };
 
-<<<<<<< HEAD
-export default function ChatMessageOptions(props: { writ: ChatWrit }) {
-  const { writ } = props;
-  const flag = useChannelFlag();
-  const groupFlag = useRouteGroup();
-
   const navigate = useNavigate();
-=======
->>>>>>> 96193146
   return (
     <div className="z-1 absolute right-2 -top-5 flex flex space-x-[2px] rounded-md border-[1px] border-gray-100 bg-white p-[2px] align-middle opacity-0 group-one-hover:opacity-100">
       <IconButton

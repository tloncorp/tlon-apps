--- conflicted
+++ resolved
@@ -4,12 +4,8 @@
 import { daToUnix, udToDec } from '@urbit/api';
 import bigInt, { BigInteger } from 'big-integer';
 import { format } from 'date-fns';
-<<<<<<< HEAD
+import { Link } from 'react-router-dom';
 import { ChatWhom, ChatWrit } from '../../types/chat';
-=======
-import { Link } from 'react-router-dom';
-import { ChatWrit } from '../../types/chat';
->>>>>>> 5974b41f
 import Author from './Author';
 import ChatContent from '../ChatContent/ChatContent';
 import ChatReactions from '../ChatReactions/ChatReactions';
@@ -19,23 +15,9 @@
 import ShipImage from './ShipImage';
 import { useChannelFlag } from '../../hooks';
 
-<<<<<<< HEAD
-interface ChatMessageProps {
-  whom: ChatWhom;
-  writ: ChatWrit;
+export interface ChatMessageProps {
+  whom: string;
   time: BigInteger;
-  newAuthor: boolean;
-  newDay: boolean;
-}
-
-export default function ChatMessage({
-  whom,
-  writ,
-  time,
-  newAuthor,
-  newDay,
-=======
-export interface ChatMessageProps {
   writ: ChatWrit;
   newAuthor?: boolean;
   newDay?: boolean;
@@ -43,18 +25,18 @@
 }
 
 export default function ChatMessage({
+  whom,
+  time,
   writ,
   newAuthor = false,
   newDay = false,
   hideReplies = false,
->>>>>>> 5974b41f
 }: ChatMessageProps) {
-  const flag = useChannelFlag()!;
   const { seal, memo } = writ;
 
   const unix = new Date(daToUnix(time));
 
-  const messages = useMessagesForChat(flag);
+  const messages = useMessagesForChat(whom);
 
   const numReplies = seal.replied.length;
   const replyAuthors = _.flow(
@@ -75,11 +57,7 @@
       {newDay ? <DateDivider date={unix} /> : null}
       {newAuthor ? <Author ship={memo.author} date={unix} /> : null}
       <div className="group-one relative z-0 flex">
-<<<<<<< HEAD
         <ChatMessageOptions whom={whom} writ={writ} />
-=======
-        <ChatMessageOptions writ={writ} />
->>>>>>> 5974b41f
         <div className="-ml-1 mr-1 py-2 text-xs font-semibold text-gray-400 opacity-0 group-one-hover:opacity-100">
           {format(unix, 'HH:mm')}
         </div>
@@ -87,7 +65,7 @@
           <ChatContent content={memo.content} />
           {Object.keys(seal.feels).length > 0 && <ChatReactions seal={seal} />}
           {numReplies > 0 && !hideReplies ? (
-            <Link to={`message/${seal.time}`} className="font-sm text-gray-400">
+            <Link to={`message/${seal.id}`} className="font-sm text-gray-400">
               <div className="flex items-center space-x-2">
                 {replyAuthors.map((ship) => (
                   <ShipImage key={ship} ship={ship} />

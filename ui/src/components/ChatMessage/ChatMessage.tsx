import React from 'react';
import cn from 'classnames';
import _ from 'lodash';
import f from 'lodash/fp';
import { daToUnix, udToDec } from '@urbit/api';
import bigInt, { BigInteger } from 'big-integer';
import { format } from 'date-fns';
<<<<<<< HEAD
import { Link } from 'react-router-dom';
import { ChatWhom, ChatWrit } from '../../types/chat';
=======
import { Link, NavLink } from 'react-router-dom';
import { ChatWrit } from '../../types/chat';
>>>>>>> 535a0bfc
import Author from './Author';
import ChatContent from '../ChatContent/ChatContent';
import ChatReactions from '../ChatReactions/ChatReactions';
import DateDivider from './DateDivider';
import ChatMessageOptions from './ChatMessageOptions';
import { useMessagesForChat, usePact } from '../../state/chat';
import ShipImage from './ShipImage';
import { useChannelFlag } from '../../hooks';

export interface ChatMessageProps {
  whom: string;
  time: BigInteger;
  writ: ChatWrit;
  newAuthor?: boolean;
  newDay?: boolean;
  hideReplies?: boolean;
}

export default function ChatMessage({
  whom,
  time,
  writ,
  newAuthor = false,
  newDay = false,
  hideReplies = false,
}: ChatMessageProps) {
  const { seal, memo } = writ;

  const unix = new Date(daToUnix(time));

  const pact = usePact(whom);

  const numReplies = seal.replied.length;
  const replyAuthors = _.flow(
    f.map((k: string) => {
      const t = pact.index[k];
      const mess = t ? pact.writs.get(t) : undefined;
      if (!mess) {
        return undefined;
      }
      return mess.memo.author;
    }),
    f.compact,
    f.uniq,
    f.take(3)
  )(seal.replied);

  return (
    <div className="flex flex-col">
      {newDay ? <DateDivider date={unix} /> : null}
      {newAuthor ? <Author ship={memo.author} date={unix} /> : null}
      <div className="group-one relative z-0 flex">
        <ChatMessageOptions whom={whom} writ={writ} />
        <div className="-ml-1 mr-1 py-2 text-xs font-semibold text-gray-400 opacity-0 group-one-hover:opacity-100">
          {format(unix, 'HH:mm')}
        </div>
        <div className="flex w-full flex-col space-y-2 rounded py-1 pl-3 pr-2 group-one-hover:bg-gray-50">
          <ChatContent content={memo.content} />
          {Object.keys(seal.feels).length > 0 && <ChatReactions seal={seal} />}
          {numReplies > 0 && !hideReplies ? (
<<<<<<< HEAD
            <Link to={`message/${seal.id}`} className="font-sm text-gray-400">
=======
            <NavLink
              to={`message/${seal.time}`}
              className={({ isActive }) =>
                cn(
                  'font-sm rounded p-2 text-gray-400',
                  isActive ? 'bg-gray-50' : ''
                )
              }
            >
>>>>>>> 535a0bfc
              <div className="flex items-center space-x-2">
                {replyAuthors.map((ship) => (
                  <ShipImage key={ship} ship={ship} />
                ))}

                <span>
                  {numReplies} {numReplies > 1 ? 'Replies' : 'Reply'}{' '}
                </span>
              </div>
            </NavLink>
          ) : null}
        </div>
      </div>
    </div>
  );
}<|MERGE_RESOLUTION|>--- conflicted
+++ resolved
@@ -5,13 +5,8 @@
 import { daToUnix, udToDec } from '@urbit/api';
 import bigInt, { BigInteger } from 'big-integer';
 import { format } from 'date-fns';
-<<<<<<< HEAD
-import { Link } from 'react-router-dom';
-import { ChatWhom, ChatWrit } from '../../types/chat';
-=======
 import { Link, NavLink } from 'react-router-dom';
 import { ChatWrit } from '../../types/chat';
->>>>>>> 535a0bfc
 import Author from './Author';
 import ChatContent from '../ChatContent/ChatContent';
 import ChatReactions from '../ChatReactions/ChatReactions';
@@ -72,11 +67,8 @@
           <ChatContent content={memo.content} />
           {Object.keys(seal.feels).length > 0 && <ChatReactions seal={seal} />}
           {numReplies > 0 && !hideReplies ? (
-<<<<<<< HEAD
-            <Link to={`message/${seal.id}`} className="font-sm text-gray-400">
-=======
             <NavLink
-              to={`message/${seal.time}`}
+              to={`message/${seal.id}`}
               className={({ isActive }) =>
                 cn(
                   'font-sm rounded p-2 text-gray-400',
@@ -84,7 +76,6 @@
                 )
               }
             >
->>>>>>> 535a0bfc
               <div className="flex items-center space-x-2">
                 {replyAuthors.map((ship) => (
                   <ShipImage key={ship} ship={ship} />

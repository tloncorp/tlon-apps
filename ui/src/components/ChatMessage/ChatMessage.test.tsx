--- conflicted
+++ resolved
@@ -27,13 +27,9 @@
     );
     const da = unixToDa(date.valueOf());
     const { asFragment } = render(
-<<<<<<< HEAD
-      <ChatMessage time={da} whom="~zod/test" writ={writ} newAuthor newDay />
-=======
       <MemoryRouter>
-        <ChatMessage writ={writ} newAuthor newDay />
+        <ChatMessage time={da} whom="~zod/test" writ={writ} newAuthor newDay />
       </MemoryRouter>
->>>>>>> 5974b41f
     );
     expect(asFragment()).toMatchSnapshot();
   });

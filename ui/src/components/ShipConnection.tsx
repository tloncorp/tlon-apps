--- conflicted
+++ resolved
@@ -27,11 +27,7 @@
   app = 'chat',
   agent = 'chat',
 }: ShipConnectionProps) {
-<<<<<<< HEAD
-  const negotiationMatch = useNegotiate(ship, app, agent);
-=======
-  const { match: negotiationMatch } = useNegotiation(ship, 'chat', 'chat');
->>>>>>> 94197e39
+  const { match: negotiationMatch } = useNegotiate(ship, app, agent);
   const isSelf = ship === window.our;
   const color = isSelf
     ? 'text-green-400'

--- conflicted
+++ resolved
@@ -10,29 +10,19 @@
   setLocationMain: () => void;
   setLocationHidden: () => void;
   setLocationGroups: (flag: string) => void;
-<<<<<<< HEAD
-  setLocationDM: (flag?: string) => void;
+  setLocationDM: () => void;
   navigateSecondary: (loc: NavSecondaryLocation) => void;
-=======
-  setLocationDM: () => void;
->>>>>>> 8b8c0c8d
 }
 
 const useNavStore = create<NavStore>((set) => ({
   primary: 'main',
   secondary: 'main',
   flag: '',
-<<<<<<< HEAD
   setLocationMain: () => set({ primary: 'main' }),
   setLocationGroups: (flag) => set({ primary: 'group', flag }),
   setLocationDM: () => set({ primary: 'dm' }),
   setLocationHidden: () => set({ primary: 'hidden' }),
   navigateSecondary: (loc: NavSecondaryLocation) => set({ secondary: loc }),
-=======
-  setLocationMain: () => set({ location: 'main' }),
-  setLocationGroups: (flag) => set({ location: 'group', flag }),
-  setLocationDM: () => set({ location: 'dm' }),
->>>>>>> 8b8c0c8d
 }));
 
 export default useNavStore;
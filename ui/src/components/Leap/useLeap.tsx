--- conflicted
+++ resolved
@@ -13,7 +13,6 @@
   LEAP_RESULT_TRUNCATE_SIZE,
 } from '@/constants';
 import { emptyContact, useContacts } from '@/state/contact';
-import { useModalNavigate } from '@/logic/routing';
 import { useCheckDmUnread, useDms, useMultiDms } from '@/state/chat';
 import useIsGroupUnread from '@/logic/useIsGroupUnread';
 import { useCheckChannelUnread } from '@/logic/channel';
@@ -89,7 +88,6 @@
     setSelectedIndex,
   } = React.useContext(LeapContext);
   const navigate = useNavigate();
-  const modalNavigate = useModalNavigate();
   const groups = useGroups();
   const currentGroupFlag = useGroupFlag();
   const { isGroupUnread } = useIsGroupUnread();
@@ -104,15 +102,11 @@
   const charges = useCharges();
   const location = useLocation();
   const mutuals = useMutuals();
+  const tab = useActiveTab();
   const preSiggedMutuals = useMemo(
     () => Object.keys(mutuals).map((m) => preSig(m)),
     [mutuals]
   );
-<<<<<<< HEAD
-  const menuOptions = app === 'Talk' ? talkMenuOptions : groupsMenuOptions;
-  const tab = useActiveTab();
-=======
->>>>>>> 4f97a62b
 
   const menu =
     inputValue === ''
@@ -342,7 +336,7 @@
         section: 'Channels',
       },
       ...filteredChannels.map(({ groupFlag, group, channel, nest }, idx) => {
-        const [chType, chFlag] = nestToFlag(nest);
+        const [chType, _chFlag] = nestToFlag(nest);
         const loc = `/groups/${groupFlag}/channels/${nest}`;
         const nav = tab === 'messages' ? `/dm${loc}` : loc;
         const onSelect = () => {
@@ -580,9 +574,7 @@
     const scoreChargeResult = (
       entry: fuzzy.FilterResult<[string, ChargeWithDesk]>
     ): number => {
-      const { score, original } = entry;
-      const [_, charge] = original;
-
+      const { score } = entry;
       const newScore = score;
 
       return newScore;

import React, { useMemo } from 'react';
import { uniqBy } from 'lodash';
import { useLocation, useNavigate } from 'react-router';
import { cite, deSig, preSig } from '@urbit/api';
import fuzzy from 'fuzzy';
import { getFlagParts, nestToFlag } from '@/logic/utils';
import { useGroupFlag, useGroups } from '@/state/groups';
import {
  usePinnedGroups,
  usePinnedChannels,
  usePinnedClubs,
} from '@/state/pins';
import { Group, GroupChannel } from '@/types/groups';
import {
  LEAP_DESCRIPTION_TRUNCATE_LENGTH,
  LEAP_RESULT_SCORE_THRESHOLD,
  LEAP_RESULT_TRUNCATE_SIZE,
} from '@/constants';
import { emptyContact, useContacts } from '@/state/contact';
import { useModalNavigate } from '@/logic/routing';
import useAppName from '@/logic/useAppName';
<<<<<<< HEAD
import { useDms, useMultiDms } from '@/state/chat';
=======
import {
  useCheckDmUnread,
  useDms,
  useIsDmUnread,
  useMultiDms,
  usePinned,
  usePinnedClubs,
  usePinnedGroups,
} from '@/state/chat';
>>>>>>> daf93c85
import useIsGroupUnread from '@/logic/useIsGroupUnread';
import { useCheckChannelUnread } from '@/logic/channel';
import { Club } from '@/types/dms';
import { useMutuals } from '@/state/pals';
import { Contact } from '@/types/contact';
import { ChargeWithDesk, useCharges } from '@/state/docket';
import { groupsMenuOptions, talkMenuOptions } from './MenuOptions';
import GroupIcon from '../icons/GroupIcon';
import PersonIcon from '../icons/PersonIcon';
import UnknownAvatarIcon from '../icons/UnknownAvatarIcon';
import BubbleIcon from '../icons/BubbleIcon';
import ShapesIcon from '../icons/ShapesIcon';
import NotebookIcon from '../icons/NotebookIcon';
import PeopleIcon from '../icons/PeopleIcon';
import GridIcon from '../icons/GridIcon';

interface LeapContext {
  isOpen: boolean;
  setIsOpen: React.Dispatch<React.SetStateAction<boolean>>;
  inputValue: string;
  setInputValue: React.Dispatch<React.SetStateAction<string>>;
  selectedIndex: number;
  setSelectedIndex: React.Dispatch<React.SetStateAction<number>>;
}

const LeapContext = React.createContext({
  isOpen: false,
  setIsOpen: (_isOpen: boolean) => null,
  inputValue: '',
  setInputValue: (_inputValue: string) => null,
  selectedIndex: 0,
  setSelectedIndex: (_selectedIndex: number) => null,
} as LeapContext);

export function LeapProvider({ children }: { children: React.ReactNode }) {
  const [isOpen, setIsOpen] = React.useState(false);
  const [inputValue, setInputValue] = React.useState('');
  const [selectedIndex, setSelectedIndex] = React.useState(0);

  const contextValue = useMemo(
    () => ({
      isOpen,
      setIsOpen,
      inputValue,
      setInputValue,
      selectedIndex,
      setSelectedIndex,
    }),
    [
      isOpen,
      setIsOpen,
      inputValue,
      setInputValue,
      selectedIndex,
      setSelectedIndex,
    ]
  );

  return (
    <LeapContext.Provider value={contextValue}>{children}</LeapContext.Provider>
  );
}

export default function useLeap() {
  const {
    isOpen,
    setIsOpen,
    inputValue,
    setInputValue,
    selectedIndex,
    setSelectedIndex,
  } = React.useContext(LeapContext);
  const navigate = useNavigate();
  const modalNavigate = useModalNavigate();
  const groups = useGroups();
  const currentGroupFlag = useGroupFlag();
  const { isGroupUnread } = useIsGroupUnread();
  const isChannelUnread = useCheckChannelUnread();
  const isDMUnread = useCheckDmUnread();
  const pinnedGroups = usePinnedGroups();
  const multiDms = useMultiDms();
  const pinnedMultiDms = usePinnedClubs();
  const pinnedChannels = usePinnedChannels();
  const contacts = useContacts();
  const dms = useDms();
  const charges = useCharges();
  const location = useLocation();
  const app = useAppName();
  const mutuals = useMutuals();
  const preSiggedMutuals = useMemo(
    () => Object.keys(mutuals).map((m) => preSig(m)),
    [mutuals]
  );
  const menuOptions = app === 'Talk' ? talkMenuOptions : groupsMenuOptions;

  const menu =
    inputValue === ''
      ? menuOptions.map((o, idx) => ({
          ...o,
          onSelect: () => {
            if (app === 'Talk' && o.title === 'Groups') {
              window.open(`${window.location.origin}/apps/groups/`, '_blank');
            } else if (app === 'Groups' && o.title === 'Talk') {
              window.open(`${window.location.origin}/apps/talk/`, '_blank');
            } else if (o.modal === true) {
              navigate(o.to, { state: { backgroundLocation: location } });
            } else {
              navigate(o.to);
            }
            setIsOpen(false);
            setSelectedIndex(0);
          },
          resultIndex: idx,
        }))
      : [];

  const shipResults = useMemo(() => {
    if (inputValue === '') {
      return [];
    }

    const scoreShipResult = (
      filter: string,
      entry: fuzzy.FilterResult<[string, Contact]>
    ): number => {
      const parts = entry.string.split('~');
      let newScore = entry.score;

      // shouldn't happen
      if (parts.length === 1) {
        return newScore;
      }

      const [nickname, ship] = parts;

      // console.log('ship', ship, 'score', newScore);

      // boost mutuals significantly
      if (preSiggedMutuals.includes(preSig(ship))) {
        newScore += 10;
      }

      // making this highest because ships are unique, nicknames are not
      // also prevents someone setting their nickname as someone else's
      // patp taking over prime position
      if (ship === filter) {
        newScore += 12;
      }

      if (nickname === filter) {
        newScore += 10;
      }

      // since ship is in the middle of the string we need to make it work
      // as if it was at the beginning
      if (nickname && ship.startsWith(filter)) {
        newScore += 8;
      }

      // boost ships that have unread DMs
      if (isDMUnread(preSig(ship))) {
        newScore += 10;
      }

      // downrank comets significantly
      newScore = ship.length > 28 ? newScore * 0.25 : newScore;

      return newScore;
    };

    const allShips = uniqBy(
      Object.entries(contacts)
        .map(
          ([s, contact]) => [s, contact || emptyContact] as [string, Contact]
        )
        .concat(
          // accounting for ships not in contact store, but in DMs
          // this fix is temporary until we fix the contact store
          dms.map((ship) => [preSig(ship), { nickname: '' } as Contact])
        ),
      ([ship]) => ship
    );
    const normalizedQuery = inputValue.toLocaleLowerCase();
    const filteredShips = fuzzy
      .filter(normalizedQuery, allShips, {
        extract: ([whom, contact]) => `${whom}${contact.nickname}`,
      })
      .filter(
        (r) => scoreShipResult(normalizedQuery, r) > LEAP_RESULT_SCORE_THRESHOLD
      )
      .sort((a, b) => {
        const filter = deSig(normalizedQuery) || '';
        const scoreA = scoreShipResult(filter, a);
        const scoreB = scoreShipResult(filter, b);
        return scoreB - scoreA;
      })
      .map((r) => r.original);

    return [
      {
        section: 'Ships',
      },
      ...filteredShips.map(([patp, contact], idx) => {
        const onSelect = () => {
          if (app === 'Talk') {
            navigate(`/dm/${patp}`);
          } else {
            modalNavigate(`/profile/${preSig(patp)}`, {
              state: { backgroundLocation: location },
            });
          }
          setSelectedIndex(0);
          setInputValue('');
          setIsOpen(false);
        };
        return {
          onSelect,
          icon: PersonIcon,
          input: inputValue,
          title: contact.nickname
            ? `${contact.nickname} (${cite(patp)})`
            : cite(patp),
          subtitle: (contact.status || contact.bio || '').slice(
            0,
            LEAP_DESCRIPTION_TRUNCATE_LENGTH
          ),
          to: `/profile/${patp}`,
          resultIndex: idx,
        };
      }),
    ];
  }, [
    app,
    contacts,
    inputValue,
    isDMUnread,
    location,
    modalNavigate,
    navigate,
    preSiggedMutuals,
    dms,
    setInputValue,
    setIsOpen,
    setSelectedIndex,
  ]);

  const channelResults = useMemo(() => {
    if (inputValue === '') {
      return [];
    }

    const allChannels = Object.entries(groups).reduce(
      (memo, [groupFlag, group]) =>
        [
          ...memo,
          Object.entries(group.channels).map(([nest, channel]) => ({
            groupFlag,
            group,
            nest,
            channel,
          })),
        ].flat(),
      [] as {
        groupFlag: string;
        group: Group;
        nest: string;
        channel: GroupChannel;
      }[]
    );

    const scoreChannelResult = (
      entry: fuzzy.FilterResult<{
        groupFlag: string;
        group: Group;
        nest: string;
        channel: GroupChannel;
      }>
    ): number => {
      const { score, original } = entry;
      const { nest, groupFlag } = original;

      let newScore = score;

      // pinned channels are strong signals
      const isPinned = pinnedChannels.includes(nest);
      if (isPinned) {
        newScore += 8;
      }

      // so are unread channels
      const isUnreadChannel = isChannelUnread(nest);
      if (isUnreadChannel) {
        newScore += 7;
      }

      // so is if the channel we're looking for is within the current group that we're in
      const isCurrentGroup = groupFlag === currentGroupFlag;
      if (isCurrentGroup) {
        newScore += 6;
      }

      // so are channels within pinned groups, but less so
      const isGroupPinned = groupFlag in pinnedGroups;
      if (isGroupPinned) {
        newScore += 4;
      }

      // so are unread groups, but just a little
      const isUnreadGroup = isGroupUnread(groupFlag);
      if (isUnreadGroup) {
        newScore += 2;
      }

      return newScore;
    };

    const normalizedQuery = inputValue.toLocaleLowerCase();
    const filteredChannels = fuzzy
      .filter(normalizedQuery, allChannels, {
        extract: (c) => `${c.channel.meta.title}`,
      })
      .filter((r) => scoreChannelResult(r) > LEAP_RESULT_SCORE_THRESHOLD)
      .sort((a, b) => {
        const scoreA = scoreChannelResult(a);
        const scoreB = scoreChannelResult(b);
        return scoreB - scoreA;
      })
      .map((r) => r.original);

    return [
      {
        section: 'Channels',
      },
      ...filteredChannels.map(({ groupFlag, group, channel, nest }, idx) => {
        const [chType, chFlag] = nestToFlag(nest);
        const onSelect = () => {
          navigate(`/groups/${groupFlag}/channels/${nest}`);
          setSelectedIndex(0);
          setInputValue('');
          setIsOpen(false);
        };
        let channelIcon;
        switch (chType) {
          case 'chat':
            channelIcon = BubbleIcon;
            break;
          case 'heap':
            channelIcon = ShapesIcon;
            break;
          case 'diary':
            channelIcon = NotebookIcon;
            break;
          default:
            channelIcon = UnknownAvatarIcon;
        }
        return {
          onSelect,
          icon: channelIcon,
          input: inputValue,
          title: channel.meta.title,
          subtitle: group.meta.title,
          to: `/groups/${groupFlag}/channels/chat/${chFlag}`,
          resultIndex:
            idx +
            (shipResults.length > LEAP_RESULT_TRUNCATE_SIZE
              ? LEAP_RESULT_TRUNCATE_SIZE
              : shipResults.length - 1),
        };
      }),
    ];
  }, [
    currentGroupFlag,
    groups,
    inputValue,
    isChannelUnread,
    isGroupUnread,
    navigate,
    pinnedChannels,
    pinnedGroups,
    shipResults.length,
    setSelectedIndex,
    setInputValue,
    setIsOpen,
  ]);

  const groupResults = useMemo(() => {
    if (inputValue === '') {
      return [];
    }

    const scoreGroupResult = (
      entry: fuzzy.FilterResult<[string, Group]>
    ): number => {
      const { score, original } = entry;
      const [groupFlag] = original;

      let newScore = score;

      // pinned groups are strong signals
      const isPinned = groupFlag in pinnedGroups;
      if (isPinned) {
        newScore += 10;
      }

      // prefer unreads as well
      const isUnread = isGroupUnread(groupFlag);
      if (isUnread) {
        newScore += 5;
      }

      return newScore;
    };

    const allGroups = Object.entries(groups);
    const normalizedQuery = inputValue.toLocaleLowerCase();
    const filteredGroups = fuzzy
      .filter(normalizedQuery, allGroups, {
        extract: ([_, g]) => `${g.meta.title} ${g.meta.description}`,
      })
      .filter((r) => scoreGroupResult(r) > LEAP_RESULT_SCORE_THRESHOLD)
      .sort((a, b) => {
        const scoreA = scoreGroupResult(a);
        const scoreB = scoreGroupResult(b);
        return scoreB - scoreA;
      })
      .map((r) => r.original);

    return [
      {
        section: 'Groups',
      },
      ...filteredGroups.map(([flag, group], idx) => {
        const path = `/groups/${flag}`;
        const onSelect = () => {
          if (app === 'Talk') {
            window.open(
              `${window.location.origin}/apps/groups${path}`,
              '_blank'
            );
          } else {
            navigate(path);
          }
          setSelectedIndex(0);
          setInputValue('');
          setIsOpen(false);
        };
        return {
          onSelect,
          icon: GroupIcon,
          input: inputValue,
          title: group.meta.title,
          subtitle:
            group.meta.description.slice(0, LEAP_DESCRIPTION_TRUNCATE_LENGTH) ||
            getFlagParts(flag).ship,
          to: path,
          resultIndex:
            idx +
            (shipResults.length > LEAP_RESULT_TRUNCATE_SIZE
              ? LEAP_RESULT_TRUNCATE_SIZE
              : shipResults.length - 1) +
            (channelResults.length > LEAP_RESULT_TRUNCATE_SIZE
              ? LEAP_RESULT_TRUNCATE_SIZE
              : channelResults.length - 1),
        };
      }),
    ];
  }, [
    app,
    channelResults.length,
    groups,
    inputValue,
    isGroupUnread,
    navigate,
    pinnedGroups,
    shipResults.length,
    setSelectedIndex,
    setInputValue,
    setIsOpen,
  ]);

  const multiDmResults = useMemo(() => {
    if (inputValue === '') {
      return [];
    }

    const scoreMultiDmResult = (
      entry: fuzzy.FilterResult<[string, Club]>
    ): number => {
      const { score, original } = entry;
      const [multiDmFlag] = original;

      let newScore = score;

      // pinned groups are strong signals
      const isPinned = multiDmFlag in pinnedMultiDms;
      if (isPinned) {
        newScore += 10;
      }

      // prefer unreads as well
      const isUnread = isDMUnread(multiDmFlag);
      if (isUnread) {
        newScore += 5;
      }

      return newScore;
    };

    const allMultiDms = Object.entries(multiDms);
    const normalizedQuery = inputValue.toLocaleLowerCase();
    const filteredMultiDms = fuzzy
      .filter(normalizedQuery, allMultiDms, {
        extract: ([_, g]) => `${g.meta.title} ${g.meta.description}`,
      })
      .filter((r) => scoreMultiDmResult(r) > LEAP_RESULT_SCORE_THRESHOLD)
      .sort((a, b) => {
        const scoreA = scoreMultiDmResult(a);
        const scoreB = scoreMultiDmResult(b);
        return scoreB - scoreA;
      })
      .map((r) => r.original);

    return [
      {
        section: 'Group DMs',
      },
      ...filteredMultiDms.map(([flag, multiDm], idx) => {
        const path = `/dm/${flag}`;
        const onSelect = () => {
          if (app === 'Talk') {
            navigate(path);
          } else {
            window.open(`${window.location.origin}/apps/talk${path}`, '_blank');
          }
          setSelectedIndex(0);
          setInputValue('');
          setIsOpen(false);
        };
        return {
          onSelect,
          icon: PeopleIcon,
          input: inputValue,
          title: multiDm.meta.title,
          subtitle: multiDm.meta.description,
          to: path,
          resultIndex:
            idx +
            (shipResults.length > LEAP_RESULT_TRUNCATE_SIZE
              ? LEAP_RESULT_TRUNCATE_SIZE
              : shipResults.length - 1) +
            (channelResults.length > LEAP_RESULT_TRUNCATE_SIZE
              ? LEAP_RESULT_TRUNCATE_SIZE
              : channelResults.length - 1) +
            (groupResults.length > LEAP_RESULT_TRUNCATE_SIZE
              ? LEAP_RESULT_TRUNCATE_SIZE
              : groupResults.length - 1),
        };
      }),
    ];
  }, [
    app,
    channelResults.length,
    inputValue,
    multiDms,
    navigate,
    pinnedMultiDms,
    shipResults.length,
    groupResults.length,
    isDMUnread,
    setSelectedIndex,
    setInputValue,
    setIsOpen,
  ]);

  const chargeResults = useMemo(() => {
    if (inputValue === '') {
      return [];
    }

    const scoreChargeResult = (
      entry: fuzzy.FilterResult<[string, ChargeWithDesk]>
    ): number => {
      const { score, original } = entry;
      const [_, charge] = original;

      const newScore = score;

      return newScore;
    };

    const allCharges = Object.entries(charges)
      .filter(([desk, _charge]) => desk !== window.desk)
      .filter(([desk, _charge]) => desk !== 'landscape');
    const normalizedQuery = inputValue.toLocaleLowerCase();
    const filteredCharges = fuzzy
      .filter(normalizedQuery, allCharges, {
        extract: ([_, c]) => `${c.title}`,
      })
      .filter((r) => scoreChargeResult(r) > LEAP_RESULT_SCORE_THRESHOLD)
      .sort((a, b) => {
        const scoreA = scoreChargeResult(a);
        const scoreB = scoreChargeResult(b);
        return scoreB - scoreA;
      })
      .map((r) => r.original);

    return [
      {
        section: 'Apps',
      },
      ...filteredCharges.map(([desk, charge], idx) => {
        const onSelect = () => {
          navigate(`/app/${desk}`, {
            state: { backgroundLocation: location },
          });
          setSelectedIndex(0);
          setInputValue('');
          setIsOpen(false);
        };

        return {
          onSelect,
          icon: GridIcon,
          input: inputValue,
          title: charge.title,
          subtitle: charge.info ?? '',
          to: `/app/${desk}`,
          resultIndex:
            idx +
            (shipResults.length > LEAP_RESULT_TRUNCATE_SIZE
              ? LEAP_RESULT_TRUNCATE_SIZE
              : shipResults.length - 1) +
            (channelResults.length > LEAP_RESULT_TRUNCATE_SIZE
              ? LEAP_RESULT_TRUNCATE_SIZE
              : channelResults.length - 1) +
            (groupResults.length > LEAP_RESULT_TRUNCATE_SIZE
              ? LEAP_RESULT_TRUNCATE_SIZE
              : groupResults.length - 1) +
            (multiDmResults.length > LEAP_RESULT_TRUNCATE_SIZE
              ? LEAP_RESULT_TRUNCATE_SIZE
              : multiDmResults.length - 1),
        };
      }),
    ];
  }, [
    channelResults.length,
    inputValue,
    charges,
    shipResults.length,
    groupResults.length,
    setSelectedIndex,
    setInputValue,
    setIsOpen,
    multiDmResults.length,
    navigate,
    location,
  ]);

  // If changing the order, update the resultIndex calculations above
  const results = [
    ...menu,
    ...(shipResults.length > 1
      ? shipResults.slice(0, LEAP_RESULT_TRUNCATE_SIZE + 1)
      : []), // +1 to account for section header
    ...(channelResults.length > 1
      ? channelResults.slice(0, LEAP_RESULT_TRUNCATE_SIZE + 1)
      : []), // +1 to account for section header
    ...(groupResults.length > 1
      ? groupResults.slice(0, LEAP_RESULT_TRUNCATE_SIZE + 1)
      : []), // +1 to account for section header
    ...(multiDmResults.length > 1
      ? multiDmResults.slice(0, LEAP_RESULT_TRUNCATE_SIZE + 1)
      : []), // +1 to account for section header
    ...(chargeResults.length > 1
      ? chargeResults.slice(0, LEAP_RESULT_TRUNCATE_SIZE + 1)
      : []), // +1 to account for section header
  ];

  return {
    isOpen,
    setIsOpen,
    inputValue,
    setInputValue,
    selectedIndex,
    setSelectedIndex,
    results,
    resultCount: results.filter((r) => !('section' in r)).length, // count only non-section results
  };
}<|MERGE_RESOLUTION|>--- conflicted
+++ resolved
@@ -19,19 +19,7 @@
 import { emptyContact, useContacts } from '@/state/contact';
 import { useModalNavigate } from '@/logic/routing';
 import useAppName from '@/logic/useAppName';
-<<<<<<< HEAD
-import { useDms, useMultiDms } from '@/state/chat';
-=======
-import {
-  useCheckDmUnread,
-  useDms,
-  useIsDmUnread,
-  useMultiDms,
-  usePinned,
-  usePinnedClubs,
-  usePinnedGroups,
-} from '@/state/chat';
->>>>>>> daf93c85
+import { useCheckDmUnread, useDms, useMultiDms } from '@/state/chat';
 import useIsGroupUnread from '@/logic/useIsGroupUnread';
 import { useCheckChannelUnread } from '@/logic/channel';
 import { Club } from '@/types/dms';

import React, { useEffect, useState } from 'react';
import cn from 'classnames';
import { useHeapState, useRemoteCurio } from '@/state/heap/heap';
import HeapLoadingBlock from '@/heap/HeapLoadingBlock';
// eslint-disable-next-line import/no-cycle
import HeapBlock from '@/heap/HeapBlock';
import { useChannelPreview, useGang } from '@/state/groups';
import { udToDec } from '@urbit/api';
import bigInt from 'big-integer';
import useGroupJoin from '@/groups/useGroupJoin';
import { useLocation, useNavigate } from 'react-router';
import useNavigateByApp from '@/logic/useNavigateByApp';
import ReferenceBar from './ReferenceBar';
import UnavailableReference from './UnavailableReference';

export default function CurioReference({
  chFlag,
  nest,
  idCurio,
  idCurioComment,
  isScrolling = false,
}: {
  chFlag: string;
  nest: string;
  idCurio: string;
  idCurioComment?: string;
  isScrolling?: boolean;
}) {
  const curio = useRemoteCurio(chFlag, idCurio, isScrolling);
<<<<<<< HEAD
  const curioComment = useRemoteCurio(
    chFlag,
    idCurioComment || '',
    isScrolling
  );
  const preview = useChannelPreview(nest);
=======
  const preview = useChannelPreview(nest, isScrolling);
>>>>>>> 27cac098
  const location = useLocation();
  const navigate = useNavigate();
  const navigateByApp = useNavigateByApp();
  const groupFlag = preview?.group?.flag || '~zod/test';
  const gang = useGang(groupFlag);
  const { group } = useGroupJoin(groupFlag, gang);
  const [scryError, setScryError] = useState<string>();
  const refToken = preview?.group
    ? `${preview.group.flag}/channels/${nest}/curio/${idCurio}`
    : undefined;

  const handleOpenReferenceClick = () => {
    if (!group) {
      navigate(`/gangs/${groupFlag}?type=curio&nest=${nest}&id=${idCurio}`, {
        state: { backgroundLocation: location },
      });
      return;
    }
    navigateByApp(`/groups/${groupFlag}/channels/${nest}/curio/${idCurio}`);
  };

  useEffect(() => {
    if (!isScrolling) {
      useHeapState
        .getState()
        .initialize(chFlag)
        .catch((reason) => {
          console.log(reason);
        });
    }
  }, [chFlag, isScrolling]);

  if (scryError !== undefined) {
    // TODO handle requests for single curios like we do for single writs.
    const time = bigInt(udToDec(idCurio));
    return <UnavailableReference time={time} nest={nest} preview={preview} />;
  }

  if (!curio) {
    return <HeapLoadingBlock reference />;
  }
  return (
    <div
      className={cn('heap-inline-block not-prose group', {
        'heap-inline-block': !idCurioComment,
        'writ-inline-block': !!idCurioComment,
      })}
    >
      <div
        onClick={handleOpenReferenceClick}
        className="flex h-full cursor-pointer flex-col justify-between p-2"
      >
        <HeapBlock
          curio={curioComment || curio}
          time={idCurioComment || idCurio}
          isComment={!!idCurioComment}
          refToken={refToken}
          asRef
        />
      </div>
      <ReferenceBar
        nest={nest}
        time={bigInt(idCurio)}
        author={curio.heart.author}
        groupFlag={preview?.group.flag}
        groupTitle={preview?.group.meta.title}
        channelTitle={preview?.meta?.title}
      />
    </div>
  );
}<|MERGE_RESOLUTION|>--- conflicted
+++ resolved
@@ -27,16 +27,12 @@
   isScrolling?: boolean;
 }) {
   const curio = useRemoteCurio(chFlag, idCurio, isScrolling);
-<<<<<<< HEAD
   const curioComment = useRemoteCurio(
     chFlag,
     idCurioComment || '',
     isScrolling
   );
-  const preview = useChannelPreview(nest);
-=======
   const preview = useChannelPreview(nest, isScrolling);
->>>>>>> 27cac098
   const location = useLocation();
   const navigate = useNavigate();
   const navigateByApp = useNavigateByApp();

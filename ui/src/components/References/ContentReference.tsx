import React from 'react';
import { udToDec } from '@urbit/api';
import { nestToFlag } from '@/logic/utils';
<<<<<<< HEAD
import { Cite } from '@/types/dms';
=======
import { Cite } from '@/types/channel';
>>>>>>> 8fe00a21
// eslint-disable-next-line import/no-cycle
import CurioReference from './CurioReference';
// eslint-disable-next-line import/no-cycle
import WritChanReference from './WritChanReference';
// eslint-disable-next-line import/no-cycle
import GroupReference from './GroupReference';
// eslint-disable-next-line import/no-cycle
import NoteReference from './NoteReference';
// eslint-disable-next-line import/no-cycle
import AppReference from './AppReference';
// eslint-disable-next-line import/no-cycle
import BaitReference from './BaitReference';
// eslint-disable-next-line import/no-cycle
import NoteCommentReference from './NoteCommentReference';

function ContentReference({
  cite,
  isScrolling = false,
  contextApp,
  plain,
  children,
}: {
  cite: Cite;
  isScrolling?: boolean;
  contextApp?: string;
  plain?: boolean;
  children?: React.ReactNode;
}) {
  if ('group' in cite) {
    return (
      <GroupReference
        plain={plain}
        contextApp={contextApp}
        flag={cite.group}
        isScrolling={isScrolling}
      >
        {children}
      </GroupReference>
    );
  }

  if ('desk' in cite) {
    const { flag } = cite.desk;
    return flag ? <AppReference flag={flag} isScrolling={isScrolling} /> : null;
  }

  if ('bait' in cite) {
    return (
      <BaitReference
        bait={cite.bait}
        contextApp={contextApp}
        isScrolling={isScrolling}
      >
        {children}
      </BaitReference>
    );
  }
  if ('chan' in cite) {
    const { nest, where } = cite.chan;
    const [app, chFlag] = nestToFlag(cite.chan.nest);
    const segments = where.split('/');

    if (app === 'heap') {
      const idCurio = udToDec(segments[2]);
      return (
        <CurioReference
          nest={nest}
          idCurio={idCurio}
          isScrolling={isScrolling}
          contextApp={contextApp}
        >
          {children}
        </CurioReference>
      );
    }
    if (app === 'chat') {
      const idWrit = segments[2];
      return (
        <WritChanReference
          isScrolling={isScrolling}
          chFlag={chFlag}
          nest={nest}
          contextApp={contextApp}
          idWrit={idWrit}
        >
          {children}
        </WritChanReference>
      );
    }
    if (app === 'diary') {
      const idNote = udToDec(segments[2]);
      const idQuip = segments[4] ? udToDec(segments[4]) : null;

      if (idQuip) {
        return (
          <NoteCommentReference
            isScrolling={isScrolling}
            chFlag={chFlag}
            nest={nest}
            noteId={idNote}
            quipId={idQuip}
            contextApp={contextApp}
          >
            {children}
          </NoteCommentReference>
        );
      }

      return (
        <NoteReference
          chFlag={chFlag}
          nest={nest}
          id={idNote}
          isScrolling={isScrolling}
          contextApp={contextApp}
        >
          {children}
        </NoteReference>
      );
    }
  }

  return null;
}

export default React.memo(ContentReference);<|MERGE_RESOLUTION|>--- conflicted
+++ resolved
@@ -1,11 +1,7 @@
 import React from 'react';
 import { udToDec } from '@urbit/api';
 import { nestToFlag } from '@/logic/utils';
-<<<<<<< HEAD
-import { Cite } from '@/types/dms';
-=======
 import { Cite } from '@/types/channel';
->>>>>>> 8fe00a21
 // eslint-disable-next-line import/no-cycle
 import CurioReference from './CurioReference';
 // eslint-disable-next-line import/no-cycle

import { Editor, JSONContent } from '@tiptap/react';
import React, { useCallback } from 'react';
import cn from 'classnames';
import { useChatState } from '../../state/chat';
import { ChatInline, ChatMemo, ChatWhom } from '../../types/chat';
import MessageEditor, { useMessageEditor } from '../MessageEditor';
import AddIcon from '../icons/AddIcon';

interface ChatInputProps {
  whom: string;
  replying?: string;
  className?: string;
}

function convertMarkType(type: string): string {
  switch (type) {
    case 'italic':
      return 'italics';
    case 'code':
      return 'inline-code';
    case 'link':
      return 'href';
    default:
      return type;
  }
}

// this will be replaced with more sophisticated logic based on
// what we decide will be the message format
function parseTipTapJSON(json: JSONContent): ChatInline[] | ChatInline {
  if (json.content) {
    if (json.content.length === 1) {
      if (json.type === 'blockquote') {
        const parsed = parseTipTapJSON(json.content[0]);
        return {
          blockquote: Array.isArray(parsed) ? parsed : [parsed],
        } as ChatInline;
      }

      return parseTipTapJSON(json.content[0]);
    }

    /* Only allow two or less consecutive breaks */
    const breaksAdded: JSONContent[] = [];
    let count = 0;
    json.content.forEach((item) => {
      if (item.type === 'paragraph' && !item.content) {
        if (count === 1) {
          breaksAdded.push(item);
          count += 1;
        }
        return;
      }

      breaksAdded.push(item);

      if (item.type === 'paragraph' && item.content) {
        breaksAdded.push({ type: 'paragraph' });
        count = 1;
      }
    });

    return breaksAdded.reduce(
      (message, contents) => message.concat(parseTipTapJSON(contents)),
      [] as ChatInline[]
    );
  }

  if (json.marks && json.marks.length > 0) {
    const first = json.marks.pop();

    if (!first) {
      throw new Error('Unsure what this is');
    }

    if (first.type === 'link' && first.attrs) {
      return {
        link: {
          href: first.attrs.href,
          content: json.text || first.attrs.href,
        },
      };
    }

    return {
      [convertMarkType(first.type)]: parseTipTapJSON(json),
    } as unknown as ChatInline;
  }

  if (json.type === 'paragraph') {
    return {
      break: null,
    };
  }

  return json.text || '';
}

export default function ChatInput(props: ChatInputProps) {
<<<<<<< HEAD
  const { whom, replying = null } = props;
=======
  const { flag, replying = null, className = '' } = props;
>>>>>>> 535a0bfc
  const onSubmit = useCallback(
    (editor: Editor) => {
      if (!editor.getText()) {
        return;
      }

      const data = parseTipTapJSON(editor?.getJSON());
      console.log(replying);
      const memo: ChatMemo = {
        replying,
        author: `~${window.ship || 'zod'}`,
        sent: Date.now(),
        content: {
          inline: Array.isArray(data) ? data : [data],
          block: [],
        },
      };
      useChatState.getState().sendMessage(whom, memo);
      editor?.commands.setContent('');
    },
    [whom, replying]
  );

  const messageEditor = useMessageEditor({
    placeholder: 'Message',
    onEnter: useCallback(
      ({ editor }) => {
        onSubmit(editor);
        return true;
      },
      [onSubmit]
    ),
  });

  const onClick = useCallback(
    () => messageEditor && onSubmit(messageEditor),
    [messageEditor, onSubmit]
  );

  if (!messageEditor) {
    return null;
  }

  return (
    <div className={cn('flex w-full items-end space-x-2', className)}>
      <div className="relative flex-1">
        <MessageEditor editor={messageEditor} className="w-full" />
        <button
          className="absolute top-1/2 right-2 -translate-y-1/2 text-gray-600 hover:text-gray-800"
          aria-label="Add attachment"
          onClick={() => {
            useChatState.getState().sendMessage(whom, {
              replying: null,
              author: `~${window.ship || 'zod'}`,
              sent: Date.now(),
              content: {
                inline: [],
                block: [
                  {
                    image: {
                      src: 'https://nyc3.digitaloceanspaces.com/hmillerdev/nocsyx-lassul/2022.3.21..22.06.42-FBqq4mCVkAM8Cs5.jpeg',
                      width: 750,
                      height: 599,
                      alt: '',
                    },
                  },
                ],
              },
            });
          }}
        >
          <AddIcon className="h-6 w-4" />
        </button>
      </div>
      <button className="button" onClick={onClick}>
        Send
      </button>
    </div>
  );
}<|MERGE_RESOLUTION|>--- conflicted
+++ resolved
@@ -97,11 +97,7 @@
 }
 
 export default function ChatInput(props: ChatInputProps) {
-<<<<<<< HEAD
-  const { whom, replying = null } = props;
-=======
-  const { flag, replying = null, className = '' } = props;
->>>>>>> 535a0bfc
+  const { whom, replying = null, className = '' } = props;
   const onSubmit = useCallback(
     (editor: Editor) => {
       if (!editor.getText()) {

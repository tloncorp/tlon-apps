import { Editor, JSONContent } from '@tiptap/react';
import React, { useCallback } from 'react';
import { useChatState } from '../../state/chat';
<<<<<<< HEAD
import { ChatInline, ChatMemo, ChatWhom } from '../../types/chat';
import MessageEditor, { useMessageEditor } from '../MessageEditor';

interface ChatInputProps {
  whom: ChatWhom;
=======
import { ChatInline, ChatMemo } from '../../types/chat';
import AddIcon from '../icons/AddIcon';
import MessageEditor, { useMessageEditor } from '../MessageEditor';

interface ChatInputProps {
  flag: string;
  replying?: string;
>>>>>>> 5974b41f
}

function convertMarkType(type: string): string {
  switch (type) {
    case 'italic':
      return 'italics';
    case 'code':
      return 'inline-code';
    case 'link':
      return 'href';
    default:
      return type;
  }
}

// this will be replaced with more sophisticated logic based on
// what we decide will be the message format
function parseTipTapJSON(json: JSONContent): ChatInline[] | ChatInline {
  if (json.content) {
    if (json.content.length === 1) {
      if (json.type === 'blockquote') {
        const parsed = parseTipTapJSON(json.content[0]);
        return {
          blockquote: Array.isArray(parsed) ? parsed : [parsed],
        } as ChatInline;
      }

      return parseTipTapJSON(json.content[0]);
    }

    /* Only allow two or less consecutive breaks */
    const breaksAdded: JSONContent[] = [];
    let count = 0;
    json.content.forEach((item) => {
      if (item.type === 'paragraph' && !item.content) {
        if (count === 1) {
          breaksAdded.push(item);
          count += 1;
        }
        return;
      }

      breaksAdded.push(item);

      if (item.type === 'paragraph' && item.content) {
        breaksAdded.push({ type: 'paragraph' });
        count = 1;
      }
    });

    return breaksAdded.reduce(
      (message, contents) => message.concat(parseTipTapJSON(contents)),
      [] as ChatInline[]
    );
  }

  if (json.marks && json.marks.length > 0) {
    const first = json.marks.pop();

    if (!first) {
      throw new Error('Unsure what this is');
    }

    if (first.type === 'link' && first.attrs) {
      return {
        link: {
          href: first.attrs.href,
          content: json.text || first.attrs.href,
        },
      };
    }

    return {
      [convertMarkType(first.type)]: parseTipTapJSON(json),
    } as unknown as ChatInline;
  }

  if (json.type === 'paragraph') {
    return {
      break: null,
    };
  }

  return json.text || '';
}

export default function ChatInput(props: ChatInputProps) {
<<<<<<< HEAD
  const { whom } = props;
=======
  const { flag, replying = null } = props;
>>>>>>> 5974b41f
  const onSubmit = useCallback(
    (editor: Editor) => {
      if (!editor.getText()) {
        return;
      }

      const data = parseTipTapJSON(editor?.getJSON());
      const memo: ChatMemo = {
        replying,
        author: `~${window.ship || 'zod'}`,
        sent: Date.now(),
        content: {
          inline: Array.isArray(data) ? data : [data],
          block: [],
        },
      };
      useChatState.getState().sendMessage(whom, memo);
      editor?.commands.setContent('');
    },
<<<<<<< HEAD
    [whom]
=======
    [flag, replying]
>>>>>>> 5974b41f
  );

  const messageEditor = useMessageEditor({
    placeholder: 'Message',
    onEnter: useCallback(
      ({ editor }) => {
        onSubmit(editor);
        return true;
      },
      [onSubmit]
    ),
  });

  const onClick = useCallback(
    () => messageEditor && onSubmit(messageEditor),
    [messageEditor, onSubmit]
  );

  if (!messageEditor) {
    return null;
  }

  return (
    <div className="flex w-full items-end space-x-2">
      <div className="relative flex-1">
        <MessageEditor editor={messageEditor} className="w-full" />
        <button
          className="absolute top-1/2 right-2 -translate-y-1/2 text-gray-600 hover:text-gray-800"
          aria-label="Add attachment"
          onClick={() => {
            useChatState.getState().sendMessage(flag, {
              replying: null,
              author: `~${window.ship || 'zod'}`,
              sent: Date.now(),
              content: {
                inline: [],
                block: [
                  {
                    image: {
                      src: 'https://nyc3.digitaloceanspaces.com/hmillerdev/nocsyx-lassul/2022.3.21..22.06.42-FBqq4mCVkAM8Cs5.jpeg',
                      width: 750,
                      height: 599,
                      alt: '',
                    },
                  },
                ],
              },
            });
          }}
        >
          <AddIcon className="h-6 w-4" />
        </button>
      </div>
      <button className="button" onClick={onClick}>
        Send
      </button>
    </div>
  );
}<|MERGE_RESOLUTION|>--- conflicted
+++ resolved
@@ -1,21 +1,13 @@
 import { Editor, JSONContent } from '@tiptap/react';
 import React, { useCallback } from 'react';
 import { useChatState } from '../../state/chat';
-<<<<<<< HEAD
 import { ChatInline, ChatMemo, ChatWhom } from '../../types/chat';
 import MessageEditor, { useMessageEditor } from '../MessageEditor';
+import AddIcon from '../icons/AddIcon';
 
 interface ChatInputProps {
-  whom: ChatWhom;
-=======
-import { ChatInline, ChatMemo } from '../../types/chat';
-import AddIcon from '../icons/AddIcon';
-import MessageEditor, { useMessageEditor } from '../MessageEditor';
-
-interface ChatInputProps {
-  flag: string;
+  whom: string;
   replying?: string;
->>>>>>> 5974b41f
 }
 
 function convertMarkType(type: string): string {
@@ -103,11 +95,7 @@
 }
 
 export default function ChatInput(props: ChatInputProps) {
-<<<<<<< HEAD
-  const { whom } = props;
-=======
-  const { flag, replying = null } = props;
->>>>>>> 5974b41f
+  const { whom, replying = null } = props;
   const onSubmit = useCallback(
     (editor: Editor) => {
       if (!editor.getText()) {
@@ -127,11 +115,7 @@
       useChatState.getState().sendMessage(whom, memo);
       editor?.commands.setContent('');
     },
-<<<<<<< HEAD
-    [whom]
-=======
-    [flag, replying]
->>>>>>> 5974b41f
+    [whom, replying]
   );
 
   const messageEditor = useMessageEditor({
@@ -162,7 +146,7 @@
           className="absolute top-1/2 right-2 -translate-y-1/2 text-gray-600 hover:text-gray-800"
           aria-label="Add attachment"
           onClick={() => {
-            useChatState.getState().sendMessage(flag, {
+            useChatState.getState().sendMessage(whom, {
               replying: null,
               author: `~${window.ship || 'zod'}`,
               sent: Date.now(),

--- conflicted
+++ resolved
@@ -105,8 +105,6 @@
   @apply flex h-14 w-full items-center justify-between space-x-2 rounded-lg bg-white;
 }
 
-<<<<<<< HEAD
-=======
 .heap-grid {
   @apply grid grid-cols-1 justify-center justify-items-center gap-4 sm:grid-cols-[repeat(auto-fit,minmax(auto,250px))];
 }
@@ -117,5 +115,4 @@
 
 .small-menu-button {
   @apply w-full rounded bg-transparent p-2 text-left font-semibold ring-gray-200 hover:bg-gray-50 focus:outline-none focus-visible:ring-2;
-}
->>>>>>> 91fb3ea9
+}
--- conflicted
+++ resolved
@@ -1,16 +1,6 @@
 import React from 'react';
 import cn from 'classnames';
 import * as DropdownMenu from '@radix-ui/react-dropdown-menu';
-<<<<<<< HEAD
-=======
-import {
-  isDMBrief,
-  isGroupBrief,
-  useBriefs,
-  usePendingDms,
-  usePinnedChats,
-} from '../state/chat';
->>>>>>> 88414bc5
 import NewMessageIcon from '../components/icons/NewMessageIcon';
 import { useIsMobile } from '../logic/useMedia';
 import SidebarLink from '../components/Sidebar/SidebarLink';
@@ -22,35 +12,14 @@
 import MobileMessagesSidebar from './MobileMessagesSidebar';
 import MessagesList from './MessagesList';
 import useMessagesFilter, { filters } from './useMessagesFilter';
+import { useBriefs, usePinnedChats } from '../state/chat';
+import MessagesSidebarItem from './MessagesSidebarItem';
 
 export default function MessagesSidebar() {
   const isMobile = useIsMobile();
-<<<<<<< HEAD
   const { filter, setFilter } = useMessagesFilter();
-=======
-  const { sortOptions } = useSidebarSort(RECENT);
-  const [filter, setFilter] = useState<SidebarFilter>(filters.dms);
   const briefs = useBriefs();
   const pinned = usePinnedChats();
-
-  const organizedBriefs = Object.keys(briefs)
-    .filter((b) => {
-      if (pending.includes(b)) {
-        return false;
-      }
-
-      if (pinned.includes(b)) {
-        return false;
-      }
-
-      if (filter === filters.groups && isDMBrief(b)) {
-        return false;
-      }
-
-      if (filter === filters.dms && isGroupBrief(b)) {
-        return false;
-      }
->>>>>>> 88414bc5
 
   if (isMobile) {
     return <MobileMessagesSidebar />;
@@ -72,18 +41,7 @@
         >
           New Message
         </SidebarLink>
-<<<<<<< HEAD
         <li className="p-2">
-=======
-        <li className="flex items-center space-x-2 px-2 py-3">
-          <span className="text-xs font-semibold text-gray-400">Pinned</span>
-          <div className="grow border-b-2 border-gray-100" />
-        </li>
-        {pinned.map((ship: string) => (
-          <MessagesSidebarItem key={ship} whom={ship} brief={briefs[ship]} />
-        ))}
-        <li>
->>>>>>> 88414bc5
           <DropdownMenu.Root>
             <DropdownMenu.Trigger
               className={
@@ -91,15 +49,8 @@
               }
               aria-label="Groups Filter Options"
             >
-<<<<<<< HEAD
               <span className="pl-1">{filter}</span>
               <CaretDown16Icon className="w-4 text-gray-400" />
-=======
-              <div className="default-focus flex items-center space-x-2 rounded-lg bg-gray-50 p-2 text-base font-semibold hover:bg-gray-50">
-                <span className="pl-1">{filter}</span>
-                <CaretDownIcon className="w-4 text-gray-400" />
-              </div>
->>>>>>> 88414bc5
             </DropdownMenu.Trigger>
             <DropdownMenu.Content className="dropdown text-gray-600">
               <DropdownMenu.Item
@@ -135,6 +86,23 @@
             </DropdownMenu.Content>
           </DropdownMenu.Root>
         </li>
+        {pinned && pinned.length > 0 ? (
+          <>
+            <li className="flex items-center space-x-2 px-2 py-3">
+              <span className="text-xs font-semibold text-gray-400">
+                Pinned
+              </span>
+              <div className="grow border-b-2 border-gray-100" />
+            </li>
+            {pinned.map((ship: string) => (
+              <MessagesSidebarItem
+                key={ship}
+                whom={ship}
+                brief={briefs[ship]}
+              />
+            ))}
+          </>
+        ) : null}
       </ul>
       <MessagesList filter={filter} />
     </nav>

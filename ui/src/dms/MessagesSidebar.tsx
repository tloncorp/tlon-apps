import React from 'react';
import cn from 'classnames';
import * as DropdownMenu from '@radix-ui/react-dropdown-menu';
import AddIcon from '@/components/icons/AddIcon';
import Filter16Icon from '@/components/icons/Filter16Icon';
import CaretDown16Icon from '@/components/icons/CaretDown16Icon';
import { useBriefs, usePinned } from '@/state/chat';
import SidebarItem from '@/components/Sidebar/SidebarItem';
import Avatar from '@/components/Avatar';
import ShipName from '@/components/ShipName';
import TalkIcon from '@/components/icons/TalkIcon';
<<<<<<< HEAD
=======
import {
  filters,
  useSettingsState,
  SidebarFilter,
  SettingsState,
} from '@/state/settings';
import MobileMessagesSidebar from './MobileMessagesSidebar';
>>>>>>> 1f5b95db
import MessagesList from './MessagesList';
import MessagesSidebarItem from './MessagesSidebarItem';

const selMessagesFilter = (s: SettingsState) => ({
  messagesFilter: s.talk.messagesFilter,
});

export default function MessagesSidebar() {
<<<<<<< HEAD
  const { filter, setFilter } = useMessagesFilter();
  const briefs = useBriefs();
  const pinned = usePinned();

=======
  const isMobile = useIsMobile();
  const { messagesFilter } = useSettingsState(selMessagesFilter);
  const briefs = useBriefs();
  const pinned = usePinned();

  const setFilterMode = (mode: SidebarFilter) => {
    useSettingsState.getState().putEntry('talk', 'messagesFilter', mode);
  };

  if (isMobile) {
    return <MobileMessagesSidebar />;
  }

>>>>>>> 1f5b95db
  return (
    <nav className="flex h-full w-64 flex-none flex-col border-r-2 border-gray-50 bg-white">
      <ul className="flex w-full flex-col space-y-1 px-2 pt-2">
        <SidebarItem
          div
          className="text-black"
          to="/"
          icon={<TalkIcon className="h-6 w-6" />}
        >
          Talk
        </SidebarItem>
        <div className="h-5" />
        <SidebarItem
          icon={<Avatar size="xs" ship={window.our} />}
          to={'/profile/edit'}
        >
          <ShipName showAlias name={window.our} />
        </SidebarItem>
        <SidebarItem to="/dm/new" icon={<AddIcon className="m-1 h-4 w-4" />}>
          New Message
        </SidebarItem>
        {pinned && pinned.length > 0 ? (
          <>
            <li className="-mx-2 mt-5 grow border-t-2 border-gray-50 pt-3 pb-2">
              <span className="ml-4 text-sm font-semibold text-gray-400">
                Pinned Messages
              </span>
            </li>
            {pinned.map((ship: string) => (
              <MessagesSidebarItem
                key={ship}
                whom={ship}
                brief={briefs[ship]}
              />
            ))}
          </>
        ) : null}
        <li className="-mx-2 mt-5 grow border-t-2 border-gray-50 pt-3 pb-2">
          <span className="ml-4 text-sm font-semibold text-gray-400">
            Messages
          </span>
        </li>
        <li className="p-2">
          <DropdownMenu.Root>
            <DropdownMenu.Trigger
              className={
                'default-focus flex w-full items-center justify-between space-x-2 rounded-lg bg-gray-50 px-2 py-1 text-sm font-semibold'
              }
              aria-label="Groups Filter Options"
            >
              <span className="flex items-center">
                <Filter16Icon className="w-4 text-gray-400" />
                <span className="pl-1">Filter: {messagesFilter}</span>
              </span>
              <CaretDown16Icon className="w-4 text-gray-400" />
            </DropdownMenu.Trigger>
            <DropdownMenu.Content className="dropdown w-56 text-gray-600">
              <DropdownMenu.Item
                className={cn(
                  'dropdown-item flex items-center space-x-2 rounded-none',
                  messagesFilter === filters.all && 'bg-gray-50 text-gray-800'
                )}
                onClick={() => setFilterMode(filters.all)}
              >
                All Messages
              </DropdownMenu.Item>
              <DropdownMenu.Item
                className={cn(
                  'dropdown-item flex items-center space-x-2 rounded-none',
                  messagesFilter === filters.dms && 'bg-gray-50 text-gray-800'
                )}
                onClick={() => setFilterMode(filters.dms)}
              >
                Direct Messages
              </DropdownMenu.Item>
              <DropdownMenu.Item
                className={cn(
                  'dropdown-item flex items-center space-x-2 rounded-none',
                  messagesFilter === filters.groups &&
                    'bg-gray-50 text-gray-800'
                )}
                onClick={() => setFilterMode(filters.groups)}
              >
                Group Channels
              </DropdownMenu.Item>
            </DropdownMenu.Content>
          </DropdownMenu.Root>
        </li>
      </ul>
      <MessagesList filter={messagesFilter} />
    </nav>
  );
}<|MERGE_RESOLUTION|>--- conflicted
+++ resolved
@@ -9,16 +9,12 @@
 import Avatar from '@/components/Avatar';
 import ShipName from '@/components/ShipName';
 import TalkIcon from '@/components/icons/TalkIcon';
-<<<<<<< HEAD
-=======
 import {
   filters,
   useSettingsState,
   SidebarFilter,
   SettingsState,
 } from '@/state/settings';
-import MobileMessagesSidebar from './MobileMessagesSidebar';
->>>>>>> 1f5b95db
 import MessagesList from './MessagesList';
 import MessagesSidebarItem from './MessagesSidebarItem';
 
@@ -27,13 +23,6 @@
 });
 
 export default function MessagesSidebar() {
-<<<<<<< HEAD
-  const { filter, setFilter } = useMessagesFilter();
-  const briefs = useBriefs();
-  const pinned = usePinned();
-
-=======
-  const isMobile = useIsMobile();
   const { messagesFilter } = useSettingsState(selMessagesFilter);
   const briefs = useBriefs();
   const pinned = usePinned();
@@ -42,11 +31,6 @@
     useSettingsState.getState().putEntry('talk', 'messagesFilter', mode);
   };
 
-  if (isMobile) {
-    return <MobileMessagesSidebar />;
-  }
-
->>>>>>> 1f5b95db
   return (
     <nav className="flex h-full w-64 flex-none flex-col border-r-2 border-gray-50 bg-white">
       <ul className="flex w-full flex-col space-y-1 px-2 pt-2">

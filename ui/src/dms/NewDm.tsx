--- conflicted
+++ resolved
@@ -1,17 +1,12 @@
 import _ from 'lodash';
-import React, { useCallback, useMemo, useState } from 'react';
+import React, { useCallback, useMemo } from 'react';
 import { useNavigate } from 'react-router';
 import ob from 'urbit-ob';
 import ChatInput from '@/chat/ChatInput/ChatInput';
 import Layout from '@/components/Layout/Layout';
 import ShipSelector, { ShipOption } from '@/components/ShipSelector';
-<<<<<<< HEAD
-import { newUv, preSig } from '@/logic/utils';
+import { createStorageKey, newUv, preSig } from '@/logic/utils';
 import { useChatState, useMultiDms } from '@/state/chat';
-=======
-import { createStorageKey, newUv, preSig } from '@/logic/utils';
-import { useChatState } from '@/state/chat';
->>>>>>> e28f1769
 import createClub from '@/state/chat/createClub';
 import useSendMultiDm from '@/state/chat/useSendMultiDm';
 import { ChatMemo } from '@/types/chat';
@@ -19,15 +14,11 @@
 import { useLocalStorage } from 'usehooks-ts';
 
 export default function NewDM() {
-<<<<<<< HEAD
   const multiDms = useMultiDms();
-  const [ships, setShips] = useState<ShipOption[]>([]);
-=======
   const [ships, setShips] = useLocalStorage<ShipOption[]>(
     createStorageKey('new-dm-ships'),
     []
   );
->>>>>>> e28f1769
   const isMultiDm = ships.length > 1;
   const navigate = useNavigate();
   const shipValues = useMemo(() => ships.map((o) => preSig(o.value)), [ships]);

import React, { useCallback, useEffect, useMemo, useRef } from 'react';
import cn from 'classnames';
import {
  Outlet,
  Route,
  Routes,
  useMatch,
  useNavigate,
  useParams,
} from 'react-router';
import { Link } from 'react-router-dom';
import ChatInput from '@/chat/ChatInput/ChatInput';
import Layout from '@/components/Layout/Layout';
import { useDmUnread, useDmIsPending, useSendMessage } from '@/state/chat';
import DmInvite from '@/dms/DmInvite';
import Avatar from '@/components/Avatar';
import DmOptions from '@/dms/DMOptions';
import { useContact } from '@/state/contact';
import { useIsMobile } from '@/logic/useMedia';
import DMHero from '@/dms/DMHero';
import useMessageSelector from '@/logic/useMessageSelector';
import CaretLeft16Icon from '@/components/icons/CaretLeft16Icon';
import ReconnectingSpinner from '@/components/ReconnectingSpinner';
import ShipName from '@/components/ShipName';
import { Contact } from '@/types/contact';
import MagnifyingGlassIcon from '@/components/icons/MagnifyingGlassIcon';
import { useDragAndDrop } from '@/logic/DragAndDropContext';
import useAppName from '@/logic/useAppName';
import ShipConnection from '@/components/ShipConnection';
import { useConnectivityCheck } from '@/state/vitals';
import MobileHeader from '@/components/MobileHeader';
import MagnifyingGlassMobileNavIcon from '@/components/icons/MagnifyingGlassMobileNavIcon';
import DmWindow from '@/dms/DmWindow';
import { useIsScrolling } from '@/logic/scroll';
import { useChatInputFocus } from '@/logic/ChatInputFocusContext';
import { dmListPath, isGroups } from '@/logic/utils';
import { useNegotiate } from '@/state/negotiation';
import MessageSelector from './MessageSelector';
import DmSearch from './DmSearch';

function TitleButton({
  ship,
  contact,
  isMobile,
}: {
  ship: string;
  contact: Contact;
  isMobile: boolean;
}) {
  const appName = useAppName();
  const BackButton = isMobile ? Link : 'div';
  const { data } = useConnectivityCheck(ship || '');

  return (
    <BackButton
      to={appName === 'Groups' && isMobile ? '/messages' : '/'}
      className={cn(
        'default-focus ellipsis w-max-sm inline-flex h-10 appearance-none items-center justify-center space-x-2 rounded p-2'
      )}
      aria-label="Open Messages Menu"
    >
      {isMobile ? (
        <div className="flex h-6 w-6 items-center justify-center">
          <CaretLeft16Icon className="h-5 w-5 shrink-0 text-gray-600" />
        </div>
      ) : null}
      <div className="flex h-6 w-6 shrink-0 items-center justify-center rounded text-center">
        <Avatar size="xs" ship={ship} />
      </div>

      <div className="flex w-full flex-col justify-center">
        {contact?.nickname ? (
          <>
            <div className="flex space-x-1 align-middle">
              <span
                className={cn(
                  'ellipsis text-sm font-bold line-clamp-1 sm:font-semibold'
                )}
              >
                {contact.nickname}
              </span>
              <ShipConnection ship={ship} status={data?.status} />
            </div>
            <ShipName
              full
              name={ship}
              className="w-full break-all text-sm text-gray-400 line-clamp-1"
            />
          </>
        ) : (
          <div className="flex space-x-1 align-middle">
            <ShipName
              full
              name={ship}
              className="text-sm font-bold text-gray-800 sm:font-semibold"
            />
            <ShipConnection ship={ship} status={data?.status} />
          </div>
        )}
      </div>
    </BackButton>
  );
}

export default function Dm() {
  // eslint-disable-next-line @typescript-eslint/no-non-null-assertion
  const ship = useParams<{ ship: string }>().ship!;
  const { isChatInputFocused } = useChatInputFocus();
  const dropZoneId = `chat-dm-input-dropzone-${ship}`;
  const { isDragging, isOver } = useDragAndDrop(dropZoneId);
  const { mutate: sendMessage } = useSendMessage();
  const contact = useContact(ship);
  const { data } = useConnectivityCheck(ship || '');
  const navigate = useNavigate();
  const isMobile = useIsMobile();
  const appName = useAppName();
  const inSearch = useMatch(`/dm/${ship}/search/*`);
  const isAccepted = !useDmIsPending(ship);
  const unread = useDmUnread(ship);
  const scrollElementRef = useRef<HTMLDivElement>(null);
  const isScrolling = useIsScrolling(scrollElementRef);
  const canStart = ship && !!unread;
  const root = `/dm/${ship}`;
  const shouldApplyPaddingBottom = isGroups && isMobile && !isChatInputFocused;
<<<<<<< HEAD
  const negotiationMatch = useNegotiate(ship, 'chat', 'chat');
=======
  const { match: negotiationMatch, isLoading: negotiationLoading } =
    useNegotiation(ship, 'chat', 'chat');
  const confirmedMismatch = !negotiationLoading && !negotiationMatch;
>>>>>>> 94197e39

  const {
    isSelectingMessage,
    sendDm: sendDmFromMessageSelector,
    existingDm,
  } = useMessageSelector();

  const isSelecting = isSelectingMessage && existingDm === ship;

  const handleLeave = useCallback(() => {
    navigate(dmListPath);
  }, [navigate]);

  const conversationHeader = useMemo(
    () => (
      <div className="pt-4 pb-12">
        <DMHero ship={ship} contact={contact} />
      </div>
    ),
    [ship, contact]
  );

  return (
    <>
      <Layout
        style={{
          paddingBottom: shouldApplyPaddingBottom ? 50 : 0,
        }}
        className="padding-bottom-transition flex-1"
        header={
          isSelecting ? (
            <>
              {isMobile && (
                <MobileHeader title="New Message" pathBack={dmListPath} />
              )}
              <MessageSelector />
            </>
          ) : (
            <Routes>
              {!isMobile && (
                <Route
                  path="search/:query?"
                  element={
                    <DmSearch
                      whom={ship}
                      root={root}
                      placeholder="Search Messages"
                    >
                      <TitleButton
                        ship={ship}
                        contact={contact}
                        isMobile={isMobile}
                      />
                    </DmSearch>
                  }
                />
              )}
              <Route
                path="*"
                element={
                  isMobile ? (
                    <MobileHeader
                      title={
                        <DmOptions
                          className="w-full"
                          whom={ship}
                          pending={!isAccepted}
                          onLeave={handleLeave}
                        >
                          <button className="flex w-full items-center justify-center">
                            <div className="flex h-6 w-6 flex-none items-center justify-center rounded text-center">
                              <Avatar size="xs" ship={ship} />
                            </div>
                            <h1 className="ml-2 overflow-hidden">
                              <span className="truncate">
                                {contact.nickname ? (
                                  contact.nickname
                                ) : (
                                  <ShipName full name={ship} />
                                )}
                              </span>
                            </h1>
                            <ShipConnection
                              className="ml-1 inline-flex flex-none"
                              type="bullet"
                              ship={ship}
                              status={data?.status}
                            />
                          </button>
                        </DmOptions>
                      }
                      pathBack={
                        appName === 'Groups' && isMobile ? '/messages' : '/'
                      }
                      action={
                        <div className="flex h-12 flex-row items-center justify-end space-x-3">
                          <ReconnectingSpinner />
                          <Link to="search/" aria-label="Search Chat">
                            <MagnifyingGlassMobileNavIcon className="h-6 w-6 text-gray-800" />
                          </Link>
                        </div>
                      }
                    />
                  ) : (
                    <div className="flex items-center justify-between border-b-2 border-gray-50 bg-white py-2 pl-2 pr-4">
                      <TitleButton
                        ship={ship}
                        contact={contact}
                        isMobile={isMobile}
                      />
                      <div className="flex shrink-0 flex-row items-center space-x-3">
                        {isMobile && <ReconnectingSpinner />}
                        <Link
                          to="search/"
                          className="flex h-6 w-6 items-center justify-center rounded hover:bg-gray-50"
                          aria-label="Search Chat"
                        >
                          <MagnifyingGlassIcon className="h-6 w-6 text-gray-400" />
                        </Link>
                        {canStart ? (
                          <DmOptions
                            onLeave={handleLeave}
                            whom={ship}
                            pending={!isAccepted}
                            alwaysShowEllipsis
                          />
                        ) : null}
                      </div>
                    </div>
                  )
                }
              />
            </Routes>
          )
        }
        footer={
<<<<<<< HEAD
          <div
            className={cn(
              isDragging || isOver ? '' : 'border-t-2 border-gray-50 p-4'
            )}
          >
            {isAccepted && negotiationMatch ? (
=======
          isAccepted && !confirmedMismatch ? (
            <div
              className={cn(
                isDragging || isOver ? '' : 'border-t-2 border-gray-50 p-4'
              )}
            >
>>>>>>> 94197e39
              <ChatInput
                key={ship}
                whom={ship}
                sendDm={isSelecting ? sendDmFromMessageSelector : sendMessage}
                showReply
                autoFocus={!isSelecting && !inSearch}
                dropZoneId={dropZoneId}
                isScrolling={isScrolling}
              />
<<<<<<< HEAD
            ) : !negotiationMatch ? (
              <div className="rounded-lg border-2 border-transparent bg-gray-50 py-1 px-2 leading-5 text-gray-600">
                Your version of the app does not match the other party.
              </div>
            ) : null}
          </div>
=======
            </div>
          ) : confirmedMismatch ? (
            <div className="rounded-lg border-2 border-transparent bg-gray-50 py-1 px-2 leading-5 text-gray-600">
              Your version does not match the other party's version.
            </div>
          ) : null
>>>>>>> 94197e39
        }
      >
        {isAccepted ? (
          <DmWindow
            whom={ship}
            root={root}
            prefixedElement={conversationHeader}
          />
        ) : (
          <DmInvite ship={ship} />
        )}
      </Layout>
      <Outlet />
    </>
  );
}<|MERGE_RESOLUTION|>--- conflicted
+++ resolved
@@ -1,4 +1,4 @@
-import React, { useCallback, useEffect, useMemo, useRef } from 'react';
+import React, { useCallback, useMemo, useRef } from 'react';
 import cn from 'classnames';
 import {
   Outlet,
@@ -122,13 +122,9 @@
   const canStart = ship && !!unread;
   const root = `/dm/${ship}`;
   const shouldApplyPaddingBottom = isGroups && isMobile && !isChatInputFocused;
-<<<<<<< HEAD
-  const negotiationMatch = useNegotiate(ship, 'chat', 'chat');
-=======
   const { match: negotiationMatch, isLoading: negotiationLoading } =
-    useNegotiation(ship, 'chat', 'chat');
+    useNegotiate(ship, 'chat', 'chat');
   const confirmedMismatch = !negotiationLoading && !negotiationMatch;
->>>>>>> 94197e39
 
   const {
     isSelectingMessage,
@@ -265,21 +261,12 @@
           )
         }
         footer={
-<<<<<<< HEAD
           <div
             className={cn(
               isDragging || isOver ? '' : 'border-t-2 border-gray-50 p-4'
             )}
           >
-            {isAccepted && negotiationMatch ? (
-=======
-          isAccepted && !confirmedMismatch ? (
-            <div
-              className={cn(
-                isDragging || isOver ? '' : 'border-t-2 border-gray-50 p-4'
-              )}
-            >
->>>>>>> 94197e39
+            {isAccepted && !confirmedMismatch ? (
               <ChatInput
                 key={ship}
                 whom={ship}
@@ -289,21 +276,12 @@
                 dropZoneId={dropZoneId}
                 isScrolling={isScrolling}
               />
-<<<<<<< HEAD
-            ) : !negotiationMatch ? (
+            ) : confirmedMismatch ? (
               <div className="rounded-lg border-2 border-transparent bg-gray-50 py-1 px-2 leading-5 text-gray-600">
                 Your version of the app does not match the other party.
               </div>
             ) : null}
           </div>
-=======
-            </div>
-          ) : confirmedMismatch ? (
-            <div className="rounded-lg border-2 border-transparent bg-gray-50 py-1 px-2 leading-5 text-gray-600">
-              Your version does not match the other party's version.
-            </div>
-          ) : null
->>>>>>> 94197e39
         }
       >
         {isAccepted ? (

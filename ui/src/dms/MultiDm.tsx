--- conflicted
+++ resolved
@@ -1,4 +1,4 @@
-import React, { useCallback, useEffect, useRef } from 'react';
+import React, { useCallback, useRef } from 'react';
 import cn from 'classnames';
 import {
   Outlet,
@@ -201,21 +201,12 @@
           )
         }
         footer={
-<<<<<<< HEAD
           <div
             className={cn(
               isDragging || isOver ? '' : 'border-t-2 border-gray-50 p-4'
             )}
           >
-            {isAccepted && negotiationMatch ? (
-=======
-          isAccepted && !confirmedMismatch ? (
-            <div
-              className={cn(
-                isDragging || isOver ? '' : 'border-t-2 border-gray-50 p-4'
-              )}
-            >
->>>>>>> 94197e39
+            {isAccepted && !confirmedMismatch ? (
               <ChatInput
                 key={clubId}
                 whom={clubId}
@@ -225,23 +216,13 @@
                 dropZoneId={dropZoneId}
                 isScrolling={isScrolling}
               />
-<<<<<<< HEAD
-            ) : !negotiationMatch ? (
+            ) : confirmedMismatch ? (
               <div className="rounded-lg border-2 border-transparent bg-gray-50 py-1 px-2 leading-5 text-gray-600">
                 Your version of the app does not match some of the members of
                 this chat.
               </div>
             ) : null}
           </div>
-=======
-            </div>
-          ) : confirmedMismatch ? (
-            <div className="rounded-lg border-2 border-transparent bg-gray-50 py-1 px-2 leading-5 text-gray-600">
-              Your version of the app does not match some of the members of this
-              chat.
-            </div>
-          ) : null
->>>>>>> 94197e39
         }
       >
         {isAccepted ? (

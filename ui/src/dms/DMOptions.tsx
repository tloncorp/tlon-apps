--- conflicted
+++ resolved
@@ -91,18 +91,11 @@
   const [dialog, setDialog] = useState(false);
 
   const leaveMessage = async () => {
-<<<<<<< HEAD
-    navigate('/');
-    if (whomIsDm(whom)) {
-=======
     onLeave?.();
     if (whomIsMultiDm(whom)) {
       await useChatState.getState().multiDmRsvp(whom, false);
     } else if (whomIsDm(whom)) {
->>>>>>> 748ed9f7
       await useChatState.getState().dmRsvp(whom, false);
-    } else if (whomIsMultiDm(whom)) {
-      await useChatState.getState().multiDmRsvp(whom, false);
     } else {
       leaveChat({ nest: whom });
     }

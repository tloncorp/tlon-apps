--- conflicted
+++ resolved
@@ -141,11 +141,7 @@
             </>
           ) : (
             <>
-<<<<<<< HEAD
-              {!isMulti ? null : (
-=======
               {isMulti ? (
->>>>>>> 20b0ba4a
                 <>
                   <DropdownMenu.Item
                     className="dropdown-item flex items-center space-x-2"

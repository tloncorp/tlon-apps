--- conflicted
+++ resolved
@@ -7,13 +7,8 @@
 import EllipsisIcon from '@/components/icons/EllipsisIcon';
 import { useChatState, usePinned } from '@/state/chat';
 import BulletIcon from '@/components/icons/BulletIcon';
-<<<<<<< HEAD
-import { whomIsMultiDm } from '@/logic/utils';
+import { whomIsDm, whomIsMultiDm } from '@/logic/utils';
 import { useIsChannelUnread } from '@/logic/channel';
-=======
-import { whomIsDm, whomIsMultiDm } from '@/logic/utils';
-import useIsChannelUnread from '@/logic/useIsChannelUnread';
->>>>>>> eed9042c
 import DmInviteDialog from './DmInviteDialog';
 
 interface DMOptionsProps {

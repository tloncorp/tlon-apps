import React, { useRef, useState } from 'react';
import cn from 'classnames';
import { debounce } from 'lodash';
import * as DropdownMenu from '@radix-ui/react-dropdown-menu';
import { Link } from 'react-router-dom';
import ChatSmallIcon from '@/components/icons/ChatSmallIcon';
import PersonSmallIcon from '@/components/icons/Person16Icon';
import CmdSmallIcon from '@/components/icons/CmdSmallIcon';
import Filter16Icon from '@/components/icons/Filter16Icon';
import AddIcon16 from '@/components/icons/AddIcon';
import { usePinned } from '@/state/chat';
import {
  filters,
  SettingsState,
  SidebarFilter,
  useSettingsState,
} from '@/state/settings';
import { useGroupState } from '@/state/groups';
import { whomIsDm, whomIsMultiDm } from '@/logic/utils';
<<<<<<< HEAD
import ReconnectingSpinner from '@/components/ReconnectingSpinner';
=======
import GridIcon from '@/components/icons/GridIcon';
import useLeap from '@/components/Leap/useLeap';
>>>>>>> 6ce353ca
import MessagesList from './MessagesList';
import MessagesSidebarItem from './MessagesSidebarItem';
import { MessagesScrollingContext } from './MessagesScrollingContext';

const selMessagesFilter = (s: SettingsState) => ({
  messagesFilter: s.talk.messagesFilter,
});

export default function MobileMessagesSidebar() {
  const [isScrolling, setIsScrolling] = useState(false);
  const { setIsOpen } = useLeap();
  const { messagesFilter } = useSettingsState(selMessagesFilter);
  const pinned = usePinned();
  const filteredPins = pinned.filter((p) => {
    const nest = `chat/${p}`;
    const { groups } = useGroupState.getState();
    const groupFlag = Object.entries(groups).find(
      ([, v]) => nest in v.channels
    )?.[0];
    const channel = groups[groupFlag || '']?.channels[nest];
    return !!channel || whomIsDm(p) || whomIsMultiDm(p);
  });

  const setFilterMode = (mode: SidebarFilter) => {
    useSettingsState.getState().putEntry('talk', 'messagesFilter', mode);
  };

  const scroll = useRef(
    debounce((scrolling: boolean) => setIsScrolling(scrolling), 200)
  );

  return (
    <div className="flex h-full w-full flex-col">
      <header className="flex items-center justify-between px-6 pt-10 pb-4">
        <h1 className="text-lg font-bold text-gray-800 sm:text-base">
          Messages
        </h1>
        <div className="flex shrink-0 flex-row items-center space-x-3 self-end">
          <ReconnectingSpinner />
          <Link
            to="/dm/new"
            className="default-focus flex items-center rounded-md bg-blue p-1 text-base"
            aria-label="New Direct Message"
          >
            <AddIcon16 className="h-4 w-4 text-white" />
          </Link>
        </div>
      </header>
      <nav className={cn('flex h-full w-full flex-col bg-white')}>
        <MessagesScrollingContext.Provider value={isScrolling}>
          <MessagesList filter={messagesFilter} isScrolling={scroll.current}>
            {filteredPins && filteredPins.length > 0 ? (
              <div className="px-4">
                <h2 className="my-0.5 p-2 text-lg font-bold text-gray-400 sm:text-base">
                  Pinned Messages
                </h2>
                {pinned.map((ship: string) => (
                  <MessagesSidebarItem key={ship} whom={ship} />
                ))}
              </div>
            ) : null}
            <div className="flex flex-row items-center justify-between px-4">
              <h2 className="my-0.5 p-2 text-lg font-bold text-gray-400 sm:text-base">
                {messagesFilter}
              </h2>
              <DropdownMenu.Root>
                <DropdownMenu.Trigger
                  className={'default-focus -mr-0.5 p-1'}
                  aria-label="Groups Filter Options"
                >
<<<<<<< HEAD
                  <Filter16Icon className="h-4 w-4 text-gray-400" />
                </DropdownMenu.Trigger>
                <DropdownMenu.Content className="dropdown text-gray-600">
                  <DropdownMenu.Item
                    className={cn(
                      'dropdown-item flex items-center space-x-2 rounded-none',
                      messagesFilter === filters.all &&
                        'bg-gray-50 text-gray-800'
                    )}
                    onClick={() => setFilterMode(filters.all)}
                  >
                    <ChatSmallIcon className="mr-2 h-4 w-4" />
                    All Messages
                  </DropdownMenu.Item>
                  <DropdownMenu.Item
                    className={cn(
                      'dropdown-item flex items-center space-x-2 rounded-none',
                      messagesFilter === filters.dms &&
                        'bg-gray-50 text-gray-800'
                    )}
                    onClick={() => setFilterMode(filters.dms)}
                  >
                    <PersonSmallIcon className="mr-2 h-4 w-4" />
                    Direct Messages
                  </DropdownMenu.Item>
                  <DropdownMenu.Item
                    className={cn(
                      'dropdown-item flex items-center space-x-2 rounded-none',
                      messagesFilter === filters.groups &&
                        'bg-gray-50 text-gray-800'
                    )}
                    onClick={() => setFilterMode(filters.groups)}
                  >
                    <CmdSmallIcon className="mr-2 h-4 w-4" />
                    Group Talk Channels
                  </DropdownMenu.Item>
                </DropdownMenu.Content>
              </DropdownMenu.Root>
            </div>
          </MessagesList>
        </MessagesScrollingContext.Provider>
      </nav>
    </div>
=======
                  <PersonSmallIcon className="mr-2 h-4 w-4" />
                  Direct Messages
                </DropdownMenu.Item>
                <DropdownMenu.Item
                  className={cn(
                    'dropdown-item flex items-center space-x-2 rounded-none',
                    messagesFilter === filters.groups &&
                      'bg-gray-50 text-gray-800'
                  )}
                  onClick={() => setFilterMode(filters.groups)}
                >
                  <CmdSmallIcon className="mr-2 h-4 w-4" />
                  Group Talk Channels
                </DropdownMenu.Item>
              </DropdownMenu.Content>
            </DropdownMenu.Root>
            <div className="mr-2 flex items-center space-x-2">
              <button title="Open Leap" onClick={() => setIsOpen(true)}>
                <GridIcon className="h-7 w-7 text-gray-600" />
              </button>
              <Link
                to="/dm/new"
                aria-label="New Direct Message"
                className="mr-2"
              >
                <NewMessageIcon className="h-6 w-6 text-blue" />
              </Link>
            </div>
          </header>
        </MessagesList>
      </MessagesScrollingContext.Provider>
    </nav>
>>>>>>> 6ce353ca
  );
}<|MERGE_RESOLUTION|>--- conflicted
+++ resolved
@@ -17,12 +17,9 @@
 } from '@/state/settings';
 import { useGroupState } from '@/state/groups';
 import { whomIsDm, whomIsMultiDm } from '@/logic/utils';
-<<<<<<< HEAD
 import ReconnectingSpinner from '@/components/ReconnectingSpinner';
-=======
 import GridIcon from '@/components/icons/GridIcon';
 import useLeap from '@/components/Leap/useLeap';
->>>>>>> 6ce353ca
 import MessagesList from './MessagesList';
 import MessagesSidebarItem from './MessagesSidebarItem';
 import { MessagesScrollingContext } from './MessagesScrollingContext';
@@ -62,6 +59,9 @@
         </h1>
         <div className="flex shrink-0 flex-row items-center space-x-3 self-end">
           <ReconnectingSpinner />
+          <button title="Open Leap" onClick={() => setIsOpen(true)}>
+            <GridIcon className="h-6 w-6 text-gray-400" />
+          </button>
           <Link
             to="/dm/new"
             className="default-focus flex items-center rounded-md bg-blue p-1 text-base"
@@ -93,7 +93,6 @@
                   className={'default-focus -mr-0.5 p-1'}
                   aria-label="Groups Filter Options"
                 >
-<<<<<<< HEAD
                   <Filter16Icon className="h-4 w-4 text-gray-400" />
                 </DropdownMenu.Trigger>
                 <DropdownMenu.Content className="dropdown text-gray-600">
@@ -137,39 +136,5 @@
         </MessagesScrollingContext.Provider>
       </nav>
     </div>
-=======
-                  <PersonSmallIcon className="mr-2 h-4 w-4" />
-                  Direct Messages
-                </DropdownMenu.Item>
-                <DropdownMenu.Item
-                  className={cn(
-                    'dropdown-item flex items-center space-x-2 rounded-none',
-                    messagesFilter === filters.groups &&
-                      'bg-gray-50 text-gray-800'
-                  )}
-                  onClick={() => setFilterMode(filters.groups)}
-                >
-                  <CmdSmallIcon className="mr-2 h-4 w-4" />
-                  Group Talk Channels
-                </DropdownMenu.Item>
-              </DropdownMenu.Content>
-            </DropdownMenu.Root>
-            <div className="mr-2 flex items-center space-x-2">
-              <button title="Open Leap" onClick={() => setIsOpen(true)}>
-                <GridIcon className="h-7 w-7 text-gray-600" />
-              </button>
-              <Link
-                to="/dm/new"
-                aria-label="New Direct Message"
-                className="mr-2"
-              >
-                <NewMessageIcon className="h-6 w-6 text-blue" />
-              </Link>
-            </div>
-          </header>
-        </MessagesList>
-      </MessagesScrollingContext.Provider>
-    </nav>
->>>>>>> 6ce353ca
   );
 }
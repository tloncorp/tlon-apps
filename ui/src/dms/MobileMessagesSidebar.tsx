import { useRef, useState } from 'react';
import cn from 'classnames';
import { debounce } from 'lodash';
import { Link } from 'react-router-dom';
import { usePinnedChats } from '@/state/pins';
import ReconnectingSpinner from '@/components/ReconnectingSpinner';
import MobileHeader from '@/components/MobileHeader';
import AddIconMobileNav from '@/components/icons/AddIconMobileNav';
<<<<<<< HEAD
import FilterIconMobileNav from '@/components/icons/FilterIconMobileNav';
import useAppName from '@/logic/useAppName';
import CautionIcon from '@/components/icons/CautionIcon';
import { useLocalState } from '@/state/local';
import ActionMenu, { Action } from '@/components/ActionMenu';
=======
>>>>>>> 4f97a62b
import MessagesList from './MessagesList';
import MessagesSidebarItem from './MessagesSidebarItem';
import { MessagesScrollingContext } from './MessagesScrollingContext';

export default function MobileMessagesSidebar() {
  const [isScrolling, setIsScrolling] = useState(false);
  const pinned = usePinnedChats(true);

  const scroll = useRef(
    debounce((scrolling: boolean) => setIsScrolling(scrolling), 200)
  );

  return (
    <div className="flex h-full w-full flex-col">
      <MobileHeader
        title={appName === 'Talk' ? <TalkSunsetHeader /> : 'Messages'}
        action={
          <div className="flex h-12 items-center justify-end space-x-2">
            <ReconnectingSpinner />
            <Link
              to="/dm/new"
              className="default-focus flex items-center text-base"
              aria-label="New Direct Message"
            >
              <AddIconMobileNav className="h-8 w-8 text-black" />
            </Link>
          </div>
        }
      />
      <nav className={cn('flex h-full w-full flex-col bg-white')}>
        <MessagesScrollingContext.Provider value={isScrolling}>
          <MessagesList filter="Direct Messages" isScrolling={scroll.current}>
            {pinned && pinned.length > 0 ? (
              <div className="px-4">
                <h2 className="mb-0.5 p-2 font-sans text-gray-400">Pinned</h2>
                {pinned.map((ship: string) => (
                  <MessagesSidebarItem key={ship} whom={ship} />
                ))}
                <h2 className="mt-2 p-2 font-sans text-gray-400">
                  Direct Messages
                </h2>
              </div>
            ) : null}
          </MessagesList>
        </MessagesScrollingContext.Provider>
      </nav>
    </div>
  );
}

function TalkSunsetHeader() {
  const onClick = () =>
    useLocalState.setState({ manuallyShowTalkSunset: true });

  return (
    <div className="flex items-center justify-center py-1" onClick={onClick}>
      Messages <CautionIcon className="ml-2 h-5 w-5 text-indigo" />
    </div>
  );
}<|MERGE_RESOLUTION|>--- conflicted
+++ resolved
@@ -6,14 +6,6 @@
 import ReconnectingSpinner from '@/components/ReconnectingSpinner';
 import MobileHeader from '@/components/MobileHeader';
 import AddIconMobileNav from '@/components/icons/AddIconMobileNav';
-<<<<<<< HEAD
-import FilterIconMobileNav from '@/components/icons/FilterIconMobileNav';
-import useAppName from '@/logic/useAppName';
-import CautionIcon from '@/components/icons/CautionIcon';
-import { useLocalState } from '@/state/local';
-import ActionMenu, { Action } from '@/components/ActionMenu';
-=======
->>>>>>> 4f97a62b
 import MessagesList from './MessagesList';
 import MessagesSidebarItem from './MessagesSidebarItem';
 import { MessagesScrollingContext } from './MessagesScrollingContext';
@@ -29,7 +21,7 @@
   return (
     <div className="flex h-full w-full flex-col">
       <MobileHeader
-        title={appName === 'Talk' ? <TalkSunsetHeader /> : 'Messages'}
+        title="Messages"
         action={
           <div className="flex h-12 items-center justify-end space-x-2">
             <ReconnectingSpinner />
@@ -62,15 +54,4 @@
       </nav>
     </div>
   );
-}
-
-function TalkSunsetHeader() {
-  const onClick = () =>
-    useLocalState.setState({ manuallyShowTalkSunset: true });
-
-  return (
-    <div className="flex items-center justify-center py-1" onClick={onClick}>
-      Messages <CautionIcon className="ml-2 h-5 w-5 text-indigo" />
-    </div>
-  );
 }
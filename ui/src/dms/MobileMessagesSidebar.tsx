import React from 'react';
import cn from 'classnames';
import * as DropdownMenu from '@radix-ui/react-dropdown-menu';
import { Link } from 'react-router-dom';
import Divider from '@/components/Divider';
import CaretDown16Icon from '@/components/icons/CaretDown16Icon';
import ChatSmallIcon from '@/components/icons/ChatSmallIcon';
import PersonSmallIcon from '@/components/icons/Person16Icon';
import CmdSmallIcon from '@/components/icons/CmdSmallIcon';
import NewMessageIcon from '@/components/icons/NewMessageIcon';
import { useBriefs, usePinned } from '@/state/chat';
import {
  filters,
  SettingsState,
  SidebarFilter,
  useSettingsState,
} from '@/state/settings';
import MessagesList from './MessagesList';
import MessagesSidebarItem from './MessagesSidebarItem';

const selMessagesFilter = (s: SettingsState) => ({
  messagesFilter: s.talk.messagesFilter,
});

export default function MobileMessagesSidebar() {
<<<<<<< HEAD
  const { filter, setFilter } = useMessagesFilter();
=======
  // const { filter, setFilter } = useMessagesFilter();
  const { messagesFilter } = useSettingsState(selMessagesFilter);
  const navPrimary = useNavStore((state) => state.navigatePrimary);
>>>>>>> 1f5b95db
  const briefs = useBriefs();
  const pinned = usePinned();

  const setFilterMode = (mode: SidebarFilter) => {
    useSettingsState.getState().putEntry('talk', 'messagesFilter', mode);
  };

  return (
    <nav
      className={cn(
        'flex h-full w-full flex-col border-r-2 border-gray-50 bg-white'
      )}
    >
      {pinned && pinned.length > 0 ? (
        <div className="-mb-2 md:mb-0">
          <div className="-mb-2 flex items-center p-2 md:m-0">
            <Divider>Pinned</Divider>
            <div className="grow border-b-2 border-gray-100" />
          </div>
          <div className="flex flex-col space-y-2 px-2 pb-2">
            {pinned.map((ship: string) => (
              <MessagesSidebarItem
                key={ship}
                whom={ship}
                brief={briefs[ship]}
              />
            ))}
          </div>
        </div>
      ) : null}
      <header className="flex flex-none items-center justify-between px-2 py-1">
        <DropdownMenu.Root>
          <DropdownMenu.Trigger
            className={
              'default-focus flex items-center rounded-lg p-2 text-base font-semibold hover:bg-gray-50'
            }
            aria-label="Groups Filter Options"
          >
            <h1 className="mr-4 text-xl font-medium">{messagesFilter}</h1>
            <CaretDown16Icon className="h-4 w-4 text-gray-400" />
          </DropdownMenu.Trigger>
          <DropdownMenu.Content className="dropdown text-gray-600">
            <DropdownMenu.Item
              className={cn(
                'dropdown-item flex items-center space-x-2 rounded-none',
                messagesFilter === filters.all && 'bg-gray-50 text-gray-800'
              )}
              onClick={() => setFilterMode(filters.all)}
            >
              <ChatSmallIcon className="mr-2 h-4 w-4" />
              All Messages
            </DropdownMenu.Item>
            <DropdownMenu.Item
              className={cn(
                'dropdown-item flex items-center space-x-2 rounded-none',
                messagesFilter === filters.dms && 'bg-gray-50 text-gray-800'
              )}
              onClick={() => setFilterMode(filters.dms)}
            >
              <PersonSmallIcon className="mr-2 h-4 w-4" />
              Direct Messages
            </DropdownMenu.Item>
            <DropdownMenu.Item
              className={cn(
                'dropdown-item flex items-center space-x-2 rounded-none',
                messagesFilter === filters.groups && 'bg-gray-50 text-gray-800'
              )}
              onClick={() => setFilterMode(filters.groups)}
            >
              <CmdSmallIcon className="mr-2 h-4 w-4" />
              Group Talk Channels
            </DropdownMenu.Item>
          </DropdownMenu.Content>
        </DropdownMenu.Root>
        <Link to="/dm/new" aria-label="New Direct Message" className="mr-2">
          <NewMessageIcon className="h-6 w-6 text-blue" />
        </Link>
      </header>
      <MessagesList filter={messagesFilter} />
    </nav>
  );
}<|MERGE_RESOLUTION|>--- conflicted
+++ resolved
@@ -23,13 +23,7 @@
 });
 
 export default function MobileMessagesSidebar() {
-<<<<<<< HEAD
-  const { filter, setFilter } = useMessagesFilter();
-=======
-  // const { filter, setFilter } = useMessagesFilter();
   const { messagesFilter } = useSettingsState(selMessagesFilter);
-  const navPrimary = useNavStore((state) => state.navigatePrimary);
->>>>>>> 1f5b95db
   const briefs = useBriefs();
   const pinned = usePinned();
 

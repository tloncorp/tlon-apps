import cn from 'classnames';
import { Editor, JSONContent } from '@tiptap/react';
import React, { useCallback, useEffect } from 'react';
import { reduce } from 'lodash';
import LoadingSpinner from '@/components/LoadingSpinner/LoadingSpinner';
import MessageEditor, { useMessageEditor } from '@/components/MessageEditor';
import { useIsMobile } from '@/logic/useMedia';
import {
  useAddPostMutation,
  useAddReplyMutation,
} from '@/state/channel/channel';
import useRequestState from '@/logic/useRequestState';
import { JSONToInlines } from '@/logic/tiptap';
import {
  fetchChatBlocks,
  useChatInfo,
  useChatStore,
} from '@/chat/useChatStore';
import X16Icon from '@/components/icons/X16Icon';
import ArrowNIcon16 from '@/components/icons/ArrowNIcon16';
import useGroupPrivacy from '@/logic/useGroupPrivacy';
import { captureGroupsAnalyticsEvent } from '@/logic/analytics';
import Tooltip from '@/components/Tooltip';
import { useChannelCompatibility } from '@/logic/channel';
<<<<<<< HEAD
import { constructStory, PostEssay } from '@/types/channel';
import { Inline, InlineKey } from '@/types/content';
=======
import { useChatInputFocus } from '@/logic/ChatInputFocusContext';
>>>>>>> b2310ff3

interface HeapTextInputProps {
  flag: string;
  groupFlag: string;
  draft: JSONContent | undefined;
  setDraft: React.Dispatch<React.SetStateAction<JSONContent | undefined>>;
  placeholder?: string;
  sendDisabled?: boolean;
  replyTo?: string | null;
  className?: string;
  inputClass?: string;
  comment?: boolean;
}

const MERGEABLE_KEYS = ['italics', 'bold', 'strike', 'blockquote'] as const;
function isMergeable(x: InlineKey): x is (typeof MERGEABLE_KEYS)[number] {
  return MERGEABLE_KEYS.includes(x as any);
}
function normalizeHeapInline(inline: Inline[]): Inline[] {
  return reduce(
    inline,
    (acc: Inline[], val) => {
      if (acc.length === 0) {
        return [...acc, val];
      }
      const last = acc[acc.length - 1];
      if (typeof last === 'string' && typeof val === 'string') {
        return [...acc.slice(0, -1), last + val];
      }
      const lastKey = Object.keys(acc[acc.length - 1])[0] as InlineKey;
      const currKey = Object.keys(val)[0] as keyof InlineKey;
      if (isMergeable(lastKey) && currKey === lastKey) {
        // @ts-expect-error keying weirdness
        const end: HeapInline = {
          // @ts-expect-error keying weirdness
          [lastKey]: [...last[lastKey as any], ...val[currKey as any]],
        };
        return [...acc.slice(0, -1), end];
      }
      return [...acc, val];
    },
    []
  );
}

function SubmitLabel({ comment }: { comment?: boolean }) {
  if (comment) {
    return <ArrowNIcon16 className="h-4 w-4" />;
  }
  return <span>Post</span>;
}

export default function HeapTextInput({
  flag,
  groupFlag,
  draft,
  setDraft,
  replyTo = null,
  sendDisabled = false,
  placeholder,
  className,
  inputClass,
  comment = false,
}: HeapTextInputProps) {
  const nest = `heap/${flag}`;
  const isMobile = useIsMobile();
  const { isPending, setPending, setReady } = useRequestState();
  const chatInfo = useChatInfo(flag);
  const { privacy } = useGroupPrivacy(groupFlag);
<<<<<<< HEAD
  const { compatible, text } = useChannelCompatibility(nest);
  const { mutate } = useAddPostMutation(nest);
  const { mutate: addReply } = useAddReplyMutation();
=======
  const { compatible, text } = useChannelCompatibility(`heap/${flag}`);
  const { mutate } = useAddCurioMutation();
  const { handleFocus, handleBlur, isChatInputFocused } = useChatInputFocus();
>>>>>>> b2310ff3

  /**
   * This handles submission for new Curios; for edits, see EditCurioForm
   */
  const onSubmit = useCallback(
    async (editor: Editor) => {
      if (sendDisabled) {
        return;
      }
      const now = Date.now();
      const cacheId = {
        sent: now,
        author: window.our,
      };
      const blocks = fetchChatBlocks(flag);
      if (!editor.getText() && !blocks.length) {
        return;
      }

      setPending();

      const data = JSONToInlines(editor?.getJSON());
      const content = constructStory(data);

      const heart: PostEssay = {
        'kind-data': {
          heap: '', // TODO: Title input
        },
        author: window.our,
        sent: now,
        content,
      };

      setDraft(undefined);
      editor?.commands.setContent('');
      useChatStore.getState().setBlocks(flag, []);

      if (replyTo) {
        addReply(
          {
            nest: `heap/${flag}`,
            content: heart.content,
            postId: replyTo,
          },
          {
            onSuccess: () => {
              captureGroupsAnalyticsEvent({
                name: comment ? 'comment_item' : 'post_item',
                groupFlag,
                chFlag: flag,
                channelType: 'heap',
                privacy,
              });
              setReady();
            },
          }
        );
        return;
      }

      mutate(
        { essay: heart, cacheId },
        {
          onSuccess: () => {
            captureGroupsAnalyticsEvent({
              name: comment ? 'comment_item' : 'post_item',
              groupFlag,
              chFlag: flag,
              channelType: 'heap',
              privacy,
            });
          },
          onSettled: () => {
            setReady();
          },
        }
      );
    },
    [
      sendDisabled,
      setPending,
      flag,
      groupFlag,
      privacy,
      comment,
      setDraft,
      setReady,
      mutate,
      addReply,
      replyTo,
    ]
  );

  const onUpdate = useCallback(
    ({ editor }: { editor: Editor }) => {
      setDraft(editor.getJSON());
    },
    [setDraft]
  );

  const messageEditor = useMessageEditor({
    whom: flag,
    content: draft || '',
    uploadKey: `heap-text-input-${flag}`,
    placeholder: placeholder || 'Enter Text Here',
    editorClass: '!max-h-[108px] overflow-y-auto',
    onUpdate,
    onEnter: useCallback(
      ({ editor }) => {
        onSubmit(editor);
        return true;
      },
      [onSubmit]
    ),
  });

  useEffect(() => {
    if (flag && messageEditor && !messageEditor.isDestroyed) {
      messageEditor?.commands.setContent('');
    }
  }, [flag, messageEditor]);

  useEffect(() => {
    if (draft && messageEditor && !messageEditor.isDestroyed) {
      messageEditor.commands.setContent(draft);
    }
    // only run once on mount
    // eslint-disable-next-line react-hooks/exhaustive-deps
  }, [messageEditor]);

  useEffect(() => {
    if (messageEditor && !messageEditor.isDestroyed) {
      if (!isChatInputFocused && messageEditor.isFocused && comment) {
        handleFocus();
      }

      if (isChatInputFocused && !messageEditor.isFocused && comment) {
        handleBlur();
      }
    }

    return () => {
      if (isChatInputFocused) {
        handleBlur();
      }
    };
  }, [
    comment,
    isChatInputFocused,
    messageEditor,
    messageEditor?.isFocused,
    handleFocus,
    handleBlur,
  ]);

  const onClick = useCallback(
    () => messageEditor && onSubmit(messageEditor),
    [messageEditor, onSubmit]
  );

  if (!messageEditor) {
    return null;
  }

  // TODO: Set a sane length limit for comments
  return (
    <div
      className={cn('items-end', className)}
      onClick={() => messageEditor.commands.focus()}
    >
      {chatInfo.blocks.length > 0 ? (
        <div className="my-2 flex w-full items-center justify-start font-semibold">
          <span className="mr-2 text-gray-600">Attached: </span>
          {chatInfo.blocks.length} reference
          {chatInfo.blocks.length === 1 ? '' : 's'}
          <button
            className="icon-button ml-auto"
            onClick={() => useChatStore.getState().setBlocks(flag, [])}
          >
            <X16Icon className="h-4 w-4" />
          </button>
        </div>
      ) : null}
      <div
        className={cn(
          'w-full',
          comment ? 'flex flex-row items-end' : 'relative flex h-full'
        )}
      >
        <MessageEditor
          editor={messageEditor}
          className={cn('w-full rounded-lg', inputClass)}
          inputClassName={cn(
            // Since TipTap simulates an input using a <p> tag, only style
            // the fake placeholder when the field is empty
            messageEditor.getText() === '' ? 'text-gray-400' : ''
          )}
        />
        {!sendDisabled ? (
          <Tooltip content={text} open={compatible ? false : undefined}>
            <button
              className={cn(
                'button rounded-md px-2 py-1',
                comment ? 'ml-2 shrink-0' : 'absolute bottom-3 right-3'
              )}
              disabled={
                isPending ||
                !compatible ||
                (messageEditor.getText() === '' && chatInfo.blocks.length === 0)
              }
              onClick={onClick}
            >
              {isPending ? (
                <LoadingSpinner secondary="black" />
              ) : (
                <SubmitLabel comment={comment} />
              )}
            </button>
          </Tooltip>
        ) : null}
      </div>
    </div>
  );
}<|MERGE_RESOLUTION|>--- conflicted
+++ resolved
@@ -22,12 +22,9 @@
 import { captureGroupsAnalyticsEvent } from '@/logic/analytics';
 import Tooltip from '@/components/Tooltip';
 import { useChannelCompatibility } from '@/logic/channel';
-<<<<<<< HEAD
 import { constructStory, PostEssay } from '@/types/channel';
 import { Inline, InlineKey } from '@/types/content';
-=======
 import { useChatInputFocus } from '@/logic/ChatInputFocusContext';
->>>>>>> b2310ff3
 
 interface HeapTextInputProps {
   flag: string;
@@ -97,15 +94,10 @@
   const { isPending, setPending, setReady } = useRequestState();
   const chatInfo = useChatInfo(flag);
   const { privacy } = useGroupPrivacy(groupFlag);
-<<<<<<< HEAD
   const { compatible, text } = useChannelCompatibility(nest);
   const { mutate } = useAddPostMutation(nest);
   const { mutate: addReply } = useAddReplyMutation();
-=======
-  const { compatible, text } = useChannelCompatibility(`heap/${flag}`);
-  const { mutate } = useAddCurioMutation();
   const { handleFocus, handleBlur, isChatInputFocused } = useChatInputFocus();
->>>>>>> b2310ff3
 
   /**
    * This handles submission for new Curios; for edits, see EditCurioForm

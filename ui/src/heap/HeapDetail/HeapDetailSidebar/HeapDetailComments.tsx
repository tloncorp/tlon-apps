import { useGroup, useRouteGroup, useVessel } from '@/state/groups/groups';
<<<<<<< HEAD
import { useBrief, usePerms } from '@/state/channel/channel';
import { canWriteChannel, groupQuips, setNewDaysForQuips } from '@/logic/utils';
import { QuipMap } from '@/types/channel';
import DiaryComment from '@/diary/DiaryComment';
import { useChannelFlag } from '@/logic/channel';
import { useDiaryCommentSortMode } from '@/state/settings';
=======
import { useHeapPerms } from '@/state/heap/heap';
import { canWriteChannel, nestToFlag } from '@/logic/utils';
import { HeapCurioMap } from '@/types/heap';
import ChatScrollerPlaceholder from '@/chat/ChatScroller/ChatScrollerPlaceholder';
import LoadingSpinner from '@/components/LoadingSpinner/LoadingSpinner';
>>>>>>> 16ef1cae
import HeapDetailCommentField from './HeapDetailCommentField';

interface HeapDetailCommentsProps {
<<<<<<< HEAD
  time: string;
  comments: QuipMap;
=======
  time: BigInteger;
  comments?: HeapCurioMap;
  loading: boolean;
>>>>>>> 16ef1cae
}

export default function HeapDetailComments({
  time,
  comments,
  loading,
}: HeapDetailCommentsProps) {
  const groupFlag = useRouteGroup();
  const group = useGroup(groupFlag);
  const chFlag = useChannelFlag();
  const nest = `nest/${chFlag}`;
  const perms = usePerms(nest);
  const sort = useDiaryCommentSortMode(chFlag ?? '');
  const vessel = useVessel(groupFlag, window.our);
  const canWrite = canWriteChannel(perms, vessel, group?.bloc);
<<<<<<< HEAD
  const brief = useBrief(nest);
  const groupedQuips = setNewDaysForQuips(
    groupQuips(time, Array.from(comments).reverse(), brief).sort(([a], [b]) => {
      if (sort === 'asc') {
        return a.localeCompare(b);
      }

      return b.localeCompare(a);
    })
  );
=======
  const sortedComments = comments
    ? Array.from(comments).sort(([a], [b]) => a.compare(b))
    : [];
>>>>>>> 16ef1cae

  return (
    <>
      <div className="mx-4 mb-2 flex flex-col space-y-2 overflow-y-auto lg:flex-1">
<<<<<<< HEAD
        <ul className="mt-12">
          {groupedQuips.map(([_t, g]) =>
            g.map((props) => (
              <li key={props.time.toString()}>
                <DiaryComment {...props} han="heap" />
              </li>
            ))
          )}
        </ul>
=======
        {!loading ? (
          sortedComments.map(([id, curio]) => (
            <HeapComment
              key={id.toString()}
              curio={curio}
              parentTime={stringTime}
              time={id.toString()}
            />
          ))
        ) : (
          <>
            <div className="hidden overflow-y-auto lg:block">
              <ChatScrollerPlaceholder count={20} />
            </div>
            <div className="flex w-full items-center justify-center py-4 sm:flex lg:hidden">
              <LoadingSpinner />
            </div>
          </>
        )}
>>>>>>> 16ef1cae
      </div>
      {canWrite ? <HeapDetailCommentField /> : null}
    </>
  );
}<|MERGE_RESOLUTION|>--- conflicted
+++ resolved
@@ -1,29 +1,18 @@
 import { useGroup, useRouteGroup, useVessel } from '@/state/groups/groups';
-<<<<<<< HEAD
 import { useBrief, usePerms } from '@/state/channel/channel';
 import { canWriteChannel, groupQuips, setNewDaysForQuips } from '@/logic/utils';
 import { QuipMap } from '@/types/channel';
 import DiaryComment from '@/diary/DiaryComment';
 import { useChannelFlag } from '@/logic/channel';
 import { useDiaryCommentSortMode } from '@/state/settings';
-=======
-import { useHeapPerms } from '@/state/heap/heap';
-import { canWriteChannel, nestToFlag } from '@/logic/utils';
-import { HeapCurioMap } from '@/types/heap';
 import ChatScrollerPlaceholder from '@/chat/ChatScroller/ChatScrollerPlaceholder';
 import LoadingSpinner from '@/components/LoadingSpinner/LoadingSpinner';
->>>>>>> 16ef1cae
 import HeapDetailCommentField from './HeapDetailCommentField';
 
 interface HeapDetailCommentsProps {
-<<<<<<< HEAD
   time: string;
-  comments: QuipMap;
-=======
-  time: BigInteger;
-  comments?: HeapCurioMap;
+  comments?: QuipMap;
   loading: boolean;
->>>>>>> 16ef1cae
 }
 
 export default function HeapDetailComments({
@@ -39,46 +28,34 @@
   const sort = useDiaryCommentSortMode(chFlag ?? '');
   const vessel = useVessel(groupFlag, window.our);
   const canWrite = canWriteChannel(perms, vessel, group?.bloc);
-<<<<<<< HEAD
   const brief = useBrief(nest);
-  const groupedQuips = setNewDaysForQuips(
-    groupQuips(time, Array.from(comments).reverse(), brief).sort(([a], [b]) => {
-      if (sort === 'asc') {
-        return a.localeCompare(b);
-      }
+  const groupedQuips = !comments
+    ? []
+    : setNewDaysForQuips(
+        groupQuips(time, Array.from(comments).reverse(), brief).sort(
+          ([a], [b]) => {
+            if (sort === 'asc') {
+              return a.localeCompare(b);
+            }
 
-      return b.localeCompare(a);
-    })
-  );
-=======
-  const sortedComments = comments
-    ? Array.from(comments).sort(([a], [b]) => a.compare(b))
-    : [];
->>>>>>> 16ef1cae
+            return b.localeCompare(a);
+          }
+        )
+      );
 
   return (
     <>
       <div className="mx-4 mb-2 flex flex-col space-y-2 overflow-y-auto lg:flex-1">
-<<<<<<< HEAD
-        <ul className="mt-12">
-          {groupedQuips.map(([_t, g]) =>
-            g.map((props) => (
-              <li key={props.time.toString()}>
-                <DiaryComment {...props} han="heap" />
-              </li>
-            ))
-          )}
-        </ul>
-=======
         {!loading ? (
-          sortedComments.map(([id, curio]) => (
-            <HeapComment
-              key={id.toString()}
-              curio={curio}
-              parentTime={stringTime}
-              time={id.toString()}
-            />
-          ))
+          <ul className="mt-12">
+            {groupedQuips.map(([_t, g]) =>
+              g.map((props) => (
+                <li key={props.time.toString()}>
+                  <DiaryComment {...props} han="heap" />
+                </li>
+              ))
+            )}
+          </ul>
         ) : (
           <>
             <div className="hidden overflow-y-auto lg:block">
@@ -89,7 +66,6 @@
             </div>
           </>
         )}
->>>>>>> 16ef1cae
       </div>
       {canWrite ? <HeapDetailCommentField /> : null}
     </>

import cn from 'classnames';
import React, { useCallback, useEffect, useState } from 'react';
import { useNavigate, useParams } from 'react-router';
import { formatDistanceToNow } from 'date-fns';
import { isValidUrl, validOembedCheck } from '@/logic/utils';
import { useCalm } from '@/state/settings';
import { useEmbed } from '@/state/embed';
import { useRouteGroup, useAmAdmin } from '@/state/groups/groups';
// eslint-disable-next-line import/no-cycle
import HeapContent from '@/heap/HeapContent';
import TwitterIcon from '@/components/icons/TwitterIcon';
import IconButton from '@/components/IconButton';
import ChatSmallIcon from '@/components/icons/ChatSmallIcon';
import ElipsisSmallIcon from '@/components/icons/EllipsisSmallIcon';
import MusicLargeIcon from '@/components/icons/MusicLargeIcon';
import LinkIcon from '@/components/icons/LinkIcon';
import CopyIcon from '@/components/icons/CopyIcon';
import useHeapContentType from '@/logic/useHeapContentType';
import HeapLoadingBlock from '@/heap/HeapLoadingBlock';
import CheckIcon from '@/components/icons/CheckIcon';
import ConfirmationModal from '@/components/ConfirmationModal';
// eslint-disable-next-line import/no-cycle
import useLongPress from '@/logic/useLongPress';
import Avatar from '@/components/Avatar';
import ActionMenu, { Action } from '@/components/ActionMenu';
import { useChannelFlag } from '@/logic/channel';
import {
  imageUrlFromContent,
  isCite,
  linkUrlFromContent,
  Outline,
} from '@/types/channel';
import useCurioActions from './useCurioActions';

interface CurioDisplayProps {
  time: string;
  asRef?: boolean;
  refToken?: string;
  asMobileNotification?: boolean;
}

interface TopBarProps extends CurioDisplayProps {
  isTwitter?: boolean;
  hasIcon?: boolean;
  canEdit: boolean;
  longPress: boolean;
  linkFromNotification?: string;
}

function TopBar({
  hasIcon = false,
  isTwitter = false,
  refToken = undefined,
  asRef = false,
  asMobileNotification = false,
  linkFromNotification,
  longPress = false,
  time,
  canEdit,
}: TopBarProps) {
  const [deleteOpen, setDeleteOpen] = useState(false);
  const chFlag = useChannelFlag();
  const nest = `heap/${chFlag}`;
  const {
    didCopy,
    menuOpen,
    setMenuOpen,
    onDelete,
    deleteStatus,
    onEdit,
    onCopy,
    navigateToCurio,
  } = useCurioActions({
    nest,
    time,
    refToken: refToken ?? linkFromNotification,
  });

  if (asRef || asMobileNotification) {
    return null;
  }

  const actions: Action[] = asRef
    ? [
        {
          key: 'copy',
          content: didCopy ? 'Copied' : 'Share',
          onClick: onCopy,
          keepOpenOnClick: true,
        },
      ]
    : canEdit
    ? [
        {
          key: 'edit',
          content: 'Edit',
          onClick: onEdit,
        },
        {
          key: 'delete',
          type: 'destructive',
          content: 'Delete',
          onClick: () => setDeleteOpen(true),
        },
      ]
    : [];

  return (
    <div
      onClick={(e) => e.stopPropagation()}
      className={cn('absolute z-40 flex w-full select-none items-center px-4', {
        'justify-between': hasIcon || isTwitter,
        'justify-end': !hasIcon && !isTwitter,
        'hidden group-hover:flex': !longPress && !menuOpen,
      })}
    >
      {isTwitter ? <TwitterIcon className="m-2 h-6 w-6" /> : null}
      {hasIcon ? <div className="m-2 h-6 w-6" /> : null}
      <div
        className={cn('flex space-x-2 text-sm text-gray-600', {
          'mt-2': asRef,
          'mr-2': asRef,
        })}
        onMouseDown={(e) => e.stopPropagation()}
      >
        <div>
          {asRef ? (
            <button
              onClick={navigateToCurio}
              className="small-menu-button border border-gray-100 bg-white px-2 py-1"
            >
              View
            </button>
          ) : (
            <IconButton
              icon={
                didCopy ? (
                  <CheckIcon className="h-4 w-4" />
                ) : (
                  <CopyIcon className="h-4 w-4" />
                )
              }
              action={onCopy}
              label="expand"
              className="rounded bg-white"
            />
          )}
        </div>
        {canEdit && (
          <div>
            <ActionMenu
              open={menuOpen}
              onOpenChange={setMenuOpen}
              asChild={false}
              actions={actions}
            >
              {asRef ? (
                <IconButton
                  icon={<ElipsisSmallIcon className="h-4 w-4" />}
                  action={() => setMenuOpen(true)}
                  label="expand"
                  className="rounded border border-gray-100 bg-white"
                  small
                />
              ) : (
                <IconButton
                  icon={<ElipsisSmallIcon className="h-4 w-4" />}
                  label="options"
                  className="rounded bg-white"
                  action={() => setMenuOpen(!menuOpen)}
                />
              )}
            </ActionMenu>
          </div>
        )}
      </div>
      <ConfirmationModal
        open={deleteOpen}
        setOpen={setDeleteOpen}
        onConfirm={onDelete}
        closeOnClickOutside={true}
        loading={deleteStatus === 'loading'}
        succeeded={deleteStatus === 'success'}
        confirmText="Delete"
        title="Delete Gallery Item"
        message="Are you sure you want to delete this gallery item?"
      />
    </div>
  );
}

interface BottomBarProps {
  outline: Outline;
  asRef?: boolean;
  asMobileNotification?: boolean;
}

<<<<<<< HEAD
function BottomBar({ outline, asRef }: BottomBarProps) {
  const { sent } = outline;
  const replyCount = outline.quippers.length;
=======
function BottomBar({ curio, asRef, asMobileNotification }: BottomBarProps) {
  const { sent } = curio.heart;
  const replyCount = curio.seal.replied.length;
>>>>>>> 16ef1cae
  const prettySent = formatDistanceToNow(sent);

  if (asRef || asMobileNotification) {
    return <div />;
  }

  return (
    <div
      className={cn(
        'absolute bottom-2 left-2 flex w-[calc(100%-16px)] select-none items-center space-x-2 overflow-hidden rounded p-2 group-hover:bg-white/50 group-hover:backdrop-blur'
      )}
    >
      <Avatar ship={outline.author} size="xs" />
      <div className="hidden w-full justify-between align-middle group-hover:flex">
        <span className="truncate font-semibold">{prettySent} ago</span>
        {replyCount > 0 ? (
          <div className="flex space-x-1 align-middle font-semibold">
            <ChatSmallIcon className="h-4 w-4" />
            <span>{replyCount}</span>
          </div>
        ) : null}
      </div>
    </div>
  );
}

function HeapBlockWrapper({
  time,
  setLongPress,
  children,
  curio,
  linkFromNotification,
}: React.PropsWithChildren<{
  time: string;
  setLongPress: (b: boolean) => void;
  curio: HeapCurio;
  linkFromNotification?: string;
}>) {
  const navigate = useNavigate();
  const { action, handlers } = useLongPress();
  const navigateToDetail = useCallback(
    (blockTime: string) => {
      if (linkFromNotification) {
        navigate(linkFromNotification);
        return;
      }
      navigate(`curio/${blockTime}`, { state: { initialCurio: curio } });
    },
    [navigate, curio, linkFromNotification]
  );

  useEffect(() => {
    if (action === 'click') {
      navigateToDetail(time);
    }

    if (action === 'longpress') {
      setLongPress(true);
    }
  }, [action, navigateToDetail, time, setLongPress]);

  return (
    <div className="h-full w-full" {...handlers}>
      {children}
    </div>
  );
}

interface HeapBlockProps extends CurioDisplayProps {
<<<<<<< HEAD
  outline: Outline;
=======
  curio: HeapCurio;
  isComment?: boolean;
  linkFromNotification?: string;
>>>>>>> 16ef1cae
}

export default function HeapBlock({
  outline,
  time,
  asRef = false,
<<<<<<< HEAD
=======
  asMobileNotification = false,
  isComment = false,
>>>>>>> 16ef1cae
  refToken = undefined,
  linkFromNotification,
}: HeapBlockProps) {
  const [longPress, setLongPress] = useState(false);
  const { content } = outline;
  const url = linkUrlFromContent(content) || imageUrlFromContent(content) || '';
  const {
    embed,
    isLoading: embedLoading,
    isError: embedErrored,
    error: embedError,
  } = useEmbed(url);
  const calm = useCalm();
  const { isImage, isAudio, isText } = useHeapContentType(url);
  const flag = useRouteGroup();
  const isAdmin = useAmAdmin(flag);
<<<<<<< HEAD
  const canEdit = asRef ? false : isAdmin || window.our === outline.author;
  const maybeEmbed = !isImage && !isAudio && !isText;
=======
  const canEdit =
    asRef || asMobileNotification
      ? false
      : isAdmin || window.our === curio.heart.author;
  const maybeEmbed = !isImage && !isAudio && !isText && !isComment;
>>>>>>> 16ef1cae

  useEffect(() => {
    if (embedErrored) {
      console.log("HeapBlock::getOembed: couldn't get embed", embedError);
    }
  }, [embedErrored, embedError]);

  if (
    isValidUrl(url) &&
    maybeEmbed &&
    embedLoading &&
    !calm.disableRemoteContent
  ) {
    return <HeapLoadingBlock />;
  }

  const cnm = (refClass?: string) =>
<<<<<<< HEAD
    asRef ? refClass || '' : 'heap-block group';
  const topBar = { time, asRef, refToken, longPress };
  const botBar = { outline, asRef, longPress };
=======
    asRef || asMobileNotification ? refClass || '' : 'heap-block group';
  const topBar = {
    time,
    asRef,
    asMobileNotification,
    linkFromNotification,
    refToken,
    longPress,
  };
  const botBar = { curio, asRef, asMobileNotification, longPress };

  if (isComment) {
    return (
      <HeapBlockWrapper
        linkFromNotification={linkFromNotification}
        time={time}
        curio={curio}
        setLongPress={setLongPress}
      >
        <div className={cnm()}>
          <TopBar hasIcon canEdit={canEdit} {...topBar} />
          <div className="flex grow flex-col">
            <ChatContent
              story={{ block: content.block, inline: content.inline }}
            />
          </div>
          <BottomBar {...botBar} />
        </div>
      </HeapBlockWrapper>
    );
  }
>>>>>>> 16ef1cae

  if (content.filter((c) => 'block' in c && isCite(c.block)).length > 0) {
    return (
      <HeapBlockWrapper
        linkFromNotification={linkFromNotification}
        time={time}
        curio={curio}
        setLongPress={setLongPress}
      >
        <div className={cnm()}>
          <TopBar hasIcon canEdit={canEdit} {...topBar} />
          <div className="flex grow flex-col items-center justify-center">
            <HeapContent
              className={cn('leading-6', asRef ? 'mx-3 my-2 line-clamp-9' : '')}
              content={content}
            />
          </div>
          <BottomBar {...botBar} />
        </div>
      </HeapBlockWrapper>
    );
  }

  if (isText) {
    return (
      <HeapBlockWrapper
        linkFromNotification={linkFromNotification}
        time={time}
        curio={curio}
        setLongPress={setLongPress}
      >
        <div className={cnm()}>
          <TopBar hasIcon canEdit={canEdit} {...topBar} />
          <HeapContent
            className={cn('mx-3 my-2 leading-6', asRef ? 'line-clamp-9' : '')}
            leading-6
            content={content}
          />
          {!asRef && (
            <div className="from-10% via-30% absolute top-0 left-0 h-full w-full bg-gradient-to-t from-white via-transparent" />
          )}
          <BottomBar {...botBar} />
        </div>
      </HeapBlockWrapper>
    );
  }

  if (isImage && !calm?.disableRemoteContent) {
    return (
      <HeapBlockWrapper
        linkFromNotification={linkFromNotification}
        time={time}
        curio={curio}
        setLongPress={setLongPress}
      >
        <div
          className={cnm(
            'h-full w-full bg-gray-50 bg-contain bg-center bg-no-repeat'
          )}
          style={{
            backgroundImage: `url(${url})`,
            borderRadius: asMobileNotification ? '6px' : undefined,
          }}
        >
          <TopBar canEdit={canEdit} {...topBar} />
          <BottomBar {...botBar} />
        </div>
      </HeapBlockWrapper>
    );
  }

  if (isAudio && !calm?.disableRemoteContent) {
    return (
      <HeapBlockWrapper
        linkFromNotification={linkFromNotification}
        time={time}
        curio={curio}
        setLongPress={setLongPress}
      >
        <div className={cnm()}>
          <TopBar hasIcon canEdit={canEdit} {...topBar} />
          <div className="flex grow flex-col items-center justify-center">
            <MusicLargeIcon className="h-16 w-16 text-gray-300" />
          </div>
          <BottomBar {...botBar} />
        </div>
      </HeapBlockWrapper>
    );
  }

  const isOembed = validOembedCheck(embed, url);

  if (isOembed && !calm?.disableRemoteContent) {
    const { thumbnail_url: thumbnail, provider_name: provider } = embed;

    if (thumbnail) {
      return (
        <HeapBlockWrapper
          linkFromNotification={linkFromNotification}
          time={time}
          curio={curio}
          setLongPress={setLongPress}
        >
          <div
            className={cnm('h-full w-full bg-cover bg-center bg-no-repeat')}
            style={{
              backgroundImage: `url(${thumbnail})`,
            }}
          >
            <TopBar canEdit={canEdit} {...topBar} />
            <BottomBar {...botBar} />
          </div>
        </HeapBlockWrapper>
      );
    }
    if (provider === 'Twitter') {
      const author = embed.author_name;
      const twitterHandle = embed.author_url.split('/').pop();
      const twitterProfilePic = `https://unavatar.io/twitter/${twitterHandle}`;
      return (
        <HeapBlockWrapper
          linkFromNotification={linkFromNotification}
          time={time}
          curio={curio}
          setLongPress={setLongPress}
        >
          <div className={cnm()}>
            <TopBar isTwitter canEdit={canEdit} {...topBar} />
            <div className="flex grow flex-col items-center justify-center space-y-2">
              <img
                className="h-[46px] w-[46px] rounded-full"
                src={twitterProfilePic}
                alt={author}
              />
              <span className="font-semibold text-black">{author}</span>
              <span className="text-gray-300">@{twitterHandle}</span>
            </div>
            <BottomBar {...botBar} />
          </div>
        </HeapBlockWrapper>
      );
    }
    return (
      <HeapBlockWrapper
        linkFromNotification={linkFromNotification}
        time={time}
        curio={curio}
        setLongPress={setLongPress}
      >
        <div className={cnm()}>
          <TopBar hasIcon canEdit={canEdit} {...topBar} />
          <div className="flex grow flex-col items-center justify-center">
            <LinkIcon className="h-16 w-16 text-gray-300" />
          </div>
          <BottomBar {...botBar} />
        </div>
      </HeapBlockWrapper>
    );
  }

  return (
    <HeapBlockWrapper
      linkFromNotification={linkFromNotification}
      time={time}
      curio={curio}
      setLongPress={setLongPress}
    >
      <div className={cnm()}>
        <TopBar hasIcon canEdit={canEdit} {...topBar} />
        <div className="flex grow flex-col items-center justify-center">
          <LinkIcon className="h-16 w-16 text-gray-300" />
          <div className="text-underline m-3 block break-all rounded bg-gray-50 p-2 text-center font-semibold">
            {url}
          </div>
        </div>
        <BottomBar {...botBar} />
      </div>
    </HeapBlockWrapper>
  );
}<|MERGE_RESOLUTION|>--- conflicted
+++ resolved
@@ -195,15 +195,9 @@
   asMobileNotification?: boolean;
 }
 
-<<<<<<< HEAD
-function BottomBar({ outline, asRef }: BottomBarProps) {
+function BottomBar({ outline, asRef, asMobileNotification }: BottomBarProps) {
   const { sent } = outline;
   const replyCount = outline.quippers.length;
-=======
-function BottomBar({ curio, asRef, asMobileNotification }: BottomBarProps) {
-  const { sent } = curio.heart;
-  const replyCount = curio.seal.replied.length;
->>>>>>> 16ef1cae
   const prettySent = formatDistanceToNow(sent);
 
   if (asRef || asMobileNotification) {
@@ -234,12 +228,12 @@
   time,
   setLongPress,
   children,
-  curio,
+  outline,
   linkFromNotification,
 }: React.PropsWithChildren<{
   time: string;
   setLongPress: (b: boolean) => void;
-  curio: HeapCurio;
+  outline: Outline;
   linkFromNotification?: string;
 }>) {
   const navigate = useNavigate();
@@ -250,9 +244,9 @@
         navigate(linkFromNotification);
         return;
       }
-      navigate(`curio/${blockTime}`, { state: { initialCurio: curio } });
+      navigate(`curio/${blockTime}`, { state: { initialCurio: outline } });
     },
-    [navigate, curio, linkFromNotification]
+    [navigate, outline, linkFromNotification]
   );
 
   useEffect(() => {
@@ -273,24 +267,15 @@
 }
 
 interface HeapBlockProps extends CurioDisplayProps {
-<<<<<<< HEAD
   outline: Outline;
-=======
-  curio: HeapCurio;
-  isComment?: boolean;
   linkFromNotification?: string;
->>>>>>> 16ef1cae
 }
 
 export default function HeapBlock({
   outline,
   time,
   asRef = false,
-<<<<<<< HEAD
-=======
   asMobileNotification = false,
-  isComment = false,
->>>>>>> 16ef1cae
   refToken = undefined,
   linkFromNotification,
 }: HeapBlockProps) {
@@ -307,16 +292,11 @@
   const { isImage, isAudio, isText } = useHeapContentType(url);
   const flag = useRouteGroup();
   const isAdmin = useAmAdmin(flag);
-<<<<<<< HEAD
-  const canEdit = asRef ? false : isAdmin || window.our === outline.author;
-  const maybeEmbed = !isImage && !isAudio && !isText;
-=======
   const canEdit =
     asRef || asMobileNotification
       ? false
-      : isAdmin || window.our === curio.heart.author;
-  const maybeEmbed = !isImage && !isAudio && !isText && !isComment;
->>>>>>> 16ef1cae
+      : isAdmin || window.our === outline.author;
+  const maybeEmbed = !isImage && !isAudio && !isText;
 
   useEffect(() => {
     if (embedErrored) {
@@ -334,11 +314,6 @@
   }
 
   const cnm = (refClass?: string) =>
-<<<<<<< HEAD
-    asRef ? refClass || '' : 'heap-block group';
-  const topBar = { time, asRef, refToken, longPress };
-  const botBar = { outline, asRef, longPress };
-=======
     asRef || asMobileNotification ? refClass || '' : 'heap-block group';
   const topBar = {
     time,
@@ -348,36 +323,14 @@
     refToken,
     longPress,
   };
-  const botBar = { curio, asRef, asMobileNotification, longPress };
-
-  if (isComment) {
-    return (
-      <HeapBlockWrapper
-        linkFromNotification={linkFromNotification}
-        time={time}
-        curio={curio}
-        setLongPress={setLongPress}
-      >
-        <div className={cnm()}>
-          <TopBar hasIcon canEdit={canEdit} {...topBar} />
-          <div className="flex grow flex-col">
-            <ChatContent
-              story={{ block: content.block, inline: content.inline }}
-            />
-          </div>
-          <BottomBar {...botBar} />
-        </div>
-      </HeapBlockWrapper>
-    );
-  }
->>>>>>> 16ef1cae
+  const botBar = { outline, asRef, asMobileNotification, longPress };
 
   if (content.filter((c) => 'block' in c && isCite(c.block)).length > 0) {
     return (
       <HeapBlockWrapper
         linkFromNotification={linkFromNotification}
         time={time}
-        curio={curio}
+        outline={outline}
         setLongPress={setLongPress}
       >
         <div className={cnm()}>
@@ -399,7 +352,7 @@
       <HeapBlockWrapper
         linkFromNotification={linkFromNotification}
         time={time}
-        curio={curio}
+        outline={outline}
         setLongPress={setLongPress}
       >
         <div className={cnm()}>
@@ -423,7 +376,7 @@
       <HeapBlockWrapper
         linkFromNotification={linkFromNotification}
         time={time}
-        curio={curio}
+        outline={outline}
         setLongPress={setLongPress}
       >
         <div
@@ -447,7 +400,7 @@
       <HeapBlockWrapper
         linkFromNotification={linkFromNotification}
         time={time}
-        curio={curio}
+        outline={outline}
         setLongPress={setLongPress}
       >
         <div className={cnm()}>
@@ -471,7 +424,7 @@
         <HeapBlockWrapper
           linkFromNotification={linkFromNotification}
           time={time}
-          curio={curio}
+          outline={outline}
           setLongPress={setLongPress}
         >
           <div
@@ -494,7 +447,7 @@
         <HeapBlockWrapper
           linkFromNotification={linkFromNotification}
           time={time}
-          curio={curio}
+          outline={outline}
           setLongPress={setLongPress}
         >
           <div className={cnm()}>
@@ -517,7 +470,7 @@
       <HeapBlockWrapper
         linkFromNotification={linkFromNotification}
         time={time}
-        curio={curio}
+        outline={outline}
         setLongPress={setLongPress}
       >
         <div className={cnm()}>
@@ -535,7 +488,7 @@
     <HeapBlockWrapper
       linkFromNotification={linkFromNotification}
       time={time}
-      curio={curio}
+      outline={outline}
       setLongPress={setLongPress}
     >
       <div className={cnm()}>

import cn from 'classnames';
import React, { useCallback, useEffect, useState } from 'react';
import { useNavigate } from 'react-router';
import { formatDistanceToNow } from 'date-fns';
<<<<<<< HEAD
=======
import { HeapCurio, isLink, CurioContent } from '@/types/heap';
>>>>>>> c3716cb3
import { isValidUrl, validOembedCheck } from '@/logic/utils';
import { useCalm } from '@/state/settings';
import { useEmbed } from '@/state/embed';
import { useRouteGroup, useAmAdmin } from '@/state/groups/groups';
// eslint-disable-next-line import/no-cycle
import HeapContent from '@/heap/HeapContent';
import TwitterIcon from '@/components/icons/TwitterIcon';
import IconButton from '@/components/IconButton';
import ChatSmallIcon from '@/components/icons/ChatSmallIcon';
import ElipsisSmallIcon from '@/components/icons/EllipsisSmallIcon';
import MusicLargeIcon from '@/components/icons/MusicLargeIcon';
import LinkIcon from '@/components/icons/LinkIcon';
import CopyIcon from '@/components/icons/CopyIcon';
import getHeapContentType from '@/logic/useHeapContentType';
import HeapLoadingBlock from '@/heap/HeapLoadingBlock';
import CheckIcon from '@/components/icons/CheckIcon';
import ConfirmationModal from '@/components/ConfirmationModal';
// eslint-disable-next-line import/no-cycle
import useLongPress from '@/logic/useLongPress';
import Avatar from '@/components/Avatar';
import ActionMenu, { Action } from '@/components/ActionMenu';
<<<<<<< HEAD
import { useChannelFlag } from '@/logic/channel';
import {
  imageUrlFromContent,
  isCite,
  linkUrlFromContent,
  Post,
  Story,
} from '@/types/channel';
import { usePostToggler } from '@/state/channel/channel';
=======
import { useCurioToggler } from '@/state/heap/heap';
>>>>>>> c3716cb3
import useCurioActions from './useCurioActions';

interface CurioDisplayProps {
  time: string;
  asRef?: boolean;
  refToken?: string;
  asMobileNotification?: boolean;
}

interface TopBarProps extends CurioDisplayProps {
  isTwitter?: boolean;
  hasIcon?: boolean;
  canEdit: boolean;
  longPress: boolean;
  linkFromNotification?: string;
  author: string;
}

function TopBar({
  hasIcon = false,
  isTwitter = false,
  refToken = undefined,
  asRef = false,
  asMobileNotification = false,
  linkFromNotification,
  longPress = false,
  time,
  canEdit,
  author,
}: TopBarProps) {
  const [deleteOpen, setDeleteOpen] = useState(false);
  const chFlag = useChannelFlag();
  const nest = `heap/${chFlag}`;
  const {
    didCopy,
    menuOpen,
    setMenuOpen,
    onDelete,
    deleteStatus,
    onEdit,
    onCopy,
    navigateToCurio,
    toggleHidden,
    isHidden,
  } = useCurioActions({
    nest,
    time,
    refToken: refToken ?? linkFromNotification,
  });

  if (asRef || asMobileNotification) {
    return null;
  }

  const actions: Action[] = asRef
    ? [
        {
          key: 'copy',
          content: didCopy ? 'Copied' : 'Share',
          onClick: onCopy,
          keepOpenOnClick: true,
        },
      ]
    : canEdit
    ? [
        {
          key: 'edit',
          content: 'Edit',
          onClick: onEdit,
        },
        {
          key: 'delete',
          type: 'destructive',
          content: 'Delete',
          onClick: () => setDeleteOpen(true),
        },
      ]
    : [];

  if (window.our !== author) {
    actions.push({
      key: 'hide',
      content: isHidden ? 'Show Post' : 'Hide Post for Me',
      onClick: toggleHidden,
    });
  }

  return (
    <div
      onClick={(e) => e.stopPropagation()}
      className={cn('absolute z-40 flex w-full select-none items-center px-4', {
        'justify-between': hasIcon || isTwitter,
        'justify-end': !hasIcon && !isTwitter,
        'hidden group-hover:flex': !longPress && !menuOpen,
      })}
    >
      {isTwitter ? <TwitterIcon className="m-2 h-6 w-6" /> : null}
      {hasIcon ? <div className="m-2 h-6 w-6" /> : null}
      <div
        className={cn('flex space-x-2 text-sm text-gray-600', {
          'mt-2': asRef,
          'mr-2': asRef,
        })}
        onMouseDown={(e) => e.stopPropagation()}
      >
        <div>
          {asRef ? (
            <button
              onClick={navigateToCurio}
              className="small-menu-button border border-gray-100 bg-white px-2 py-1"
            >
              View
            </button>
          ) : (
            <IconButton
              icon={
                didCopy ? (
                  <CheckIcon className="h-4 w-4" />
                ) : (
                  <CopyIcon className="h-4 w-4" />
                )
              }
              action={onCopy}
              label="expand"
              className="rounded bg-white"
            />
          )}
        </div>
<<<<<<< HEAD
        <div>
          <ActionMenu
            open={menuOpen}
            onOpenChange={setMenuOpen}
            asChild={false}
            actions={actions}
          >
            {asRef ? (
              <IconButton
                icon={<ElipsisSmallIcon className="h-4 w-4" />}
                action={() => setMenuOpen(true)}
                label="expand"
                className="rounded border border-gray-100 bg-white"
                small
              />
            ) : (
              <IconButton
                icon={<ElipsisSmallIcon className="h-4 w-4" />}
                label="options"
                className="rounded bg-white"
                action={() => setMenuOpen(!menuOpen)}
              />
            )}
          </ActionMenu>
        </div>
=======
        <ActionMenu
          open={menuOpen}
          onOpenChange={setMenuOpen}
          asChild={false}
          actions={actions}
        >
          {asRef ? (
            <IconButton
              icon={<ElipsisSmallIcon className="h-4 w-4" />}
              action={() => setMenuOpen(true)}
              label="expand"
              className="rounded border border-gray-100 bg-white"
              small
            />
          ) : (
            <IconButton
              icon={<ElipsisSmallIcon className="h-4 w-4" />}
              label="options"
              className="rounded bg-white"
              action={() => setMenuOpen(!menuOpen)}
            />
          )}
        </ActionMenu>
>>>>>>> c3716cb3
      </div>
      <ConfirmationModal
        open={deleteOpen}
        setOpen={setDeleteOpen}
        onConfirm={onDelete}
        closeOnClickOutside={true}
        loading={deleteStatus === 'loading'}
        succeeded={deleteStatus === 'success'}
        confirmText="Delete"
        title="Delete Gallery Item"
        message="Are you sure you want to delete this gallery item?"
      />
    </div>
  );
}

interface BottomBarProps {
  post: Post;
  asRef?: boolean;
  asMobileNotification?: boolean;
}

function BottomBar({ post, asRef, asMobileNotification }: BottomBarProps) {
  if (asRef || asMobileNotification) {
    return <div />;
  }

  if (!post) {
    return null;
  }

  const { sent } = post.essay;
  const { replyCount } = post.seal.meta;
  const prettySent = formatDistanceToNow(sent);

  return (
    <div
      className={cn(
        'absolute bottom-2 left-2 flex w-[calc(100%-16px)] select-none items-center space-x-2 overflow-hidden rounded p-2 group-hover:bg-white/50 group-hover:backdrop-blur'
      )}
    >
      <Avatar ship={post.essay.author} size="xs" />
      <div className="hidden w-full justify-between align-middle group-hover:flex">
        <span className="truncate font-semibold">{prettySent} ago</span>
        {replyCount > 0 ? (
          <div className="flex space-x-1 align-middle font-semibold">
            <ChatSmallIcon className="h-4 w-4" />
            <span>{replyCount}</span>
          </div>
        ) : null}
      </div>
    </div>
  );
}

function HeapBlockWrapper({
  time,
  setLongPress,
  children,
  post,
  linkFromNotification,
  isHidden,
}: React.PropsWithChildren<{
  time: string;
  setLongPress: (b: boolean) => void;
  post: Post;
  linkFromNotification?: string;
  isHidden?: boolean;
}>) {
  const navigate = useNavigate();
  const { action, handlers } = useLongPress();
  const navigateToDetail = useCallback(
    (blockTime: string) => {
      if (isHidden) {
        return;
      }
<<<<<<< HEAD

=======
>>>>>>> c3716cb3
      if (linkFromNotification) {
        navigate(linkFromNotification);
        return;
      }
      navigate(`curio/${blockTime}`, { state: { initialCurio: post } });
    },
<<<<<<< HEAD
    [navigate, post, linkFromNotification, isHidden]
=======
    [navigate, curio, linkFromNotification, isHidden]
>>>>>>> c3716cb3
  );

  useEffect(() => {
    if (action === 'click') {
      navigateToDetail(time);
    }

    if (action === 'longpress') {
      setLongPress(true);
    }
  }, [action, navigateToDetail, time, setLongPress]);

  return (
    <div className="h-full w-full" {...handlers}>
      {children}
    </div>
  );
}

interface HeapBlockProps extends CurioDisplayProps {
  post: Post;
  linkFromNotification?: string;
}

<<<<<<< HEAD
const hiddenPostContent: Story = [
  {
    inline: [
      {
        italics: ['You have hidden this post.'],
      },
    ],
  },
];
=======
const hiddenPostContent: CurioContent = {
  block: [],
  inline: [
    {
      italics: ['You have hidden this post.'],
    },
  ],
};
>>>>>>> c3716cb3

export default function HeapBlock({
  post,
  time,
  asRef = false,
  asMobileNotification = false,
  refToken = undefined,
  linkFromNotification,
}: HeapBlockProps) {
  const [longPress, setLongPress] = useState(false);
<<<<<<< HEAD
  const { isHidden } = usePostToggler(time);
  const { content } = post ? post.essay : { content: [] };
  const url = linkUrlFromContent(content) || imageUrlFromContent(content) || '';
=======
  const { isHidden } = useCurioToggler(time);
  const { content } = curio.heart;
  const url =
    content.inline.length > 0 && isLink(content.inline[0])
      ? content.inline[0].link.href
      : '';
>>>>>>> c3716cb3
  const {
    embed,
    isLoading: embedLoading,
    isError: embedErrored,
    error: embedError,
  } = useEmbed(url);
  const calm = useCalm();
  const { isImage, isAudio, isText } = getHeapContentType(url);
  const flag = useRouteGroup();
  const isAdmin = useAmAdmin(flag);
  const canEdit =
    asRef || asMobileNotification
      ? false
      : isAdmin || window.our === (post ? post.essay.author : '');
  const maybeEmbed = !isImage && !isAudio && !isText;

  useEffect(() => {
    if (embedErrored) {
      console.log("HeapBlock::getOembed: couldn't get embed", embedError);
    }
  }, [embedErrored, embedError]);

  if (
    isValidUrl(url) &&
    maybeEmbed &&
    embedLoading &&
    !calm.disableRemoteContent
  ) {
    return <HeapLoadingBlock />;
  }

  const cnm = (refClass?: string) =>
    asRef || asMobileNotification ? refClass || '' : 'heap-block group';
  const topBar = {
    time,
    asRef,
    asMobileNotification,
    linkFromNotification,
    refToken,
    longPress,
<<<<<<< HEAD
    author: post.essay.author,
=======
    author: curio.heart.author,
>>>>>>> c3716cb3
  };
  const botBar = { post, asRef, asMobileNotification, longPress };

  if (isHidden) {
<<<<<<< HEAD
=======
    return (
      <HeapBlockWrapper
        time={time}
        curio={curio}
        setLongPress={setLongPress}
        isHidden={isHidden}
      >
        <div className={cnm()}>
          <TopBar hasIcon canEdit={canEdit} {...topBar} />
          <HeapContent
            className={cn('mx-3 my-2 leading-6', asRef ? 'line-clamp-9' : '')}
            leading-6
            content={hiddenPostContent}
          />
          {!asRef && (
            <div className="from-10% via-30% absolute top-0 left-0 h-full w-full bg-gradient-to-t from-white via-transparent" />
          )}
          <BottomBar {...botBar} />
        </div>
      </HeapBlockWrapper>
    );
  }

  if (isComment) {
>>>>>>> c3716cb3
    return (
      <HeapBlockWrapper
        time={time}
        post={post}
        setLongPress={setLongPress}
        isHidden={isHidden}
      >
        <div className={cnm()}>
          <TopBar hasIcon canEdit={canEdit} {...topBar} />
          <HeapContent
            className={cn('mx-3 my-2 leading-6', asRef ? 'line-clamp-9' : '')}
            leading-6
            content={hiddenPostContent}
          />
          {!asRef && (
            <div className="from-10% via-30% absolute top-0 left-0 h-full w-full bg-gradient-to-t from-white via-transparent" />
          )}
          <BottomBar {...botBar} />
        </div>
      </HeapBlockWrapper>
    );
  }

  if (content.filter((c) => 'block' in c && isCite(c.block)).length > 0) {
    return (
      <HeapBlockWrapper
        linkFromNotification={linkFromNotification}
        time={time}
        post={post}
        setLongPress={setLongPress}
      >
        <div className={cnm()}>
          <TopBar hasIcon canEdit={canEdit} {...topBar} />
          <div className="flex grow flex-col items-center justify-center">
            <HeapContent
              className={cn('leading-6', asRef ? 'mx-3 my-2 line-clamp-9' : '')}
              content={content}
            />
          </div>
          <BottomBar {...botBar} />
        </div>
      </HeapBlockWrapper>
    );
  }

  if (isText) {
    return (
      <HeapBlockWrapper
        linkFromNotification={linkFromNotification}
        time={time}
        post={post}
        setLongPress={setLongPress}
      >
        <div className={cnm()}>
          <TopBar hasIcon canEdit={canEdit} {...topBar} />
          <HeapContent
            className={cn('mx-3 my-2 leading-6', asRef ? 'line-clamp-9' : '')}
            leading-6
            content={content}
          />
          {!asRef && (
            <div className="from-10% via-30% absolute top-0 left-0 h-full w-full bg-gradient-to-t from-white via-transparent" />
          )}
          <BottomBar {...botBar} />
        </div>
      </HeapBlockWrapper>
    );
  }

  if (isImage && !calm?.disableRemoteContent) {
    return (
      <HeapBlockWrapper
        linkFromNotification={linkFromNotification}
        time={time}
        post={post}
        setLongPress={setLongPress}
      >
        <div
          className={cnm(
            'h-full w-full bg-gray-50 bg-contain bg-center bg-no-repeat'
          )}
          style={{
            backgroundImage: `url(${url})`,
            borderRadius: asMobileNotification ? '6px' : undefined,
          }}
        >
          <TopBar canEdit={canEdit} {...topBar} />
          <BottomBar {...botBar} />
        </div>
      </HeapBlockWrapper>
    );
  }

  if (isAudio && !calm?.disableRemoteContent) {
    return (
      <HeapBlockWrapper
        linkFromNotification={linkFromNotification}
        time={time}
        post={post}
        setLongPress={setLongPress}
      >
        <div className={cnm()}>
          <TopBar hasIcon canEdit={canEdit} {...topBar} />
          <div className="flex grow flex-col items-center justify-center">
            <MusicLargeIcon className="h-16 w-16 text-gray-300" />
          </div>
          <BottomBar {...botBar} />
        </div>
      </HeapBlockWrapper>
    );
  }

  const isOembed = validOembedCheck(embed, url);

  if (isOembed && !calm?.disableRemoteContent) {
    const { thumbnail_url: thumbnail, provider_name: provider } = embed;

    if (thumbnail) {
      return (
        <HeapBlockWrapper
          linkFromNotification={linkFromNotification}
          time={time}
          post={post}
          setLongPress={setLongPress}
        >
          <div
            className={cnm('h-full w-full bg-cover bg-center bg-no-repeat')}
            style={{
              backgroundImage: `url(${thumbnail})`,
            }}
          >
            <TopBar canEdit={canEdit} {...topBar} />
            <BottomBar {...botBar} />
          </div>
        </HeapBlockWrapper>
      );
    }
    if (provider === 'Twitter') {
      const author = embed.author_name;
      const twitterHandle = embed.author_url.split('/').pop();
      const twitterProfilePic = `https://unavatar.io/twitter/${twitterHandle}`;
      return (
        <HeapBlockWrapper
          linkFromNotification={linkFromNotification}
          time={time}
          post={post}
          setLongPress={setLongPress}
        >
          <div className={cnm()}>
            <TopBar isTwitter canEdit={canEdit} {...topBar} />
            <div className="flex grow flex-col items-center justify-center space-y-2">
              <img
                className="h-[46px] w-[46px] rounded-full"
                src={twitterProfilePic}
                alt={author}
              />
              <span className="font-semibold text-black">{author}</span>
              <span className="text-gray-300">@{twitterHandle}</span>
            </div>
            <BottomBar {...botBar} />
          </div>
        </HeapBlockWrapper>
      );
    }
    return (
      <HeapBlockWrapper
        linkFromNotification={linkFromNotification}
        time={time}
        post={post}
        setLongPress={setLongPress}
      >
        <div className={cnm()}>
          <TopBar hasIcon canEdit={canEdit} {...topBar} />
          <div className="flex grow flex-col items-center justify-center">
            <LinkIcon className="h-16 w-16 text-gray-300" />
          </div>
          <BottomBar {...botBar} />
        </div>
      </HeapBlockWrapper>
    );
  }

  return (
    <HeapBlockWrapper
      linkFromNotification={linkFromNotification}
      time={time}
      post={post}
      setLongPress={setLongPress}
    >
      <div className={cnm()}>
        <TopBar hasIcon canEdit={canEdit} {...topBar} />
        <div className="flex grow flex-col items-center justify-center">
          <LinkIcon className="h-16 w-16 text-gray-300" />
          <div className="text-underline m-3 block break-all rounded bg-gray-50 p-2 text-center font-semibold">
            {url}
          </div>
        </div>
        <BottomBar {...botBar} />
      </div>
    </HeapBlockWrapper>
  );
}<|MERGE_RESOLUTION|>--- conflicted
+++ resolved
@@ -2,10 +2,6 @@
 import React, { useCallback, useEffect, useState } from 'react';
 import { useNavigate } from 'react-router';
 import { formatDistanceToNow } from 'date-fns';
-<<<<<<< HEAD
-=======
-import { HeapCurio, isLink, CurioContent } from '@/types/heap';
->>>>>>> c3716cb3
 import { isValidUrl, validOembedCheck } from '@/logic/utils';
 import { useCalm } from '@/state/settings';
 import { useEmbed } from '@/state/embed';
@@ -27,7 +23,6 @@
 import useLongPress from '@/logic/useLongPress';
 import Avatar from '@/components/Avatar';
 import ActionMenu, { Action } from '@/components/ActionMenu';
-<<<<<<< HEAD
 import { useChannelFlag } from '@/logic/channel';
 import {
   imageUrlFromContent,
@@ -37,9 +32,6 @@
   Story,
 } from '@/types/channel';
 import { usePostToggler } from '@/state/channel/channel';
-=======
-import { useCurioToggler } from '@/state/heap/heap';
->>>>>>> c3716cb3
 import useCurioActions from './useCurioActions';
 
 interface CurioDisplayProps {
@@ -168,8 +160,6 @@
             />
           )}
         </div>
-<<<<<<< HEAD
-        <div>
           <ActionMenu
             open={menuOpen}
             onOpenChange={setMenuOpen}
@@ -193,32 +183,6 @@
               />
             )}
           </ActionMenu>
-        </div>
-=======
-        <ActionMenu
-          open={menuOpen}
-          onOpenChange={setMenuOpen}
-          asChild={false}
-          actions={actions}
-        >
-          {asRef ? (
-            <IconButton
-              icon={<ElipsisSmallIcon className="h-4 w-4" />}
-              action={() => setMenuOpen(true)}
-              label="expand"
-              className="rounded border border-gray-100 bg-white"
-              small
-            />
-          ) : (
-            <IconButton
-              icon={<ElipsisSmallIcon className="h-4 w-4" />}
-              label="options"
-              className="rounded bg-white"
-              action={() => setMenuOpen(!menuOpen)}
-            />
-          )}
-        </ActionMenu>
->>>>>>> c3716cb3
       </div>
       <ConfirmationModal
         open={deleteOpen}
@@ -295,21 +259,14 @@
       if (isHidden) {
         return;
       }
-<<<<<<< HEAD
-
-=======
->>>>>>> c3716cb3
+
       if (linkFromNotification) {
         navigate(linkFromNotification);
         return;
       }
       navigate(`curio/${blockTime}`, { state: { initialCurio: post } });
     },
-<<<<<<< HEAD
     [navigate, post, linkFromNotification, isHidden]
-=======
-    [navigate, curio, linkFromNotification, isHidden]
->>>>>>> c3716cb3
   );
 
   useEffect(() => {
@@ -334,7 +291,6 @@
   linkFromNotification?: string;
 }
 
-<<<<<<< HEAD
 const hiddenPostContent: Story = [
   {
     inline: [
@@ -344,16 +300,6 @@
     ],
   },
 ];
-=======
-const hiddenPostContent: CurioContent = {
-  block: [],
-  inline: [
-    {
-      italics: ['You have hidden this post.'],
-    },
-  ],
-};
->>>>>>> c3716cb3
 
 export default function HeapBlock({
   post,
@@ -364,18 +310,9 @@
   linkFromNotification,
 }: HeapBlockProps) {
   const [longPress, setLongPress] = useState(false);
-<<<<<<< HEAD
   const { isHidden } = usePostToggler(time);
   const { content } = post ? post.essay : { content: [] };
   const url = linkUrlFromContent(content) || imageUrlFromContent(content) || '';
-=======
-  const { isHidden } = useCurioToggler(time);
-  const { content } = curio.heart;
-  const url =
-    content.inline.length > 0 && isLink(content.inline[0])
-      ? content.inline[0].link.href
-      : '';
->>>>>>> c3716cb3
   const {
     embed,
     isLoading: embedLoading,
@@ -416,42 +353,11 @@
     linkFromNotification,
     refToken,
     longPress,
-<<<<<<< HEAD
     author: post.essay.author,
-=======
-    author: curio.heart.author,
->>>>>>> c3716cb3
   };
   const botBar = { post, asRef, asMobileNotification, longPress };
 
   if (isHidden) {
-<<<<<<< HEAD
-=======
-    return (
-      <HeapBlockWrapper
-        time={time}
-        curio={curio}
-        setLongPress={setLongPress}
-        isHidden={isHidden}
-      >
-        <div className={cnm()}>
-          <TopBar hasIcon canEdit={canEdit} {...topBar} />
-          <HeapContent
-            className={cn('mx-3 my-2 leading-6', asRef ? 'line-clamp-9' : '')}
-            leading-6
-            content={hiddenPostContent}
-          />
-          {!asRef && (
-            <div className="from-10% via-30% absolute top-0 left-0 h-full w-full bg-gradient-to-t from-white via-transparent" />
-          )}
-          <BottomBar {...botBar} />
-        </div>
-      </HeapBlockWrapper>
-    );
-  }
-
-  if (isComment) {
->>>>>>> c3716cb3
     return (
       <HeapBlockWrapper
         time={time}

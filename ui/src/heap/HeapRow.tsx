import React, { useEffect } from 'react';
import cn from 'classnames';
import CopyIcon from '@/components/icons/CopyIcon';
import ElipsisIcon from '@/components/icons/EllipsisIcon';
import { HeapCurio } from '@/types/heap';
<<<<<<< HEAD
import { nestToFlag } from '@/logic/utils';
import useHeapContentType from '@/logic/useHeapContentType';
=======
import {
  AUDIO_REGEX,
  IMAGE_REGEX,
  nestToFlag,
  URL_REGEX,
  validOembedCheck,
  VIDEO_REGEX,
} from '@/logic/utils';
import useEmbedState from '@/state/embed';
>>>>>>> d3478e4d
import { formatDistanceToNow } from 'date-fns';
import TwitterIcon from '@/components/icons/TwitterIcon';
import LinkIcon16 from '@/components/icons/LinkIcon16';
import MusicLargeIcon from '@/components/icons/MusicLargeIcon';
import HeapContent from '@/heap/HeapContent';
import { useHeapState } from '@/state/heap/heap';
import useNest from '@/logic/useNest';
import HeapLoadingRow from '@/heap/HeapLoadingRow';

export default function HeapRow({
  curio,
  time,
}: {
  curio: HeapCurio;
  time: string;
}) {
  const nest = useNest();
  const [, chFlag] = nestToFlag(nest);
  const [menuOpen, setMenuOpen] = React.useState(false);
  const [embed, setEmbed] = React.useState<any>();
  const { content, sent } = curio.heart;
  const { replied } = curio.seal;
  const contentString = content[0].toString();

  const onDelete = () => {
    setMenuOpen(false);
    useHeapState.getState().delCurio(chFlag, time);
  };

<<<<<<< HEAD
  const { isImage, isUrl, isAudio, isOembed, oembed, description } =
    useHeapContentType(contentString);
=======
  useEffect(() => {
    const getOembed = async () => {
      const oembed = await useEmbedState.getState().getEmbed(contentString);
      setEmbed(oembed);
    };
    getOembed();
  }, [contentString]);

  const isImage = IMAGE_REGEX.test(contentString);
  const isUrl = URL_REGEX.test(contentString);
  const isVideo = VIDEO_REGEX.test(contentString);
  const isAudio = AUDIO_REGEX.test(contentString);
  const isOembed = validOembedCheck(embed, contentString);

  if (embed === undefined) {
    return <HeapLoadingRow />;
  }

  const description = () => {
    switch (true) {
      case isImage:
        return 'Image';
      case isOembed:
        return embed.provider_name;
      case isVideo:
        return 'Video';
      case isAudio:
        return 'Audio';
      case isUrl:
        return 'Link';
      default:
        return 'Text';
    }
  };
>>>>>>> d3478e4d

  const otherImage = () => {
    const thumbnail = embed.thumbnail_url;
    const provider = embed.provider_name;
    switch (true) {
      case isOembed && provider !== 'Twitter':
        return (
          <div
            className="relative inline-block h-14 w-14 cursor-pointer overflow-hidden rounded-l-lg bg-cover bg-no-repeat"
            style={{ backgroundImage: `url(${thumbnail})` }}
          />
        );
      case provider === 'Twitter':
        return <TwitterIcon className="m-2 h-6 w-6" />;
      case isAudio:
        return <MusicLargeIcon className="m-2 h-6 w-6 text-gray-300" />;
      case isUrl:
        return <LinkIcon16 className="m-2 h-8 w-8 text-gray-300" />;
      default:
        return null;
    }
  };

  const contentDisplayed = () => {
    switch (true) {
      case isOembed:
        return embed.title;
      case isUrl:
        return contentString;
      default:
        return contentString.split(' ').slice(0, 5).join(' ');
    }
  };

  return (
    <div className="flex h-14 w-full items-center justify-between space-x-2 rounded-lg bg-white">
      <div className="flex space-x-2">
        {isImage ? (
          <div
            className="relative inline-block h-14 w-14 cursor-pointer overflow-hidden rounded-l-lg bg-cover bg-no-repeat"
            style={{ backgroundImage: `url(${contentString})` }}
          />
        ) : (
          <div className="flex h-14 w-14 flex-col items-center justify-center rounded-l-lg bg-gray-200">
            {otherImage()}
          </div>
        )}
        <div className="flex flex-col justify-end p-2">
          <div className="font-semibold text-gray-800">
            {isUrl ? (
              contentDisplayed()
            ) : (
              <HeapContent
                className="leading-6 line-clamp-1"
                content={content}
              />
            )}
          </div>
          <div className="text-sm font-semibold text-gray-600">
            {description()} • {formatDistanceToNow(sent)} ago • {replied.length}{' '}
            Comments
          </div>
        </div>
      </div>
      <div className="flex space-x-1 text-gray-400">
        <button className="icon-button bg-transparent">
          <CopyIcon className="h-6 w-6" />
        </button>
        <button
          className="icon-button bg-transparent"
          onClick={() => setMenuOpen(!menuOpen)}
        >
          <ElipsisIcon className="h-6 w-6" />
        </button>
        <div
          className={cn(
            'absolute right-0 flex w-[101px] flex-col items-start rounded bg-white text-sm font-semibold text-gray-800 shadow',
            { hidden: !menuOpen }
          )}
          onMouseLeave={() => setMenuOpen(false)}
        >
          <button
            // FIXME: add edit functionality
            className="small-menu-button"
          >
            Edit
          </button>
          <button className="small-menu-button" onClick={onDelete}>
            Delete
          </button>
        </div>
      </div>
    </div>
  );
}<|MERGE_RESOLUTION|>--- conflicted
+++ resolved
@@ -3,20 +3,9 @@
 import CopyIcon from '@/components/icons/CopyIcon';
 import ElipsisIcon from '@/components/icons/EllipsisIcon';
 import { HeapCurio } from '@/types/heap';
-<<<<<<< HEAD
 import { nestToFlag } from '@/logic/utils';
 import useHeapContentType from '@/logic/useHeapContentType';
-=======
-import {
-  AUDIO_REGEX,
-  IMAGE_REGEX,
-  nestToFlag,
-  URL_REGEX,
-  validOembedCheck,
-  VIDEO_REGEX,
-} from '@/logic/utils';
 import useEmbedState from '@/state/embed';
->>>>>>> d3478e4d
 import { formatDistanceToNow } from 'date-fns';
 import TwitterIcon from '@/components/icons/TwitterIcon';
 import LinkIcon16 from '@/components/icons/LinkIcon16';
@@ -46,10 +35,9 @@
     useHeapState.getState().delCurio(chFlag, time);
   };
 
-<<<<<<< HEAD
   const { isImage, isUrl, isAudio, isOembed, oembed, description } =
     useHeapContentType(contentString);
-=======
+
   useEffect(() => {
     const getOembed = async () => {
       const oembed = await useEmbedState.getState().getEmbed(contentString);
@@ -58,33 +46,9 @@
     getOembed();
   }, [contentString]);
 
-  const isImage = IMAGE_REGEX.test(contentString);
-  const isUrl = URL_REGEX.test(contentString);
-  const isVideo = VIDEO_REGEX.test(contentString);
-  const isAudio = AUDIO_REGEX.test(contentString);
-  const isOembed = validOembedCheck(embed, contentString);
-
   if (embed === undefined) {
     return <HeapLoadingRow />;
   }
-
-  const description = () => {
-    switch (true) {
-      case isImage:
-        return 'Image';
-      case isOembed:
-        return embed.provider_name;
-      case isVideo:
-        return 'Video';
-      case isAudio:
-        return 'Audio';
-      case isUrl:
-        return 'Link';
-      default:
-        return 'Text';
-    }
-  };
->>>>>>> d3478e4d
 
   const otherImage = () => {
     const thumbnail = embed.thumbnail_url;

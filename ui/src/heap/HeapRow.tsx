<<<<<<< HEAD
import { useCallback, useEffect, useState } from 'react';
import { useNavigate } from 'react-router';
import { daToUnix } from '@urbit/api';
import bigInt from 'big-integer';
import cn from 'classnames';
import { formatDistanceToNow } from 'date-fns';
=======
import _ from 'lodash';
import { useCallback, useEffect, useState } from 'react';
import { useNavigate } from 'react-router';
import bigInt from 'big-integer';
import cn from 'classnames';
import { formatDistanceToNow } from 'date-fns';
import { CurioContent, HeapCurio, isLink } from '@/types/heap';
>>>>>>> c3716cb3
import { isValidUrl, validOembedCheck } from '@/logic/utils';
import { useCalm } from '@/state/settings';
import { useEmbed } from '@/state/embed';
import { useRouteGroup, useAmAdmin } from '@/state/groups/groups';
// eslint-disable-next-line import/no-cycle
import HeapContent from '@/heap/HeapContent';
import TwitterIcon from '@/components/icons/TwitterIcon';
import IconButton from '@/components/IconButton';
import ElipsisSmallIcon from '@/components/icons/EllipsisSmallIcon';
import MusicLargeIcon from '@/components/icons/MusicLargeIcon';
import LinkIcon from '@/components/icons/LinkIcon';
import CopyIcon from '@/components/icons/CopyIcon';
import useNest from '@/logic/useNest';
import getHeapContentType from '@/logic/useHeapContentType';
import CheckIcon from '@/components/icons/CheckIcon';
import { inlineToString } from '@/logic/tiptap';
import ConfirmationModal from '@/components/ConfirmationModal';
import Avatar from '@/components/Avatar';
import ShipName from '@/components/ShipName';
import TextIcon from '@/components/icons/Text16Icon';
import LoadingSpinner from '@/components/LoadingSpinner/LoadingSpinner';
import ContentReference from '@/components/References/ContentReference';
<<<<<<< HEAD
import { Post, Story, VerseBlock, VerseInline } from '@/types/channel';
import { Link, isLink } from '@/types/content';
import { usePostToggler } from '@/state/channel/channel';
=======
import { useCurioToggler } from '@/state/heap/heap';
>>>>>>> c3716cb3
import useCurioActions from './useCurioActions';

interface CurioDisplayProps {
  time: string;
  asRef?: boolean;
  refToken?: string;
}

interface TopBarProps extends CurioDisplayProps {
  isTwitter?: boolean;
  hasIcon?: boolean;
  canEdit: boolean;
  longPress: boolean;
  author: string;
}

function Actions({
  hasIcon = false,
  isTwitter = false,
  refToken = undefined,
  asRef = false,
  longPress = false,
  time,
  canEdit,
  author,
}: TopBarProps) {
  const [deleteOpen, setDeleteOpen] = useState(false);
  const nest = useNest();
  const {
    didCopy,
    menuOpen,
    setMenuOpen,
    onDelete,
    deleteStatus,
    onEdit,
    onCopy,
    navigateToCurio,
    toggleHidden,
    isHidden,
  } = useCurioActions({ nest, time, refToken });

  return (
    <div
      onClick={(e) => e.stopPropagation()}
      className={cn('', {
        'justify-between': hasIcon || isTwitter,
        'justify-end': !hasIcon && !isTwitter,
        flex: longPress,
        'group-hover:flex': !longPress,
      })}
    >
      {isTwitter ? <TwitterIcon className="m-2 h-6 w-6" /> : null}
      {hasIcon ? <div className="m-2 h-6 w-6" /> : null}
      <div
        className={cn('flex space-x-2 text-sm text-gray-600', {
          'mt-2': asRef,
          'mr-2': asRef,
        })}
        onMouseDown={(e) => e.stopPropagation()}
      >
        <div className={longPress ? 'block' : 'group-hover:block'}>
          {asRef ? (
            <button
              onClick={navigateToCurio}
              className="small-menu-button border border-gray-100 bg-white px-2 py-1"
            >
              View
            </button>
          ) : (
            <IconButton
              icon={
                didCopy ? (
                  <CheckIcon className="h-4 w-4" />
                ) : (
                  <CopyIcon className="h-4 w-4" />
                )
              }
              action={onCopy}
              label="expand"
              className="rounded bg-white"
            />
          )}
        </div>
        <div className={longPress ? 'relative' : 'relative group-hover:block'}>
          {asRef ? (
            <IconButton
              icon={<ElipsisSmallIcon className="h-4 w-4" />}
              action={() => setMenuOpen(true)}
              label="expand"
              className="rounded border border-gray-100 bg-white"
              small
            />
          ) : (
            <IconButton
              icon={<ElipsisSmallIcon className="h-4 w-4" />}
              label="options"
              className="rounded bg-white"
              action={() => setMenuOpen(!menuOpen)}
            />
          )}
          <div
            className={cn(
              'absolute right-0 flex w-[101px] flex-col items-start rounded bg-white text-sm font-semibold text-gray-800 shadow',
              { hidden: !menuOpen }
            )}
            onMouseLeave={() => setMenuOpen(false)}
          >
            {asRef ? (
              <button
                className="small-menu-button"
                onClick={onCopy}
                disabled={didCopy}
              >
                {didCopy ? 'Copied' : 'Share'}
              </button>
            ) : null}
            {!asRef && canEdit ? (
              <>
                <button onClick={onEdit} className="small-menu-button">
                  Edit
                </button>
                <button
                  className="small-menu-button text-red"
                  onClick={() => setDeleteOpen(true)}
                >
                  Delete
                </button>
              </>
            ) : null}
            {!asRef && author !== window.our ? (
              <button onClick={toggleHidden} className="small-menu-button">
                {isHidden ? 'Show Post' : 'Hide Post for Me'}
              </button>
            ) : null}
          </div>
        </div>
      </div>
      <ConfirmationModal
        open={deleteOpen}
        setOpen={setDeleteOpen}
        onConfirm={onDelete}
        loading={deleteStatus === 'loading'}
        confirmText="Delete"
        title="Delete Gallery Item"
        message="Are you sure you want to delete this gallery item?"
      />
    </div>
  );
}

<<<<<<< HEAD
const hiddenPostContent: Story = [
  {
    inline: [
      {
        italics: ['You have hidden this post.'],
      },
    ],
  },
];
=======
const hiddenPostContent: CurioContent = {
  block: [],
  inline: [
    {
      italics: ['You have hidden this post.'],
    },
  ],
};
>>>>>>> c3716cb3

interface HeapRowProps extends CurioDisplayProps {
  post: Post;
  isComment?: boolean;
}

export default function HeapRow({
  post,
  time,
  asRef = false,
  isComment = false,
  refToken = undefined,
}: HeapRowProps) {
<<<<<<< HEAD
  const { content } = post?.essay || { content: [] };
  const navigate = useNavigate();
  const { isHidden } = usePostToggler(time);
=======
  const { content } = curio.heart;
  const navigate = useNavigate();
  const { isHidden } = useCurioToggler(time);
>>>>>>> c3716cb3
  const url =
    content.length > 0 &&
    isLink((content.filter((c) => 'inline' in c)[0] as VerseInline).inline)
      ? (
          (content.filter((c) => 'inline' in c)[0] as VerseInline)
            .inline[0] as Link
        ).link.href
      : '';
  const { embed, isLoading, isError, error } = useEmbed(url);
  const calm = useCalm();
  const { isImage, isAudio, isText } = getHeapContentType(url);
  const textFallbackTitle = (
    content.filter((c) => 'inline' in c)[0] as VerseInline
  ).inline
    .map((inline) => inlineToString(inline))
    .join(' ')
    .toString();

  const navigateToDetail = useCallback(() => {
    navigate(`curio/${bigInt(time)}`);
  }, [navigate, time]);

  const flag = useRouteGroup();
  const isAdmin = useAmAdmin(flag);
  const canEdit = asRef ? false : isAdmin || window.our === post?.essay.author;
  const maybeEmbed = !isImage && !isAudio && !isText && !isComment;

  useEffect(() => {
    if (isError) {
      console.log('HeapRow: could not load oembed', error);
    }
  }, [isError, error]);

  if (
    isValidUrl(url) &&
    embed === undefined &&
    maybeEmbed &&
    isLoading &&
    !calm.disableRemoteContent
  ) {
    return (
      <div
        className={
          'group flex h-[88px] w-full items-center justify-center space-x-2 rounded-lg bg-gray-50 p-2'
        }
      >
        <LoadingSpinner />
      </div>
    );
  }

  if (!post) {
    return (
      <div
        className={
          'group flex h-[88px] w-full items-center justify-center space-x-2 rounded-lg bg-gray-50 p-2'
        }
      >
        <LoadingSpinner />
      </div>
    );
  }

  const cnm = (refClass?: string) =>
    asRef
      ? refClass || ''
      : 'w-full bg-white rounded-lg p-2 flex space-x-2 items-center group';
  const { id } = post.seal;
  const { replyCount } = post.seal.meta;
  const prettySent = formatDistanceToNow(daToUnix(bigInt(id)));
  const blockContent = content.filter((c) => 'block' in c)[0] as VerseBlock;

  if (isHidden) {
    return (
      <div className={cnm()}>
        <div className="flex h-[72px] w-[72px] shrink-0 items-center justify-center rounded bg-gray-100">
          <TextIcon className="h-6 w-6 text-gray-400" />
        </div>
        <div className="flex grow flex-col">
          <div className="text-lg font-semibold line-clamp-1">
            <HeapContent
              className={cn('line-clamp-1')}
              content={hiddenPostContent}
            />
          </div>
          <div className="mt-1 flex space-x-2 text-base font-semibold text-gray-400 line-clamp-1">
            <span>Text</span>
          </div>
<<<<<<< HEAD
=======
          <div className="mt-3 flex space-x-2 text-base font-semibold text-gray-800">
            <Avatar
              size="xxs"
              className="inline-block"
              ship={curio.heart.author}
            />
            <ShipName
              showAlias={!calm.disableNicknames}
              name={curio.heart.author}
            />
            <span className="hidden text-gray-400 sm:inline">
              {prettySent} ago
            </span>
          </div>
        </div>
        <div className="shrink-0">
          <Actions
            longPress={false}
            canEdit={canEdit}
            time={time}
            author={curio.heart.author}
          />
        </div>
      </div>
    );
  }

  if (content.block.length > 0 && 'cite' in content.block[0]) {
    return (
      <div onClick={navigateToDetail} className={cnm()}>
        <ContentReference contextApp="heap-row" cite={content.block[0].cite}>
>>>>>>> c3716cb3
          <div className="mt-3 flex space-x-2 text-base font-semibold text-gray-800">
            <Avatar
              size="xxs"
              className="inline-block"
              ship={post.essay.author}
            />
            <ShipName
              showAlias={!calm.disableNicknames}
              name={post.essay.author}
            />
            <span className="hidden text-gray-400 sm:inline">
              {prettySent} ago
            </span>
          </div>
        </div>
        <div className="shrink-0">
          <Actions
            longPress={false}
            canEdit={canEdit}
            time={time}
            author={post.essay.author}
          />
        </div>
      </div>
    );
  }

  if (blockContent && 'cite' in blockContent.block) {
    return (
      <div onClick={navigateToDetail} className={cnm()}>
        <ContentReference contextApp="heap-row" cite={blockContent.block.cite}>
          <div className="mt-3 flex space-x-2 text-base font-semibold text-gray-800">
            <Avatar
              size="xxs"
              className="inline-block"
              ship={post.essay.author}
            />
            <ShipName
              showAlias={!calm.disableNicknames}
              name={post.essay.author}
            />
            <span className="hidden text-gray-400 sm:inline">
              {prettySent} ago
            </span>
          </div>
        </ContentReference>
        <div className="shrink-0">
          <Actions
            longPress={false}
            canEdit={canEdit}
<<<<<<< HEAD
            time={post.seal.id}
            author={post.essay.author}
=======
            time={time}
            author={curio.heart.author}
>>>>>>> c3716cb3
          />
        </div>
      </div>
    );
  }

  if (isText) {
    return (
      <div onClick={navigateToDetail} className={cnm()}>
        <div className="flex h-[72px] w-[72px] shrink-0 items-center justify-center rounded bg-gray-100">
          <TextIcon className="h-6 w-6 text-gray-400" />
        </div>
        <div className="flex grow flex-col">
          <div className="text-lg font-semibold line-clamp-1">
            <HeapContent className={cn('line-clamp-1')} content={content} />
          </div>
          <div className="mt-1 flex space-x-2 text-base font-semibold text-gray-400 line-clamp-1">
            <span>Text</span>
            <span>{replyCount} comments</span>
          </div>
          <div className="mt-3 flex space-x-2 text-base font-semibold text-gray-800">
            <Avatar
              size="xxs"
              className="inline-block"
              ship={post.essay.author}
            />
            <ShipName
              showAlias={!calm.disableNicknames}
              name={post.essay.author}
            />
            <span className="hidden text-gray-400 sm:inline">
              {prettySent} ago
            </span>
          </div>
        </div>
        <div className="shrink-0">
          <Actions
            longPress={false}
            canEdit={canEdit}
<<<<<<< HEAD
            time={post.seal.id}
            author={post.essay.author}
=======
            time={time}
            author={curio.heart.author}
>>>>>>> c3716cb3
          />
        </div>
      </div>
    );
  }

  if (isImage) {
    return (
      <div onClick={navigateToDetail} className={cnm()}>
        <div className="flex h-[72px] w-[72px] shrink-0 items-center justify-center rounded bg-gray-100">
          {!calm?.disableRemoteContent ? (
            <img
              className="h-[72px] w-[72px] rounded object-cover"
              loading="lazy"
              src={url}
              alt={textFallbackTitle}
            />
          ) : (
            <LinkIcon className="h-6 w-6 text-gray-400" />
          )}
        </div>
        <div className="flex grow flex-col">
          <div className="break-all text-lg font-semibold line-clamp-1">
            {textFallbackTitle}
          </div>
          <div className="mt-1 flex space-x-2 text-base font-semibold text-gray-400 line-clamp-1">
            <span>Image</span>
            <a href={url} target="_blank" rel="noreferrer">
              Source
            </a>
            <span>{replyCount} comments</span>
          </div>
          <div className="mt-3 flex space-x-2 text-base font-semibold text-gray-800">
            <Avatar
              size="xxs"
              className="inline-block"
              ship={post.essay.author}
            />
            <ShipName
              showAlias={!calm.disableNicknames}
              name={post.essay.author}
            />
            <span className="hidden text-gray-400 sm:inline">
              {prettySent} ago
            </span>
          </div>
        </div>
        <div className="shrink-0">
          <Actions
            longPress={false}
            canEdit={canEdit}
<<<<<<< HEAD
            time={post.seal.id}
            author={post.essay.author}
=======
            time={time}
            author={curio.heart.author}
>>>>>>> c3716cb3
          />
        </div>
      </div>
    );
  }

  if (isAudio && !calm?.disableRemoteContent) {
    return (
      <div onClick={navigateToDetail} className={cnm()}>
        <div className="flex h-[72px] w-[72px] shrink-0 items-center justify-center rounded bg-gray-100">
          <MusicLargeIcon className="h-6 w-6 text-gray-400" />
        </div>
        <div className="flex grow flex-col">
          <div className="break-all text-lg font-semibold line-clamp-1">
            {textFallbackTitle}
          </div>
          <div className="mt-1 flex space-x-2 text-base font-semibold text-gray-400 line-clamp-1">
            <span>Audio</span>
            <a href={url} target="_blank" rel="noreferrer">
              Source
            </a>
            <span>{replyCount} comments</span>
          </div>
          <div className="mt-3 flex space-x-2 text-base font-semibold text-gray-800">
            <Avatar
              size="xxs"
              className="inline-block"
              ship={post.essay.author}
            />
            <ShipName
              showAlias={!calm.disableNicknames}
              name={post.essay.author}
            />
            <span className="hidden text-gray-400 sm:inline">
              {prettySent} ago
            </span>
          </div>
        </div>
        <div className="shrink-0">
          <Actions
            longPress={false}
            canEdit={canEdit}
<<<<<<< HEAD
            time={post.seal.id}
            author={post.essay.author}
=======
            time={time}
            author={curio.heart.author}
>>>>>>> c3716cb3
          />
        </div>
      </div>
    );
  }

  const isOembed = validOembedCheck(embed, url);

  if (isOembed && !calm?.disableRemoteContent) {
    const { thumbnail_url: thumbnail, provider_name: provider, title } = embed;

    if (provider === 'Twitter') {
      const twitterHandle = embed.author_url.split('/').pop();
      const twitterProfilePic = `https://unavatar.io/twitter/${twitterHandle}`;

      return (
        <div onClick={navigateToDetail} className={cnm()}>
          <div className="flex h-[72px] w-[72px] shrink-0 items-center justify-center rounded bg-gray-100">
            <img
              className="h-[72px] w-[72px] rounded object-cover"
              src={twitterProfilePic}
              alt={twitterHandle}
            />
          </div>
          <div className="flex grow flex-col">
            <div className="break-all text-lg font-semibold line-clamp-1">
              Tweet by @{twitterHandle}
            </div>
            <div className="mt-1 flex space-x-2 text-base font-semibold text-gray-400 line-clamp-1">
              <span>Tweet</span>
              <a href={url} target="_blank" rel="noreferrer">
                Source
              </a>
              <span>{replyCount} comments</span>
            </div>
            <div className="mt-3 flex space-x-2 text-base font-semibold text-gray-800">
              <Avatar
                size="xxs"
                className="inline-block"
                ship={post.essay.author}
              />
              <ShipName
                showAlias={!calm.disableNicknames}
                name={post.essay.author}
              />
              <span className="hidden text-gray-400 sm:inline">
                {prettySent} ago
              </span>
            </div>
          </div>
          <div className="shrink-0">
            <Actions
              longPress={false}
              canEdit={canEdit}
<<<<<<< HEAD
              time={post.seal.id}
              author={post.essay.author}
=======
              time={time}
              author={curio.heart.author}
>>>>>>> c3716cb3
            />
          </div>
        </div>
      );
    }

    return (
      <div onClick={navigateToDetail} className={cnm()}>
        <div className="flex h-[72px] w-[72px] shrink-0 items-center justify-center rounded bg-gray-100">
          {thumbnail && !calm?.disableRemoteContent ? (
            <img
              className="h-[72px] w-[72px] rounded object-cover"
              loading="lazy"
              src={thumbnail}
              alt={textFallbackTitle}
            />
          ) : (
            <LinkIcon className="h-6 w-6 text-gray-400" />
          )}
        </div>
        <div className="flex grow flex-col">
          <div className="break-all text-lg font-semibold line-clamp-1">
            {title && !calm.disableRemoteContent ? title : textFallbackTitle}
          </div>
          <div className="mt-1 flex space-x-2 text-base font-semibold text-gray-400 line-clamp-1">
            <span>Link</span>
            <a href={url} target="_blank" rel="noreferrer">
              Source
            </a>
            <span>{replyCount} comments</span>
          </div>
          <div className="mt-3 flex space-x-2 text-base font-semibold text-gray-800">
            <Avatar
              size="xxs"
              className="inline-block"
              ship={post.essay.author}
            />
            <ShipName
              showAlias={!calm.disableNicknames}
              name={post.essay.author}
            />
            <span className="hidden text-gray-400 sm:inline">
              {prettySent} ago
            </span>
          </div>
        </div>
        <div className="shrink-0">
          <Actions
            longPress={false}
            canEdit={canEdit}
<<<<<<< HEAD
            time={post.seal.id}
            author={post.essay.author}
=======
            time={time}
            author={curio.heart.author}
>>>>>>> c3716cb3
          />
        </div>
      </div>
    );
  }

  return (
    <div onClick={navigateToDetail} className={cnm()}>
      <div className="flex h-[72px] w-[72px] shrink-0 items-center justify-center rounded bg-gray-100">
        <LinkIcon className="h-6 w-6 text-gray-400" />
      </div>
      <div className="flex grow flex-col">
        <div className="break-all text-lg font-semibold line-clamp-1">
          {textFallbackTitle}
        </div>
        <div className="mt-1 flex space-x-2 text-base font-semibold text-gray-400 line-clamp-1">
          <span>Link</span>
          <a href={url} target="_blank" rel="noreferrer">
            Source
          </a>
          <span>{replyCount} comments</span>
        </div>
        <div className="mt-3 flex space-x-2 text-base font-semibold text-gray-800">
          <Avatar
            size="xxs"
            className="inline-block"
            ship={post.essay.author}
          />
          <ShipName
            showAlias={!calm.disableNicknames}
            name={post.essay.author}
          />
          <span className="hidden text-gray-400 sm:inline">
            {prettySent} ago
          </span>
        </div>
      </div>
      <div className="shrink-0">
        <Actions
          longPress={false}
          canEdit={canEdit}
<<<<<<< HEAD
          time={post.seal.id}
          author={post.essay.author}
=======
          time={time}
          author={curio.heart.author}
>>>>>>> c3716cb3
        />
      </div>
    </div>
  );
}<|MERGE_RESOLUTION|>--- conflicted
+++ resolved
@@ -1,19 +1,10 @@
-<<<<<<< HEAD
+import _ from 'lodash';
 import { useCallback, useEffect, useState } from 'react';
 import { useNavigate } from 'react-router';
 import { daToUnix } from '@urbit/api';
 import bigInt from 'big-integer';
 import cn from 'classnames';
 import { formatDistanceToNow } from 'date-fns';
-=======
-import _ from 'lodash';
-import { useCallback, useEffect, useState } from 'react';
-import { useNavigate } from 'react-router';
-import bigInt from 'big-integer';
-import cn from 'classnames';
-import { formatDistanceToNow } from 'date-fns';
-import { CurioContent, HeapCurio, isLink } from '@/types/heap';
->>>>>>> c3716cb3
 import { isValidUrl, validOembedCheck } from '@/logic/utils';
 import { useCalm } from '@/state/settings';
 import { useEmbed } from '@/state/embed';
@@ -36,13 +27,9 @@
 import TextIcon from '@/components/icons/Text16Icon';
 import LoadingSpinner from '@/components/LoadingSpinner/LoadingSpinner';
 import ContentReference from '@/components/References/ContentReference';
-<<<<<<< HEAD
 import { Post, Story, VerseBlock, VerseInline } from '@/types/channel';
 import { Link, isLink } from '@/types/content';
 import { usePostToggler } from '@/state/channel/channel';
-=======
-import { useCurioToggler } from '@/state/heap/heap';
->>>>>>> c3716cb3
 import useCurioActions from './useCurioActions';
 
 interface CurioDisplayProps {
@@ -193,7 +180,6 @@
   );
 }
 
-<<<<<<< HEAD
 const hiddenPostContent: Story = [
   {
     inline: [
@@ -203,16 +189,6 @@
     ],
   },
 ];
-=======
-const hiddenPostContent: CurioContent = {
-  block: [],
-  inline: [
-    {
-      italics: ['You have hidden this post.'],
-    },
-  ],
-};
->>>>>>> c3716cb3
 
 interface HeapRowProps extends CurioDisplayProps {
   post: Post;
@@ -226,15 +202,9 @@
   isComment = false,
   refToken = undefined,
 }: HeapRowProps) {
-<<<<<<< HEAD
   const { content } = post?.essay || { content: [] };
   const navigate = useNavigate();
   const { isHidden } = usePostToggler(time);
-=======
-  const { content } = curio.heart;
-  const navigate = useNavigate();
-  const { isHidden } = useCurioToggler(time);
->>>>>>> c3716cb3
   const url =
     content.length > 0 &&
     isLink((content.filter((c) => 'inline' in c)[0] as VerseInline).inline)
@@ -323,40 +293,6 @@
           <div className="mt-1 flex space-x-2 text-base font-semibold text-gray-400 line-clamp-1">
             <span>Text</span>
           </div>
-<<<<<<< HEAD
-=======
-          <div className="mt-3 flex space-x-2 text-base font-semibold text-gray-800">
-            <Avatar
-              size="xxs"
-              className="inline-block"
-              ship={curio.heart.author}
-            />
-            <ShipName
-              showAlias={!calm.disableNicknames}
-              name={curio.heart.author}
-            />
-            <span className="hidden text-gray-400 sm:inline">
-              {prettySent} ago
-            </span>
-          </div>
-        </div>
-        <div className="shrink-0">
-          <Actions
-            longPress={false}
-            canEdit={canEdit}
-            time={time}
-            author={curio.heart.author}
-          />
-        </div>
-      </div>
-    );
-  }
-
-  if (content.block.length > 0 && 'cite' in content.block[0]) {
-    return (
-      <div onClick={navigateToDetail} className={cnm()}>
-        <ContentReference contextApp="heap-row" cite={content.block[0].cite}>
->>>>>>> c3716cb3
           <div className="mt-3 flex space-x-2 text-base font-semibold text-gray-800">
             <Avatar
               size="xxs"
@@ -407,13 +343,8 @@
           <Actions
             longPress={false}
             canEdit={canEdit}
-<<<<<<< HEAD
             time={post.seal.id}
             author={post.essay.author}
-=======
-            time={time}
-            author={curio.heart.author}
->>>>>>> c3716cb3
           />
         </div>
       </div>
@@ -453,13 +384,8 @@
           <Actions
             longPress={false}
             canEdit={canEdit}
-<<<<<<< HEAD
             time={post.seal.id}
             author={post.essay.author}
-=======
-            time={time}
-            author={curio.heart.author}
->>>>>>> c3716cb3
           />
         </div>
       </div>
@@ -511,13 +437,8 @@
           <Actions
             longPress={false}
             canEdit={canEdit}
-<<<<<<< HEAD
             time={post.seal.id}
             author={post.essay.author}
-=======
-            time={time}
-            author={curio.heart.author}
->>>>>>> c3716cb3
           />
         </div>
       </div>
@@ -560,13 +481,8 @@
           <Actions
             longPress={false}
             canEdit={canEdit}
-<<<<<<< HEAD
             time={post.seal.id}
             author={post.essay.author}
-=======
-            time={time}
-            author={curio.heart.author}
->>>>>>> c3716cb3
           />
         </div>
       </div>
@@ -621,13 +537,8 @@
             <Actions
               longPress={false}
               canEdit={canEdit}
-<<<<<<< HEAD
               time={post.seal.id}
               author={post.essay.author}
-=======
-              time={time}
-              author={curio.heart.author}
->>>>>>> c3716cb3
             />
           </div>
         </div>
@@ -678,13 +589,8 @@
           <Actions
             longPress={false}
             canEdit={canEdit}
-<<<<<<< HEAD
             time={post.seal.id}
             author={post.essay.author}
-=======
-            time={time}
-            author={curio.heart.author}
->>>>>>> c3716cb3
           />
         </div>
       </div>
@@ -726,13 +632,8 @@
         <Actions
           longPress={false}
           canEdit={canEdit}
-<<<<<<< HEAD
           time={post.seal.id}
           author={post.essay.author}
-=======
-          time={time}
-          author={curio.heart.author}
->>>>>>> c3716cb3
         />
       </div>
     </div>

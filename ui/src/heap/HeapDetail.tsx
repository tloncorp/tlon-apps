--- conflicted
+++ resolved
@@ -24,11 +24,8 @@
 import { useGroupsAnalyticsEvent } from '@/logic/useAnalyticsEvent';
 import { ViewProps } from '@/types/groups';
 import { useIsMobile } from '@/logic/useMedia';
-<<<<<<< HEAD
 import getHanDataFromEssay from '@/logic/getHanData';
-=======
-import { HeapCurio } from '@/types/heap';
->>>>>>> 16ef1cae
+import { Outline } from '@/types/channel';
 import HeapDetailSidebarInfo from './HeapDetail/HeapDetailSidebar/HeapDetailSidebarInfo';
 import HeapDetailComments from './HeapDetail/HeapDetailSidebar/HeapDetailComments';
 import HeapDetailHeader from './HeapDetail/HeapDetailHeader';
@@ -53,30 +50,15 @@
     : false;
   const isMobile = useIsMobile();
   const joined = useChannelIsJoined(nest);
-<<<<<<< HEAD
   const { mutateAsync: joinHeap } = useJoinMutation();
   const { note, isLoading } = useNote(nest, idCurio || '');
-  const {
-    seal: { id: time, quips: comments },
-  } = note || {};
   const { title: curioTitle } = getHanDataFromEssay(note.essay);
   const { hasNext, hasPrev, nextNote, prevNote } = useOrderedNotes(
     nest,
-=======
-  const { mutateAsync: joinHeap } = useJoinHeapMutation();
-  const {
-    time,
-    curio: fetchedCurio,
-    comments,
-    isLoading: curioLoading,
-  } = useCurioWithComments(chFlag, idCurio || '');
-  const { hasNext, hasPrev, nextCurio, prevCurio } = useOrderedCurios(
-    chFlag,
->>>>>>> 16ef1cae
-    time || ''
+    idCurio || ''
   );
-  const initialCurio = location.state?.initialCurio as HeapCurio | undefined;
-  const curio = fetchedCurio || initialCurio;
+  const outline = location.state?.initialCurio as Outline | undefined;
+  const essay = note?.essay || outline;
 
   const curioHref = (id?: bigInt.BigInteger) => {
     if (!id) {
@@ -105,12 +87,8 @@
     channelType: 'heap',
   });
 
-  // TODO handle curio not found
-<<<<<<< HEAD
-  if (isLoading || !note) {
-=======
-  if (!curio) {
->>>>>>> 16ef1cae
+  // we have no data at all just show spinner
+  if (!essay) {
     return (
       <div className="flex flex-1 items-center justify-center">
         <LoadingSpinner />
@@ -118,14 +96,16 @@
     );
   }
 
+  // with at least an essay we can show content and wait for everything else
   return (
     <Layout
       className="flex-1 bg-white"
       header={
         <HeapDetailHeader
-          flag={groupFlag}
-          chFlag={chFlag}
-          idCurio={time?.toString() || ''}
+          nest={nest}
+          idCurio={idCurio || ''}
+          essay={essay}
+          groupFlag={groupFlag}
         />
       }
     >
@@ -156,7 +136,7 @@
               </Link>
             </div>
           ) : null}
-          {note ? <HeapDetailBody note={note} /> : null}
+          <HeapDetailBody essay={essay} />
           {hasPrev ? (
             <div className="absolute top-0 right-0 flex h-full w-16 flex-col justify-center">
               <Link
@@ -175,23 +155,14 @@
           ) : null}
         </div>
         <div className="flex w-full flex-col lg:h-full lg:w-72 lg:border-l-2 lg:border-gray-50 xl:w-96">
-<<<<<<< HEAD
-          {note && time ? (
-            <>
-              <HeapDetailSidebarInfo essay={note.essay} />
-              <HeapDetailComments time={time} comments={comments} />
-            </>
-          ) : null}
-=======
-          {curio && <HeapDetailSidebarInfo curio={curio} />}
-          {time && (
+          <HeapDetailSidebarInfo essay={essay} />
+          {idCurio && (
             <HeapDetailComments
-              time={time}
-              comments={comments}
-              loading={curioLoading}
+              time={idCurio}
+              comments={note?.seal.quips}
+              loading={isLoading}
             />
           )}
->>>>>>> 16ef1cae
         </div>
       </div>
     </Layout>

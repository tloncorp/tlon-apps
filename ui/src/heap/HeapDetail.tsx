--- conflicted
+++ resolved
@@ -1,10 +1,6 @@
 import React, { useEffect } from 'react';
-<<<<<<< HEAD
+import { useNavigate } from 'react-router';
 import { useHeapState, useOrderedCurios } from '@/state/heap/heap';
-=======
-import { useNavigate, useParams } from 'react-router';
-import { useCurio, useHeapState, useOrderedCurios } from '@/state/heap/heap';
->>>>>>> 589985e6
 import useNest from '@/logic/useNest';
 import Layout from '@/components/Layout/Layout';
 import { useRouteGroup } from '@/state/groups';

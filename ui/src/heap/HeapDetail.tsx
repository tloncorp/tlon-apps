import React, { useEffect } from 'react';
import { useParams } from 'react-router';
import { useCurio, useHeapState, useOrderedCurios } from '@/state/heap/heap';
import useNest from '@/logic/useNest';
import Layout from '@/components/Layout/Layout';
import { useRouteGroup } from '@/state/groups';
import { nestToFlag } from '@/logic/utils';
import { Link } from 'react-router-dom';
import bigInt from 'big-integer';
import CaretRightIcon from '@/components/icons/CaretRightIcon';
import CaretLeftIcon from '@/components/icons/CaretLeftIcon';
import HeapDetailSidebarInfo from './HeapDetail/HeapDetailSidebar/HeapDetailSidebarInfo';
import HeapDetailComments from './HeapDetail/HeapDetailSidebar/HeapDetailComments';
import HeapDetailHeader from './HeapDetail/HeapDetailHeader';
import HeapDetailBody from './HeapDetail/HeapDetailBody';

export default function HeapDetail() {
  const groupFlag = useRouteGroup();
  const nest = useNest();
  const { idCurio } = useParams();
  const [, chFlag] = nestToFlag(nest);
  const curioObject = useCurio(chFlag, idCurio || '');
  const curio = curioObject ? curioObject[1] : null;
  const time = curioObject ? curioObject[0] : null;

  const { hasNext, hasPrev, nextCurio, prevCurio } = useOrderedCurios(
    chFlag,
    idCurio || ''
  );

  const curioHref = (id?: bigInt.BigInteger) => {
    if (!id) {
      return '/';
    }

    return `/groups/${groupFlag}/channels/heap/${chFlag}/curio/${id}`;
  };

  useEffect(() => {
    useHeapState.getState().initialize(chFlag);
  }, [chFlag]);

  if (!curio || !time) {
    return null;
  }

  return (
    <Layout
      className="flex-1 bg-gray-50"
      header={
        <HeapDetailHeader
          flag={groupFlag}
          chFlag={chFlag}
          idCurio={idCurio || ''}
        />
      }
    >
      <div className="flex flex-wrap lg:h-full lg:flex-nowrap">
<<<<<<< HEAD
        <HeapDetailBody curio={curio} />
        <div className="mt-5 flex h-full w-full flex-col border-gray-50 bg-white lg:mt-0 lg:w-72 lg:border-l-2 xl:w-96">
          <HeapDetailSidebarInfo curio={curio} />
=======
        <div className="group relative flex-1">
          {hasNext ? (
            <Link
              to={curioHref(nextCurio?.[0])}
              className={
                'absolute top-0 left-0 z-50 flex h-full w-16 flex-col items-center justify-center bg-transparent opacity-0 transition-opacity group-hover:opacity-100'
              }
            >
              <div className="h-8 w-8 rounded border-gray-300 bg-white p-[3px]">
                <CaretLeftIcon className="my-0 mx-auto block h-6 w-6 text-gray-300" />
              </div>
            </Link>
          ) : null}
          <HeapDetailBody curio={curio} />
          {hasPrev ? (
            <Link
              to={curioHref(prevCurio?.[0])}
              className={
                'absolute top-0 right-0 z-50 flex h-full w-16 flex-col items-center justify-center bg-transparent opacity-0 transition-opacity group-hover:opacity-100'
              }
            >
              <div className="h-8 w-8 rounded border-gray-300 bg-white p-[3px]">
                <CaretRightIcon className="my-0 mx-auto block h-6 w-6 text-gray-300" />
              </div>
            </Link>
          ) : null}
        </div>
        <div className="mt-5 flex h-full w-96 flex-col border-gray-50 bg-white sm:w-full lg:mt-0 lg:w-72 lg:border-l-2 xl:w-96">
          <HeapDetailSidebarInfo curio={curio} time={time} />
>>>>>>> c3d88e4a
          <HeapDetailComments time={time} />
        </div>
      </div>
    </Layout>
  );
}<|MERGE_RESOLUTION|>--- conflicted
+++ resolved
@@ -56,11 +56,6 @@
       }
     >
       <div className="flex flex-wrap lg:h-full lg:flex-nowrap">
-<<<<<<< HEAD
-        <HeapDetailBody curio={curio} />
-        <div className="mt-5 flex h-full w-full flex-col border-gray-50 bg-white lg:mt-0 lg:w-72 lg:border-l-2 xl:w-96">
-          <HeapDetailSidebarInfo curio={curio} />
-=======
         <div className="group relative flex-1">
           {hasNext ? (
             <Link
@@ -88,9 +83,8 @@
             </Link>
           ) : null}
         </div>
-        <div className="mt-5 flex h-full w-96 flex-col border-gray-50 bg-white sm:w-full lg:mt-0 lg:w-72 lg:border-l-2 xl:w-96">
+        <div className="mt-5 flex h-full w-full flex-col border-gray-50 bg-white lg:mt-0 lg:w-72 lg:border-l-2 xl:w-96">
           <HeapDetailSidebarInfo curio={curio} time={time} />
->>>>>>> c3d88e4a
           <HeapDetailComments time={time} />
         </div>
       </div>

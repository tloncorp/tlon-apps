import React, { useCallback, useEffect, useState } from 'react';
import cn from 'classnames';
import { useForm } from 'react-hook-form';
import { JSONContent } from '@tiptap/react';
import LinkIcon from '@/components/icons/LinkIcon';
import { useHeapPerms, useHeapState } from '@/state/heap/heap';
import useNest from '@/logic/useNest';
import { canWriteChannel, isValidUrl, nestToFlag } from '@/logic/utils';
import { useChannel, useGroup, useRouteGroup, useVessel } from '@/state/groups';
import Text16Icon from '@/components/icons/Text16Icon';
import useRequestState from '@/logic/useRequestState';
import {
  CurioInputMode,
  GRID,
  LINK,
  LIST,
  NewCurioFormSchema,
  TEXT,
} from '@/types/heap';
import LoadingSpinner from '@/components/LoadingSpinner/LoadingSpinner';
import { UploadErrorPopover } from '@/chat/ChatInput/ChatInput';
import { useHeapDisplayMode } from '@/state/settings';
import { useFileStore, useUploader } from '@/state/storage';
import useGroupPrivacy from '@/logic/useGroupPrivacy';
import { captureGroupsAnalyticsEvent } from '@/logic/analytics';
<<<<<<< HEAD
import { useDragAndDrop } from '@/logic/DragAndDropContext';
import { PASTEABLE_IMAGE_TYPES } from '@/constants';
=======
import { useChannelCompatibility } from '@/logic/channel';
import Tooltip from '@/components/Tooltip';
>>>>>>> ad01ffff
import HeapTextInput from './HeapTextInput';

export default function NewCurioForm() {
  const [inputMode, setInputMode] = useState<CurioInputMode>(LINK);
  const [draftLink, setDraftLink] = useState<string>();
  const [draftText, setDraftText] = useState<JSONContent>();
  const flag = useRouteGroup();
  const group = useGroup(flag);
  const { privacy } = useGroupPrivacy(flag);
  const nest = useNest();
  const [, chFlag] = nestToFlag(nest);
  const dropZoneId = `new-curio-input-${chFlag}`;
  const { isDragging, isOver, droppedFiles } = useDragAndDrop(dropZoneId);
  const displayMode = useHeapDisplayMode(chFlag);
  const isGridMode = displayMode === GRID;
  const isListMode = displayMode === LIST;
  const isLinkMode = inputMode === LINK;
  const isTextMode = inputMode === TEXT;
  const perms = useHeapPerms(chFlag);
  const vessel = useVessel(flag, window.our);
  const canWrite = canWriteChannel(perms, vessel, group?.bloc);
  const { compatible, text } = useChannelCompatibility(nest);

  const [uploadError, setUploadError] = useState<string | null>(null);
  const uploadKey = `${chFlag}-new-curio-input`;
  const uploader = useUploader(uploadKey);
  const mostRecentFile = uploader?.getMostRecent();
  const { register, handleSubmit, reset, watch, setValue } =
    useForm<NewCurioFormSchema>({
      defaultValues: {
        content: '',
      },
    });

  useEffect(() => {
    if (
      mostRecentFile &&
      mostRecentFile.status === 'error' &&
      mostRecentFile.errorMessage
    ) {
      setUploadError(mostRecentFile.errorMessage);
    }

    if (mostRecentFile && mostRecentFile.status === 'success') {
      setValue('content', mostRecentFile.url, {
        shouldDirty: true,
        shouldTouch: true,
      });
    }
  }, [mostRecentFile, setValue]);

  const { isPending, setPending, setReady } = useRequestState();
  const onSubmit = useCallback(
    async ({ content }: NewCurioFormSchema) => {
      await useHeapState.getState().addCurio(chFlag, {
        title: '',
        content: { block: [], inline: [{ link: { href: content, content } }] },
        author: window.our,
        sent: Date.now(),
        replying: null,
      });
      captureGroupsAnalyticsEvent({
        name: 'post_item',
        groupFlag: flag,
        chFlag,
        channelType: 'heap',
        privacy,
      });

      setDraftLink(undefined);
      uploader?.clear();
      reset();
    },
    [flag, chFlag, privacy, reset, uploader]
  );

  const watchedContent = watch('content');
  const isValidInput = isValidUrl(watchedContent);

  // For Link mode, prevent newline entry + allow submit with Enter
  const onKeyDown = useCallback(
    async (e: React.KeyboardEvent<HTMLTextAreaElement>) => {
      if (e.key === 'Enter') {
        e.preventDefault();

        if (isPending) {
          return;
        }

        if (isValidInput) {
          setPending();
          await handleSubmit(onSubmit)();
          setReady();
        }
      }
    },
    [handleSubmit, isPending, isValidInput, onSubmit, setPending, setReady]
  );

  const handleDrop = useCallback(
    (fileList: FileList) => {
      const localUploader = useFileStore.getState().getUploader(uploadKey);

      if (
        localUploader &&
        Array.from(fileList).some((f) => PASTEABLE_IMAGE_TYPES.includes(f.type))
      ) {
        localUploader.uploadFiles(fileList);
        useFileStore.getState().setUploadType(uploadKey, 'drag');
        return true;
      }

      return false;
    },
    [uploadKey]
  );

  useEffect(() => {
    if (droppedFiles && droppedFiles[dropZoneId]) {
      handleDrop(droppedFiles[dropZoneId]);
    }
  }, [droppedFiles, handleDrop, dropZoneId]);

  useEffect(() => {
    if (watchedContent) {
      setDraftLink(watchedContent);
    }
  }, [watchedContent]);

  if (!canWrite) {
    return null;
  }

  const modeToggle = (className?: string) => (
    <div className={cn('flex', className)}>
      <button
        type="button"
        className={cn(
          isLinkMode ? 'button' : 'secondary-button',
          isListMode && 'max-w-[120px] rounded-bl-none',
          'flex-1 rounded-r-none'
        )}
        onClick={() => setInputMode(LINK)}
      >
        <LinkIcon className="mr-1 h-4 w-4" />
        <span className="ml-1">Link</span>
      </button>
      <button
        type="button"
        className={cn(
          isTextMode ? 'button' : 'secondary-button',
          isListMode && 'max-w-[120px] rounded-br-none',
          'flex-1 rounded-l-none'
        )}
        onClick={() => setInputMode(TEXT)}
      >
        <Text16Icon className="mr-1 h-4 w-4" />
        <span className="ml-1">Text</span>
      </button>
    </div>
  );

  if (isGridMode && isDragging && isOver) {
    return (
      <div id={dropZoneId} className="virtuoso-grid-item aspect-h-1 aspect-w-1">
        <div
          id={dropZoneId}
          className="heap-block flex-col items-center justify-center border-2 border-dashed border-gray-200 bg-gray-50 p-1"
        >
          <div id={dropZoneId} className="text-sm font-bold">
            Drop Attachments Here
          </div>
        </div>
      </div>
    );
  }

  if (isListMode && isDragging && isOver) {
    return (
      <div id={dropZoneId} className="virtuoso-list-item">
        <div
          id={dropZoneId}
          className="heap-row flex h-[108px] items-center justify-center border-2 border-dashed border-gray-200 bg-gray-50 p-1"
        >
          <div id={dropZoneId} className="text-sm font-bold">
            Drop Attachments Here
          </div>
        </div>
      </div>
    );
  }

  return (
    <div
      // sometimes a race condition causes the dropzone to be removed before the drop event fires
      id={dropZoneId}
      className={cn(isGridMode && 'virtuoso-grid-item aspect-h-1 aspect-w-1')}
    >
      {isListMode ? modeToggle() : null}
      <div
        id={dropZoneId}
        className={cn(
          isGridMode ? 'heap-block flex-col p-1' : 'heap-row h-min flex-row',
          'flex cursor-auto'
        )}
      >
        {isGridMode ? modeToggle('mb-1') : null}
        {isLinkMode ? (
          <form onSubmit={handleSubmit(onSubmit)} className="relative flex-1">
            <textarea
              {...register('content')}
              className={cn(
                'mb-4 h-full w-full resize-none rounded-lg border-2 py-1 px-2 leading-5 text-gray-800 placeholder:align-text-top placeholder:font-semibold placeholder:text-gray-400 focus:outline-none',
                isListMode
                  ? 'min-h-[60px] rounded-tl-none border-gray-100 bg-white align-middle focus:border-gray-300'
                  : 'border-gray-50 bg-gray-50'
              )}
              placeholder="Paste Link Here"
              onKeyDown={onKeyDown}
              defaultValue={draftLink}
            />
            {uploader ? (
              <button
                title={'Upload an image'}
                className="button absolute bottom-3 left-3 whitespace-nowrap rounded-md px-2 py-1"
                aria-label="Add attachment"
                onClick={(e) => {
                  e.preventDefault();
                  uploader.prompt();
                }}
              >
                {mostRecentFile && mostRecentFile.status === 'loading' ? (
                  <LoadingSpinner secondary="black" className="h-4 w-4" />
                ) : (
                  'Upload Image'
                )}
              </button>
            ) : null}
            {uploadError ? (
              <div className="absolute mr-2">
                <UploadErrorPopover
                  errorMessage={uploadError}
                  setUploadError={setUploadError}
                />
              </div>
            ) : null}
            <Tooltip content={text} open={compatible ? false : undefined}>
              <input
                value={isPending ? 'Posting...' : 'Post'}
                type="submit"
                className="button absolute bottom-3 right-3 cursor-pointer rounded-md px-2 py-1"
                disabled={isPending || !isValidInput || !compatible}
              />
            </Tooltip>
          </form>
        ) : (
          <HeapTextInput
            draft={draftText}
            setDraft={setDraftText}
            flag={chFlag}
            groupFlag={flag}
            className={cn(
              isListMode ? 'flex-1' : 'h-full w-full overflow-y-hidden'
            )}
            inputClass={cn(
              isListMode
                ? 'border-gray-100 bg-white focus-within:border-gray-300 mb-12 focus:outline-none rounded-tl-none min-h-[60px]'
                : 'overflow-y-auto focus-within:border-white focus:outline-none bg-transparent mb-12'
            )}
          />
        )}
      </div>
    </div>
  );
}<|MERGE_RESOLUTION|>--- conflicted
+++ resolved
@@ -23,13 +23,10 @@
 import { useFileStore, useUploader } from '@/state/storage';
 import useGroupPrivacy from '@/logic/useGroupPrivacy';
 import { captureGroupsAnalyticsEvent } from '@/logic/analytics';
-<<<<<<< HEAD
 import { useDragAndDrop } from '@/logic/DragAndDropContext';
 import { PASTEABLE_IMAGE_TYPES } from '@/constants';
-=======
 import { useChannelCompatibility } from '@/logic/channel';
 import Tooltip from '@/components/Tooltip';
->>>>>>> ad01ffff
 import HeapTextInput from './HeapTextInput';
 
 export default function NewCurioForm() {

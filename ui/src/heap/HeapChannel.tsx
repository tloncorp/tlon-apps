--- conflicted
+++ resolved
@@ -31,10 +31,7 @@
 import HeapBlock from '@/heap/HeapBlock';
 import HeapRow from '@/heap/HeapRow';
 import useDismissChannelNotifications from '@/logic/useDismissChannelNotifications';
-<<<<<<< HEAD
-=======
 import { canReadChannel, createStorageKey } from '@/logic/utils';
->>>>>>> 09c4f6ff
 import { GRID, HeapCurio, HeapDisplayMode, HeapSortMode } from '@/types/heap';
 import useRecentChannel from '@/logic/useRecentChannel';
 import NewCurioForm from './NewCurioForm';
@@ -53,9 +50,9 @@
   useEffect(() => {
     if (channel && !canReadChannel(channel, vessel)) {
       navigate('../../activity');
-      setRecent('');
+      setRecentChannel('');
     }
-  }, [channel, vessel, navigate, setRecent]);
+  }, [channel, vessel, navigate, setRecentChannel]);
 
   const displayMode = useHeapDisplayMode(chFlag);
   const settings = useHeapSettings();

--- conflicted
+++ resolved
@@ -27,12 +27,9 @@
   const nest = `heap/${chFlag}`;
   const flag = useRouteGroup();
 
-<<<<<<< HEAD
   const navigate = useNavigate();
   // for now displayMode and sortMode will be in the settings store.
   // in the future we will want to store in this via the heap agent.
-=======
->>>>>>> a0422e37
   const displayMode = useHeapDisplayMode(chFlag);
   // for now sortMode will be in the settings store.
   // in the future we will want to store in this via the heap agent.

--- conflicted
+++ resolved
@@ -1,6 +1,5 @@
 import _ from 'lodash';
-<<<<<<< HEAD
-import React, { useCallback, useEffect } from 'react';
+import React, { Suspense, useCallback, useEffect } from 'react';
 import { Outlet, useParams } from 'react-router';
 import Layout from '@/components/Layout/Layout';
 import { useRouteGroup, useVessel } from '@/state/groups/groups';
@@ -9,14 +8,7 @@
   useHeapPerms,
   useHeapState,
 } from '@/state/heap/heap';
-=======
-import React, { Suspense, useEffect } from 'react';
-import { Outlet } from 'react-router';
-import Layout from '@/components/Layout/Layout';
-import { useCuriosForHeap, useHeapState } from '@/state/heap/heap';
->>>>>>> 5bd157c0
 import ChannelHeader from '@/channels/ChannelHeader';
-import { nestToFlag } from '@/logic/utils';
 import {
   setHeapSetting,
   useHeapDisplayMode,
@@ -28,7 +20,6 @@
 import HeapRow from '@/heap/HeapRow';
 import HeapInput from '@/heap/HeapInput';
 
-<<<<<<< HEAD
 interface CurioForm {
   url: string;
 }
@@ -39,22 +30,13 @@
   const nest = `heap/${chFlag}`;
   const flag = useRouteGroup();
 
-=======
-export interface HeapChannelProps {
-  flag: string;
-  nest: string;
-}
-
-function HeapChannel({ flag, nest }: HeapChannelProps) {
   // for now displayMode and sortMode will be in the settings store.
   // in the future we will want to store in this via the heap agent.
-  const [app, chFlag] = nestToFlag(nest);
   const displayMode = useHeapDisplayMode(chFlag);
   const settings = useHeapSettings();
   // for now sortMode is not actually doing anything.
   // need input from design/product on what we want it to actually do, it's not spelled out in figma.
   const sortMode = useHeapSortMode(chFlag);
->>>>>>> 5bd157c0
   const curios = useCuriosForHeap(chFlag);
 
   const setDisplayMode = (setting: 'list' | 'grid') => {

--- conflicted
+++ resolved
@@ -1,11 +1,6 @@
-<<<<<<< HEAD
-import _ from 'lodash';
+
 import React, { Suspense, useCallback, useEffect } from 'react';
 import { Outlet, useParams, useNavigate } from 'react-router';
-=======
-import React, { useEffect } from 'react';
-import { Outlet, useParams } from 'react-router';
->>>>>>> d3478e4d
 import Layout from '@/components/Layout/Layout';
 import { useRouteGroup } from '@/state/groups/groups';
 import { useCuriosForHeap, useHeapState } from '@/state/heap/heap';
@@ -20,10 +15,7 @@
 import HeapBlock from '@/heap/HeapBlock';
 import HeapRow from '@/heap/HeapRow';
 import HeapInput from '@/heap/HeapInput';
-<<<<<<< HEAD
-=======
 import useDismissChannelNotifications from '@/logic/useDismissChannelNotifications';
->>>>>>> d3478e4d
 
 function HeapChannel() {
   const { chShip, chName } = useParams();
@@ -63,18 +55,18 @@
     useHeapState.getState().initialize(chFlag);
   }, [chFlag]);
 
-<<<<<<< HEAD
+
   const navigateToDetail = useCallback(
     (time: bigInt.BigInteger) => {
       navigate(`curio/${time}`);
     },
     [navigate]
   );
-=======
+
   useDismissChannelNotifications({
     markRead: useHeapState.getState().markRead,
   });
->>>>>>> d3478e4d
+
 
   return (
     <Layout
@@ -96,7 +88,6 @@
         {displayMode === 'grid' ? (
           <div className="heap-grid">
             <HeapInput displayType={displayMode} />
-<<<<<<< HEAD
             {
               // Here, we sort the array by recently added and then filter out curios with a "replying" property
               // as those are comments and shouldn't show up in the main view
@@ -118,22 +109,10 @@
                   </Suspense>
                 ))
             }
-=======
-            {Array.from(curios)
-              .sort(([a], [b]) => b.compare(a))
-              .map(([time, curio]) => (
-                <HeapBlock
-                  key={time.toString()}
-                  curio={curio}
-                  time={time.toString()}
-                />
-              ))}
->>>>>>> d3478e4d
           </div>
         ) : (
           <div className="heap-list">
             <HeapInput displayType={displayMode} />
-<<<<<<< HEAD
             {
               // Here, we sort the array by recently added and then filter out curios with a "replying" property
               // as those are comments and shouldn't show up in the main view
@@ -153,13 +132,6 @@
                   </Suspense>
                 ))
             }
-=======
-            {Array.from(curios)
-              .sort(([a], [b]) => b.compare(a))
-              .map(([time, curio]) => (
-                <HeapRow curio={curio} time={time.toString()} />
-              ))}
->>>>>>> d3478e4d
           </div>
         )}
       </div>

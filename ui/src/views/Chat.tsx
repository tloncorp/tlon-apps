import React, { useEffect } from 'react';
<<<<<<< HEAD
import ChatMessage from '../components/ChatMessage';
import ChatInput from '../components/chat-input/ChatInput';
=======
import ChatMessage from '../components/ChatMessage/ChatMessage';
import ChatInput from '../components/ChatInput';
>>>>>>> fcad5a6f
import api from '../api';
import { useChatState, useMessagesForChat } from '../state/chat';
import Layout from '../components/layout/Layout';

const DEF_FLAG = '~zod/test';

export default function Chat() {
  const messages = useMessagesForChat(DEF_FLAG);

  useEffect(() => {
    useChatState.getState().initialize('~zod/test');

    return () => {
      api.reset();
    };
  }, []);

  return (
    <Layout
<<<<<<< HEAD
      footer={
        <div className="p-4">
          <ChatInput flag={DEF_FLAG} />
        </div>
      }
      main={
        <div className="flex h-full w-full flex-col overflow-auto p-4">
          <div className="mt-auto flex flex-col justify-end space-y-4">
            {messages &&
              messages
                .keys()
                .reverse()
                .map((key) => {
                  const writ = messages.get(key);
                  return <ChatMessage key={writ.seal.time} writ={writ} />;
                })}
=======
      header={
        <div className="flex h-full items-center justify-center ">
          <h1 className="text-3xl font-bold text-blue">Welcome to homestead</h1>
        </div>
      }
      footer={
        <div className="flex h-full items-center justify-center">
          <span className="text-gray-300">homestead {version}</span>
        </div>
      }
      main={
        <div className="flex min-h-screen items-center justify-center">
          <div className="max-w-md space-y-6 py-20">
            <div className="space-y-4">
              {messages
                .keys()
                .reverse()
                .map((key, index) => {
                  const writ = messages.get(key);
                  const lastWrit =
                    index > 0
                      ? messages.get(messages.keys().reverse()[index - 1])
                      : undefined;
                  const newAuthor = lastWrit
                    ? writ.memo.author !== lastWrit.memo.author
                    : true;
                  return (
                    <ChatMessage
                      key={writ.seal.time}
                      writ={writ}
                      newAuthor={newAuthor}
                    />
                  );
                })}
            </div>
            <ChatInput flag={DEF_FLAG} />
>>>>>>> fcad5a6f
          </div>
        </div>
      }
    />
  );
}<|MERGE_RESOLUTION|>--- conflicted
+++ resolved
@@ -1,11 +1,6 @@
 import React, { useEffect } from 'react';
-<<<<<<< HEAD
-import ChatMessage from '../components/ChatMessage';
-import ChatInput from '../components/chat-input/ChatInput';
-=======
+import ChatInput from '../components/ChatInput/ChatInput';
 import ChatMessage from '../components/ChatMessage/ChatMessage';
-import ChatInput from '../components/ChatInput';
->>>>>>> fcad5a6f
 import api from '../api';
 import { useChatState, useMessagesForChat } from '../state/chat';
 import Layout from '../components/layout/Layout';
@@ -25,7 +20,6 @@
 
   return (
     <Layout
-<<<<<<< HEAD
       footer={
         <div className="p-4">
           <ChatInput flag={DEF_FLAG} />
@@ -34,52 +28,26 @@
       main={
         <div className="flex h-full w-full flex-col overflow-auto p-4">
           <div className="mt-auto flex flex-col justify-end space-y-4">
-            {messages &&
-              messages
-                .keys()
-                .reverse()
-                .map((key) => {
-                  const writ = messages.get(key);
-                  return <ChatMessage key={writ.seal.time} writ={writ} />;
-                })}
-=======
-      header={
-        <div className="flex h-full items-center justify-center ">
-          <h1 className="text-3xl font-bold text-blue">Welcome to homestead</h1>
-        </div>
-      }
-      footer={
-        <div className="flex h-full items-center justify-center">
-          <span className="text-gray-300">homestead {version}</span>
-        </div>
-      }
-      main={
-        <div className="flex min-h-screen items-center justify-center">
-          <div className="max-w-md space-y-6 py-20">
-            <div className="space-y-4">
-              {messages
-                .keys()
-                .reverse()
-                .map((key, index) => {
-                  const writ = messages.get(key);
-                  const lastWrit =
-                    index > 0
-                      ? messages.get(messages.keys().reverse()[index - 1])
-                      : undefined;
-                  const newAuthor = lastWrit
-                    ? writ.memo.author !== lastWrit.memo.author
-                    : true;
-                  return (
-                    <ChatMessage
-                      key={writ.seal.time}
-                      writ={writ}
-                      newAuthor={newAuthor}
-                    />
-                  );
-                })}
-            </div>
-            <ChatInput flag={DEF_FLAG} />
->>>>>>> fcad5a6f
+            {messages
+              .keys()
+              .reverse()
+              .map((key, index) => {
+                const writ = messages.get(key);
+                const lastWrit =
+                  index > 0
+                    ? messages.get(messages.keys().reverse()[index - 1])
+                    : undefined;
+                const newAuthor = lastWrit
+                  ? writ.memo.author !== lastWrit.memo.author
+                  : true;
+                return (
+                  <ChatMessage
+                    key={writ.seal.time}
+                    writ={writ}
+                    newAuthor={newAuthor}
+                  />
+                );
+              })}
           </div>
         </div>
       }

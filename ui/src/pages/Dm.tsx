--- conflicted
+++ resolved
@@ -1,17 +1,11 @@
 import React, { useEffect, useState } from 'react';
 import { Outlet, useNavigate, useParams } from 'react-router';
 import * as DropdownMenu from '@radix-ui/react-dropdown-menu';
-import { DropdownMenuItem } from '@radix-ui/react-dropdown-menu';
+import ChatWindow from '../chat/ChatWindow';
 import ChatInput from '../chat/ChatInput/ChatInput';
 import Layout from '../components/layout/Layout';
-<<<<<<< HEAD
-import {
-  useChat,
-  useChatState,
-  useDmIsPending,
-  useDmMessages,
-} from '../state/chat';
-import Dialog, { DialogContent, DialogTrigger } from '../components/Dialog';
+import { useChatState, useDmIsPending, useDmMessages } from '../state/chat';
+import Dialog, { DialogContent } from '../components/Dialog';
 
 function DmOptions(props: { ship: string }) {
   const { ship } = props;
@@ -68,10 +62,6 @@
     </>
   );
 }
-=======
-import { useChatState, useDmIsPending, useDmMessages } from '../state/chat';
-import ChatWindow from '../chat/ChatWindow';
->>>>>>> fc4dd1b9
 
 export default function Dm() {
   const ship = useParams<{ ship: string }>().ship!;
@@ -97,16 +87,10 @@
     <Layout
       className="h-full grow"
       header={
-<<<<<<< HEAD
-        <div className="flex justify-between border-b p-2">
-          <h3 className="font-bold">{ship}</h3>
+        <div className="flex h-full items-center justify-between border-b-2 border-gray-50 p-4">
+          <h3 className="text-lg font-bold">{ship}</h3>
           {canStart ? <DmOptions ship={ship} /> : null}
         </div>
-=======
-        <h1 className="flex h-full items-center border-b-2 border-gray-50 p-4 text-lg font-bold">
-          {ship}
-        </h1>
->>>>>>> fc4dd1b9
       }
       aside={<Outlet />}
       footer={

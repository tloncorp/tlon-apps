--- conflicted
+++ resolved
@@ -1,4 +1,5 @@
 import _ from 'lodash';
+import cn from 'classnames';
 import React from 'react';
 import { Outlet, useLocation, useParams } from 'react-router';
 import { Link } from 'react-router-dom';
@@ -7,17 +8,12 @@
 import ElipsisIcon from '../components/icons/ElipsisIcon';
 import MenuIcon from '../components/icons/MenuIcon';
 import Layout from '../components/layout/Layout';
-import useMedia from '../hooks/useMedia';
+import useMedia from '../logic/useMedia';
 import { useChatIsJoined, useChatPerms, useChatState } from '../state/chat';
-<<<<<<< HEAD
-import { useRouteGroup, useVessel } from '../state/groups';
-import { channelHref } from '../utils';
-=======
 import { useChannel, useRouteGroup, useVessel } from '../state/groups';
-import useSidebars from '../state/sidebars';
 import { channelHref } from '../logic/utils';
-import { useChat, useChatStore } from '../chat/useChatStore';
->>>>>>> 7fb67336
+import { useChat } from '../chat/useChatStore';
+import LeftIcon from '../components/icons/LeftIcon';
 
 function Channel() {
   const { chShip, chName } = useParams();
@@ -44,17 +40,21 @@
       aside={<Outlet />}
       header={
         <div className="flex h-full items-center border-b-2 border-gray-50 p-4">
-          <h3 className="text-lg font-bold">{channel.meta.title}</h3>
-          {isMobile ? (
-            <Link
-              to=".."
-              state={{ backgroundLocation: location }}
-              className="icon-button h-8 w-8"
-              aria-label="Open Channels Menu"
-            >
-              <MenuIcon className="h-8 w-8" />
-            </Link>
-          ) : null}
+          <Link
+            to=".."
+            state={{ backgroundLocation: location }}
+            className={cn(
+              isMobile &&
+                '-ml-2 flex items-center rounded-md p-2 hover:bg-gray-50'
+            )}
+            aria-label="Open Channels Menu"
+          >
+            {isMobile ? (
+              <LeftIcon className="mr-1 h-5 w-5 text-gray-500" />
+            ) : null}
+            <h1 className="text-lg font-bold">{channel.meta.title}</h1>
+          </Link>
+
           <Link
             className="icon-button ml-auto h-8 w-8"
             to={`${channelHref(groupFlag, flag)}/settings`}

--- conflicted
+++ resolved
@@ -65,15 +65,11 @@
       footer={
         <div className="border-t-2 border-black/10 p-4">
           {canWrite ? (
-<<<<<<< HEAD
-            <ChatInput whom={flag} />
-=======
             <ChatInput
-              flag={flag}
+              whom={flag}
               replying={chat?.replying || null}
               showReply
             />
->>>>>>> e404b9ed
           ) : (
             <span>Cannot write to this channel</span>
           )}

import React, { useCallback, useMemo, useState } from 'react';
import { useNavigate } from 'react-router';
import ob from 'urbit-ob';
import ChatInput from '../chat/ChatInput/ChatInput';
import Layout from '../components/Layout/Layout';
<<<<<<< HEAD
import ShipSelector, { Option } from '../components/ShipSelector';
=======
import DMInviteInput, { ShipOption } from '../dms/DMInviteInput';
>>>>>>> c823b679
import { newUv } from '../logic/utils';
import { useChatState } from '../state/chat';
import createClub from '../state/chat/createClub';
import useSendMultiDm from '../state/chat/useSendMultiDm';
import { ChatMemo } from '../types/chat';

export default function NewDM() {
  const [ships, setShips] = useState<ShipOption[]>([]);
  const isMultiDm = ships.length > 1;
  const navigate = useNavigate();
  const shipValues = useMemo(() => ships.map((o) => o.value), [ships]);
  const validShips = shipValues.every((ship) => ob.isValidPatp(ship));
  const newClubId = useMemo(() => newUv(), []);
  const { sendMessage: sendChat } = useChatState.getState();
  const sendMultiDm = useSendMultiDm(true, shipValues);
  const sendDm = useCallback(
    (whom: string, memo: ChatMemo) => {
      sendChat(whom, memo);

      navigate(`/dm/${whom}`);
    },
    [navigate, sendChat]
  );

  const onEnter = useCallback(
    async (invites: Option[]) => {
      if (isMultiDm) {
        await createClub(
          newClubId,
          invites.map((s) => s.value)
        );
        navigate(`/dm/${newClubId}`);
      } else {
        navigate(`/dm/${invites[0].value}`);
      }
    },
    [newClubId, isMultiDm, navigate]
  );

  return (
    <Layout
      className="flex-1"
      footer={
        <div className="border-t-2 border-black/10 p-4">
          <ChatInput
            whom={
              ships && ships.length > 0
                ? ships.length > 1
                  ? newClubId
                  : ships[0].value
                : ''
            }
            showReply
            sendDisabled={!validShips}
            sendMessage={isMultiDm ? sendMultiDm : sendDm}
          />
        </div>
      }
    >
      <div className="w-full py-3 px-4">
        <ShipSelector ships={ships} setShips={setShips} onEnter={onEnter} />
      </div>
    </Layout>
  );
}<|MERGE_RESOLUTION|>--- conflicted
+++ resolved
@@ -1,18 +1,14 @@
 import React, { useCallback, useMemo, useState } from 'react';
 import { useNavigate } from 'react-router';
 import ob from 'urbit-ob';
-import ChatInput from '../chat/ChatInput/ChatInput';
-import Layout from '../components/Layout/Layout';
-<<<<<<< HEAD
-import ShipSelector, { Option } from '../components/ShipSelector';
-=======
-import DMInviteInput, { ShipOption } from '../dms/DMInviteInput';
->>>>>>> c823b679
-import { newUv } from '../logic/utils';
-import { useChatState } from '../state/chat';
-import createClub from '../state/chat/createClub';
-import useSendMultiDm from '../state/chat/useSendMultiDm';
-import { ChatMemo } from '../types/chat';
+import ChatInput from '@/chat/ChatInput/ChatInput';
+import Layout from '@/components/Layout/Layout';
+import ShipSelector, { ShipOption } from '@/components/ShipSelector';
+import { newUv } from '@/logic/utils';
+import { useChatState } from '@/state/chat';
+import createClub from '@/state/chat/createClub';
+import useSendMultiDm from '@/state/chat/useSendMultiDm';
+import { ChatMemo } from '@/types/chat';
 
 export default function NewDM() {
   const [ships, setShips] = useState<ShipOption[]>([]);
@@ -33,7 +29,7 @@
   );
 
   const onEnter = useCallback(
-    async (invites: Option[]) => {
+    async (invites: ShipOption[]) => {
       if (isMultiDm) {
         await createClub(
           newClubId,

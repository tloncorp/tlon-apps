import React from 'react';
import { Outlet } from 'react-router';
import { Link, NavLink } from 'react-router-dom';
import cn from 'classnames';
import Avatar from '../components/Avatar';
import {
  useChatState,
  useDmArchive,
  useDmList,
  usePendingDms,
} from '../state/chat';
import { useSearchParam } from '../hooks';
import ShipName from '../components/ShipName';
import NewMessageIcon from '../components/icons/NewMessageIcon';

function DmSidebarItem(props: { ship: string; pending?: boolean }) {
  const { ship, pending = false } = props;
  const brief = useChatState((s) => s.briefs[ship]);
  return (
    <li>
      <NavLink
        to={`/dm/${ship}`}
        className={cn(
          'flex items-center justify-between rounded-md p-2 text-gray-600',
          {
            'bg-blue-400 text-white': pending,
          }
        )}
      >
        <div className="flex items-center space-x-2">
          <Avatar size="xs" ship={ship} />
          <ShipName className="font-semibold" name={ship} />
        </div>
        {(brief?.count ?? 0) > 0 ? (
          <div className="h-2 w-2 rounded-full border bg-blue" />
        ) : null}
      </NavLink>
    </li>
  );
}

export default function Dms() {
  const [showArchive = false] = useSearchParam<boolean>('archive');
  const ships = useDmList();
  const pending = usePendingDms();
  const archive = useDmArchive();

  return (
    <div className="flex h-full w-full">
<<<<<<< HEAD
      <div className="flex flex-col space-y-2 border-r">
        {!showArchive ? <NavLink to="/dm/new">New DM</NavLink> : null}
        <NavLink to="/dm?archive=true">Archive</NavLink>
        <NavLink to="/dm">Unarchived</NavLink>
        <div className="flex min-w-52 flex-col space-y-2 border-r-2 border-gray-50 p-2">
          <NavLink to="/dm/new">New DM</NavLink>

          <ul className="flex w-48 flex-col">
            {!showArchive ? (
              <>
                {pending.map((ship) => (
                  <DmSidebarItem pending key={ship} ship={ship} />
                ))}
                {ships.map((ship) => (
                  <DmSidebarItem key={ship} ship={ship} />
                ))}
              </>
            ) : (
              archive.map((ship) => <DmSidebarItem key={ship} ship={ship} />)
            )}
          </ul>
        </div>
        <Outlet />
=======
      <div className="flex min-w-52 flex-col space-y-2 border-r-2 border-gray-50 p-2">
        <div className="flex items-center justify-between px-2">
          {/*
            TODO: replace this span with a dropdown for different message types.
          */}
          <span className="font-semibold">All messages</span>
          <Link to="/dm/new">
            <NewMessageIcon className="h-6 text-blue" />
          </Link>
        </div>
        <ul className="flex w-48 flex-col">
          {pending.map((ship) => (
            <DmSidebarItem pending key={ship} ship={ship} />
          ))}
          {ships.map((ship) => (
            <DmSidebarItem key={ship} ship={ship} />
          ))}
        </ul>
>>>>>>> 10c81610
      </div>
    </div>
  );
}<|MERGE_RESOLUTION|>--- conflicted
+++ resolved
@@ -47,14 +47,11 @@
 
   return (
     <div className="flex h-full w-full">
-<<<<<<< HEAD
       <div className="flex flex-col space-y-2 border-r">
         {!showArchive ? <NavLink to="/dm/new">New DM</NavLink> : null}
         <NavLink to="/dm?archive=true">Archive</NavLink>
         <NavLink to="/dm">Unarchived</NavLink>
         <div className="flex min-w-52 flex-col space-y-2 border-r-2 border-gray-50 p-2">
-          <NavLink to="/dm/new">New DM</NavLink>
-
           <ul className="flex w-48 flex-col">
             {!showArchive ? (
               <>
@@ -70,28 +67,8 @@
             )}
           </ul>
         </div>
-        <Outlet />
-=======
-      <div className="flex min-w-52 flex-col space-y-2 border-r-2 border-gray-50 p-2">
-        <div className="flex items-center justify-between px-2">
-          {/*
-            TODO: replace this span with a dropdown for different message types.
-          */}
-          <span className="font-semibold">All messages</span>
-          <Link to="/dm/new">
-            <NewMessageIcon className="h-6 text-blue" />
-          </Link>
-        </div>
-        <ul className="flex w-48 flex-col">
-          {pending.map((ship) => (
-            <DmSidebarItem pending key={ship} ship={ship} />
-          ))}
-          {ships.map((ship) => (
-            <DmSidebarItem key={ship} ship={ship} />
-          ))}
-        </ul>
->>>>>>> 10c81610
       </div>
+      <Outlet />
     </div>
   );
 }
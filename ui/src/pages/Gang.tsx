import React from 'react';
import cn from 'classnames';
import { useLocation } from 'react-router';
import { useGang, useGroupState, useRouteGroup } from '../state/groups';
import { JoinProgress } from '../types/groups';
import GangName from '../components/GangName/GangName';
import GangPreview from '../components/GangPreview/GangPreview';
import { ModalLocationState, useDismissNavigate } from '../logic/routing';
import JoinGroup from '../components/JoinGroup';
import Dialog, { DialogContent } from '../components/Dialog';
import Avatar from '../components/Avatar';
import ShipName from '../components/ShipName';

function progressDescription(progress: JoinProgress) {
  switch (progress) {
    case 'adding':
      return 'Requesting membership';
    case 'watching':
      return 'Retrieving data';
    case 'done':
      return 'Join finished';
    case 'error':
      return 'Join errored unexpectedly';
    default:
      return '';
  }
}

function progressClass(progress: JoinProgress) {
  switch (progress) {
    case 'adding':
      return 'w-24';
    case 'watching':
      return 'w-48';
    case 'done':
      return 'w-72';
    case 'error':
      return 'w-72 bg-red-500';
    default:
      return '';
  }
}

export default function Gang() {
  const flag = useRouteGroup();
  const { invite, claim, preview } = useGang(flag);
  const onJoin = async () => {
    useGroupState.getState().join(flag, false);
  };
  return (
    <div className="flex flex-col space-y-4 p-4">
      {preview ? <GangPreview preview={preview} /> : null}

      {invite ? (
        <div className="flex flex-col space-y-3 rounded border p-2">
          <div className="flex items-center space-x-2">
            <Avatar ship={invite.ship} size="xs" />
            <p>
              <ShipName name={invite.ship} className="font-semibold" /> invited
              you to <GangName flag={flag} />
            </p>
          </div>
          <p className="rounded bg-gray-100 p-2">{invite.text}</p>
          <button className="mr-auto w-auto rounded bg-blue p-2 text-white">
            Join Group
          </button>
        </div>
      ) : null}
      {claim ? (
        <div className="flex flex-col space-y-3 rounded border p-2">
          <h4 className="font-bold">Joining Progress</h4>
          <div>
            <div className="h-4 w-72 rounded bg-gray-100">
              <div
                className={cn(
                  'h-4 rounded-l bg-blue',
                  progressClass(claim.progress)
                )}
              />
            </div>
          </div>
          <p className="text-gray-600">{progressDescription(claim.progress)}</p>
        </div>
      ) : (
        <JoinGroup flag={flag} />
      )}
    </div>
  );
}

export function GangModal() {
  const dismiss = useDismissNavigate();

  const onOpenChange = (isOpen: boolean) => {
    if (!isOpen) {
      dismiss();
    }
  };

  return (
<<<<<<< HEAD
    <Dialog.Root defaultOpen onOpenChange={onOpenChange}>
      <Dialog.Trigger />
      <Dialog.Portal>
        <Dialog.Overlay className="fixed inset-0 flex items-center justify-center bg-black/50">
          <Dialog.Content className="w-144 rounded bg-white">
            <Gang />
          </Dialog.Content>
        </Dialog.Overlay>
      </Dialog.Portal>
    </Dialog.Root>
=======
    <Dialog defaultOpen onOpenChange={onOpenChange}>
      <DialogContent>
        <Gang />
      </DialogContent>
    </Dialog>
>>>>>>> 7fb67336
  );
}<|MERGE_RESOLUTION|>--- conflicted
+++ resolved
@@ -1,11 +1,10 @@
 import React from 'react';
 import cn from 'classnames';
-import { useLocation } from 'react-router';
 import { useGang, useGroupState, useRouteGroup } from '../state/groups';
 import { JoinProgress } from '../types/groups';
 import GangName from '../components/GangName/GangName';
 import GangPreview from '../components/GangPreview/GangPreview';
-import { ModalLocationState, useDismissNavigate } from '../logic/routing';
+import { useDismissNavigate } from '../logic/routing';
 import JoinGroup from '../components/JoinGroup';
 import Dialog, { DialogContent } from '../components/Dialog';
 import Avatar from '../components/Avatar';
@@ -98,23 +97,10 @@
   };
 
   return (
-<<<<<<< HEAD
-    <Dialog.Root defaultOpen onOpenChange={onOpenChange}>
-      <Dialog.Trigger />
-      <Dialog.Portal>
-        <Dialog.Overlay className="fixed inset-0 flex items-center justify-center bg-black/50">
-          <Dialog.Content className="w-144 rounded bg-white">
-            <Gang />
-          </Dialog.Content>
-        </Dialog.Overlay>
-      </Dialog.Portal>
-    </Dialog.Root>
-=======
     <Dialog defaultOpen onOpenChange={onOpenChange}>
       <DialogContent>
         <Gang />
       </DialogContent>
     </Dialog>
->>>>>>> 7fb67336
   );
 }
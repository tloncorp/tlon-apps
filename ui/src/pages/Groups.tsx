--- conflicted
+++ resolved
@@ -1,12 +1,6 @@
 import React, { useEffect } from 'react';
-<<<<<<< HEAD
-import cn from 'classnames';
 import { Outlet, useLocation } from 'react-router';
-import { Link, NavLink } from 'react-router-dom';
-=======
-import { Outlet } from 'react-router';
 import classNames from 'classnames';
->>>>>>> 7ce81133
 import { useGroup, useGroupState, useRouteGroup } from '../state/groups';
 import { Group } from '../types/groups';
 import api from '../api';
@@ -56,37 +50,6 @@
   }
   return (
     <div className="flex grow">
-<<<<<<< HEAD
-      <div className="w-56 border-r p-2">
-        <div className="space-y-2 p-2">
-          <h1 className="text-lg font-bold">{group.meta.title}</h1>
-          <p>{group.meta.description}</p>
-        </div>
-        <SidebarRow>
-          <NavLink to={`/groups/${flag}/channels/new`}>New Channel</NavLink>
-        </SidebarRow>
-        <SidebarRow>
-          <NavLink to={`/groups/${flag}/members`}>Members</NavLink>
-        </SidebarRow>
-        <SidebarRow>
-          <NavLink
-            to={`/gangs/~zod/structure`}
-            state={{ backgroundLocation: location }}
-          >
-            Test Overlay
-          </NavLink>
-        </SidebarRow>
-        <SidebarRow>
-          <NavLink to={`/groups/${flag}/roles`}>Roles</NavLink>
-        </SidebarRow>
-        <SidebarRow>
-          <NavLink to={`/groups/${flag}/policy`}>Policy</NavLink>
-        </SidebarRow>
-
-        <Divider title="Channels" />
-        <ChannelList group={group} flag={flag} />
-      </div>
-=======
       <nav
         className={classNames(
           'h-full border-r-2 border-gray-50 bg-white',
@@ -124,13 +87,19 @@
               New Channel
             </SidebarLink>
             <SidebarLink to={`/groups/${flag}/members`}>Members</SidebarLink>
+            <SidebarLink
+              to={`/gangs/~zod/structure`}
+              state={{ backgroundLocation: location }}
+            >
+              Test Overlay
+            </SidebarLink>
             <SidebarLink to={`/groups/${flag}/roles`}>Roles</SidebarLink>
+            <SidebarLink to={`/groups/${flag}/policy`}>Policy</SidebarLink>
           </ul>
           <Divider>Channels</Divider>
           <ChannelList group={group} flag={flag} />
         </div>
       </nav>
->>>>>>> 7ce81133
       <Outlet />
     </div>
   );

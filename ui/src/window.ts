--- conflicted
+++ resolved
@@ -6,13 +6,10 @@
     desk: string;
     our: string;
     scroller?: string;
-<<<<<<< HEAD
     bootstrapApi: boolean;
     ReactNativeWebView?: any;
     markRead: Rope;
-=======
     recents: any;
->>>>>>> 458e17a3
   }
 }
 

import React, { useCallback } from 'react';
import { FormProvider, useForm } from 'react-hook-form';
import * as DialogPrimitive from '@radix-ui/react-dialog';
import {
  Channel,
  ChannelFormSchema,
  NewChannelFormSchema,
} from '@/types/groups';
import { useNavigate } from 'react-router';
import { useDismissNavigate } from '@/logic/routing';
import { useGroupState, useRouteGroup } from '@/state/groups';
import { strToSym, channelHref } from '@/logic/utils';
import { useChatState } from '@/state/chat';
import ChannelPermsSelector from '@/groups/GroupAdmin/AdminChannels/ChannelPermsSelector';
import ChannelJoinSelector from '@/groups/GroupAdmin/AdminChannels/ChannelJoinSelector';
import { useHeapState } from '@/state/heap/heap';
import ChannelTypeSelector from '../ChannelTypeSelector';

interface NewChannelFormProps {
  retainRoute?: boolean;
  presetSection?: string;
  redirect?: boolean;
  setEditIsOpen?: React.Dispatch<React.SetStateAction<boolean>>;
}

export default function NewChannelForm({
  retainRoute = false,
  presetSection,
  redirect = true,
  setEditIsOpen,
}: NewChannelFormProps) {
  const dismiss = useDismissNavigate();
  const navigate = useNavigate();
  const groupFlag = useRouteGroup();
  const defaultValues: NewChannelFormSchema = {
    type: 'chat',
    zone: null,
    added: Date.now(),
    readers: [],
    join: false,
    meta: {
      title: '',
      description: '',
      image: '',
      color: '',
    },
    privacy: 'public',
  };

  const form = useForm<NewChannelFormSchema>({
    defaultValues,
  });

  const headerText: string =
    channel && channelFlag ? 'Edit Chat Channel' : 'New Chat Channel';

  const onSubmit = useCallback(
    async (values: NewChannelFormSchema) => {
      const { privacy, type, ...nextChannel } = values;
      const channelName = strToSym(values.meta.title);
      const newChannelFlag = `${window.our}/${channelName}`;

      if (privacy === 'secret') {
        nextChannel.readers.push('admin');
      } else {
        nextChannel.readers.splice(nextChannel.readers.indexOf('admin'), 1);
      }

      if (presetSection) {
        nextChannel.zone = presetSection;
      }

      const creator =
        type === 'chat'
          ? useChatState.getState().create
          : useHeapState.getState().create;

      await creator({
        group: groupFlag,
        name: channelName,
        title: values.meta.title,
        description: values.meta.description,
        readers: values.readers,
        writers: privacy !== 'public' ? ['admin'] : [],
      });

      if (presetSection) {
        await useGroupState
          .getState()
          .addChannelToZone(presetSection, groupFlag, newChannelFlag);
      }

      if (retainRoute === true && setEditIsOpen) {
        setEditIsOpen(false);
      } else if (redirect === true) {
        navigate(channelHref(groupFlag, newChannelFlag));
      } else {
        dismiss();
      }
    },
    [
      groupFlag,
      dismiss,
      navigate,
      redirect,
      retainRoute,
      setEditIsOpen,
      presetSection,
    ]
  );

  return (
    <FormProvider {...form}>
      <div className="sm:w-96">
        <header className="mb-3 flex items-center">
<<<<<<< HEAD
          <h2 className="text-lg font-bold">Add New Channel</h2>
=======
          <h2 className="text-lg font-bold">{headerText}</h2>
>>>>>>> 5a8cd517
        </header>
      </div>
      <form className="flex flex-col" onSubmit={form.handleSubmit(onSubmit)}>
        <ChannelTypeSelector />
        <label className="mb-3 font-semibold">
          Channel Name
          <input
            {...form.register('meta.title')}
            className="input my-2 block w-full p-1"
            type="text"
          />
        </label>
        <label className="mb-3 font-semibold">
          Channel Permissions
          <ChannelPermsSelector />
        </label>
        <ChannelJoinSelector />

        <footer className="mt-4 flex items-center justify-between space-x-2">
          <div className="ml-auto flex items-center space-x-2">
            <DialogPrimitive.Close asChild>
              <button className="secondary-button ml-auto">Cancel</button>
            </DialogPrimitive.Close>
            <button
              type="submit"
              className="button"
              disabled={!form.formState.isDirty}
            >
              Add Channel
            </button>
          </div>
        </footer>
      </form>
    </FormProvider>
  );
}<|MERGE_RESOLUTION|>--- conflicted
+++ resolved
@@ -1,11 +1,7 @@
 import React, { useCallback } from 'react';
 import { FormProvider, useForm } from 'react-hook-form';
 import * as DialogPrimitive from '@radix-ui/react-dialog';
-import {
-  Channel,
-  ChannelFormSchema,
-  NewChannelFormSchema,
-} from '@/types/groups';
+import { NewChannelFormSchema } from '@/types/groups';
 import { useNavigate } from 'react-router';
 import { useDismissNavigate } from '@/logic/routing';
 import { useGroupState, useRouteGroup } from '@/state/groups';
@@ -50,9 +46,6 @@
   const form = useForm<NewChannelFormSchema>({
     defaultValues,
   });
-
-  const headerText: string =
-    channel && channelFlag ? 'Edit Chat Channel' : 'New Chat Channel';
 
   const onSubmit = useCallback(
     async (values: NewChannelFormSchema) => {
@@ -113,11 +106,7 @@
     <FormProvider {...form}>
       <div className="sm:w-96">
         <header className="mb-3 flex items-center">
-<<<<<<< HEAD
           <h2 className="text-lg font-bold">Add New Channel</h2>
-=======
-          <h2 className="text-lg font-bold">{headerText}</h2>
->>>>>>> 5a8cd517
         </header>
       </div>
       <form className="flex flex-col" onSubmit={form.handleSubmit(onSubmit)}>

import cn from 'classnames';
<<<<<<< HEAD
import React, { PropsWithChildren } from 'react';
import CaretLeftIcon from '@/components/icons/CaretLeftIcon';
import EllipsisIcon from '@/components/icons/EllipsisIcon';
import GridIcon from '@/components/icons/GridIcon';
import SortIcon from '@/components/icons/SortIcon';
import useNavStore from '@/components/Nav/useNavStore';
import { useIsMobile } from '@/logic/useMedia';
import { useGroup, useChannel } from '@/state/groups';
import { Link } from 'react-router-dom';
=======
import React, { useCallback } from 'react';
import { Link } from 'react-router-dom';
import { useNavigate, useParams } from 'react-router';
import * as Popover from '@radix-ui/react-popover';
import {
  useRouteGroup,
  useGroup,
  useChannel,
  useAmAdmin,
} from '@/state/groups';
import { useChatState } from '@/state/chat';
import { useHeapState } from '@/state/heap/heap';
import { useDiaryState } from '@/state/diary';
import useNavStore from '@/components/Nav/useNavStore';
import useIsChannelHost from '@/logic/useIsChannelHost';
import { useIsMobile } from '@/logic/useMedia';
import { getFlagParts, nestToFlag } from '@/logic/utils';
import ChannelIcon from '@/channels/ChannelIcon';
import Divider from '@/components/Divider';
import BulletIcon from '@/components/icons/BulletIcon';
import CaretLeftIcon from '@/components/icons/CaretLeftIcon';
import EllipsisIcon from '@/components/icons/EllipsisIcon';
import GridIcon from '@/components/icons/GridIcon';
import LeaveIcon from '@/components/icons/LeaveIcon';
>>>>>>> af7b2e6e
import ListIcon from '@/components/icons/ListIcon';
import SlidersIcon from '@/components/icons/SlidersIcon';
import SortIcon from '@/components/icons/SortIcon';

export type ChannelHeaderProps = PropsWithChildren<{
  flag: string;
  nest: string;
  displayMode?: 'grid' | 'list';
  setDisplayMode?: (displayType: 'grid' | 'list') => void;
  sortMode?: 'time' | 'alpha';
  setSortMode?: (sortType: 'time' | 'alpha') => void;
  showControls?: boolean;
}>;

const ChannelHeaderButton = React.forwardRef<
  HTMLButtonElement,
  React.HTMLProps<HTMLButtonElement>
>((props, ref) => {
  const { children, className, onClick } = props;
  return (
    <button
      ref={ref}
      onClick={onClick}
      className={cn('secondary-button', className)}
    >
      {children}
    </button>
  );
});

function ChannelHeaderMenuButton({
  children,
  onClick,
  className,
}: {
  children: React.ReactNode;
  onClick?: () => void;
  className?: string;
}) {
  return (
    <button
      onClick={onClick}
      className={cn(
        'dropdown-item flex w-full items-center space-x-2 pr-4',
        className
      )}
    >
      {children}
    </button>
  );
}

function ChannelActions({ nest }: { nest: string }) {
  const [_app, flag] = nestToFlag(nest);
  const isAdmin = useAmAdmin(flag);
  const isChannelHost = useIsChannelHost(flag);
  const navigate = useNavigate();
  const groupFlag = useRouteGroup();
  const { ship, name } = getFlagParts(groupFlag);

  const leave = useCallback(
    (chFlag: string) => {
      const leaver =
        _app === 'chat'
          ? useChatState.getState().leaveChat
          : _app === 'heap'
          ? useHeapState.getState().leaveHeap
          : useDiaryState.getState().leaveDiary;

      leaver(chFlag);
    },
    [_app]
  );

  const leaveChannel = useCallback(async () => {
    try {
      leave(flag);
      navigate(`/groups/${ship}/${name}/channels`);
    } catch (error) {
      if (error) {
        console.error(`[ChannelIndex:LeaveError] ${error}`);
      }
    }
  }, [flag, ship, name, navigate, leave]);

  return (
    <Popover.Root>
      <Popover.Anchor>
        <Popover.Trigger asChild>
          <button className="icon-button h-8 w-8 bg-transparent">
            <EllipsisIcon className="h-6 w-6" />
          </button>
        </Popover.Trigger>
        <Popover.Content>
          <div className="flex flex-col rounded-lg bg-white leading-5 drop-shadow-lg">
            {/* TODO: Will need channel functionality for all these items
              <ChannelHeaderMenuButton>
                <BulletIcon className="h-5 w-5 text-blue-300" />
                <span className="font-semibold text-blue">Invite to Channel</span>
              </ChannelHeaderMenuButton>
              <ChannelHeaderMenuButton>
                <BulletIcon className="h-5 w-5 text-blue-300" />
                <span className="font-semibold text-blue">Copy Channel Link</span>
              </ChannelHeaderMenuButton>
              <ChannelHeaderMenuButton>
                <BulletIcon className="h-5 w-5 text-gray-400" />
                <span className="font-semibold">Subscribed Members...</span>
              </ChannelHeaderMenuButton>
            */}
            {/* TODO: Un-disable this once we have mute controls */}
            <ChannelHeaderMenuButton className="hover:bg-transparent">
              <BulletIcon className="h-6 w-6 text-gray-400" />
              <span className="font-semibold text-gray-400">Mute Channel</span>
            </ChannelHeaderMenuButton>
            {/* TODO: Un-disable this once we have mentions and mutes */}
            <ChannelHeaderMenuButton className="hover:bg-transparent">
              <BulletIcon className="h-6 w-6 text-gray-400" />
              <span className="font-semibold text-gray-400">Mute Mentions</span>
            </ChannelHeaderMenuButton>
            {!isChannelHost ? (
              <ChannelHeaderMenuButton
                className="hover:bg-red-soft"
                onClick={leaveChannel}
              >
                <LeaveIcon className="h-6 w-6 text-red-400" />
                <span className="font-semibold text-red">Leave Channel</span>
              </ChannelHeaderMenuButton>
            ) : null}
            {isAdmin ? (
              <>
                <Divider>Admin</Divider>
                <Link
                  to={`/groups/${flag}/info/channels`}
                  className="block no-underline"
                >
                  <ChannelHeaderMenuButton>
                    <SlidersIcon className="h-6 w-6 text-gray-400" />
                    <span className="font-semibold">Edit Channels</span>
                  </ChannelHeaderMenuButton>
                </Link>
              </>
            ) : null}
          </div>
        </Popover.Content>
      </Popover.Anchor>
    </Popover.Root>
  );
}

export default function ChannelHeader({
  flag,
  nest,
  children,
  displayMode,
  setDisplayMode,
  sortMode,
  setSortMode,
  showControls = false,
}: ChannelHeaderProps) {
  const group = useGroup(flag);
  const isMobile = useIsMobile();
  const navPrimary = useNavStore((state) => state.navigatePrimary);
  const channel = useChannel(flag, nest);
  const [chFlag] = nestToFlag(nest);
  const groupName = group?.meta.title;

  return (
    <div
      className={cn(
        'flex h-full items-center justify-between border-b-2 border-gray-50 bg-white p-2'
      )}
    >
      <button
        className={cn(
          'cursor-pointer select-none p-2 sm:cursor-text sm:select-text',
          isMobile && '-ml-2 flex items-center rounded-lg hover:bg-gray-50'
        )}
        aria-label="Open Channels Menu"
        onClick={() => isMobile && navPrimary('group', flag)}
      >
        {isMobile ? (
          <CaretLeftIcon className="mr-1 h-5 w-5 text-gray-500" />
        ) : null}
        <div className="flex items-center space-x-3">
          <div className="flex h-8 w-8 items-center justify-center rounded bg-gray-50">
            <ChannelIcon nest={nest} className="h-4 w-4 text-gray-400" />
          </div>
          <div className="flex flex-col items-start text-left">
            <div className="text-md font-semibold">{channel?.meta.title}</div>
            <span className="text-sm font-medium text-gray-600">
              {groupName}
            </span>
          </div>
        </div>
      </button>

<<<<<<< HEAD
      {showControls && displayMode && setDisplayMode && setSortMode ? (
        <div className="flex items-center space-x-3">
          {children}
          <ChannelHeaderButton onClick={() => console.log('share')}>
            <span className="font-semibold">Share</span>
          </ChannelHeaderButton>
          <Popover.Root>
            <Popover.Anchor>
              <Popover.Trigger asChild>
                <ChannelHeaderButton className="icon-button h-8 w-8 bg-transparent">
                  {displayMode === 'grid' ? (
                    <GridIcon className="-m-1 h-8 w-8" />
                  ) : (
                    <ListIcon className="-m-1 h-8 w-8" />
                  )}
                </ChannelHeaderButton>
              </Popover.Trigger>
=======
      {isHeap && displayMode && setDisplayMode && setSortMode ? (
        <div className="flex items-center space-x-12">
          <div className="flex items-center space-x-2">
            {/* TODO: Share a collection channel */}
            <ChannelHeaderButton
              onClick={() => console.log('share collection')}
            >
              <span className="font-semibold">Share</span>
            </ChannelHeaderButton>
            <Popover.Root>
              <Popover.Anchor>
                <Popover.Trigger asChild>
                  <ChannelHeaderButton className="icon-button h-8 w-8 bg-transparent">
                    {displayMode === 'grid' ? (
                      <GridIcon className="-m-1 h-8 w-8" />
                    ) : (
                      <ListIcon className="-m-1 h-8 w-8" />
                    )}
                  </ChannelHeaderButton>
                </Popover.Trigger>
                <Popover.Content>
                  <div className="flex w-[126px] flex-col rounded-lg bg-white leading-5 drop-shadow-lg">
                    <ChannelHeaderMenuButton
                      onClick={() => setDisplayMode('list')}
                    >
                      <ListIcon className="-m-1 h-8 w-8" />
                      <span className="font-semibold">List</span>
                    </ChannelHeaderMenuButton>
                    <ChannelHeaderMenuButton
                      onClick={() => setDisplayMode('grid')}
                    >
                      <GridIcon className="-m-1 h-8 w-8" />
                      <span className="font-semibold">Grid</span>
                    </ChannelHeaderMenuButton>
                  </div>
                </Popover.Content>
              </Popover.Anchor>
            </Popover.Root>
            <Popover.Root>
              <Popover.Anchor>
                <Popover.Trigger asChild>
                  <ChannelHeaderButton className="icon-button h-8 w-8 bg-transparent">
                    <SortIcon className="h-6 w-6" />
                  </ChannelHeaderButton>
                </Popover.Trigger>
              </Popover.Anchor>
>>>>>>> af7b2e6e
              <Popover.Content>
                <div className="flex w-[126px] flex-col rounded-lg bg-white leading-5 drop-shadow-lg">
                  <ChannelHeaderMenuButton
                    onClick={() => setDisplayMode('list')}
                  >
                    <ListIcon className="-m-1 h-8 w-8" />
                    <span className="font-semibold">List</span>
                  </ChannelHeaderMenuButton>
                  <ChannelHeaderMenuButton
                    onClick={() => setDisplayMode('grid')}
                  >
                    <GridIcon className="-m-1 h-8 w-8" />
                    <span className="font-semibold">Grid</span>
                  </ChannelHeaderMenuButton>
                </div>
              </Popover.Content>
<<<<<<< HEAD
            </Popover.Anchor>
          </Popover.Root>
          <Popover.Root>
            <Popover.Anchor>
              <Popover.Trigger asChild>
                <ChannelHeaderButton className="icon-button h-8 w-8 bg-transparent">
                  <SortIcon className="h-6 w-6" />
                </ChannelHeaderButton>
              </Popover.Trigger>
            </Popover.Anchor>
            <Popover.Content>
              <div className="flex w-[126px] flex-col rounded-lg bg-white leading-5 drop-shadow-lg">
                <ChannelHeaderMenuButton onClick={() => setSortMode('time')}>
                  <span className="font-semibold">Time</span>
                </ChannelHeaderMenuButton>
                <ChannelHeaderMenuButton onClick={() => setSortMode('alpha')}>
                  <span className="font-semibold">Alphabetical</span>
                </ChannelHeaderMenuButton>
              </div>
            </Popover.Content>
          </Popover.Root>
          <Link
            className="icon-button h-8 w-8 bg-transparent"
            to={`/groups/${flag}/info/channels`}
          >
            <EllipsisIcon className="h-6 w-6" />
          </Link>
=======
            </Popover.Root>
            <ChannelActions {...{ nest }} />
          </div>
>>>>>>> af7b2e6e
        </div>
      ) : (
        <ChannelActions {...{ nest }} />
      )}
    </div>
  );
}<|MERGE_RESOLUTION|>--- conflicted
+++ resolved
@@ -1,43 +1,30 @@
 import cn from 'classnames';
-<<<<<<< HEAD
-import React, { PropsWithChildren } from 'react';
+import React, { PropsWithChildren, useCallback } from 'react';
+import { Link, useNavigate } from 'react-router-dom';
 import CaretLeftIcon from '@/components/icons/CaretLeftIcon';
 import EllipsisIcon from '@/components/icons/EllipsisIcon';
 import GridIcon from '@/components/icons/GridIcon';
 import SortIcon from '@/components/icons/SortIcon';
 import useNavStore from '@/components/Nav/useNavStore';
 import { useIsMobile } from '@/logic/useMedia';
-import { useGroup, useChannel } from '@/state/groups';
-import { Link } from 'react-router-dom';
-=======
-import React, { useCallback } from 'react';
-import { Link } from 'react-router-dom';
-import { useNavigate, useParams } from 'react-router';
-import * as Popover from '@radix-ui/react-popover';
 import {
-  useRouteGroup,
   useGroup,
   useChannel,
   useAmAdmin,
+  useRouteGroup,
 } from '@/state/groups';
-import { useChatState } from '@/state/chat';
-import { useHeapState } from '@/state/heap/heap';
-import { useDiaryState } from '@/state/diary';
-import useNavStore from '@/components/Nav/useNavStore';
-import useIsChannelHost from '@/logic/useIsChannelHost';
-import { useIsMobile } from '@/logic/useMedia';
-import { getFlagParts, nestToFlag } from '@/logic/utils';
+import ListIcon from '@/components/icons/ListIcon';
 import ChannelIcon from '@/channels/ChannelIcon';
+import * as Popover from '@radix-ui/react-popover';
 import Divider from '@/components/Divider';
 import BulletIcon from '@/components/icons/BulletIcon';
-import CaretLeftIcon from '@/components/icons/CaretLeftIcon';
-import EllipsisIcon from '@/components/icons/EllipsisIcon';
-import GridIcon from '@/components/icons/GridIcon';
 import LeaveIcon from '@/components/icons/LeaveIcon';
->>>>>>> af7b2e6e
-import ListIcon from '@/components/icons/ListIcon';
 import SlidersIcon from '@/components/icons/SlidersIcon';
-import SortIcon from '@/components/icons/SortIcon';
+import useIsChannelHost from '@/logic/useIsChannelHost';
+import { nestToFlag, getFlagParts } from '@/logic/utils';
+import { useChatState } from '@/state/chat';
+import { useDiaryState } from '@/state/diary';
+import { useHeapState } from '@/state/heap/heap';
 
 export type ChannelHeaderProps = PropsWithChildren<{
   flag: string;
@@ -198,7 +185,6 @@
   const isMobile = useIsMobile();
   const navPrimary = useNavStore((state) => state.navigatePrimary);
   const channel = useChannel(flag, nest);
-  const [chFlag] = nestToFlag(nest);
   const groupName = group?.meta.title;
 
   return (
@@ -231,7 +217,6 @@
         </div>
       </button>
 
-<<<<<<< HEAD
       {showControls && displayMode && setDisplayMode && setSortMode ? (
         <div className="flex items-center space-x-3">
           {children}
@@ -249,54 +234,6 @@
                   )}
                 </ChannelHeaderButton>
               </Popover.Trigger>
-=======
-      {isHeap && displayMode && setDisplayMode && setSortMode ? (
-        <div className="flex items-center space-x-12">
-          <div className="flex items-center space-x-2">
-            {/* TODO: Share a collection channel */}
-            <ChannelHeaderButton
-              onClick={() => console.log('share collection')}
-            >
-              <span className="font-semibold">Share</span>
-            </ChannelHeaderButton>
-            <Popover.Root>
-              <Popover.Anchor>
-                <Popover.Trigger asChild>
-                  <ChannelHeaderButton className="icon-button h-8 w-8 bg-transparent">
-                    {displayMode === 'grid' ? (
-                      <GridIcon className="-m-1 h-8 w-8" />
-                    ) : (
-                      <ListIcon className="-m-1 h-8 w-8" />
-                    )}
-                  </ChannelHeaderButton>
-                </Popover.Trigger>
-                <Popover.Content>
-                  <div className="flex w-[126px] flex-col rounded-lg bg-white leading-5 drop-shadow-lg">
-                    <ChannelHeaderMenuButton
-                      onClick={() => setDisplayMode('list')}
-                    >
-                      <ListIcon className="-m-1 h-8 w-8" />
-                      <span className="font-semibold">List</span>
-                    </ChannelHeaderMenuButton>
-                    <ChannelHeaderMenuButton
-                      onClick={() => setDisplayMode('grid')}
-                    >
-                      <GridIcon className="-m-1 h-8 w-8" />
-                      <span className="font-semibold">Grid</span>
-                    </ChannelHeaderMenuButton>
-                  </div>
-                </Popover.Content>
-              </Popover.Anchor>
-            </Popover.Root>
-            <Popover.Root>
-              <Popover.Anchor>
-                <Popover.Trigger asChild>
-                  <ChannelHeaderButton className="icon-button h-8 w-8 bg-transparent">
-                    <SortIcon className="h-6 w-6" />
-                  </ChannelHeaderButton>
-                </Popover.Trigger>
-              </Popover.Anchor>
->>>>>>> af7b2e6e
               <Popover.Content>
                 <div className="flex w-[126px] flex-col rounded-lg bg-white leading-5 drop-shadow-lg">
                   <ChannelHeaderMenuButton
@@ -313,7 +250,6 @@
                   </ChannelHeaderMenuButton>
                 </div>
               </Popover.Content>
-<<<<<<< HEAD
             </Popover.Anchor>
           </Popover.Root>
           <Popover.Root>
@@ -335,17 +271,7 @@
               </div>
             </Popover.Content>
           </Popover.Root>
-          <Link
-            className="icon-button h-8 w-8 bg-transparent"
-            to={`/groups/${flag}/info/channels`}
-          >
-            <EllipsisIcon className="h-6 w-6" />
-          </Link>
-=======
-            </Popover.Root>
-            <ChannelActions {...{ nest }} />
-          </div>
->>>>>>> af7b2e6e
+          <ChannelActions {...{ nest }} />
         </div>
       ) : (
         <ChannelActions {...{ nest }} />

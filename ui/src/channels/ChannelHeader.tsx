import React, { PropsWithChildren } from 'react';
import cn from 'classnames';
import { useIsMobile } from '@/logic/useMedia';
import { useGroupChannel, useAmAdmin, useGroup } from '@/state/groups';
import ReconnectingSpinner from '@/components/ReconnectingSpinner';
import MobileHeader from '@/components/MobileHeader';
import { getFlagParts, isTalk } from '@/logic/utils';
import { useConnectivityCheck } from '@/state/vitals';
import ChannelActions, { ChannelActionsProps } from './ChannelActions';
import ChannelTitleButton from './ChannelTitleButton';
import HostConnection from './HostConnection';
import ChannelIcon from './ChannelIcon';

export type ChannelHeaderProps = PropsWithChildren<{
  groupFlag: string;
  nest: string;
  prettyAppName: string;
  leave: (flag: string) => Promise<void>;
}>;

export default function ChannelHeader({
  groupFlag,
  nest,
  prettyAppName,
  leave,
  children,
}: ChannelHeaderProps) {
  const isMobile = useIsMobile();
<<<<<<< HEAD
  const channel = useGroupChannel(flag, nest);
  const isAdmin = useAmAdmin(flag);
  const group = useGroup(flag);
  const host = getFlagParts(flag).ship;
=======
  const channel = useChannel(groupFlag, nest);
  const isAdmin = useAmAdmin(groupFlag);
  const group = useGroup(groupFlag);
  const host = getFlagParts(groupFlag).ship;
>>>>>>> 16ef1cae
  const { data } = useConnectivityCheck(host);
  const saga = group?.saga || null;
  const actionProps: ChannelActionsProps = {
    nest,
    prettyAppName,
    channel,
    isAdmin,
    leave,
    saga,
    status: data?.status,
  };

  if (isMobile) {
    return (
      <MobileHeader
        title={
          <ChannelActions
            {...actionProps}
            className="flex max-w-full items-center justify-center"
          >
            <ChannelIcon
              nest={nest}
              className="h-6 w-6 flex-none text-gray-600"
            />
            <h1 className="ml-2 flex flex-1 items-center overflow-hidden text-[17px] leading-5 text-gray-800">
              <span className="truncate">{channel?.meta.title}</span>
            </h1>
            <HostConnection
              className="ml-1 inline-flex flex-none"
              ship={host}
              status={data?.status}
              saga={saga}
            />
          </ChannelActions>
        }
        action={
          <div className="flex h-12 flex-row items-center justify-end space-x-2">
            <ReconnectingSpinner />
            {children}
          </div>
        }
        pathBack={isTalk ? '/' : `/groups/${groupFlag}`}
      />
    );
  }

  return (
    <div
      className={cn(
        'flex items-center justify-between border-b-2 border-gray-50 bg-white py-2 pl-2 pr-4'
      )}
    >
      <ChannelTitleButton flag={groupFlag} nest={nest} />
      <div className="flex shrink-0 flex-row items-center space-x-3">
        {isMobile && <ReconnectingSpinner />}
        {children}
        <ChannelActions {...actionProps} />
      </div>
    </div>
  );
}<|MERGE_RESOLUTION|>--- conflicted
+++ resolved
@@ -26,17 +26,10 @@
   children,
 }: ChannelHeaderProps) {
   const isMobile = useIsMobile();
-<<<<<<< HEAD
-  const channel = useGroupChannel(flag, nest);
-  const isAdmin = useAmAdmin(flag);
-  const group = useGroup(flag);
-  const host = getFlagParts(flag).ship;
-=======
-  const channel = useChannel(groupFlag, nest);
+  const channel = useGroupChannel(groupFlag, nest);
   const isAdmin = useAmAdmin(groupFlag);
   const group = useGroup(groupFlag);
   const host = getFlagParts(groupFlag).ship;
->>>>>>> 16ef1cae
   const { data } = useConnectivityCheck(host);
   const saga = group?.saga || null;
   const actionProps: ChannelActionsProps = {

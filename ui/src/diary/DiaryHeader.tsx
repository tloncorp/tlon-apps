--- conflicted
+++ resolved
@@ -2,13 +2,8 @@
 import cn from 'classnames';
 import ChannelHeader from '@/channels/ChannelHeader';
 import SortIcon from '@/components/icons/SortIcon';
-<<<<<<< HEAD
 import { useLeaveMutation } from '@/state/channel/channel';
-import { useChannelOld as useChannelSpecific } from '@/logic/channel';
-=======
-import { useLeaveDiaryMutation } from '@/state/diary';
 import { useChannelCompatibility } from '@/logic/channel';
->>>>>>> 16ef1cae
 import {
   setChannelSetting,
   DiarySetting,
@@ -31,33 +26,6 @@
   display: DisplayMode;
 }
 
-<<<<<<< HEAD
-const DiaryHeader = React.memo(
-  ({ flag, nest, canWrite, sort, display }: DiaryHeaderProps) => {
-    const [isOpen, setIsOpen] = useState(false);
-    const [, chFlag] = nestToFlag(nest);
-    const chan = useChannelSpecific(nest);
-    const { ship } = getFlagParts(flag);
-    const isMobile = useIsMobile();
-    const saga = chan?.saga || null;
-    const settings = useDiarySettings();
-    const { mutateAsync: leaveDiary } = useLeaveMutation();
-    const { mutate } = usePutEntryMutation({
-      bucket: 'diary',
-      key: 'settings',
-    });
-
-    const setDisplayMode = async (view: DisplayMode) => {
-      const newSettings = setChannelSetting<DiarySetting>(
-        settings,
-        { displayMode: view },
-        chFlag
-      );
-      mutate({
-        val: JSON.stringify(newSettings),
-      });
-    };
-=======
 export default function DiaryHeader({
   groupFlag,
   nest,
@@ -71,14 +39,13 @@
   const isMobile = useIsMobile();
   const { compatible } = useChannelCompatibility(nest);
   const settings = useDiarySettings();
-  const { mutateAsync: leaveDiary } = useLeaveDiaryMutation();
+  const { mutateAsync: leaveDiary } = useLeaveMutation();
   const { mutate } = usePutEntryMutation({
     bucket: 'diary',
     key: 'settings',
   });
->>>>>>> 16ef1cae
 
-  const setDisplayMode = async (view: DiaryDisplayMode) => {
+  const setDisplayMode = async (view: DisplayMode) => {
     const newSettings = setChannelSetting<DiarySetting>(
       settings,
       { displayMode: view },
@@ -89,44 +56,6 @@
     });
   };
 
-<<<<<<< HEAD
-    return (
-      <ChannelHeader
-        flag={flag}
-        nest={nest}
-        prettyAppName="Notebook"
-        leave={() => leaveDiary({ nest })}
-      >
-        <div className="flex h-12 items-center justify-end space-x-2 sm:h-auto">
-          <ActionMenu open={isOpen} onOpenChange={setIsOpen} actions={actions}>
-            <button>
-              {isMobile ? (
-                <FilterIconMobileNav className="mt-0.5 h-8 w-8 text-gray-900" />
-              ) : (
-                <SortIcon className="h-6 w-6 text-gray-600" />
-              )}
-            </button>
-          </ActionMenu>
-          {(canWrite && ship === window.our) ||
-          (canWrite && saga && 'synced' in saga) ? (
-            <Link
-              to="edit"
-              className={cn(
-                isMobile
-                  ? ''
-                  : 'small-button shrink-0 bg-blue px-1 text-white sm:px-2'
-              )}
-            >
-              {isMobile ? (
-                <AddIconMobileNav className="h-8 w-8 text-black" />
-              ) : (
-                <span className="hidden sm:inline">Add Note</span>
-              )}
-            </Link>
-          ) : null}
-        </div>
-      </ChannelHeader>
-=======
   const setSortMode = (
     setting: 'arranged' | 'time-dsc' | 'quip-dsc' | 'time-asc' | 'quip-asc'
   ) => {
@@ -134,7 +63,6 @@
       settings,
       { sortMode: setting },
       chFlag
->>>>>>> 16ef1cae
     );
     mutate({
       val: JSON.stringify(newSettings),
@@ -185,7 +113,7 @@
       groupFlag={groupFlag}
       nest={nest}
       prettyAppName="Notebook"
-      leave={(ch) => leaveDiary({ flag: ch })}
+      leave={(ch) => leaveDiary({ nest: `diary/${ch}` })}
     >
       <div className="flex h-12 items-center justify-end space-x-2 sm:h-auto">
         <ActionMenu open={isOpen} onOpenChange={setIsOpen} actions={actions}>

--- conflicted
+++ resolved
@@ -2,15 +2,11 @@
 import classNames from 'classnames';
 import { Link } from 'react-router-dom';
 import ConfirmationModal from '@/components/ConfirmationModal';
-<<<<<<< HEAD
-import { useArrangedPosts, usePostToggler } from '@/state/channel/channel';
-=======
 import {
-  useArrangedNotes,
-  useIsNotePending,
+  useArrangedPosts,
   usePostToggler,
-} from '@/state/diary';
->>>>>>> 98162949
+  useIsPostPending,
+} from '@/state/channel/channel';
 import { useChannelCompatibility } from '@/logic/channel';
 import { getFlagParts } from '@/logic/utils';
 import ActionMenu, { Action } from '@/components/ActionMenu';
@@ -18,6 +14,7 @@
 
 type DiaryNoteOptionsDropdownProps = PropsWithChildren<{
   time: string;
+  sent: number;
   flag: string;
   canEdit: boolean;
   author: string;
@@ -28,6 +25,7 @@
   children,
   flag,
   time,
+  sent,
   author,
   triggerClassName,
   canEdit,
@@ -37,7 +35,10 @@
   const arrangedNotes = useArrangedPosts(nest);
   const { ship } = getFlagParts(flag);
   const { compatible } = useChannelCompatibility(nest);
-  const isPending = useIsNotePending(time);
+  const isPending = useIsPostPending({
+    author,
+    sent,
+  });
   const {
     isOpen,
     didCopy,

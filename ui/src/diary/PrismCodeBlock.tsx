import React, { useState } from 'react';
import * as DropdownMenu from '@radix-ui/react-dropdown-menu';
import CodeBlock, { CodeBlockOptions } from '@tiptap/extension-code-block';
import { Plugin, PluginKey } from '@tiptap/pm/state';
import { findChildren, NodeViewProps } from '@tiptap/core';
import { Node as ProsemirrorNode } from '@tiptap/pm/model';
import { Decoration, DecorationSet } from '@tiptap/pm/view';
import { refractor } from 'refractor/lib/common.js';
import hoon from 'refractor/lang/hoon.js';
import {
  NodeViewContent,
  NodeViewWrapper,
  ReactNodeViewRenderer,
} from '@tiptap/react';
import './PrismCodeBlock.css';
import CaretDown16Icon from '@/components/icons/CaretDown16Icon';

export interface CodeBlockPrismOptions extends CodeBlockOptions {
  defaultLanguage: string | null | undefined;
}

function parseNodes(
  nodes: any[],
  className: string[] = []
): { text: string; classes: string[] }[] {
  return nodes
    .map((node) => {
      const classes = [
        ...className,
        ...(node.properties ? node.properties.className : []),
      ];

      if (node.children) {
        return parseNodes(node.children, classes);
      }

      return {
        text: node.value,
        classes,
      };
    })
    .flat();
}

function getHighlightNodes(result: any) {
  return result.children || [];
}

function getDecorations({
  doc,
  name,
  defaultLanguage,
}: {
  doc: ProsemirrorNode;
  name: string;
  defaultLanguage: string | null | undefined;
}) {
  const decorations: Decoration[] = [];
  const { highlight, listLanguages } = refractor;
  const allLanguages = listLanguages();

  findChildren(doc, (node) => node.type.name === name).forEach((block) => {
    let from = block.pos + 1;
    const language = block.node.attrs.language || defaultLanguage;
    if (!language || !allLanguages.includes(language)) {
      console.warn(
        'Unsupported language detected, this language has not been supported by prism: ',
        language
      );
      return;
    }
    const nodes = getHighlightNodes(
      highlight(block.node.textContent, language)
    );
    parseNodes(nodes).forEach((node) => {
      const to = from + node.text.length;

      if (node.classes.length) {
        const decoration = Decoration.inline(from, to, {
          class: node.classes.join(' '),
        });

        decorations.push(decoration);
      }

      from = to;
    });
  });
  return DecorationSet.create(doc, decorations);
}

function CodeBlockView(props: NodeViewProps) {
  const { node, updateAttributes } = props;
  const { listLanguages, register } = refractor;
  register(hoon);
  const allLanguages = listLanguages().sort();
  const providedLanguage: string | undefined = node.attrs?.language;
  const [selectedLanguage, setSelectedLanguage] = useState<string>(
    providedLanguage && allLanguages.includes(providedLanguage)
      ? providedLanguage
      : 'plaintext'
  );
  const options = allLanguages.map((l) => ({
    value: l,
    label: l.toUpperCase(),
  }));

  return (
    <NodeViewWrapper>
<<<<<<< HEAD
      <div className="my-2">
        <div className="mb-2 rounded-xl bg-gray-50 p-3">
          <div
            contentEditable={false}
            className="flex items-center justify-between"
          >
            <DropdownMenu.Root>
              <DropdownMenu.Trigger className="w-[130px] rounded-md border border-solid border-gray-200 bg-gray-700 text-gray-50">
                {selectedLanguage.toUpperCase()}
              </DropdownMenu.Trigger>
              <DropdownMenu.Content className="dropdown">
=======
      <div className="not-prose rounded-xl bg-gray-100 p-3">
        <div
          contentEditable={false}
          className="flex items-center justify-between"
        >
          <DropdownMenu.Root>
            <DropdownMenu.Trigger className="small-button">
              {selectedLanguage.toUpperCase()}
              <CaretDown16Icon className="ml-2 h-4 w-4" />
            </DropdownMenu.Trigger>
            <DropdownMenu.Portal>
              <DropdownMenu.Content className="dropdown max-h-64 w-48 overflow-y-auto">
>>>>>>> 7ec6a6ed
                {options.map((o) => (
                  <DropdownMenu.Item
                    className="dropdown-item"
                    onSelect={() => {
                      setSelectedLanguage(o.value);
                      updateAttributes({ language: o.value });
                    }}
                  >
                    {o.label}
                  </DropdownMenu.Item>
                ))}
              </DropdownMenu.Content>
            </DropdownMenu.Portal>
          </DropdownMenu.Root>
          <button
            title="Remove"
            className="small-button"
            onClick={props.deleteNode}
          >
            Remove
          </button>
        </div>
        <pre className="not-prose">
          <NodeViewContent spellcheck="false" as="code" />
        </pre>
      </div>
    </NodeViewWrapper>
  );
}

const PrismCodeBlock = CodeBlock.extend<CodeBlockPrismOptions>({
  addOptions() {
    return {
      ...this.parent?.(),
      languageClassPrefix: 'language-',
      defaultLanguage: 'plaintext',
    };
  },
  addNodeView() {
    return ReactNodeViewRenderer(CodeBlockView);
  },
  addProseMirrorPlugins() {
    const { name, options } = this;
    return [
      ...(this.parent?.() || []),
      new Plugin({
        key: new PluginKey('prismPlugin'),

        state: {
          init: (_, { doc }) =>
            getDecorations({
              doc,
              name,
              defaultLanguage: options.defaultLanguage,
            }),
          apply(transaction, decorationSet, oldState, newState) {
            const oldNodeName = oldState.selection.$head.parent.type.name;
            const newNodeName = newState.selection.$head.parent.type.name;
            const oldNodes = findChildren(
              oldState.doc,
              (node) => node.type.name === name
            );
            const newNodes = findChildren(
              newState.doc,
              (node) => node.type.name === name
            );

            if (
              transaction.docChanged &&
              // Apply decorations if:
              // selection includes named node,
              ([oldNodeName, newNodeName].includes(name) ||
                // OR transaction adds/removes named node,
                newNodes.length !== oldNodes.length ||
                // OR transaction has changes that completely encapsulte a node
                // (for example, a transaction that affects the entire document).
                // Such transactions can happen during collab syncing via y-prosemirror, for example.
                transaction.steps.some(
                  (step) =>
                    // @ts-expect-error prosemirror#step
                    step.from !== undefined &&
                    // @ts-expect-error prosemirror#step
                    step.to !== undefined &&
                    oldNodes.some(
                      (node) =>
                        // @ts-expect-error prosemirror#step
                        node.pos >= step.from &&
                        // @ts-expect-error prosemirror#step
                        node.pos + node.node.nodeSize <= step.to
                    )
                ))
            ) {
              return getDecorations({
                doc: transaction.doc,
                name,
                defaultLanguage: options.defaultLanguage,
              });
            }

            return decorationSet.map(transaction.mapping, transaction.doc);
          },
        },

        props: {
          decorations(state) {
            return this.getState(state);
          },
        },
      }),
    ];
  },
});

export default PrismCodeBlock;<|MERGE_RESOLUTION|>--- conflicted
+++ resolved
@@ -107,19 +107,6 @@
 
   return (
     <NodeViewWrapper>
-<<<<<<< HEAD
-      <div className="my-2">
-        <div className="mb-2 rounded-xl bg-gray-50 p-3">
-          <div
-            contentEditable={false}
-            className="flex items-center justify-between"
-          >
-            <DropdownMenu.Root>
-              <DropdownMenu.Trigger className="w-[130px] rounded-md border border-solid border-gray-200 bg-gray-700 text-gray-50">
-                {selectedLanguage.toUpperCase()}
-              </DropdownMenu.Trigger>
-              <DropdownMenu.Content className="dropdown">
-=======
       <div className="not-prose rounded-xl bg-gray-100 p-3">
         <div
           contentEditable={false}
@@ -132,7 +119,6 @@
             </DropdownMenu.Trigger>
             <DropdownMenu.Portal>
               <DropdownMenu.Content className="dropdown max-h-64 w-48 overflow-y-auto">
->>>>>>> 7ec6a6ed
                 {options.map((o) => (
                   <DropdownMenu.Item
                     className="dropdown-item"

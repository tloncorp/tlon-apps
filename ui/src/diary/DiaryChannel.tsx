import _ from 'lodash';
import React, { useCallback, useEffect } from 'react';
import { Outlet, useParams, useRoutes } from 'react-router';
import Layout from '@/components/Layout/Layout';
import { useRouteGroup, useVessel } from '@/state/groups/groups';
import { useNotesForDiary, useDiaryPerms, useDiaryState } from '@/state/diary';
import {
  DiarySetting,
  setSetting,
  useDiaryDisplayMode,
  useDiarySettings,
  useDiarySortMode,
  useSettingsState,
} from '@/state/settings';
import ChannelHeader from '@/channels/ChannelHeader';
import { useForm } from 'react-hook-form';
import { parseTipTapJSON } from '@/logic/tiptap';
import useDismissChannelNotifications from '@/logic/useDismissChannelNotifications';
<<<<<<< HEAD
import { DiaryDisplayMode } from '@/types/diary';
import { Link } from 'react-router-dom';
=======
import DiaryEditor, { useDiaryInlineEditor } from './DiaryInlineEditor';
>>>>>>> 25d700ac

interface NoteForm {
  title: string;
  image: string;
}

function DiaryChannel() {
  const { chShip, chName } = useParams();
  const chFlag = `${chShip}/${chName}`;
  const nest = `diary/${chFlag}`;
  const flag = useRouteGroup();

  const notes = useNotesForDiary(chFlag);
  const perms = useDiaryPerms(nest);
  const vessel = useVessel(flag, window.our);
  const canWrite =
    perms.writers.length === 0 ||
    _.intersection(perms.writers, vessel.sects).length !== 0;
  const { register, handleSubmit, reset } = useForm<NoteForm>({
    defaultValues: {
      title: '',
      image: '',
    },
  });
<<<<<<< HEAD
=======
  const editor = useDiaryInlineEditor({
    content: '',
    placeholder: 'Write a note...',
    onEnter: () => false,
  });

  const onSubmit = useCallback(
    ({ title, image }: NoteForm) => {
      if (!editor?.getText()) {
        return;
      }
>>>>>>> 25d700ac

  const settings = useDiarySettings();
  // for now sortMode is not actually doing anything.
  // need input from design/product on what we want it to actually do, it's not spelled out in figma.
  const displayMode = useDiaryDisplayMode(chFlag);
  const sortMode = useDiarySortMode(chFlag);

  const setDisplayMode = (setting: DiaryDisplayMode) => {
    const newSettings = setSetting<DiarySetting>(
      settings,
      { displayMode: setting },
      chFlag
    );
    useSettingsState
      .getState()
      .putEntry('diary', 'settings', JSON.stringify(newSettings));
  };

  const setSortMode = (setting: 'time' | 'alpha') => {
    const newSettings = setSetting<DiarySetting>(
      settings,
      { sortMode: setting },
      chFlag
    );
    useSettingsState
      .getState()
      .putEntry('diary', 'settings', JSON.stringify(newSettings));
  };

  useEffect(() => {
    useDiaryState.getState().initialize(chFlag);
  }, [chFlag]);

  useDismissChannelNotifications({
    markRead: useDiaryState.getState().markRead,
  });

  return (
    <Layout
      className="flex-1 bg-white"
      aside={<Outlet />}
      header={
        <ChannelHeader
          flag={flag}
          nest={nest}
          showControls
          displayMode={displayMode}
          setDisplayMode={setDisplayMode}
          sortMode={sortMode}
          setSortMode={setSortMode}
        >
          <Link to="edit" className="button bg-blue text-white dark:text-black">
            Add Note
          </Link>
        </ChannelHeader>
      }
    >
      <div className="p-4">
<<<<<<< HEAD
=======
        <Link to="add">Add Note</Link>
        <form onSubmit={handleSubmit(onSubmit)}>
          <input type="text" {...register('title')} placeholder="Enter title" />
          <input
            type="text"
            {...register('image')}
            placeholder="Enter image URL"
          />
          {editor ? <DiaryEditor editor={editor} /> : null}
          <button type="submit" className="button">
            publish
          </button>
        </form>
>>>>>>> 25d700ac
        <ul>
          {Array.from(notes)
            .sort(([a], [b]) => b.compare(a))
            .map(([time, note]) => (
              <Link to={`note/${time.toString()}`}>
                <li key={time.toString()}>
                  <span>{note.essay.title}</span>
                </li>
              </Link>
            ))}
        </ul>
      </div>
    </Layout>
  );
}

export default DiaryChannel;<|MERGE_RESOLUTION|>--- conflicted
+++ resolved
@@ -1,9 +1,9 @@
 import _ from 'lodash';
-import React, { useCallback, useEffect } from 'react';
-import { Outlet, useParams, useRoutes } from 'react-router';
+import React, { useEffect } from 'react';
+import { Outlet, useParams } from 'react-router';
 import Layout from '@/components/Layout/Layout';
-import { useRouteGroup, useVessel } from '@/state/groups/groups';
-import { useNotesForDiary, useDiaryPerms, useDiaryState } from '@/state/diary';
+import { useRouteGroup } from '@/state/groups/groups';
+import { useNotesForDiary, useDiaryState } from '@/state/diary';
 import {
   DiarySetting,
   setSetting,
@@ -13,53 +13,16 @@
   useSettingsState,
 } from '@/state/settings';
 import ChannelHeader from '@/channels/ChannelHeader';
-import { useForm } from 'react-hook-form';
-import { parseTipTapJSON } from '@/logic/tiptap';
 import useDismissChannelNotifications from '@/logic/useDismissChannelNotifications';
-<<<<<<< HEAD
 import { DiaryDisplayMode } from '@/types/diary';
 import { Link } from 'react-router-dom';
-=======
-import DiaryEditor, { useDiaryInlineEditor } from './DiaryInlineEditor';
->>>>>>> 25d700ac
-
-interface NoteForm {
-  title: string;
-  image: string;
-}
 
 function DiaryChannel() {
   const { chShip, chName } = useParams();
   const chFlag = `${chShip}/${chName}`;
   const nest = `diary/${chFlag}`;
   const flag = useRouteGroup();
-
   const notes = useNotesForDiary(chFlag);
-  const perms = useDiaryPerms(nest);
-  const vessel = useVessel(flag, window.our);
-  const canWrite =
-    perms.writers.length === 0 ||
-    _.intersection(perms.writers, vessel.sects).length !== 0;
-  const { register, handleSubmit, reset } = useForm<NoteForm>({
-    defaultValues: {
-      title: '',
-      image: '',
-    },
-  });
-<<<<<<< HEAD
-=======
-  const editor = useDiaryInlineEditor({
-    content: '',
-    placeholder: 'Write a note...',
-    onEnter: () => false,
-  });
-
-  const onSubmit = useCallback(
-    ({ title, image }: NoteForm) => {
-      if (!editor?.getText()) {
-        return;
-      }
->>>>>>> 25d700ac
 
   const settings = useDiarySettings();
   // for now sortMode is not actually doing anything.
@@ -118,22 +81,6 @@
       }
     >
       <div className="p-4">
-<<<<<<< HEAD
-=======
-        <Link to="add">Add Note</Link>
-        <form onSubmit={handleSubmit(onSubmit)}>
-          <input type="text" {...register('title')} placeholder="Enter title" />
-          <input
-            type="text"
-            {...register('image')}
-            placeholder="Enter image URL"
-          />
-          {editor ? <DiaryEditor editor={editor} /> : null}
-          <button type="submit" className="button">
-            publish
-          </button>
-        </form>
->>>>>>> 25d700ac
         <ul>
           {Array.from(notes)
             .sort(([a], [b]) => b.compare(a))

import _ from 'lodash';
import React, { useCallback, useEffect } from 'react';
import { Outlet, useParams, useRoutes } from 'react-router';
import Layout from '@/components/Layout/Layout';
import { useRouteGroup, useVessel } from '@/state/groups/groups';
import { useNotesForDiary, useDiaryPerms, useDiaryState } from '@/state/diary';
import ChannelHeader from '@/channels/ChannelHeader';
import { nestToFlag } from '@/logic/utils';
import { useForm } from 'react-hook-form';
import { parseInline, parseTipTapJSON, tipTapToString } from '@/logic/tiptap';
import { VerseInline } from '@/types/diary';
import { Link } from 'react-router-dom';
<<<<<<< HEAD
import DiaryEditor, { useDiaryInlineEditor } from './DiaryInlineEditor';
=======
import useDismissChannelNotifications from '@/logic/useDismissChannelNotifications';
import DiaryEditor, { useDiaryEditor } from './DiaryEditor';
>>>>>>> 91fb3ea9

interface NoteForm {
  title: string;
  image: string;
}

function DiaryChannel() {
  const { chShip, chName } = useParams();
  const chFlag = `${chShip}/${chName}`;
  const nest = `diary/${chFlag}`;
  const flag = useRouteGroup();

  const notes = useNotesForDiary(chFlag);
  const perms = useDiaryPerms(nest);
  const vessel = useVessel(flag, window.our);
  const canWrite =
    perms.writers.length === 0 ||
    _.intersection(perms.writers, vessel.sects).length !== 0;
  const { register, handleSubmit, reset } = useForm<NoteForm>({
    defaultValues: {
      title: '',
      image: '',
    },
  });
  const editor = useDiaryInlineEditor({
    content: '',
    placeholder: 'Write a note...',
    onEnter: () => false,
  });

  const onSubmit = useCallback(
    ({ title, image }: NoteForm) => {
      if (!editor?.getText()) {
        return;
      }

      const data = parseTipTapJSON(editor?.getJSON());

      useDiaryState.getState().addNote(chFlag, {
        title,
        image,
        content: [{ inline: Array.isArray(data) ? data : [data] }],
        author: window.our,
        sent: Date.now(),
      });

      reset();
    },
    [chFlag, editor, reset]
  );

  useEffect(() => {
    useDiaryState.getState().initialize(chFlag);
  }, [chFlag]);

  useDismissChannelNotifications({
    markRead: useDiaryState.getState().markRead,
  });

  return (
    <Layout
      className="flex-1 bg-white"
      aside={<Outlet />}
      header={<ChannelHeader flag={flag} nest={nest} />}
    >
      <div className="p-4">
        <Link to="add">Add Note</Link>
        <form onSubmit={handleSubmit(onSubmit)}>
          <input type="text" {...register('title')} placeholder="Enter title" />
          <input
            type="text"
            {...register('image')}
            placeholder="Enter image URL"
          />
          {editor ? <DiaryEditor editor={editor} /> : null}
          <button type="submit" className="button">
            publish
          </button>
        </form>
        <ul>
          {Array.from(notes)
            .sort(([a], [b]) => b.compare(a))
            .map(([time, note]) => (
              <Link to={`note/${time.toString()}`}>
                <li key={time.toString()}>
                  <span>{note.essay.title}</span>
                  <p>
                    {tipTapToString(
                      parseInline((note.essay.content[0] as VerseInline).inline)
                    )}
                  </p>
                </li>
              </Link>
            ))}
        </ul>
      </div>
    </Layout>
  );
}

export default DiaryChannel;<|MERGE_RESOLUTION|>--- conflicted
+++ resolved
@@ -5,17 +5,12 @@
 import { useRouteGroup, useVessel } from '@/state/groups/groups';
 import { useNotesForDiary, useDiaryPerms, useDiaryState } from '@/state/diary';
 import ChannelHeader from '@/channels/ChannelHeader';
-import { nestToFlag } from '@/logic/utils';
 import { useForm } from 'react-hook-form';
 import { parseInline, parseTipTapJSON, tipTapToString } from '@/logic/tiptap';
+import useDismissChannelNotifications from '@/logic/useDismissChannelNotifications';
 import { VerseInline } from '@/types/diary';
 import { Link } from 'react-router-dom';
-<<<<<<< HEAD
 import DiaryEditor, { useDiaryInlineEditor } from './DiaryInlineEditor';
-=======
-import useDismissChannelNotifications from '@/logic/useDismissChannelNotifications';
-import DiaryEditor, { useDiaryEditor } from './DiaryEditor';
->>>>>>> 91fb3ea9
 
 interface NoteForm {
   title: string;

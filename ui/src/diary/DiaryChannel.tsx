--- conflicted
+++ resolved
@@ -7,7 +7,6 @@
 import * as Toast from '@radix-ui/react-toast';
 import { useQueryClient } from '@tanstack/react-query';
 import Layout from '@/components/Layout/Layout';
-<<<<<<< HEAD
 import {
   useGroupChannel,
   useGroup,
@@ -22,17 +21,6 @@
   useJoinMutation,
   useIsJoined,
   useMarkReadMutation,
-=======
-import { useRouteGroup } from '@/state/groups/groups';
-import {
-  useNotes,
-  useDiaryDisplayMode,
-  useDiarySortMode,
-  useDiaryPerms,
-  useOlderNotes,
-  useJoinDiaryMutation,
-  useMarkReadDiaryMutation,
->>>>>>> 16ef1cae
   usePendingNotes,
   useState as useChannelState,
   useNotesOnHost,
@@ -46,47 +34,29 @@
 import useDismissChannelNotifications from '@/logic/useDismissChannelNotifications';
 import { ViewProps } from '@/types/groups';
 import DiaryGridView from '@/diary/DiaryList/DiaryGridView';
-<<<<<<< HEAD
 import useRecentChannel from '@/logic/useRecentChannel';
 import { canReadChannel, canWriteChannel } from '@/logic/utils';
 import { useLastReconnect } from '@/state/local';
 import { Outline } from '@/types/channel';
-=======
 import { useFullChannel } from '@/logic/channel';
-import { DiaryOutline } from '@/types/diary';
->>>>>>> 16ef1cae
 import DiaryListItem from './DiaryList/DiaryListItem';
 import useDiaryActions from './useDiaryActions';
 import DiaryChannelListPlaceholder from './DiaryChannelListPlaceholder';
 import DiaryHeader from './DiaryHeader';
 
 function DiaryChannel({ title }: ViewProps) {
-<<<<<<< HEAD
-  const [joining, setJoining] = useState(false);
-=======
-  const [shouldLoadOlderNotes, setShouldLoadOlderNotes] = useState(false);
->>>>>>> 16ef1cae
+  const location = useLocation();
+  const navigate = useNavigate();
   const { chShip, chName } = useParams();
   const chFlag = `${chShip}/${chName}`;
+  const nest = `diary/${chFlag}`;
   const { data } = useConnectivityCheck(chShip ?? '');
-  const nest = `diary/${chFlag}`;
-<<<<<<< HEAD
-  const flag = useRouteGroup();
-  const vessel = useVessel(flag, window.our);
+  const groupFlag = useRouteGroup();
   const { outlines, isLoading, fetchNextPage, hasNextPage } =
     useInfiniteOutlines(nest);
-  const pendingNotes = usePendingNotes();
   const queryClient = useQueryClient();
   const { mutateAsync: joinDiary } = useJoinMutation();
-  const { mutateAsync: markRead } = useMarkReadMutation();
-  const location = useLocation();
-  const navigate = useNavigate();
-  const { setRecentChannel } = useRecentChannel(flag);
-  const group = useGroup(flag);
-  const channel = useGroupChannel(flag, nest);
-  const joined = useIsJoined(nest);
-  const lastReconnect = useLastReconnect();
-  const notesOnHost = useNotesOnHost(nest, pendingNotes.length > 0);
+  const { mutateAsync: markRead, isLoading: isMarking } = useMarkReadMutation();
   const loadOlderNotes = useCallback(
     (atBottom: boolean) => {
       if (atBottom && hasNextPage) {
@@ -95,20 +65,10 @@
     },
     [hasNextPage, fetchNextPage]
   );
-=======
-  const groupFlag = useRouteGroup();
-  const { letters, isLoading } = useNotes(chFlag);
   const pendingNotes = usePendingNotes();
-  const queryClient = useQueryClient();
-  const loadingOlderNotes = useOlderNotes(chFlag, 30, shouldLoadOlderNotes);
-  const { mutateAsync: join } = useJoinDiaryMutation();
-  const { mutate: markRead, isLoading: isMarking } = useMarkReadDiaryMutation();
-  const location = useLocation();
-  const navigate = useNavigate();
-  const notesOnHost = useNotesOnHost(chFlag, pendingNotes.length > 0);
->>>>>>> 16ef1cae
-
-  const perms = useDiaryPerms(chFlag);
+  const notesOnHost = useNotesOnHost(nest, pendingNotes.length > 0);
+
+  const perms = usePerms(nest);
   const {
     group,
     groupChannel: channel,
@@ -117,7 +77,7 @@
     groupFlag,
     nest,
     writers: perms.writers,
-    join,
+    join: joinDiary,
   });
 
   const checkForNotes = useCallback(async () => {
@@ -174,22 +134,6 @@
     }
   }, [pendingNotes, notesOnHost, data]);
 
-<<<<<<< HEAD
-  const joinChannel = useCallback(async () => {
-    setJoining(true);
-    await joinDiary({ group: flag, chan: nest });
-    setJoining(false);
-  }, [flag, nest, joinDiary]);
-
-  useEffect(() => {
-    if (channel && !canReadChannel(channel, vessel, group?.bloc)) {
-      navigate(`/groups/${flag}`);
-      setRecentChannel('');
-    }
-  }, [flag, group, channel, vessel, navigate, setRecentChannel]);
-
-=======
->>>>>>> 16ef1cae
   useEffect(() => {
     checkForNotes();
     clearPendingNotes();
@@ -210,36 +154,6 @@
   const arrangedNotes = useArrangedNotes(nest);
   const lastArrangedNote = arrangedNotes[arrangedNotes.length - 1];
 
-<<<<<<< HEAD
-  const perms = usePerms(nest);
-  const canWrite = canWriteChannel(perms, vessel, group?.bloc);
-  const canRead = channel
-    ? canReadChannel(channel, vessel, group?.bloc)
-    : false;
-
-  useEffect(() => {
-    if (!joined) {
-      joinChannel();
-    }
-  }, [joined, joinChannel, channel]);
-
-  useEffect(() => {
-    if (joined && !joining && channel && canRead) {
-      setRecentChannel(nest);
-    }
-  }, [
-    chFlag,
-    nest,
-    setRecentChannel,
-    joined,
-    joining,
-    channel,
-    canRead,
-    lastReconnect,
-  ]);
-
-=======
->>>>>>> 16ef1cae
   useEffect(() => {
     let timeout: any;
 
@@ -258,15 +172,11 @@
 
   useDismissChannelNotifications({
     nest,
-<<<<<<< HEAD
     markRead: useCallback(
       () => markRead({ nest: `diary/${chFlag}` }),
       [markRead, chFlag]
     ),
-=======
-    markRead: useCallback(() => markRead({ flag: chFlag }), [markRead, chFlag]),
     isMarking,
->>>>>>> 16ef1cae
   });
 
   const sortedNotes = Array.from(outlines).sort(([a], [b]) => {

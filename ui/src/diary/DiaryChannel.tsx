--- conflicted
+++ resolved
@@ -16,14 +16,6 @@
   useSettingsState,
 } from '@/state/settings';
 import ChannelHeader from '@/channels/ChannelHeader';
-<<<<<<< HEAD
-import { nestToFlag } from '@/logic/utils';
-import { useForm } from 'react-hook-form';
-import { inlinesToJSON, parseTipTapJSON, tipTapToString } from '@/logic/tiptap';
-import { VerseInline } from '@/types/diary';
-import { Link } from 'react-router-dom';
-=======
->>>>>>> bf42c12e
 import useDismissChannelNotifications from '@/logic/useDismissChannelNotifications';
 import { DiaryDisplayMode } from '@/types/diary';
 import { Link } from 'react-router-dom';
@@ -40,7 +32,6 @@
   // need input from design/product on what we want it to actually do, it's not spelled out in figma.
   const displayMode = useDiaryDisplayMode(chFlag);
   const sortMode = useDiarySortMode(chFlag);
-
 
   const setDisplayMode = (view: DiaryDisplayMode) => {
     useDiaryState.getState().viewDiary(chFlag, view);
@@ -93,20 +84,8 @@
               <li key={time.toString()}>
                 <Link to={`note/${time.toString()}`}>
                   <span>{note.essay.title}</span>
-<<<<<<< HEAD
-                  <p>
-                    {tipTapToString(
-                      inlinesToJSON(
-                        (note.essay.content[0] as VerseInline).inline
-                      )
-                    )}
-                  </p>
-                </li>
-              </Link>
-=======
                 </Link>
               </li>
->>>>>>> bf42c12e
             ))}
         </ul>
       </div>

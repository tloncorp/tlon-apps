import React, { useEffect, useState } from 'react';
import _ from 'lodash';
import { Outlet, useLocation, useNavigate, useParams } from 'react-router';
import Layout from '@/components/Layout/Layout';
import {
  GROUP_ADMIN,
  useAmAdmin,
  useChannel,
  useRouteGroup,
  useVessel,
} from '@/state/groups/groups';
import {
  useNotesForDiary,
  useDiaryState,
  useDiaryDisplayMode,
  useDiaryPerms,
} from '@/state/diary';
import {
  DiarySetting,
  setSetting,
  useDiarySettings,
  useDiarySortMode,
  useSettingsState,
} from '@/state/settings';
import ChannelHeader from '@/channels/ChannelHeader';
import useDismissChannelNotifications from '@/logic/useDismissChannelNotifications';
import { DiaryDisplayMode } from '@/types/diary';
import DiaryGridView from '@/diary/DiaryList/DiaryGridView';
import { Link } from 'react-router-dom';
import * as Toast from '@radix-ui/react-toast';
<<<<<<< HEAD
import useRecentChannel from '@/logic/useRecentChannel';
=======
import { canReadChannel, createStorageKey } from '@/logic/utils';
>>>>>>> 09c4f6ff
import DiaryListItem from './DiaryList/DiaryListItem';
import useDiaryActions from './useDiaryActions';

function DiaryChannel() {
  const { chShip, chName } = useParams();
  const chFlag = `${chShip}/${chName}`;
  const nest = `diary/${chFlag}`;
  const flag = useRouteGroup();
  const vessel = useVessel(flag, window.our);
  const letters = useNotesForDiary(chFlag);
  const location = useLocation();
  const navigate = useNavigate();
<<<<<<< HEAD
  const { setRecentChannel } = useRecentChannel(flag);
=======
  const [, setRecent] = useLocalStorage(
    createStorageKey(`recent-chan:${flag}`),
    ''
  );
  const channel = useChannel(flag, nest);

  useEffect(() => {
    if (channel && !canReadChannel(channel, vessel)) {
      navigate('../../activity');
      setRecent('');
    }
  }, [channel, vessel, navigate, setRecent]);

>>>>>>> 09c4f6ff
  const newNote = new URLSearchParams(location.search).get('new');
  const [showToast, setShowToast] = useState(false);
  const { didCopy, onCopy } = useDiaryActions({
    flag: chFlag,
    time: newNote || '',
  });

  const settings = useDiarySettings();
  // for now sortMode is not actually doing anything.
  // need input from design/product on what we want it to actually do, it's not spelled out in figma.
  const displayMode = useDiaryDisplayMode(chFlag);
  const sortMode = useDiarySortMode(chFlag);

  const setDisplayMode = (view: DiaryDisplayMode) => {
    useDiaryState.getState().viewDiary(chFlag, view);
  };

  const setSortMode = (
    setting: 'time-dsc' | 'quip-dsc' | 'time-asc' | 'quip-asc'
  ) => {
    const newSettings = setSetting<DiarySetting>(
      settings,
      { sortMode: setting },
      chFlag
    );
    useSettingsState
      .getState()
      .putEntry('diary', 'settings', JSON.stringify(newSettings));
  };

  const perms = useDiaryPerms(chFlag);

  const canWrite =
    perms.writers.length === 0 ||
    _.intersection(perms.writers, vessel.sects).length !== 0;

  useEffect(() => {
    useDiaryState.getState().initialize(chFlag);
    setRecentChannel(nest);
  }, [chFlag, nest, setRecentChannel]);

  useEffect(() => {
    let timeout: any;

    if (newNote) {
      setShowToast(true);
      timeout = setTimeout(() => {
        setShowToast(false);
        navigate(location.pathname, { replace: true });
      }, 3000);
    }

    return () => {
      clearTimeout(timeout);
    };
  }, [newNote, location, navigate]);

  useDismissChannelNotifications({
    nest,
    markRead: useDiaryState.getState().markRead,
  });

  const sortedNotes = Array.from(letters).sort(([a], [b]) => {
    if (sortMode === 'time-dsc') {
      return b.compare(a);
    }
    if (sortMode === 'time-asc') {
      return a.compare(b);
    }
    // TODO: get the time of most recent quip from each diary note, and compare that way
    if (sortMode === 'quip-asc') {
      return b.compare(a);
    }
    if (sortMode === 'quip-dsc') {
      return b.compare(a);
    }
    return b.compare(a);
  });

  return (
    <Layout
      stickyHeader
      className="flex-1 overflow-y-scroll bg-gray-50"
      aside={<Outlet />}
      header={
        <ChannelHeader
          isDiary
          flag={flag}
          nest={nest}
          showControls
          displayMode={displayMode}
          setDisplayMode={setDisplayMode}
          sortMode={sortMode}
          setSortMode={setSortMode}
        >
          {canWrite ? (
            <Link
              to="edit"
              className="button bg-blue text-white dark:text-black"
            >
              Add Note
            </Link>
          ) : null}
        </ChannelHeader>
      }
    >
      <Toast.Provider>
        <div className="relative flex flex-col items-center">
          <Toast.Root duration={3000} defaultOpen={false} open={showToast}>
            <Toast.Description asChild>
              <div className="absolute z-10 flex w-[415px] -translate-x-2/4 items-center justify-between space-x-2 rounded-lg bg-white font-semibold text-black drop-shadow-lg dark:bg-gray-200">
                <span className="py-2 px-4">Note successfully published</span>
                <button
                  onClick={onCopy}
                  className="-mx-4 -my-2 w-[135px] rounded-r-lg bg-blue py-2 px-4 text-white dark:text-black"
                >
                  {didCopy ? 'Copied' : 'Copy Note Link'}
                </button>
              </div>
            </Toast.Description>
          </Toast.Root>
          <Toast.Viewport label="Note successfully published" />
        </div>
      </Toast.Provider>
      <div className="p-4">
        {displayMode === 'grid' ? (
          <DiaryGridView notes={sortedNotes} />
        ) : (
          <div className="h-full p-6">
            <div className="mx-auto flex h-full max-w-[600px] flex-col space-y-4">
              {sortedNotes.map(([time, letter]) => (
                <DiaryListItem
                  key={time.toString()}
                  time={time}
                  letter={letter}
                />
              ))}
            </div>
          </div>
        )}
      </div>
    </Layout>
  );
}

export default DiaryChannel;<|MERGE_RESOLUTION|>--- conflicted
+++ resolved
@@ -28,11 +28,8 @@
 import DiaryGridView from '@/diary/DiaryList/DiaryGridView';
 import { Link } from 'react-router-dom';
 import * as Toast from '@radix-ui/react-toast';
-<<<<<<< HEAD
 import useRecentChannel from '@/logic/useRecentChannel';
-=======
 import { canReadChannel, createStorageKey } from '@/logic/utils';
->>>>>>> 09c4f6ff
 import DiaryListItem from './DiaryList/DiaryListItem';
 import useDiaryActions from './useDiaryActions';
 
@@ -45,23 +42,16 @@
   const letters = useNotesForDiary(chFlag);
   const location = useLocation();
   const navigate = useNavigate();
-<<<<<<< HEAD
   const { setRecentChannel } = useRecentChannel(flag);
-=======
-  const [, setRecent] = useLocalStorage(
-    createStorageKey(`recent-chan:${flag}`),
-    ''
-  );
   const channel = useChannel(flag, nest);
 
   useEffect(() => {
     if (channel && !canReadChannel(channel, vessel)) {
       navigate('../../activity');
-      setRecent('');
-    }
-  }, [channel, vessel, navigate, setRecent]);
-
->>>>>>> 09c4f6ff
+      setRecentChannel('');
+    }
+  }, [channel, vessel, navigate, setRecentChannel]);
+
   const newNote = new URLSearchParams(location.search).get('new');
   const [showToast, setShowToast] = useState(false);
   const { didCopy, onCopy } = useDiaryActions({

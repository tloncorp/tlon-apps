--- conflicted
+++ resolved
@@ -8,17 +8,8 @@
 import CoverImageInput from '@/components/CoverImageInput';
 import CaretLeftIcon from '@/components/icons/CaretLeftIcon';
 import Layout from '@/components/Layout/Layout';
-<<<<<<< HEAD
-import { JSONToInlines } from '@/logic/tiptap';
-import { useDiaryState } from '@/state/diary';
-=======
-import {
-  mixedToJSON,
-  parseTipTapJSON,
-  parseTipTapJSONMixed,
-} from '@/logic/tiptap';
+import { mixedToJSON, JSONMixedToInlines } from '@/logic/tiptap';
 import { useDiaryState, useNote } from '@/state/diary';
->>>>>>> e81c7388
 import { useRouteGroup } from '@/state/groups';
 import { DiaryBlock, NoteContent, NoteEssay } from '@/types/diary';
 import { Inline } from '@/types/content';
@@ -56,11 +47,7 @@
       return;
     }
 
-<<<<<<< HEAD
-    const data = JSONToInlines(editor?.getJSON());
-=======
-    const data = parseTipTapJSONMixed(editor?.getJSON());
->>>>>>> e81c7388
+    const data = JSONMixedToInlines(editor?.getJSON());
     const values = getValues();
 
     const sent = Date.now();

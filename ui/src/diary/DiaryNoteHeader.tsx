--- conflicted
+++ resolved
@@ -62,7 +62,6 @@
         <button className="secondary-button" disabled>
           Share
         </button>
-<<<<<<< HEAD
         <DiaryNoteOptionsDropdown
           time={time}
           flag={flag}
@@ -70,44 +69,6 @@
         >
           <EllipsisIcon className="h-6 w-6" />
         </DiaryNoteOptionsDropdown>
-=======
-        <Dropdown.Root open={isOpen} onOpenChange={setIsOpen}>
-          <Dropdown.Trigger
-            className="secondary-button h-8 w-8 p-0"
-            aria-label="Note menu"
-          >
-            <EllipsisIcon className="h-6 w-6" />
-          </Dropdown.Trigger>
-          <Dropdown.Content
-            sideOffset={8}
-            className="dropdown min-w-[208px] drop-shadow-lg"
-          >
-            <Dropdown.Item className="dropdown-item text-gray-400">
-              Share Note
-            </Dropdown.Item>
-            <Dropdown.Item className="dropdown-item" onSelect={onCopySelect}>
-              {justCopied ? 'Copied!' : 'Copy Note Link'}
-            </Dropdown.Item>
-            <div className="m-2 border-t-2 border-gray-50" />
-            <Dropdown.Item className="dropdown-item text-gray-400">
-              Mark Read
-            </Dropdown.Item>
-            <Dropdown.Item className="dropdown-item text-gray-400">
-              Mute
-            </Dropdown.Item>
-            <div className="m-2 border-t-2 border-gray-50" />
-            <Dropdown.Item className="dropdown-item" asChild>
-              <Link to={`../edit/${time}`}>Edit Note</Link>
-            </Dropdown.Item>
-            <Dropdown.Item
-              className="dropdown-item text-red"
-              onSelect={delNote}
-            >
-              Delete Note
-            </Dropdown.Item>
-          </Dropdown.Content>
-        </Dropdown.Root>
->>>>>>> 27571207
       </div>
     </div>
   );

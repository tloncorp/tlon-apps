import cn from 'classnames';
import ChannelIcon from '@/channels/ChannelIcon';
import CaretLeft16Icon from '@/components/icons/CaretLeft16Icon';
import { Link } from 'react-router-dom';
import { useIsMobile } from '@/logic/useMedia';
import ReconnectingSpinner from '@/components/ReconnectingSpinner';
<<<<<<< HEAD
import { useChannelOld as useChannelSpecific } from '@/logic/channel';
=======
import { useChannelCompatibility } from '@/logic/channel';
>>>>>>> 16ef1cae
import { getNestShip } from '@/logic/utils';
import MobileHeader from '@/components/MobileHeader';
import { useConnectivityCheck } from '@/state/vitals';

export interface DiaryNoteHeaderProps {
  title: string;
  time: string;
  canEdit: boolean;
  nest: string;
}

export default function DiaryNoteHeader({
  title,
  time,
  canEdit,
  nest,
}: DiaryNoteHeaderProps) {
  const isMobile = useIsMobile();
  const ship = getNestShip(nest);
  const { compatible } = useChannelCompatibility(nest);
  const { data } = useConnectivityCheck(ship);
  const showEditButton =
    ((canEdit && ship === window.our) || (canEdit && compatible)) &&
    data?.status &&
    'complete' in data.status &&
    data.status.complete === 'yes';

  if (isMobile) {
    return (
      <MobileHeader
        title={null}
        pathBack=".."
        action={
          <div className="flex h-12 items-center justify-end space-x-2">
            <ReconnectingSpinner />
            {canEdit ? (
              <Link to={`../edit/${time}`} className="text-[17px] no-underline">
                Edit
              </Link>
            ) : null}
          </div>
        }
      />
    );
  }

  return (
    <div
      className={cn(
        'flex items-center justify-between border-b-2 border-gray-50 bg-white py-2 pl-2 pr-4'
      )}
    >
      <Link
        to=".."
        className={cn(
          'default-focus ellipsis w-max-sm inline-flex h-10 appearance-none items-center justify-center space-x-2 rounded p-2'
        )}
        aria-label="Open Channels Menu"
      >
        <div className="flex h-6 w-6 items-center justify-center">
          <CaretLeft16Icon className="h-5 w-5 shrink-0 text-gray-600" />
        </div>

        <ChannelIcon nest="diary" className="h-6 w-6 shrink-0 text-gray-600" />
        <div className="flex w-full flex-col justify-center">
          <span
            className={cn(
              'ellipsis text-lg font-bold line-clamp-1 sm:text-sm sm:font-semibold'
            )}
          >
            {title}
          </span>
        </div>
      </Link>

      <div className="flex shrink-0 flex-row items-center space-x-3">
        {isMobile && <ReconnectingSpinner />}
        {showEditButton ? (
          <Link to={`../edit/${time}`} className="small-button">
            Edit
          </Link>
        ) : null}
      </div>
    </div>
  );
}<|MERGE_RESOLUTION|>--- conflicted
+++ resolved
@@ -4,11 +4,7 @@
 import { Link } from 'react-router-dom';
 import { useIsMobile } from '@/logic/useMedia';
 import ReconnectingSpinner from '@/components/ReconnectingSpinner';
-<<<<<<< HEAD
-import { useChannelOld as useChannelSpecific } from '@/logic/channel';
-=======
 import { useChannelCompatibility } from '@/logic/channel';
->>>>>>> 16ef1cae
 import { getNestShip } from '@/logic/utils';
 import MobileHeader from '@/components/MobileHeader';
 import { useConnectivityCheck } from '@/state/vitals';
@@ -72,7 +68,7 @@
           <CaretLeft16Icon className="h-5 w-5 shrink-0 text-gray-600" />
         </div>
 
-        <ChannelIcon nest="diary" className="h-6 w-6 shrink-0 text-gray-600" />
+        <ChannelIcon nest={nest} className="h-6 w-6 shrink-0 text-gray-600" />
         <div className="flex w-full flex-col justify-center">
           <span
             className={cn(

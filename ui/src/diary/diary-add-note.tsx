import React, { useCallback, useState, useEffect } from 'react';
import { Helmet } from 'react-helmet';
import { FormProvider, useForm } from 'react-hook-form';
import { useNavigate, useParams } from 'react-router';
import { Link } from 'react-router-dom';
import cn from 'classnames';
import _ from 'lodash';
import CoverImageInput from '@/components/CoverImageInput';
import CaretLeft16Icon from '@/components/icons/CaretLeft16Icon';
import Layout from '@/components/Layout/Layout';
import { diaryMixedToJSON, JSONToInlines } from '@/logic/tiptap';
import {
  useAddNoteMutation,
  useEditNoteMutation,
  useNote,
} from '@/state/diary';
import { useChannel, useGroup, useRouteGroup } from '@/state/groups';
import { DiaryBlock, NoteContent, NoteEssay } from '@/types/diary';
import { Inline, JSONContent } from '@/types/content';
import LoadingSpinner from '@/components/LoadingSpinner/LoadingSpinner';
import PencilIcon from '@/components/icons/PencilIcon';
import { useIsMobile } from '@/logic/useMedia';
import ReconnectingSpinner from '@/components/ReconnectingSpinner';
import useGroupPrivacy from '@/logic/useGroupPrivacy';
import { captureGroupsAnalyticsEvent } from '@/logic/analytics';
import Setting from '@/components/Setting';
import { useMarkdownInDiaries, usePutEntryMutation } from '@/state/settings';
import { useChannelCompatibility } from '@/logic/channel';
import Tooltip from '@/components/Tooltip';
import DiaryInlineEditor, { useDiaryInlineEditor } from './DiaryInlineEditor';
import DiaryMarkdownEditor from './DiaryMarkdownEditor';

export default function DiaryAddNote() {
  const { chShip, chName, id } = useParams();
  const [loaded, setLoaded] = useState(false);
  const chFlag = `${chShip}/${chName}`;
  const nest = `diary/${chFlag}`;
  const flag = useRouteGroup();
  const group = useGroup(flag);
  const { privacy } = useGroupPrivacy(flag);
  const channel = useChannel(flag, nest);
  const isMobile = useIsMobile();
  const navigate = useNavigate();
  const {
    note,
    isLoading: loadingNote,
    fetchStatus,
  } = useNote(chFlag, id || '0', !id);
  const { mutateAsync: editNote, status: editStatus } = useEditNoteMutation();
  const {
    data: returnTime,
    mutateAsync: addNote,
    status: addStatus,
  } = useAddNoteMutation();
  const { mutate: toggleMarkdown, status: toggleMarkdownStatus } =
    usePutEntryMutation({ bucket: 'diary', key: 'markdown' });
  const editWithMarkdown = useMarkdownInDiaries();
  const { compatible, text } = useChannelCompatibility(`diary/${chFlag}`);

  const form = useForm<Pick<NoteEssay, 'title' | 'image'>>({
    defaultValues: {
      title: note?.essay?.title || '',
      image: note?.essay?.image || '',
    },
  });

  const { reset, register, getValues, setValue, watch } = form;
  const watchedTitle = watch('title');

  useEffect(() => {
    const { title, image } = getValues();
    if (!loadingNote && title === '' && image === '' && note?.essay) {
      setValue('title', note.essay.title);
      setValue('image', note.essay.image);
    }
  }, [note, setValue, loadingNote, getValues]);

  const editor = useDiaryInlineEditor({
    content: '',
    placeholder: '',
    onEnter: () => false,
  });

  const setEditorContent = useCallback(
    (content: JSONContent) => {
      if (editor?.isDestroyed) {
        return;
      }
      editor?.commands.setContent(content);
    },
    [editor]
  );

  useEffect(() => {
    if (editor && !loadingNote && note?.essay && editor.isEmpty && !loaded) {
      editor.commands.setContent(diaryMixedToJSON(note?.essay?.content || []));
      setLoaded(true);
    }
  }, [editor, loadingNote, note, loaded]);

  const publish = useCallback(async () => {
    if (!editor?.getText() || watchedTitle === '') {
      return;
    }

    const data = JSONToInlines(editor?.getJSON(), false, true);
    const values = getValues();

    const sent = Date.now();

    const isBlock = (c: Inline | DiaryBlock) =>
      ['image', 'cite', 'listing', 'header', 'rule', 'code'].some(
        (k) => typeof c !== 'string' && k in c
      );
    const noteContent: NoteContent = [];
    let index = 0;
    data.forEach((c, i) => {
      if (i < index) {
        return;
      }

      if (isBlock(c)) {
        noteContent.push({ block: c as DiaryBlock });
        index += 1;
      } else {
        const inline = _.takeWhile(
          _.drop(data, index),
          (d) => !isBlock(d)
        ) as Inline[];
        noteContent.push({ inline });
        index += inline.length;
      }
    });

    try {
      if (id) {
        await editNote({
          flag: chFlag,
          time: id,
          essay: {
            ...note.essay,
            ...values,
            content: noteContent,
          },
        });
      } else {
        await addNote({
          flag: chFlag,
          essay: {
            ...values,
            content: noteContent,
            author: window.our,
            sent,
          },
        });
        captureGroupsAnalyticsEvent({
          name: 'post_item',
          groupFlag: flag,
          chFlag,
          channelType: 'diary',
          privacy,
        });
      }

      reset();
    } catch (error) {
      console.error(error);
    }
  }, [
    flag,
    chFlag,
    privacy,
    editor,
    getValues,
    id,
    note,
    reset,
    addNote,
    editNote,
    watchedTitle,
  ]);

  useEffect(() => {
    if (editStatus === 'success') {
      navigate(`/groups/${flag}/channels/diary/${chFlag}`);
    } else if (addStatus === 'success' && returnTime) {
      navigate(`/groups/${flag}/channels/diary/${chFlag}?new=${returnTime}`);
    }
  }, [addStatus, chFlag, editStatus, flag, navigate, returnTime]);

  return (
    <Layout
      className="align-center w-full flex-1 bg-white"
      mainClass="overflow-y-auto"
      header={
        <header
          className={cn(
            'flex items-center justify-between border-b-2 border-gray-50 bg-white py-2 pl-2 pr-4'
          )}
        >
          <Link
            to={!editor?.getText() && !id ? `../..` : `../../note/${id}`}
            className={cn(
              'default-focus ellipsis w-max-sm inline-flex h-10 appearance-none items-center justify-center space-x-2 rounded p-2',
              isMobile && ''
            )}
            aria-label="Exit Editor"
          >
            <div className="flex h-6 w-6 items-center justify-center">
              <CaretLeft16Icon className="h-5 w-5 shrink-0 text-gray-600" />
            </div>

            <div className="flex h-6 w-6 items-center justify-center">
              <PencilIcon className="h-3 w-3 text-gray-600" />
            </div>
            <span className="ellipsis text-lg font-bold line-clamp-1 sm:text-sm sm:font-semibold">
              Editing
            </span>
          </Link>

          <div className="flex shrink-0 flex-row items-center space-x-3">
            {isMobile && <ReconnectingSpinner />}
<<<<<<< HEAD
            <Tooltip content={text} open={compatible ? false : undefined}>
              <button
                disabled={
                  !compatible ||
                  !editor?.getText() ||
                  editStatus === 'loading' ||
                  addStatus === 'loading'
                }
                className={cn(
                  'small-button bg-blue text-white disabled:bg-gray-200 disabled:text-gray-400 dark:disabled:text-gray-400'
                )}
                onClick={publish}
              >
                {editStatus === 'loading' || addStatus === 'loading' ? (
                  <LoadingSpinner className="h-4 w-4" />
                ) : editStatus === 'error' || addStatus === 'error' ? (
                  'Error'
                ) : (
                  'Save'
                )}
              </button>
            </Tooltip>
=======
            <button
              disabled={
                !editor?.getText() ||
                editStatus === 'loading' ||
                addStatus === 'loading' ||
                watchedTitle === ''
              }
              className={cn(
                'small-button bg-blue text-white disabled:bg-gray-200 disabled:text-gray-400 dark:disabled:text-gray-400'
              )}
              onClick={publish}
            >
              {editStatus === 'loading' || addStatus === 'loading' ? (
                <LoadingSpinner className="h-4 w-4" />
              ) : editStatus === 'error' || addStatus === 'error' ? (
                'Error'
              ) : (
                'Save'
              )}
            </button>
>>>>>>> 87cbe40f
          </div>
        </header>
      }
    >
      {loadingNote && fetchStatus !== 'idle' ? (
        <div className="flex h-full w-full items-center justify-center">
          <LoadingSpinner className="h-6 w-6" />
        </div>
      ) : (
        <>
          <Helmet>
            <title>
              {channel && group
                ? id && note
                  ? `Editing ${note.essay.title} in ${channel.meta.title} • ${group.meta.title} • Groups`
                  : `Creating Note in ${channel.meta.title} • ${group.meta.title} • Groups`
                : 'Groups'}
            </title>
          </Helmet>
          <FormProvider {...form}>
            <div className="mx-auto h-full max-w-xl p-4">
              <form className="space-y-6">
                <CoverImageInput url="" noteId={id} />
                <input
                  placeholder="New Title"
                  className="input-transparent text-3xl font-semibold"
                  type="text"
                  {...register('title')}
                />
              </form>
              <div className="h-full py-6">
                <Setting
                  on={editWithMarkdown}
                  toggle={() => toggleMarkdown({ val: !editWithMarkdown })}
                  name="Edit with Markdown"
                  status={toggleMarkdownStatus}
                  className="mb-4"
                />
                {editWithMarkdown && editor ? (
                  <DiaryMarkdownEditor
                    editorContent={editor.getJSON()}
                    setEditorContent={setEditorContent}
                    loaded={loaded}
                    newNote={!id}
                  />
                ) : null}
                {!editWithMarkdown && editor ? (
                  <DiaryInlineEditor editor={editor} />
                ) : null}
              </div>
            </div>
          </FormProvider>
        </>
      )}
    </Layout>
  );
}<|MERGE_RESOLUTION|>--- conflicted
+++ resolved
@@ -220,14 +220,14 @@
 
           <div className="flex shrink-0 flex-row items-center space-x-3">
             {isMobile && <ReconnectingSpinner />}
-<<<<<<< HEAD
             <Tooltip content={text} open={compatible ? false : undefined}>
               <button
                 disabled={
                   !compatible ||
                   !editor?.getText() ||
                   editStatus === 'loading' ||
-                  addStatus === 'loading'
+                  addStatus === 'loading' ||
+                  watchedTitle === ''
                 }
                 className={cn(
                   'small-button bg-blue text-white disabled:bg-gray-200 disabled:text-gray-400 dark:disabled:text-gray-400'
@@ -243,28 +243,6 @@
                 )}
               </button>
             </Tooltip>
-=======
-            <button
-              disabled={
-                !editor?.getText() ||
-                editStatus === 'loading' ||
-                addStatus === 'loading' ||
-                watchedTitle === ''
-              }
-              className={cn(
-                'small-button bg-blue text-white disabled:bg-gray-200 disabled:text-gray-400 dark:disabled:text-gray-400'
-              )}
-              onClick={publish}
-            >
-              {editStatus === 'loading' || addStatus === 'loading' ? (
-                <LoadingSpinner className="h-4 w-4" />
-              ) : editStatus === 'error' || addStatus === 'error' ? (
-                'Error'
-              ) : (
-                'Save'
-              )}
-            </button>
->>>>>>> 87cbe40f
           </div>
         </header>
       }

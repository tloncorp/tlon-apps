import React, { useCallback, useState, useEffect } from 'react';
import { Helmet } from 'react-helmet';
import { FormProvider, useForm } from 'react-hook-form';
import { useNavigate, useParams } from 'react-router';
import { Link } from 'react-router-dom';
import cn from 'classnames';
import _ from 'lodash';
import CoverImageInput from '@/components/CoverImageInput';
import CaretLeft16Icon from '@/components/icons/CaretLeft16Icon';
import Layout from '@/components/Layout/Layout';
import { diaryMixedToJSON, JSONToInlines } from '@/logic/tiptap';
import {
  useAddNoteMutation,
  useEditNoteMutation,
  useNote,
} from '@/state/diary';
import { useChannel, useGroup, useRouteGroup } from '@/state/groups';
import { DiaryBlock, NoteContent, NoteEssay } from '@/types/diary';
import { Inline } from '@/types/content';
import LoadingSpinner from '@/components/LoadingSpinner/LoadingSpinner';
import PencilIcon from '@/components/icons/PencilIcon';
import { useIsMobile } from '@/logic/useMedia';
import ReconnectingSpinner from '@/components/ReconnectingSpinner';
import useGroupPrivacy from '@/logic/useGroupPrivacy';
import { captureGroupsAnalyticsEvent } from '@/logic/analytics';
import DiaryInlineEditor, { useDiaryInlineEditor } from './DiaryInlineEditor';

export default function DiaryAddNote() {
  const { chShip, chName, id } = useParams();
  const [loaded, setLoaded] = useState(false);
  const chFlag = `${chShip}/${chName}`;
<<<<<<< HEAD
  const group = useRouteGroup();
  const { privacy } = useGroupPrivacy(group);
=======
  const nest = `diary/${chFlag}`;
  const flag = useRouteGroup();
  const group = useGroup(flag);
  const channel = useChannel(flag, nest);
>>>>>>> 63d6509a
  const isMobile = useIsMobile();
  const navigate = useNavigate();
  const {
    note,
    isLoading: loadingNote,
    fetchStatus,
  } = useNote(chFlag, id || '0', !id);
  const { mutateAsync: editNote, status: editStatus } = useEditNoteMutation();
  const {
    data: returnTime,
    mutateAsync: addNote,
    status: addStatus,
  } = useAddNoteMutation();

  const form = useForm<Pick<NoteEssay, 'title' | 'image'>>({
    defaultValues: {
      title: note?.essay?.title || '',
      image: note?.essay?.image || '',
    },
  });

  const { reset, register, getValues, setValue } = form;

  useEffect(() => {
    const { title, image } = getValues();
    if (!loadingNote && title === '' && image === '' && note?.essay) {
      setValue('title', note.essay.title);
      setValue('image', note.essay.image);
    }
  }, [note, setValue, loadingNote, getValues]);

  const editor = useDiaryInlineEditor({
    content: '',
    placeholder: '',
    onEnter: () => false,
  });

  useEffect(() => {
    if (
      editor &&
      !editor.isDestroyed &&
      !loadingNote &&
      note?.essay &&
      editor?.isEmpty &&
      !loaded
    ) {
      setLoaded(true);
      editor.commands.setContent(diaryMixedToJSON(note.essay.content));
    }
  }, [editor, loadingNote, note, loaded]);

  const publish = useCallback(async () => {
    if (!editor?.getText()) {
      return;
    }

    const data = JSONToInlines(editor?.getJSON(), false, true);
    const values = getValues();

    const sent = Date.now();

    const isBlock = (c: Inline | DiaryBlock) =>
      ['image', 'cite', 'listing', 'header', 'rule', 'code'].some(
        (k) => typeof c !== 'string' && k in c
      );
    const noteContent: NoteContent = [];
    let index = 0;
    data.forEach((c, i) => {
      if (i < index) {
        return;
      }

      if (isBlock(c)) {
        noteContent.push({ block: c as DiaryBlock });
        index += 1;
      } else {
        const inline = _.takeWhile(
          _.drop(data, index),
          (d) => !isBlock(d)
        ) as Inline[];
        noteContent.push({ inline });
        index += inline.length;
      }
    });

    try {
      if (id) {
        await editNote({
          flag: chFlag,
          time: id,
          essay: {
            ...note.essay,
            ...values,
            content: noteContent,
          },
        });
      } else {
        await addNote({
          flag: chFlag,
          essay: {
            ...values,
            content: noteContent,
            author: window.our,
            sent,
          },
        });
        captureGroupsAnalyticsEvent({
          name: 'post_item',
          groupFlag: group,
          chFlag,
          channelType: 'diary',
          privacy,
        });
      }

      reset();
    } catch (error) {
      console.error(error);
    }
  }, [
    group,
    chFlag,
    privacy,
    editor,
    getValues,
    id,
    note,
    reset,
    addNote,
    editNote,
  ]);

  useEffect(() => {
    if (editStatus === 'success') {
      navigate(`/groups/${flag}/channels/diary/${chFlag}`);
    } else if (addStatus === 'success' && returnTime) {
      navigate(`/groups/${flag}/channels/diary/${chFlag}?new=${returnTime}`);
    }
  }, [addStatus, chFlag, editStatus, flag, navigate, returnTime]);

  return (
    <Layout
      className="align-center w-full flex-1 bg-white"
      mainClass="overflow-y-auto"
      header={
        <header
          className={cn(
            'flex items-center justify-between border-b-2 border-gray-50 bg-white py-2 pl-2 pr-4'
          )}
        >
          <Link
            to={!editor?.getText() ? `../..` : `../../note/${id}`}
            className={cn(
              'default-focus ellipsis w-max-sm inline-flex h-10 appearance-none items-center justify-center space-x-2 rounded p-2',
              isMobile && ''
            )}
            aria-label="Exit Editor"
          >
            <div className="flex h-6 w-6 items-center justify-center">
              <CaretLeft16Icon className="h-5 w-5 shrink-0 text-gray-600" />
            </div>

            <div className="flex h-6 w-6 items-center justify-center">
              <PencilIcon className="h-3 w-3 text-gray-600" />
            </div>
            <span className="ellipsis text-lg font-bold line-clamp-1 sm:text-sm sm:font-semibold">
              Editing
            </span>
          </Link>

          <div className="flex shrink-0 flex-row items-center space-x-3">
            {isMobile && <ReconnectingSpinner />}
            <button
              disabled={
                !editor?.getText() ||
                editStatus === 'loading' ||
                addStatus === 'loading'
              }
              className={cn(
                'small-button bg-blue text-white disabled:bg-gray-200 disabled:text-gray-400 dark:disabled:text-gray-400'
              )}
              onClick={publish}
            >
              {editStatus === 'loading' || addStatus === 'loading' ? (
                <LoadingSpinner className="h-4 w-4" />
              ) : editStatus === 'error' || addStatus === 'error' ? (
                'Error'
              ) : (
                'Save'
              )}
            </button>
          </div>
        </header>
      }
    >
      {loadingNote && fetchStatus !== 'idle' ? (
        <div className="flex h-full w-full items-center justify-center">
          <LoadingSpinner className="h-6 w-6" />
        </div>
      ) : (
        <>
          <Helmet>
            <title>
              {channel && group
                ? id && note
                  ? `Editing ${note.essay.title} in ${channel.meta.title} • ${group.meta.title} • Groups`
                  : `Creating Note in ${channel.meta.title} • ${group.meta.title} • Groups`
                : 'Groups'}
            </title>
          </Helmet>
          <FormProvider {...form}>
            <div className="mx-auto max-w-xl p-4">
              <form className="space-y-6">
                <CoverImageInput url="" noteId={id} />
                <input
                  placeholder="New Title"
                  className="input-transparent text-3xl font-semibold"
                  type="text"
                  {...register('title')}
                />
              </form>
              <div className="py-6">
                {editor ? <DiaryInlineEditor editor={editor} /> : null}
              </div>
            </div>
          </FormProvider>
        </>
      )}
    </Layout>
  );
}<|MERGE_RESOLUTION|>--- conflicted
+++ resolved
@@ -29,15 +29,11 @@
   const { chShip, chName, id } = useParams();
   const [loaded, setLoaded] = useState(false);
   const chFlag = `${chShip}/${chName}`;
-<<<<<<< HEAD
-  const group = useRouteGroup();
-  const { privacy } = useGroupPrivacy(group);
-=======
   const nest = `diary/${chFlag}`;
   const flag = useRouteGroup();
   const group = useGroup(flag);
+  const { privacy } = useGroupPrivacy(flag);
   const channel = useChannel(flag, nest);
->>>>>>> 63d6509a
   const isMobile = useIsMobile();
   const navigate = useNavigate();
   const {
@@ -146,7 +142,7 @@
         });
         captureGroupsAnalyticsEvent({
           name: 'post_item',
-          groupFlag: group,
+          groupFlag: flag,
           chFlag,
           channelType: 'diary',
           privacy,
@@ -158,7 +154,7 @@
       console.error(error);
     }
   }, [
-    group,
+    flag,
     chFlag,
     privacy,
     editor,

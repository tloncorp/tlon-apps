import { useCallback, useState, useEffect, useRef } from 'react';
import { Helmet } from 'react-helmet';
import { FormProvider, useForm } from 'react-hook-form';
import { useNavigate, useParams } from 'react-router';
import { Link } from 'react-router-dom';
import cn from 'classnames';
import CoverImageInput from '@/components/CoverImageInput';
import CaretLeft16Icon from '@/components/icons/CaretLeft16Icon';
import Layout from '@/components/Layout/Layout';
import { diaryMixedToJSON, JSONToInlines } from '@/logic/tiptap';
import {
  useAddPostMutation,
  useEditPostMutation,
  usePost,
} from '@/state/channel/channel';
import { useGroupChannel, useGroup, useRouteGroup } from '@/state/groups';
import { constructStory } from '@/types/channel';
import { JSONContent } from '@/types/content';
import LoadingSpinner from '@/components/LoadingSpinner/LoadingSpinner';
import PencilIcon from '@/components/icons/PencilIcon';
import { useIsMobile } from '@/logic/useMedia';
import ReconnectingSpinner from '@/components/ReconnectingSpinner';
import useGroupPrivacy from '@/logic/useGroupPrivacy';
import { captureGroupsAnalyticsEvent } from '@/logic/analytics';
import Setting from '@/components/Settings/Setting';
import { useMarkdownInDiaries, usePutEntryMutation } from '@/state/settings';
import { useChannelCompatibility } from '@/logic/channel';
import Tooltip from '@/components/Tooltip';
import MobileHeader from '@/components/MobileHeader';
<<<<<<< HEAD
import getKindDataFromEssay from '@/logic/getKindData';
=======
import { isFirstDayOfMonth } from 'date-fns';
>>>>>>> 98162949
import DiaryInlineEditor, { useDiaryInlineEditor } from './DiaryInlineEditor';
import DiaryMarkdownEditor from './DiaryMarkdownEditor';

export default function DiaryAddNote() {
  const { chShip, chName, id } = useParams();
  const [loaded, setLoaded] = useState(false);
  const [extraTitleRow, setExtraTitleRow] = useState(false);
  const titleRef = useRef<HTMLTextAreaElement | null>(null);
  const chFlag = `${chShip}/${chName}`;
  const nest = `diary/${chFlag}`;
  const flag = useRouteGroup();
  const group = useGroup(flag);
  const { privacy } = useGroupPrivacy(flag);
  const channel = useGroupChannel(flag, nest);
  const isMobile = useIsMobile();
  const navigate = useNavigate();
  const {
    post: note,
    isLoading: loadingNote,
    fetchStatus,
<<<<<<< HEAD
  } = usePost(nest, id || '0', !id);
  const { title, image } = getKindDataFromEssay(note.essay);
  const { mutateAsync: editNote, status: editStatus } = useEditPostMutation();
=======
  } = useNote(chFlag, id || '0', !id);
  const {
    mutateAsync: editNote,
    status: editStatus,
    reset: resetEdit,
  } = useEditNoteMutation();
>>>>>>> 98162949
  const {
    data: returnTime,
    mutateAsync: addNote,
    status: addStatus,
<<<<<<< HEAD
  } = useAddPostMutation(nest);
=======
    reset: resetAdd,
  } = useAddNoteMutation();
>>>>>>> 98162949
  const { mutate: toggleMarkdown, status: toggleMarkdownStatus } =
    usePutEntryMutation({ bucket: 'diary', key: 'markdown' });
  const editWithMarkdown = useMarkdownInDiaries();
  const { compatible, text } = useChannelCompatibility(`diary/${chFlag}`);

  const form = useForm<{ title: string; image: string }>({
    defaultValues: {
      title: title || '',
      image: image || '',
    },
  });

  const { reset, register, getValues, watch, setValue } = form;
  const { ref, ...titleRegisterRest } = register('title');
  const watchedTitle = watch('title');

  // expand title to 2 rows if needed, beyond that we can scroll
  useEffect(() => {
    if (extraTitleRow) return;
    if (!titleRef.current) return;
    if (titleRef.current.scrollHeight > titleRef.current.clientHeight) {
      setExtraTitleRow(true);
    }
  }, [watchedTitle, extraTitleRow]);

  const editor = useDiaryInlineEditor({
    content: '',
    placeholder: '',
    onEnter: () => false,
    onUpdate: useCallback(() => {
      if (addStatus === 'error') {
        resetAdd();
      }

      if (editStatus === 'error') {
        resetEdit();
      }
    }, [addStatus, editStatus, resetAdd, resetEdit]),
  });

  const setEditorContent = useCallback(
    (content: JSONContent) => {
      if (editor?.isDestroyed) {
        return;
      }
      editor?.commands.setContent(content);
    },
    [editor]
  );

  useEffect(() => {
    if (editor && !loadingNote && note?.essay && editor.isEmpty && !loaded) {
<<<<<<< HEAD
      setValue('title', title || '');
      setValue('image', image || '');
      editor.commands.setContent(diaryMixedToJSON(note?.essay?.content || []));
=======
      const content = diaryMixedToJSON(note?.essay?.content || []);
      editor.commands.setContent(content);
>>>>>>> 98162949
      setLoaded(true);
    }
  }, [editor, loadingNote, note, loaded, image, setValue, title]);

  const publish = useCallback(async () => {
    if (!editor?.getText() || watchedTitle === '') {
      return;
    }

    const data = JSONToInlines(editor?.getJSON(), false, true);
    const values = getValues();

    const noteContent = constructStory(data);
    const now = Date.now();
    const cacheId = {
      author: window.our,
      sent: now,
    };

    try {
      if (id) {
<<<<<<< HEAD
        await editNote({
          nest: `diary/${chFlag}`,
=======
        editNote({
          flag: chFlag,
>>>>>>> 98162949
          time: id,
          essay: {
            ...note.essay,
            ...values,
            content: noteContent,
          },
        });
      } else {
<<<<<<< HEAD
        await asyncCallWithTimeout(
          addNote({
            cacheId,
            essay: {
              content: noteContent,
              author: window.our,
              sent: now,
              'kind-data': {
                diary: {
                  ...values,
                },
              },
            },
          }),
          3000
        );
=======
>>>>>>> 98162949
        captureGroupsAnalyticsEvent({
          name: 'post_item',
          groupFlag: flag,
          chFlag,
          channelType: 'diary',
          privacy,
        });

        addNote({
          initialTime,
          flag: chFlag,
          essay: {
            ...values,
            content: noteContent,
            author: window.our,
            sent: daToUnix(bigInt(initialTime)),
          },
        });
      }
    } catch (error) {
      console.error(error);
    }
  }, [
    flag,
    chFlag,
    privacy,
    editor,
    getValues,
    id,
    note,
    addNote,
    editNote,
<<<<<<< HEAD
    navigate,
=======
    initialTime,
>>>>>>> 98162949
    watchedTitle,
  ]);

  useEffect(() => {
    if (editStatus === 'success') {
      navigate(`/groups/${flag}/channels/diary/${chFlag}`);
    } else if (addStatus === 'success' && returnTime) {
      navigate(`/groups/${flag}/channels/diary/${chFlag}?new=${returnTime}`);
    }
  }, [addStatus, chFlag, editStatus, flag, navigate, returnTime]);

  const isLoading = addStatus === 'loading' || editStatus === 'loading';
  const isError = addStatus === 'error' || editStatus === 'error';

  return (
    <Layout
      className="align-center w-full flex-1 bg-white"
      mainClass="overflow-y-auto"
      header={
        isMobile ? (
          <MobileHeader
            title={
              <div className="w-full truncate">
                {watchedTitle || 'New Note'}
              </div>
            }
            pathBack=".."
            action={
              <div className="flex h-12 items-center justify-end space-x-2">
                <ReconnectingSpinner />
                <Tooltip content={text} open={compatible ? false : undefined}>
                  <button
                    disabled={
                      !compatible ||
                      !editor?.getText() ||
                      isLoading ||
                      watchedTitle === ''
                    }
                    className={cn(
                      'text-[17px] disabled:text-gray-400 dark:disabled:text-gray-400'
                    )}
                    onClick={publish}
                  >
                    {isLoading ? (
                      <LoadingSpinner className="h-4 w-4" />
                    ) : isError ? (
                      'Error'
                    ) : (
                      'Save'
                    )}
                  </button>
                </Tooltip>
              </div>
            }
          />
        ) : (
          <header
            className={cn(
              'flex items-center justify-between border-b-2 border-gray-50 bg-white py-2 pl-2 pr-4'
            )}
          >
            <Link
              to={!editor?.getText() && !id ? `../..` : `../../note/${id}`}
              className={cn(
                'default-focus ellipsis w-max-sm inline-flex h-10 appearance-none items-center justify-center space-x-2 rounded p-2',
                isMobile && ''
              )}
              aria-label="Exit Editor"
            >
              <div className="flex h-6 w-6 items-center justify-center">
                <CaretLeft16Icon className="h-5 w-5 shrink-0 text-gray-600" />
              </div>

              <div className="flex h-6 w-6 items-center justify-center">
                <PencilIcon className="h-3 w-3 text-gray-600" />
              </div>
              <span className="ellipsis text-lg font-bold line-clamp-1 sm:text-sm sm:font-semibold">
                Editing
              </span>
            </Link>

            <div className="flex shrink-0 flex-row items-center space-x-3">
              <Tooltip
                content={isError ? 'Your note was unable to be saved' : text}
                open={compatible ? (isError ? undefined : false) : undefined}
              >
                <button
                  disabled={
                    !compatible ||
                    !editor?.getText() ||
                    isLoading ||
                    watchedTitle === ''
                  }
                  className={cn(
                    'small-button min-w-16 text-white disabled:bg-gray-200 disabled:text-gray-400 dark:disabled:text-gray-400',
                    {
                      'bg-blue': !isError,
                      'bg-red': isError,
                    }
                  )}
                  onClick={publish}
                >
                  {isLoading ? (
                    <LoadingSpinner className="h-4 w-4" />
                  ) : isError ? (
                    'Error'
                  ) : (
                    'Save'
                  )}
                </button>
              </Tooltip>
            </div>
          </header>
        )
      }
    >
      {loadingNote && fetchStatus !== 'idle' ? (
        <div className="flex h-full w-full items-center justify-center">
          <LoadingSpinner className="h-6 w-6" />
        </div>
      ) : (
        <>
          <Helmet>
            <title>
              {channel && group
                ? id && note
                  ? `Editing ${title} in ${channel.meta.title} • ${group.meta.title} • Groups`
                  : `Creating Note in ${channel.meta.title} • ${group.meta.title} • Groups`
                : 'Groups'}
            </title>
          </Helmet>
          <FormProvider {...form}>
            <div className="mx-auto h-full max-w-xl p-4">
              <form className="space-y-6">
                <CoverImageInput url="" noteId={id} />
                <textarea
                  placeholder="New Title"
                  className="input-transparent w-full resize-none text-3xl font-medium leading-10"
                  rows={extraTitleRow ? 2 : 1}
                  ref={(e) => {
                    ref(e);
                    titleRef.current = e;
                  }}
                  {...titleRegisterRest}
                />
              </form>
              <div className="h-full py-6">
                <Setting
                  on={editWithMarkdown}
                  toggle={() => toggleMarkdown({ val: !editWithMarkdown })}
                  name="Edit with Markdown"
                  status={toggleMarkdownStatus}
                  className="mb-4"
                />
                {editWithMarkdown && editor ? (
                  <DiaryMarkdownEditor
                    editorContent={editor.getJSON()}
                    setEditorContent={setEditorContent}
                    loaded={loaded}
                    newNote={!id}
                  />
                ) : null}
                {!editWithMarkdown && editor ? (
                  <DiaryInlineEditor editor={editor} />
                ) : null}
              </div>
            </div>
          </FormProvider>
        </>
      )}
    </Layout>
  );
}<|MERGE_RESOLUTION|>--- conflicted
+++ resolved
@@ -27,11 +27,9 @@
 import { useChannelCompatibility } from '@/logic/channel';
 import Tooltip from '@/components/Tooltip';
 import MobileHeader from '@/components/MobileHeader';
-<<<<<<< HEAD
 import getKindDataFromEssay from '@/logic/getKindData';
-=======
+import asyncCallWithTimeout from '@/logic/asyncWithTimeout';
 import { isFirstDayOfMonth } from 'date-fns';
->>>>>>> 98162949
 import DiaryInlineEditor, { useDiaryInlineEditor } from './DiaryInlineEditor';
 import DiaryMarkdownEditor from './DiaryMarkdownEditor';
 
@@ -52,28 +50,19 @@
     post: note,
     isLoading: loadingNote,
     fetchStatus,
-<<<<<<< HEAD
   } = usePost(nest, id || '0', !id);
   const { title, image } = getKindDataFromEssay(note.essay);
-  const { mutateAsync: editNote, status: editStatus } = useEditPostMutation();
-=======
-  } = useNote(chFlag, id || '0', !id);
   const {
     mutateAsync: editNote,
     status: editStatus,
     reset: resetEdit,
-  } = useEditNoteMutation();
->>>>>>> 98162949
+  } = useEditPostMutation();
   const {
     data: returnTime,
     mutateAsync: addNote,
     status: addStatus,
-<<<<<<< HEAD
+    reset: resetAdd,
   } = useAddPostMutation(nest);
-=======
-    reset: resetAdd,
-  } = useAddNoteMutation();
->>>>>>> 98162949
   const { mutate: toggleMarkdown, status: toggleMarkdownStatus } =
     usePutEntryMutation({ bucket: 'diary', key: 'markdown' });
   const editWithMarkdown = useMarkdownInDiaries();
@@ -126,14 +115,8 @@
 
   useEffect(() => {
     if (editor && !loadingNote && note?.essay && editor.isEmpty && !loaded) {
-<<<<<<< HEAD
-      setValue('title', title || '');
-      setValue('image', image || '');
-      editor.commands.setContent(diaryMixedToJSON(note?.essay?.content || []));
-=======
       const content = diaryMixedToJSON(note?.essay?.content || []);
       editor.commands.setContent(content);
->>>>>>> 98162949
       setLoaded(true);
     }
   }, [editor, loadingNote, note, loaded, image, setValue, title]);
@@ -155,13 +138,8 @@
 
     try {
       if (id) {
-<<<<<<< HEAD
         await editNote({
           nest: `diary/${chFlag}`,
-=======
-        editNote({
-          flag: chFlag,
->>>>>>> 98162949
           time: id,
           essay: {
             ...note.essay,
@@ -170,7 +148,6 @@
           },
         });
       } else {
-<<<<<<< HEAD
         await asyncCallWithTimeout(
           addNote({
             cacheId,
@@ -187,25 +164,12 @@
           }),
           3000
         );
-=======
->>>>>>> 98162949
         captureGroupsAnalyticsEvent({
           name: 'post_item',
           groupFlag: flag,
           chFlag,
           channelType: 'diary',
           privacy,
-        });
-
-        addNote({
-          initialTime,
-          flag: chFlag,
-          essay: {
-            ...values,
-            content: noteContent,
-            author: window.our,
-            sent: daToUnix(bigInt(initialTime)),
-          },
         });
       }
     } catch (error) {
@@ -221,11 +185,6 @@
     note,
     addNote,
     editNote,
-<<<<<<< HEAD
-    navigate,
-=======
-    initialTime,
->>>>>>> 98162949
     watchedTitle,
   ]);
 

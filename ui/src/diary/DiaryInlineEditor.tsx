import cn from 'classnames';
import * as Popover from '@radix-ui/react-popover';
import { EditorView } from '@tiptap/pm/view';
import { EditorOptions, KeyboardShortcutCommand, Range } from '@tiptap/core';
import { useState } from 'react';
import {
  Editor,
  EditorContent,
  JSONContent,
  useEditor,
  FloatingMenu as FloatingMenuComponent,
} from '@tiptap/react';
import Document from '@tiptap/extension-document';
import Blockquote from '@tiptap/extension-blockquote';
import Placeholder from '@tiptap/extension-placeholder';
import Bold from '@tiptap/extension-bold';
import Code from '@tiptap/extension-code';
import Italic from '@tiptap/extension-italic';
import Strike from '@tiptap/extension-strike';
import Link from '@tiptap/extension-link';
import Text from '@tiptap/extension-text';
import History from '@tiptap/extension-history';
import Paragraph from '@tiptap/extension-paragraph';
import HardBreak from '@tiptap/extension-hard-break';
import FloatingMenu from '@tiptap/extension-floating-menu';
import { useCalm } from '@/state/settings';
import { useIsMobile } from '@/logic/useMedia';
import ChatInputMenu from '@/chat/ChatInputMenu/ChatInputMenu';
import { Shortcuts } from '@/logic/tiptap';
import BulletList from '@tiptap/extension-bullet-list';
import OrderedList from '@tiptap/extension-ordered-list';
import ListItem from '@tiptap/extension-list-item';
import HorizontalRule from '@tiptap/extension-horizontal-rule';
import Heading from '@tiptap/extension-heading';
import Mention from '@tiptap/extension-mention';
import MentionPopup from '@/components/Mention/MentionPopup';
import AddIcon16 from '@/components/icons/Add16Icon';
import IconButton from '@/components/IconButton';
import ActionMenu, {
  ActionMenuBar,
  actionMenuItems,
} from './plugins/actionmenu';
import PrismCodeBlock from './PrismCodeBlock';
import DiaryCiteNode from './DiaryCiteNode';
import DiaryLinkNode from './DiaryLinkNode';
import DiaryImageNode from './DiaryImageNode';

EditorView.prototype.updateState = function updateState(state) {
  if (!(this as any).docView) return; // This prevents the matchesNode error on hot reloads
  (this as any).updateStateInner(state, this.state.plugins != state.plugins); //eslint-disable-line
};

interface useDiaryInlineEditorParams {
  content: JSONContent | string;
  placeholder?: string;
  onEnter: KeyboardShortcutCommand;
  onUpdate?: EditorOptions['onUpdate'];
  autofocus?: boolean;
}

export function useDiaryInlineEditor({
  content,
  placeholder,
  autofocus = false,
  onEnter,
  onUpdate,
}: useDiaryInlineEditorParams) {
  const calm = useCalm();

  const ed = useEditor(
    {
      extensions: [
        Blockquote,
        Bold.extend({ exitable: true }),
        BulletList,
        Code.extend({
          excludes: undefined,
          exitable: true,
        }).configure({
          HTMLAttributes: {
            class: 'rounded px-1 bg-gray-50 dark:bg-gray-100',
          },
        }),
        PrismCodeBlock,
        Document,
        FloatingMenu,
        HardBreak,
        Heading,
        History.configure({ newGroupDelay: 100 }),
        HorizontalRule,
        Italic.extend({ exitable: true }),
        Link.configure({
          openOnClick: false,
        }).extend({ exitable: true }),
        ListItem,
        Mention.extend({ priority: 1000 }).configure({
          HTMLAttributes: {
            class: 'inline-block rounded bg-blue-soft px-1.5 py-0 text-blue',
          },
          suggestion: MentionPopup,
        }),
        OrderedList,
        Paragraph,
        Placeholder.configure({
          placeholder:
            'Start writing here, or click the menu to add a link block',
          showOnlyCurrent: true,
          showOnlyWhenEditable: false,
          includeChildren: true,
        }),
        Strike.extend({ exitable: true }),
        Text,
        Shortcuts({
          Enter: onEnter,
        }),
        ActionMenu,
        DiaryImageNode,
        DiaryLinkNode,
        DiaryCiteNode,
      ],
      content: content || '',
      editorProps: {
        attributes: {
          'aria-label': 'Note editor with formatting menu',
          spellcheck: `${!calm.disableSpellcheck}`,
        },
      },
      onUpdate: onUpdate || (() => false),
      onCreate: ({ editor }) => {
        if (autofocus) {
          editor.chain().focus().run();
        }
      },
    },
    [placeholder, autofocus]
  );

  return ed;
}

interface DiaryInlineEditorProps {
  editor: Editor;
  className?: string;
}

export default function DiaryInlineEditor({
  editor,
  className,
}: DiaryInlineEditorProps) {
  const isMobile = useIsMobile();
  const [showMenu, setShowMenu] = useState(false);

  return (
    <div className={cn('input-transparent block p-0', className)}>
      {editor && (
        <FloatingMenuComponent
          editor={editor}
          tippyOptions={{ duration: 0, offset: [0, -50] }}
        >
          <div className="flex items-center justify-center">
            <Popover.Root open={showMenu} onOpenChange={setShowMenu}>
              <Popover.Anchor>
                <IconButton
                  icon={
                    <AddIcon16 className="h-6 w-6 rounded bg-gray-50 p-1 text-gray-600" />
                  }
                  label="Insert"
                  showTooltip
                  action={() => setShowMenu(!showMenu)}
                />
              </Popover.Anchor>
              <Popover.Content>
                <div className="flex items-center justify-center">
                  <ActionMenuBar
                    highlight={false}
                    items={actionMenuItems}
                    command={({
                      command,
                    }: {
<<<<<<< HEAD
                      command: (params: {
=======
                      command: ({
                        // eslint-disable-next-line no-shadow
                        editor,
                        range,
                      }: {
>>>>>>> 63d6509a
                        editor: Editor;
                        range: Range;
                      }) => void;
                    }) => {
                      command({
                        editor,
                        range: {
                          from: editor.state.selection.from,
                          to: editor.state.selection.to,
                        },
                      });
                    }}
                  />
                </div>
              </Popover.Content>
            </Popover.Root>
          </div>
        </FloatingMenuComponent>
      )}
      {/* This is nested in a div so that the bubble  menu is keyboard accessible */}
      <EditorContent
        className="prose-lg prose w-full dark:prose-invert"
        editor={editor}
      />
      {!isMobile ? <ChatInputMenu editor={editor} /> : null}
    </div>
  );
}<|MERGE_RESOLUTION|>--- conflicted
+++ resolved
@@ -177,15 +177,11 @@
                     command={({
                       command,
                     }: {
-<<<<<<< HEAD
-                      command: (params: {
-=======
                       command: ({
                         // eslint-disable-next-line no-shadow
                         editor,
                         range,
                       }: {
->>>>>>> 63d6509a
                         editor: Editor;
                         range: Range;
                       }) => void;

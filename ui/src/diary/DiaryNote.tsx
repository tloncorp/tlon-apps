import Divider from '@/components/Divider';
import Layout from '@/components/Layout/Layout';
import {
  canWriteChannel,
  isChannelJoined,
  pluralize,
  sampleQuippers,
} from '@/logic/utils';
import { useBrief, useDiaryState, useNote, useDiaryPerms } from '@/state/diary';
import {
  useRouteGroup,
  useVessel,
  useAmAdmin,
  useGroup,
} from '@/state/groups/groups';
import { DiaryBrief, DiaryQuip } from '@/types/diary';
import { daToUnix } from '@urbit/api';
import bigInt from 'big-integer';
import { isSameDay } from 'date-fns';
import React, { useCallback, useEffect, useState } from 'react';
import { useParams } from 'react-router';
<<<<<<< HEAD
import * as Dropdown from '@radix-ui/react-dropdown-menu';
import CaretDown16Icon from '@/components/icons/CaretDown16Icon';
import useAllBriefs from '@/logic/useAllBriefs';
import {
  DiarySetting,
  setChannelSetting,
  useDiaryCommentSortMode,
  useDiarySettings,
  useSettingsState,
} from '@/state/settings';
=======
import { useDiaryCommentSortMode } from '@/state/settings';
>>>>>>> 9d5d612b
import DiaryComment, { DiaryCommentProps } from './DiaryComment';
import DiaryCommentField from './DiaryCommentField';
import DiaryContent from './DiaryContent/DiaryContent';
import DiaryNoteHeader from './DiaryNoteHeader';
import DiaryNoteHeadline from './DiaryNoteHeadline';

function groupQuips(
  noteId: string,
  quips: [bigInt.BigInteger, DiaryQuip][],
  brief: DiaryBrief
) {
  const grouped: Record<string, DiaryCommentProps[]> = {};
  let currentTime: string;

  quips.forEach(([t, q], i) => {
    const prev = i > 0 ? quips[i - 1] : undefined;
    const { author } = q.memo;
    const time = t.toString();
    const newAuthor = author !== prev?.[1].memo.author;
    const unreadBrief =
      brief && brief['read-id'] === q.cork.time.toString() ? brief : undefined;

    if (newAuthor) {
      currentTime = time;
    }

    if (!(currentTime in grouped)) {
      grouped[currentTime] = [];
    }

    grouped[currentTime].push({
      time: t,
      quip: q,
      newAuthor,
      noteId,
      newDay: false,
      unreadCount: unreadBrief && brief.count,
    });
  });

  return Object.entries(grouped);
}

function setNewDays(quips: [string, DiaryCommentProps[]][]) {
  return quips.map(([time, comments], index) => {
    const prev = index !== 0 ? quips[index - 1] : undefined;
    const prevQuipTime = prev ? bigInt(prev[0]) : undefined;
    const unix = new Date(daToUnix(bigInt(time)));

    const lastQuipDay = prevQuipTime
      ? new Date(daToUnix(prevQuipTime))
      : undefined;

    const newDay = lastQuipDay ? !isSameDay(unix, lastQuipDay) : false;

    const quip = comments.shift();
    const newComments = [{ ...quip, newDay }, ...comments];
    return [time, newComments] as [string, DiaryCommentProps[]];
  });
}

export default function DiaryNote() {
  const [loading, setLoading] = useState(false);
  const [joining, setJoining] = useState(false);
  const { chShip, chName, noteId = '' } = useParams();
  const chFlag = `${chShip}/${chName}`;
<<<<<<< HEAD
  const nest = `diary/${chFlag}`;
  const groupFlag = useRouteGroup();
  const group = useGroup(groupFlag);
  const [id, note] = useNote(chFlag, noteId)!;
  const vessel = useVessel(groupFlag, window.our);
  const briefs = useAllBriefs();
  const joined = Object.keys(briefs).some((k) => k.includes('heap/'))
    ? isChannelJoined(nest, briefs)
    : true;
  const isAdmin = useAmAdmin(groupFlag);
=======
  const flag = useRouteGroup();
  const group = useGroup(flag);
  const [id, note] = useNote(chFlag, noteId);
  const vessel = useVessel(flag, window.our);
  const isAdmin = useAmAdmin(flag);
>>>>>>> 9d5d612b
  const { quips } = note.seal;
  const quipArray = Array.from(quips).reverse(); // natural reading order
  const brief = useBrief(chFlag);
  // const settings = useDiarySettings();
  const sort = useDiaryCommentSortMode(chFlag);
  const idIsZero = id.isZero();
  const perms = useDiaryPerms(chFlag);
  const canWrite = canWriteChannel(perms, vessel, group?.bloc);
  const groupedQuips = setNewDays(
    groupQuips(noteId, quipArray, brief).sort(([a], [b]) => {
      if (sort === 'asc') {
        return a.localeCompare(b);
      }

      return b.localeCompare(a);
    })
  );

  const load = useCallback(async () => {
    await useDiaryState.getState().initialize(chFlag);
    try {
      await useDiaryState.getState().fetchNote(chFlag, noteId);
    } catch (e) {
      console.log("Couldn't load note", e);
    }
    setLoading(false);
  }, [chFlag, noteId]);

<<<<<<< HEAD
  const setSort = useCallback(
    (setting: 'asc' | 'dsc') => {
      const newSettings = setChannelSetting<DiarySetting>(
        settings,
        { commentSortMode: setting },
        chFlag
      );

      useSettingsState
        .getState()
        .putEntry('diary', 'settings', JSON.stringify(newSettings));
    },
    [settings, chFlag]
  );

  const joinChannel = useCallback(async () => {
    setJoining(true);
    await useDiaryState.getState().joinDiary(groupFlag, chFlag);
    setJoining(false);
  }, [chFlag, groupFlag]);

  useEffect(() => {
    if (!joined) {
      joinChannel();
    }
  }, [joined, joinChannel]);

=======
>>>>>>> 9d5d612b
  useEffect(() => {
    if (idIsZero && !joining) {
      setLoading(true);
      load();
    }
  }, [load, idIsZero, joining]);

  return (
    <Layout
      className="h-full flex-1 bg-white"
      header={
        <DiaryNoteHeader
          title={note.essay.title}
          flag={chFlag}
          time={noteId}
          canEdit={isAdmin || window.our === note.essay.author}
        />
      }
    >
      <div className="h-full overflow-y-scroll p-6">
        {loading ? (
          <div>Loading...</div>
        ) : (
          <section className="mx-auto flex  max-w-[600px] flex-col space-y-12 pb-32">
            <DiaryNoteHeadline
              quipCount={note.seal.quips.size}
              quippers={sampleQuippers(note.seal.quips)}
              essay={note.essay}
              time={bigInt(noteId)}
            />
            <DiaryContent content={note.essay.content} />
            <footer id="comments">
              <div className="mb-3 flex items-center py-3">
                <Divider className="flex-1">
                  <h2 className="font-semibold text-gray-400">
                    {quips.size > 0
                      ? `${quips.size} ${pluralize('comment', quips.size)}`
                      : 'No comments'}
                  </h2>
                </Divider>
              </div>
              {canWrite ? (
                <DiaryCommentField flag={chFlag} replyTo={noteId} />
              ) : null}
              <ul className="mt-12">
                {groupedQuips.map(([t, g]) =>
                  g.map((props) => (
                    <li key={props.time.toString()}>
                      <DiaryComment {...props} />
                    </li>
                  ))
                )}
              </ul>
            </footer>
          </section>
        )}
      </div>
    </Layout>
  );
}<|MERGE_RESOLUTION|>--- conflicted
+++ resolved
@@ -19,20 +19,8 @@
 import { isSameDay } from 'date-fns';
 import React, { useCallback, useEffect, useState } from 'react';
 import { useParams } from 'react-router';
-<<<<<<< HEAD
-import * as Dropdown from '@radix-ui/react-dropdown-menu';
-import CaretDown16Icon from '@/components/icons/CaretDown16Icon';
 import useAllBriefs from '@/logic/useAllBriefs';
-import {
-  DiarySetting,
-  setChannelSetting,
-  useDiaryCommentSortMode,
-  useDiarySettings,
-  useSettingsState,
-} from '@/state/settings';
-=======
 import { useDiaryCommentSortMode } from '@/state/settings';
->>>>>>> 9d5d612b
 import DiaryComment, { DiaryCommentProps } from './DiaryComment';
 import DiaryCommentField from './DiaryCommentField';
 import DiaryContent from './DiaryContent/DiaryContent';
@@ -99,7 +87,6 @@
   const [joining, setJoining] = useState(false);
   const { chShip, chName, noteId = '' } = useParams();
   const chFlag = `${chShip}/${chName}`;
-<<<<<<< HEAD
   const nest = `diary/${chFlag}`;
   const groupFlag = useRouteGroup();
   const group = useGroup(groupFlag);
@@ -110,13 +97,6 @@
     ? isChannelJoined(nest, briefs)
     : true;
   const isAdmin = useAmAdmin(groupFlag);
-=======
-  const flag = useRouteGroup();
-  const group = useGroup(flag);
-  const [id, note] = useNote(chFlag, noteId);
-  const vessel = useVessel(flag, window.our);
-  const isAdmin = useAmAdmin(flag);
->>>>>>> 9d5d612b
   const { quips } = note.seal;
   const quipArray = Array.from(quips).reverse(); // natural reading order
   const brief = useBrief(chFlag);
@@ -145,22 +125,6 @@
     setLoading(false);
   }, [chFlag, noteId]);
 
-<<<<<<< HEAD
-  const setSort = useCallback(
-    (setting: 'asc' | 'dsc') => {
-      const newSettings = setChannelSetting<DiarySetting>(
-        settings,
-        { commentSortMode: setting },
-        chFlag
-      );
-
-      useSettingsState
-        .getState()
-        .putEntry('diary', 'settings', JSON.stringify(newSettings));
-    },
-    [settings, chFlag]
-  );
-
   const joinChannel = useCallback(async () => {
     setJoining(true);
     await useDiaryState.getState().joinDiary(groupFlag, chFlag);
@@ -173,8 +137,6 @@
     }
   }, [joined, joinChannel]);
 
-=======
->>>>>>> 9d5d612b
   useEffect(() => {
     if (idIsZero && !joining) {
       setLoading(true);

--- conflicted
+++ resolved
@@ -8,13 +8,9 @@
   Thread,
 } from '@urbit/http-api';
 import { useLocalState } from '@/state/local';
-<<<<<<< HEAD
-import useSubscriptionState from '@/state/subscription';
 import { UrbitHttpApiEvent, UrbitHttpApiEventType } from '@urbit/http-api';
-=======
 import _ from 'lodash';
 import create from 'zustand';
->>>>>>> bd71a54d
 
 export const IS_MOCK =
   import.meta.env.MODE === 'mock' || import.meta.env.MODE === 'staging';
@@ -23,8 +19,6 @@
 
 let client = undefined as unknown as Urbit | UrbitMock;
 
-<<<<<<< HEAD
-=======
 const { errorCount, airLockErrorCount } = useLocalState.getState();
 
 type Hook = (event: any, mark: string) => boolean;
@@ -83,7 +77,6 @@
   },
 }));
 
->>>>>>> bd71a54d
 async function setupAPI() {
   if (IS_MOCK) {
     window.ship = 'finned-palmer';

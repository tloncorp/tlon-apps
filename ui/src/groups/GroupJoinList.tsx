--- conflicted
+++ resolved
@@ -3,7 +3,6 @@
 import { useIsMobile } from '@/logic/useMedia';
 import { Gang, Gangs } from '@/types/groups';
 import LoadingSpinner from '@/components/LoadingSpinner/LoadingSpinner';
-import useGroupPrivacy from '@/logic/useGroupPrivacy';
 import GroupSummary from './GroupSummary';
 import useGroupJoin from './useGroupJoin';
 
@@ -13,13 +12,7 @@
 }
 
 function GroupJoinItem({ flag, gang }: GroupJoinItemProps) {
-<<<<<<< HEAD
-  const [hasBeenClicked, setHasBeenClicked] = useState(false);
-  const { open, reject, button, requested } = useGroupJoin(flag, gang);
-  const { privacy } = useGroupPrivacy(flag);
-=======
   const { open, reject, button, status } = useGroupJoin(flag, gang);
->>>>>>> 5bc26a31
   const isMobile = useIsMobile();
 
   return (

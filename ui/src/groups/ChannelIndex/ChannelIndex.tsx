/* eslint-disable no-console */
import { groupBy } from 'lodash';
import React, { useCallback, useState } from 'react';
import cn from 'classnames';
import { useNavigate } from 'react-router';
import { Link } from 'react-router-dom';
import { useRouteGroup, useGroup, useAmAdmin } from '@/state/groups';
<<<<<<< HEAD
import { GroupChannel } from '@/types/groups';
=======
import { Channel, Zone } from '@/types/groups';
>>>>>>> 095bd9da
import BubbleIcon from '@/components/icons/BubbleIcon';
import { channelHref, nestToFlag } from '@/logic/utils';
import * as DropdownMenu from '@radix-ui/react-dropdown-menu';
import LeaveIcon from '@/components/icons/LeaveIcon';
import BulletIcon from '@/components/icons/BulletIcon';
import { useBriefs, useChatState } from '@/state/chat';
import LoadingSpinner from '@/components/LoadingSpinner/LoadingSpinner';
import CaretDown16Icon from '@/components/icons/CaretDown16Icon';
import PencilIcon from '@/components/icons/PencilIcon';
import useRequestState from '@/logic/useRequestState';

const UNZONED = '';

function GroupChannel({
  channel,
  nest,
}: {
  nest: string;
  channel: GroupChannel;
}) {
  const [app, flag] = nestToFlag(nest);
  const groupFlag = useRouteGroup();
  const group = useGroup(groupFlag);
  const briefs = useBriefs();
  const isAdmin = useAmAdmin(flag);
  const navigate = useNavigate();
  const [timer, setTimer] = useState<ReturnType<typeof setTimeout> | null>(
    null
  );
  const { isFailed, isPending, isReady, setFailed, setPending, setReady } =
    useRequestState();

  const editChannel = useCallback(() => {
    navigate(`/groups/${flag}/info/channels`);
  }, [flag, navigate]);

  const joinChannel = useCallback(async () => {
    try {
      if (timer) {
        clearTimeout(timer);
        setTimer(null);
      }
      setPending();
      await useChatState.getState().joinChat(flag);
      setReady();
    } catch (error) {
      if (error) {
        console.error(`[ChannelIndex:JoinError] ${error}`);
      }
      setFailed();
      setTimer(
        setTimeout(() => {
          setReady();
          setTimer(null);
        }, 10 * 1000)
      );
    }
  }, [flag, setFailed, setPending, setReady, timer]);

  const leaveChannel = useCallback(async () => {
    try {
      await useChatState.getState().leaveChat(flag);
    } catch (error) {
      if (error) {
        console.error(`[ChannelIndex:LeaveError] ${error}`);
      }
    }
  }, [flag]);

  const muteChannel = useCallback(() => {
    // TODO: what happens on Mute?
    console.log('mute ...');
  }, []);

  // If the current user is the Channel host, they are automatically joined,
  // and cannot leave the group
  const isChannelHost = window.our === flag?.split('/')[0];

  // A Channel is considered Joined if hosted by current user, or if a Brief
  // exists
  const joined = isChannelHost || (flag && flag in briefs);

  const open = useCallback(() => {
    if (!joined) {
      return;
    }
    navigate(channelHref(groupFlag, nest));
  }, [groupFlag, joined, navigate, nest]);

  if (!group) {
    return null;
  }

  return (
    <li className="my-2 flex flex-row items-center justify-between rounded-lg pl-0 pr-2 hover:bg-gray-50">
      <button
        className="flex w-full items-center justify-start rounded-xl p-2 text-left hover:bg-gray-50"
        onClick={open}
      >
        <div className="flex flex-row">
          <div className="mr-3 flex h-12 w-12 items-center justify-center rounded bg-gray-50">
            {/* TODO: Channel Type icons */}
            <BubbleIcon className="h-6 w-6 text-gray-400" />
          </div>
          <div className="flex flex-col justify-evenly">
            {joined && nest ? (
              <Link
                className="font-semibold text-gray-800"
                to={channelHref(groupFlag, nest)}
              >
                {channel.meta.title}
              </Link>
            ) : (
              <div className="font-semibold text-gray-800">
                {channel.meta.title}
              </div>
            )}
          </div>
        </div>
      </button>
      <div>
        {joined ? (
          <DropdownMenu.Root>
            <DropdownMenu.Trigger asChild className="appearance-none">
              <button className="button bg-green-soft text-green mix-blend-multiply dark:bg-green-900 dark:mix-blend-screen hover:dark:bg-green-800">
                <span className="mr-1">Joined</span>{' '}
                <CaretDown16Icon className="h-4 w-4" />
              </button>
            </DropdownMenu.Trigger>
            <DropdownMenu.Content className="dropdown">
              <DropdownMenu.Item
                onSelect={muteChannel}
                className="dropdown-item flex items-center space-x-2"
              >
                <BulletIcon className="h-6 w-6 text-gray-400" />
                <span className="text-gray-800">Mute Channel</span>
              </DropdownMenu.Item>
              {isAdmin ? (
                <DropdownMenu.Item
                  onSelect={editChannel}
                  className="dropdown-item flex items-center space-x-2"
                >
                  <PencilIcon className="m-1.5 h-3 w-3 fill-gray-500" />
                  <span>Edit Channel</span>
                </DropdownMenu.Item>
              ) : null}
              {!isChannelHost ? (
                <DropdownMenu.Item
                  onSelect={leaveChannel}
                  className="dropdown-item flex items-center space-x-2 text-red hover:bg-red-soft hover:dark:bg-red-900"
                >
                  <LeaveIcon className="h-6 w-6" />
                  <span>Leave Channel</span>
                </DropdownMenu.Item>
              ) : null}
            </DropdownMenu.Content>
          </DropdownMenu.Root>
        ) : (
          <button
            disabled={isPending}
            onClick={joinChannel}
            className={cn(
              'button mix-blend-multiply disabled:bg-gray-50 dark:mix-blend-screen',
              {
                'bg-gray-50': isReady || isPending,
                'bg-red-soft': isFailed,
                'text-gray-800': isReady,
                'text-gray-400': isPending,
                'text-red': isFailed,
              }
            )}
          >
            {isPending ? (
              <span className="center-items flex">
                <LoadingSpinner />
                <span className="ml-2">Joining...</span>
              </span>
            ) : isFailed ? (
              'Retry'
            ) : (
              'Join'
            )}
          </button>
        )}
      </div>
    </li>
  );
}

function ChannelSection({
  channels,
  zone,
}: {
<<<<<<< HEAD
  channels: [string, GroupChannel][];
  zone: string | null;
=======
  channels: [string, Channel][];
  zone: Zone | null;
>>>>>>> 095bd9da
}) {
  const flag = useRouteGroup();
  const group = useGroup(flag);
  const sectionTitle =
    zone && group?.zones && zone in group.zones
      ? group.zones[zone].meta.title
      : '';
  const sortedChannels = channels.slice();
  sortedChannels.sort(([, a], [, b]) =>
    a.meta.title.localeCompare(b.meta.title)
  );

  return (
    <>
      {sectionTitle !== UNZONED ? (
        <div className="py-4 font-semibold text-gray-400">{sectionTitle}</div>
      ) : null}
      <ul>
        {sortedChannels.map(([nest, channel]) => (
          <GroupChannel nest={nest} channel={channel} key={channel.added} />
        ))}
      </ul>
    </>
  );
}

export default function ChannelIndex() {
  const flag = useRouteGroup();
  const group = useGroup(flag);
  const navigate = useNavigate();
  const isAdmin = useAmAdmin(flag);

  if (!group) {
    return null;
  }

  const zones = [UNZONED, ...group['zone-ord']];
  const sectionedChannels = groupBy(
    Object.entries(group.channels),
    ([, ch]) => ch.zone
  );
  // unsectioned channels have zone 'null' after groupBy; replace with empty str
  if ('null' in sectionedChannels) {
    sectionedChannels[UNZONED] = sectionedChannels.null;
    delete sectionedChannels.null;
  }

  return (
    <section className="w-full p-4">
      <div className="mb-4 flex flex-row justify-between">
        <h1 className="text-lg font-bold">All Channels</h1>
        {isAdmin ? (
          <button
            onClick={() => navigate(`/groups/${flag}/info/channels`)}
            className="rounded-md bg-gray-800 py-1 px-2 text-[12px] font-semibold leading-4 text-white"
          >
            Channel Settings
          </button>
        ) : null}
      </div>
      {zones.map((zone) => (
        <div
          key={zone}
          className="mb-2 w-full rounded-xl bg-white py-1 pl-4 pr-2"
        >
          <ChannelSection channels={sectionedChannels[zone]} zone={zone} />
        </div>
      ))}
    </section>
  );
}<|MERGE_RESOLUTION|>--- conflicted
+++ resolved
@@ -5,11 +5,7 @@
 import { useNavigate } from 'react-router';
 import { Link } from 'react-router-dom';
 import { useRouteGroup, useGroup, useAmAdmin } from '@/state/groups';
-<<<<<<< HEAD
-import { GroupChannel } from '@/types/groups';
-=======
-import { Channel, Zone } from '@/types/groups';
->>>>>>> 095bd9da
+import { GroupChannel, Zone } from '@/types/groups';
 import BubbleIcon from '@/components/icons/BubbleIcon';
 import { channelHref, nestToFlag } from '@/logic/utils';
 import * as DropdownMenu from '@radix-ui/react-dropdown-menu';
@@ -203,13 +199,8 @@
   channels,
   zone,
 }: {
-<<<<<<< HEAD
   channels: [string, GroupChannel][];
-  zone: string | null;
-=======
-  channels: [string, Channel][];
   zone: Zone | null;
->>>>>>> 095bd9da
 }) {
   const flag = useRouteGroup();
   const group = useGroup(flag);

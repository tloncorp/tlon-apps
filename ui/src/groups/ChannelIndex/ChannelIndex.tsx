--- conflicted
+++ resolved
@@ -154,26 +154,16 @@
           <button
             disabled={isPending}
             onClick={joinChannel}
-<<<<<<< HEAD
-            className={cn('button disabled:bg-gray-50', {
-              'bg-gray-50': isReady || isPending,
-              'bg-red-soft': isFailed,
-              'text-gray-800': isReady,
-              'text-gray-400': isPending,
-              'text-red': isFailed,
-            })}
-=======
             className={cn(
               'button mix-blend-multiply disabled:bg-gray-50 dark:mix-blend-screen',
               {
-                'bg-gray-50': [READY, PENDING].includes(joinState),
-                'bg-red-soft': joinState === FAILED,
-                'text-gray-800': joinState === READY,
-                'text-gray-400': joinState === PENDING,
-                'text-red': joinState === FAILED,
+                'bg-gray-50': isReady || isPending,
+                'bg-red-soft': isFailed,
+                'text-gray-800': isReady,
+                'text-gray-400': isPending,
+                'text-red': isFailed,
               }
             )}
->>>>>>> ea55371c
           >
             {isPending ? (
               <span className="center-items flex">

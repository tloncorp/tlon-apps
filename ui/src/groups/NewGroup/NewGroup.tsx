import React, { ReactElement, useState } from 'react';
import { useNavigate } from 'react-router';
import { useForm } from 'react-hook-form';
import { useGroupState } from '@/state/groups';
import { strToSym } from '@/logic/utils';
import useStep from '@/logic/useStep';
import TemplateOrScratch from '@/groups/NewGroup/TemplateOrScratch';
import NewGroupForm from '@/groups/NewGroup/NewGroupForm';
import NewGroupPrivacy from '@/groups/NewGroup/NewGroupPrivacy';
import NewGroupInvite from '@/groups/NewGroup/NewGroupInvite';
import Dialog, { DialogContent } from '@/components/Dialog';
import NavigationDots from '@/components/NavigationDots';
import { useDismissNavigate } from '@/logic/routing';

interface NewGroupFormSchema {
  title: string;
  description: string;
  image: string;
  color: string;
}

type PrivacyTypes = 'public' | 'private' | 'secret';
<<<<<<< HEAD
type Role = 'Member' | 'Moderator' | 'Admin';

interface ShipWithRole {
  patp: string;
  role: Role;
}
=======
type TemplateTypes = 'none' | 'small' | 'medium' | 'large';
>>>>>>> 3d1e6a26

export default function NewGroup() {
  const navigate = useNavigate();
  const dismiss = useDismissNavigate();
  const [selectedPrivacy, setSelectedPrivacy] = useState<PrivacyTypes>();
<<<<<<< HEAD
  const [shipsToInvite, setShipsToInvite] = useState<ShipWithRole[]>([]);
=======
  const [templateType, setTemplateType] = useState<TemplateTypes>('none');
>>>>>>> 3d1e6a26

  const onOpenChange = (isOpen: boolean) => {
    if (!isOpen) {
      dismiss();
    }
  };

  const [currentStep, { goToNextStep, goToPrevStep, setStep, maxStep }] =
    useStep(4);

  const defaultValues: NewGroupFormSchema = {
    title: '',
    description: '',
    image: '',
    color: '',
  };

  const {
    handleSubmit,
    register,
    formState: { errors, isValid },
    setValue,
    getValues,
    watch,
  } = useForm<NewGroupFormSchema>({
    defaultValues,
    mode: 'onBlur',
  });

<<<<<<< HEAD
  const setGroupPrivacy = async () => {
    setTimeout(
      () =>
        new Promise(() => {
          console.log('TODO: setGroupPrivacy', { selectedPrivacy });
        }),
      2
    );
  };

  const setGroupMembers = async () => {
    setTimeout(
      () =>
        new Promise(() => {
          console.log('TODO: setGroupMembers', { shipsToInvite });
        })
    );
  };

  const onComplete = async () => {
    const values = getValues();
=======
  const onSubmit = async (values: NewGroupFormSchema) => {
    // TODO: Add channels based on template type (if any).
>>>>>>> 3d1e6a26
    const name = strToSym(values.title);
    await useGroupState.getState().create({ ...values, name });
    const flag = `${window.our}/${name}`;
    await setGroupPrivacy();
    await setGroupMembers();
    navigate(`/groups/${flag}`);
  };

  const nextWithTemplate = (template?: string) => {
    setTemplateType(template ? (template as TemplateTypes) : 'none');
    goToNextStep();
  };

  let currentStepComponent: ReactElement;

  switch (currentStep) {
    case 1:
      currentStepComponent = <TemplateOrScratch next={nextWithTemplate} />;
      break;
    case 2:
      currentStepComponent = (
        <NewGroupForm
          register={register}
          errors={errors}
          watch={watch}
          setValue={setValue}
          isValid={isValid}
          goToPrevStep={goToPrevStep}
          goToNextStep={goToNextStep}
        />
      );
      break;
    case 3:
      currentStepComponent = (
        <NewGroupPrivacy
          groupName={getValues('title')}
          goToPrevStep={goToPrevStep}
          goToNextStep={goToNextStep}
          selectedPrivacy={selectedPrivacy}
          setSelectedPrivacy={setSelectedPrivacy}
        />
      );
      break;
    case 4:
      currentStepComponent = (
        <NewGroupInvite
          groupName={getValues('title')}
          goToPrevStep={goToPrevStep}
          goToNextStep={onComplete}
          shipsToInvite={shipsToInvite}
          setShipsToInvite={setShipsToInvite}
        />
      );
      break;
    default:
      currentStepComponent = <span>An error occurred</span>;
      break;
  }

  return (
    <Dialog defaultOpen onOpenChange={onOpenChange}>
      <DialogContent containerClass="w-full sm:max-w-lg">
        <div className="flex flex-col">{currentStepComponent}</div>
        <div className="flex flex-col items-center">
          {currentStep !== 1 ? (
            <NavigationDots
              maxStep={maxStep - 1}
              currentStep={currentStep - 1}
              setStep={(step) => setStep(step + 1)}
            />
          ) : null}
        </div>
      </DialogContent>
    </Dialog>
  );
}<|MERGE_RESOLUTION|>--- conflicted
+++ resolved
@@ -20,26 +20,23 @@
 }
 
 type PrivacyTypes = 'public' | 'private' | 'secret';
-<<<<<<< HEAD
+
 type Role = 'Member' | 'Moderator' | 'Admin';
 
 interface ShipWithRole {
   patp: string;
   role: Role;
 }
-=======
+
 type TemplateTypes = 'none' | 'small' | 'medium' | 'large';
->>>>>>> 3d1e6a26
 
 export default function NewGroup() {
   const navigate = useNavigate();
   const dismiss = useDismissNavigate();
   const [selectedPrivacy, setSelectedPrivacy] = useState<PrivacyTypes>();
-<<<<<<< HEAD
   const [shipsToInvite, setShipsToInvite] = useState<ShipWithRole[]>([]);
-=======
   const [templateType, setTemplateType] = useState<TemplateTypes>('none');
->>>>>>> 3d1e6a26
+
 
   const onOpenChange = (isOpen: boolean) => {
     if (!isOpen) {
@@ -69,7 +66,6 @@
     mode: 'onBlur',
   });
 
-<<<<<<< HEAD
   const setGroupPrivacy = async () => {
     setTimeout(
       () =>
@@ -91,10 +87,6 @@
 
   const onComplete = async () => {
     const values = getValues();
-=======
-  const onSubmit = async (values: NewGroupFormSchema) => {
-    // TODO: Add channels based on template type (if any).
->>>>>>> 3d1e6a26
     const name = strToSym(values.title);
     await useGroupState.getState().create({ ...values, name });
     const flag = `${window.our}/${name}`;

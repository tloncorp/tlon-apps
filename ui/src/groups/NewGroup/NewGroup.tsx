import React, { ReactElement, useState } from 'react';
import { useNavigate } from 'react-router';
import { FormProvider, useForm } from 'react-hook-form';
import { useGroupState } from '@/state/groups';
import { strToSym } from '@/logic/utils';
import useStep from '@/logic/useStep';
import TemplateOrScratch from '@/groups/NewGroup/TemplateOrScratch';
import NewGroupForm from '@/groups/NewGroup/NewGroupForm';
import NewGroupPrivacy from '@/groups/NewGroup/NewGroupPrivacy';
import NewGroupInvite from '@/groups/NewGroup/NewGroupInvite';
import Dialog, { DialogContent } from '@/components/Dialog';
import NavigationDots from '@/components/NavigationDots';
import { useDismissNavigate } from '@/logic/routing';

interface NewGroupFormSchema {
  title: string;
  description: string;
  image: string;
  color: string;
}

type PrivacyTypes = 'public' | 'private' | 'secret';

type Role = 'Member' | 'Moderator' | 'Admin';

interface ShipWithRoles {
  patp: string;
  roles: Role[];
}

type TemplateTypes = 'none' | 'small' | 'medium' | 'large';

export default function NewGroup() {
  const navigate = useNavigate();
  const dismiss = useDismissNavigate();
  const [selectedPrivacy, setSelectedPrivacy] = useState<PrivacyTypes>();
  const [shipsToInvite, setShipsToInvite] = useState<ShipWithRoles[]>([]);
  const [templateType, setTemplateType] = useState<TemplateTypes>('none');

  const onOpenChange = (isOpen: boolean) => {
    if (!isOpen) {
      dismiss();
    }
  };

  const [currentStep, { goToNextStep, goToPrevStep, setStep, maxStep }] =
    useStep(4);

  const defaultValues: NewGroupFormSchema = {
    title: '',
    description: '',
    image: '',
    color: '',
  };

<<<<<<< HEAD
  const form = useForm<NewGroupFormSchema>({
=======
  const {
    register,
    formState: { errors, isValid },
    setValue,
    getValues,
    watch,
  } = useForm<NewGroupFormSchema>({
>>>>>>> 0d74906a
    defaultValues,
    mode: 'onBlur',
  });

  const onComplete = async () => {
    const values = getValues();
    const name = strToSym(values.title);
    const members = shipsToInvite.reduce(
      (obj, ship) => ({ ...obj, [ship.patp]: ship.roles }),
      {}
    );
    const cordon =
      selectedPrivacy === 'public'
        ? {
            open: {
              ships: [],
              ranks: [],
            },
          }
        : {
            shut: [],
          };

    await useGroupState.getState().create({ ...values, name, members, cordon });
    const flag = `${window.our}/${name}`;
    navigate(`/groups/${flag}`);
  };

  const nextWithTemplate = (template?: string) => {
    setTemplateType(template ? (template as TemplateTypes) : 'none');
    goToNextStep();
  };

  let currentStepComponent: ReactElement;

  switch (currentStep) {
    case 1:
      currentStepComponent = <TemplateOrScratch next={nextWithTemplate} />;
      break;
    case 2:
      currentStepComponent = (
        <NewGroupForm
          isValid={form.formState.isValid}
          goToPrevStep={goToPrevStep}
          goToNextStep={goToNextStep}
        />
      );
      break;
    case 3:
      currentStepComponent = (
        <NewGroupPrivacy
          groupName={form.getValues('title')}
          goToPrevStep={goToPrevStep}
          goToNextStep={goToNextStep}
          selectedPrivacy={selectedPrivacy}
          setSelectedPrivacy={setSelectedPrivacy}
        />
      );
      break;
    case 4:
      currentStepComponent = (
<<<<<<< HEAD
        <button type="submit" className="button">
          Done
        </button>
=======
        <NewGroupInvite
          groupName={getValues('title')}
          goToPrevStep={goToPrevStep}
          goToNextStep={onComplete}
          shipsToInvite={shipsToInvite}
          setShipsToInvite={setShipsToInvite}
        />
>>>>>>> 0d74906a
      );
      break;
    default:
      currentStepComponent = <span>An error occurred</span>;
      break;
  }

  return (
    <Dialog defaultOpen onOpenChange={onOpenChange}>
      <DialogContent containerClass="w-full sm:max-w-lg">
        <FormProvider {...form}>
          <form
            className="flex flex-col"
            onSubmit={form.handleSubmit(onSubmit)}
          >
            {currentStepComponent}
          </form>
        </FormProvider>
        <div className="flex flex-col items-center">
          {currentStep !== 1 ? (
            <NavigationDots
              maxStep={maxStep - 1}
              currentStep={currentStep - 1}
              setStep={(step) => setStep(step + 1)}
            />
          ) : null}
        </div>
      </DialogContent>
    </Dialog>
  );
}<|MERGE_RESOLUTION|>--- conflicted
+++ resolved
@@ -1,4 +1,4 @@
-import React, { ReactElement, useState } from 'react';
+import React, { ReactElement, useState, useCallback } from 'react';
 import { useNavigate } from 'react-router';
 import { FormProvider, useForm } from 'react-hook-form';
 import { useGroupState } from '@/state/groups';
@@ -53,23 +53,13 @@
     color: '',
   };
 
-<<<<<<< HEAD
   const form = useForm<NewGroupFormSchema>({
-=======
-  const {
-    register,
-    formState: { errors, isValid },
-    setValue,
-    getValues,
-    watch,
-  } = useForm<NewGroupFormSchema>({
->>>>>>> 0d74906a
     defaultValues,
     mode: 'onBlur',
   });
 
-  const onComplete = async () => {
-    const values = getValues();
+  const onComplete = useCallback(async () => {
+    const values = form.getValues();
     const name = strToSym(values.title);
     const members = shipsToInvite.reduce(
       (obj, ship) => ({ ...obj, [ship.patp]: ship.roles }),
@@ -90,7 +80,7 @@
     await useGroupState.getState().create({ ...values, name, members, cordon });
     const flag = `${window.our}/${name}`;
     navigate(`/groups/${flag}`);
-  };
+  }, [shipsToInvite, form, navigate, selectedPrivacy]);
 
   const nextWithTemplate = (template?: string) => {
     setTemplateType(template ? (template as TemplateTypes) : 'none');
@@ -125,19 +115,13 @@
       break;
     case 4:
       currentStepComponent = (
-<<<<<<< HEAD
-        <button type="submit" className="button">
-          Done
-        </button>
-=======
         <NewGroupInvite
-          groupName={getValues('title')}
+          groupName={form.getValues('title')}
           goToPrevStep={goToPrevStep}
           goToNextStep={onComplete}
           shipsToInvite={shipsToInvite}
           setShipsToInvite={setShipsToInvite}
         />
->>>>>>> 0d74906a
       );
       break;
     default:
@@ -149,12 +133,7 @@
     <Dialog defaultOpen onOpenChange={onOpenChange}>
       <DialogContent containerClass="w-full sm:max-w-lg">
         <FormProvider {...form}>
-          <form
-            className="flex flex-col"
-            onSubmit={form.handleSubmit(onSubmit)}
-          >
-            {currentStepComponent}
-          </form>
+          <div className="flex flex-col">{currentStepComponent}</div>
         </FormProvider>
         <div className="flex flex-col items-center">
           {currentStep !== 1 ? (

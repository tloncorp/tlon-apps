import React, { useEffect } from 'react';
import { Outlet, useMatch, useNavigate } from 'react-router';
import {
  useGang,
  useGroup,
  useGroupsInitialized,
  useGroupState,
  useRouteGroup,
} from '@/state/groups/groups';
import api from '@/api';
import { useChatState } from '@/state/chat';
import { useHeapState } from '@/state/heap/heap';
import { useDiaryState } from '@/state/diary';
import { nestToFlag } from '@/logic/utils';
import { useIsMobile } from '@/logic/useMedia';
<<<<<<< HEAD
import useRecentChannel from '@/logic/useRecentChannel';
=======
import _ from 'lodash';
>>>>>>> 09c4f6ff

function Groups() {
  const navigate = useNavigate();
  const flag = useRouteGroup();
  const initialized = useGroupsInitialized();
  const group = useGroup(flag);
  const gang = useGang(flag);
  const isMobile = useIsMobile();
  const root = useMatch({
    path: '/groups/:ship/:name',
    end: true,
  });
  const { recentChannel } = useRecentChannel(flag);

  useEffect(() => {
    if (initialized && !group && !gang) {
      navigate('/');
    } else if (initialized && group && root) {
      const channels = Object.entries(group.channels).map(([name]) => name);
      if (recentChannel && channels.includes(recentChannel) && !isMobile) {
        navigate(`./channels/${recentChannel}`);
        return;
      }

      // done this way to prevent too many renders from useAllBriefs
      const allBriefs = {
        ..._.mapKeys(useChatState.getState().briefs, (v, k) => `chat/${k}`),
        ..._.mapKeys(useHeapState.getState().briefs, (v, k) => `heap/${k}`),
        ..._.mapKeys(useDiaryState.getState().briefs, (v, k) => `diary/${k}`),
      };
      const channel = Object.entries(group.channels).find(
        ([nest]) => nest in allBriefs
      );

      if (channel && !isMobile) {
        navigate(`./channels/${channel[0]}`);
      } else if (!isMobile) {
        navigate('./activity');
      }
    }
  }, [root, gang, group, isMobile, initialized, recentChannel, navigate]);

  useEffect(() => {
    let id = null as number | null;
    useGroupState
      .getState()
      .initialize(flag)
      .then((i) => {
        id = i;
      });
    return () => {
      if (id) {
        api.unsubscribe(id);
      }
    };
  }, [flag]);

  if (!group) {
    return null;
  }

  return (
    <div className="flex grow bg-gray-50">
      <Outlet />
    </div>
  );
}

export default Groups;<|MERGE_RESOLUTION|>--- conflicted
+++ resolved
@@ -11,13 +11,9 @@
 import { useChatState } from '@/state/chat';
 import { useHeapState } from '@/state/heap/heap';
 import { useDiaryState } from '@/state/diary';
-import { nestToFlag } from '@/logic/utils';
 import { useIsMobile } from '@/logic/useMedia';
-<<<<<<< HEAD
 import useRecentChannel from '@/logic/useRecentChannel';
-=======
 import _ from 'lodash';
->>>>>>> 09c4f6ff
 
 function Groups() {
   const navigate = useNavigate();

--- conflicted
+++ resolved
@@ -25,10 +25,7 @@
   const gang = useGang(flag);
   const { ship } = getFlagParts(flag);
   const { isError, isSuccess, isLoading } = useGroupHostHi(ship);
-<<<<<<< HEAD
   const diaryBriefs = useDiaryBriefs();
-=======
->>>>>>> a2be828d
   const connection = useGroupConnection(flag);
   const vessel = useVessel(flag, window.our);
   const isMobile = useIsMobile();

import React, { useCallback, useState } from 'react';
import cn from 'classnames';
import * as Dropdown from '@radix-ui/react-dropdown-menu';
import { useLocation } from 'react-router';
import CheckIcon from '@/components/icons/CheckIcon';
import ElipsisIcon from '@/components/icons/EllipsisIcon';
import LeaveIcon from '@/components/icons/LeaveIcon';
import LoadingSpinner from '@/components/LoadingSpinner/LoadingSpinner';
import ShipName from '@/components/ShipName';
import { toTitleCase, getSectTitle, getChannelHosts } from '@/logic/utils';
import {
  useAmAdmin,
  useGroup,
  useGroupBanShipsMutation,
  useGroupDelMembersMutation,
  useGroupFlag,
  useGroupSectMutation,
  useSects,
  useVessel,
} from '@/state/groups';
import { useModalNavigate } from '@/logic/routing';
import Avatar from '@/components/Avatar';
import { useContact } from '@/state/contact';
import { Vessel } from '@/types/groups';
import ConfirmationModal from '@/components/ConfirmationModal';
import ExclamationPoint from '@/components/icons/ExclamationPoint';
<<<<<<< HEAD
import PersonIcon from '@/components/icons/PersonIcon';
=======
import BadgeIcon from '@/components/icons/BadgeIcon';
>>>>>>> b49ab8ac

interface GroupMemberItemProps {
  member: string;
}

function GroupMemberItem({ member }: GroupMemberItemProps) {
  const [showKickConfirm, setShowKickConfirm] = useState(false);
  const [loadingKick, setLoadingKick] = useState(false);
  const [loadingBan, setLoadingBan] = useState(false);
  const [showBanConfirm, setShowBanConfirm] = useState(false);
  const [isOwner, setIsOwner] = useState(false);
  const flag = useGroupFlag();
  const group = useGroup(flag);
  const sects = useSects(flag);
  const isAdmin = useAmAdmin(flag);
  const vessel = useVessel(flag, member);
  const contact = useContact(member);
  const location = useLocation();
  const modalNavigate = useModalNavigate();
  const { mutate: delMembersMutation } = useGroupDelMembersMutation();
  const { mutate: banShipsMutation } = useGroupBanShipsMutation();
  const { mutateAsync: sectMutation } = useGroupSectMutation();
  const [sectLoading, setSectLoading] = useState('');

  const onViewProfile = (ship: string) => {
    modalNavigate(`/profile/${ship}`, {
      state: { backgroundLocation: location },
    });
  };

  const kick = useCallback(
    (ship: string) => async () => {
      setLoadingKick(true);
      delMembersMutation({ flag, ships: [ship] });
      setLoadingKick(false);
    },
    [flag, delMembersMutation]
  );

  const ban = useCallback(
    (ship: string) => async () => {
      setLoadingBan(true);
      banShipsMutation({ flag, ships: [ship] });
      setLoadingBan(false);
    },
    [flag, banShipsMutation]
  );

  const toggleSect = useCallback(
    (ship: string, sect: string, v: Vessel) => async (event: Event) => {
      event.preventDefault();

      const inSect = v.sects.includes(sect);

      if (inSect && sect === 'admin' && flag.includes(ship)) {
        setIsOwner(true);
        return;
      }
      if (inSect) {
        try {
          setSectLoading(sect);
          await sectMutation({ flag, ship, sects: [sect], operation: 'del' });
          setSectLoading('');
        } catch (e) {
          console.error(e);
        }
      } else {
        try {
          setSectLoading(sect);
          await sectMutation({ flag, ship, sects: [sect], operation: 'add' });
          setSectLoading('');
        } catch (e) {
          console.log(e);
        }
      }
    },
    [flag, sectMutation]
  );

  if (!group) {
    return null;
  }

  const isHost = getChannelHosts(group).includes(member);

  return (
    <>
      <div className="flex flex-col">
        <div className="flex space-x-2">
          <div className="cursor-pointer" onClick={() => onViewProfile(member)}>
            <Avatar ship={member} size="small" icon={false} className="mr-2" />
          </div>
          <div className="flex flex-col">
            <div className="flex w-full flex-row items-center justify-between space-x-2">
              <h2 className="font-semibold">
                {contact?.nickname ? (
                  contact.nickname
                ) : (
                  <ShipName name={member} />
                )}
              </h2>
              {contact?.nickname ? (
                <p className="text-gray-400">{member}</p>
              ) : null}
            </div>
            {isHost ? (
              <div className="py-1 text-sm font-semibold text-orange">Host</div>
            ) : (
              <div className="py-0.5 text-sm font-semibold text-gray-400">
                {vessel.sects.length > 0
                  ? vessel.sects.map((s) => (
                      <span key={s} className="mr-1">
                        {toTitleCase(getSectTitle(group.cabals, s))}
                      </span>
                    ))
                  : 'Member'}
              </div>
            )}
          </div>
        </div>
      </div>
      {isAdmin && vessel ? (
        <Dropdown.Root>
          <Dropdown.Trigger className="default-focus ml-auto items-center text-gray-600 opacity-0 group-hover:opacity-100">
            <BadgeIcon className="h-6 w-6" />
          </Dropdown.Trigger>
          <Dropdown.Portal>
            <Dropdown.Content className="dropdown z-40 text-gray-800">
              {sects.map((s) => (
                <Dropdown.Item
                  key={s}
                  className={cn(
                    'dropdown-item flex items-center',
                    !vessel.sects.includes(s) && 'text-gray-800'
                  )}
                  onSelect={toggleSect(member, s, vessel)}
                >
                  {sectStatus === 'loading' ? (
                    <div className="mr-2 flex h-6 w-6 items-center justify-center">
                      <LoadingSpinner className="h-4 w-4" />
                    </div>
                  ) : sectStatus === 'error' || isOwner ? (
                    <div className="mr-2 h-6 w-6">
                      <ExclamationPoint className="h-4 w-4 text-red" />
                    </div>
                  ) : vessel.sects.includes(s) ? (
                    <CheckIcon className="mr-2 h-6 w-6 text-green" />
                  ) : (
                    <div className="mr-2 h-6 w-6" />
                  )}
                  {getSectTitle(group.cabals, s)}
                </Dropdown.Item>
              ))}
              <Dropdown.Item
                className={cn(
                  'dropdown-item flex items-center',
                  'text-gray-800'
                )}
              >
<<<<<<< HEAD
                <CheckIcon className="mr-2 h-6 w-6 text-green" />
                Member
              </Dropdown.Item>
            </Dropdown.Content>
          </Dropdown.Portal>
=======
                {getSectTitle(group.cabals, s)}
                {sectLoading === s ? (
                  <div className="mr-2 ml-auto flex h-4 w-4 items-center justify-center">
                    <LoadingSpinner className="h-4 w-4" />
                  </div>
                ) : isOwner ? (
                  <div className="mr-2 ml-auto h-4 w-4">
                    <ExclamationPoint className="h-4 w-4 text-red" />
                  </div>
                ) : vessel.sects.includes(s) ? (
                  <CheckIcon className="mr-2 ml-auto h-4 w-4 text-gray-600" />
                ) : (
                  <div className="mr-2 h-6 w-6" />
                )}
              </Dropdown.Item>
            ))}
          </Dropdown.Content>
>>>>>>> b49ab8ac
        </Dropdown.Root>
      ) : null}
      {isAdmin && !isHost ? (
        <Dropdown.Root>
          {member !== window.our ? (
            <Dropdown.Trigger className="default-focus ml-2 text-gray-400 group-hover:text-gray-800">
              <ElipsisIcon className="h-6 w-6" />
            </Dropdown.Trigger>
          ) : (
            <PersonIcon className="h-6 w-6" />
          )}
          <Dropdown.Portal>
            <Dropdown.Content className="dropdown z-40 text-gray-800">
              <Dropdown.Item
                className="dropdown-item flex items-center text-red hover:bg-red-soft"
                onSelect={() => setShowKickConfirm(true)}
              >
                Kick
              </Dropdown.Item>
              <Dropdown.Item
                className="dropdown-item flex items-center text-red hover:bg-red-soft"
                onSelect={() => setShowBanConfirm(true)}
              >
                Ban
              </Dropdown.Item>
            </Dropdown.Content>
          </Dropdown.Portal>
        </Dropdown.Root>
      ) : (
        <Dropdown.Root>
          <Dropdown.Trigger className="default-focus ml-2 rounded text-gray-400 group-hover:text-gray-800">
            <ElipsisIcon className="h-6 w-6" />
          </Dropdown.Trigger>
          <Dropdown.Portal>
            <Dropdown.Content className="dropdown z-40 text-gray-800">
              <Dropdown.Item
                className="dropdown-item flex items-center"
                onSelect={() => onViewProfile(member)}
              >
                View Profile
              </Dropdown.Item>
              <Dropdown.Item
                className="dropdown-item flex items-center"
                onSelect={(e) => e.preventDefault}
              >
                Send Message
              </Dropdown.Item>
            </Dropdown.Content>
          </Dropdown.Portal>
        </Dropdown.Root>
      )}
      <ConfirmationModal
        title="Kick Member"
        message={`Are you sure you want to kick ${member}?`}
        confirmText="Kick"
        loading={loadingKick}
        onConfirm={kick(member)}
        open={showKickConfirm}
        setOpen={setShowKickConfirm}
      />
      <ConfirmationModal
        title="Ban Member"
        message={`Are you sure you want to ban ${member}?`}
        confirmText="Ban"
        loading={loadingBan}
        onConfirm={ban(member)}
        open={showBanConfirm}
        setOpen={setShowBanConfirm}
      />
    </>
  );
}

export default React.memo(GroupMemberItem);<|MERGE_RESOLUTION|>--- conflicted
+++ resolved
@@ -24,11 +24,7 @@
 import { Vessel } from '@/types/groups';
 import ConfirmationModal from '@/components/ConfirmationModal';
 import ExclamationPoint from '@/components/icons/ExclamationPoint';
-<<<<<<< HEAD
-import PersonIcon from '@/components/icons/PersonIcon';
-=======
 import BadgeIcon from '@/components/icons/BadgeIcon';
->>>>>>> b49ab8ac
 
 interface GroupMemberItemProps {
   member: string;
@@ -155,46 +151,16 @@
           <Dropdown.Trigger className="default-focus ml-auto items-center text-gray-600 opacity-0 group-hover:opacity-100">
             <BadgeIcon className="h-6 w-6" />
           </Dropdown.Trigger>
-          <Dropdown.Portal>
-            <Dropdown.Content className="dropdown z-40 text-gray-800">
-              {sects.map((s) => (
-                <Dropdown.Item
-                  key={s}
-                  className={cn(
-                    'dropdown-item flex items-center',
-                    !vessel.sects.includes(s) && 'text-gray-800'
-                  )}
-                  onSelect={toggleSect(member, s, vessel)}
-                >
-                  {sectStatus === 'loading' ? (
-                    <div className="mr-2 flex h-6 w-6 items-center justify-center">
-                      <LoadingSpinner className="h-4 w-4" />
-                    </div>
-                  ) : sectStatus === 'error' || isOwner ? (
-                    <div className="mr-2 h-6 w-6">
-                      <ExclamationPoint className="h-4 w-4 text-red" />
-                    </div>
-                  ) : vessel.sects.includes(s) ? (
-                    <CheckIcon className="mr-2 h-6 w-6 text-green" />
-                  ) : (
-                    <div className="mr-2 h-6 w-6" />
-                  )}
-                  {getSectTitle(group.cabals, s)}
-                </Dropdown.Item>
-              ))}
+          <Dropdown.Content className="dropdown min-w-52 text-gray-800">
+            {sects.map((s) => (
               <Dropdown.Item
+                key={s}
                 className={cn(
                   'dropdown-item flex items-center',
-                  'text-gray-800'
+                  !vessel.sects.includes(s) && 'text-gray-800'
                 )}
+                onSelect={toggleSect(member, s, vessel)}
               >
-<<<<<<< HEAD
-                <CheckIcon className="mr-2 h-6 w-6 text-green" />
-                Member
-              </Dropdown.Item>
-            </Dropdown.Content>
-          </Dropdown.Portal>
-=======
                 {getSectTitle(group.cabals, s)}
                 {sectLoading === s ? (
                   <div className="mr-2 ml-auto flex h-4 w-4 items-center justify-center">
@@ -212,7 +178,6 @@
               </Dropdown.Item>
             ))}
           </Dropdown.Content>
->>>>>>> b49ab8ac
         </Dropdown.Root>
       ) : null}
       {isAdmin && !isHost ? (
@@ -222,46 +187,44 @@
               <ElipsisIcon className="h-6 w-6" />
             </Dropdown.Trigger>
           ) : (
-            <PersonIcon className="h-6 w-6" />
+            <div className="h-6 w-6" />
           )}
-          <Dropdown.Portal>
-            <Dropdown.Content className="dropdown z-40 text-gray-800">
-              <Dropdown.Item
-                className="dropdown-item flex items-center text-red hover:bg-red-soft"
-                onSelect={() => setShowKickConfirm(true)}
-              >
-                Kick
-              </Dropdown.Item>
-              <Dropdown.Item
-                className="dropdown-item flex items-center text-red hover:bg-red-soft"
-                onSelect={() => setShowBanConfirm(true)}
-              >
-                Ban
-              </Dropdown.Item>
-            </Dropdown.Content>
-          </Dropdown.Portal>
+          <Dropdown.Content className="dropdown min-w-52 text-gray-800">
+            <Dropdown.Item
+              className="dropdown-item flex items-center text-red"
+              onSelect={() => setShowKickConfirm(true)}
+            >
+              <LeaveIcon className="mr-2 h-6 w-6" />
+              Kick
+            </Dropdown.Item>
+            <Dropdown.Item
+              className="dropdown-item flex items-center text-red"
+              onSelect={() => setShowBanConfirm(true)}
+            >
+              <LeaveIcon className="mr-2 h-6 w-6" />
+              Ban
+            </Dropdown.Item>
+          </Dropdown.Content>
         </Dropdown.Root>
       ) : (
         <Dropdown.Root>
           <Dropdown.Trigger className="default-focus ml-2 rounded text-gray-400 group-hover:text-gray-800">
             <ElipsisIcon className="h-6 w-6" />
           </Dropdown.Trigger>
-          <Dropdown.Portal>
-            <Dropdown.Content className="dropdown z-40 text-gray-800">
-              <Dropdown.Item
-                className="dropdown-item flex items-center"
-                onSelect={() => onViewProfile(member)}
-              >
-                View Profile
-              </Dropdown.Item>
-              <Dropdown.Item
-                className="dropdown-item flex items-center"
-                onSelect={(e) => e.preventDefault}
-              >
-                Send Message
-              </Dropdown.Item>
-            </Dropdown.Content>
-          </Dropdown.Portal>
+          <Dropdown.Content className="dropdown min-w-52 text-gray-800">
+            <Dropdown.Item
+              className="dropdown-item flex items-center"
+              onSelect={() => onViewProfile(member)}
+            >
+              View Profile
+            </Dropdown.Item>
+            <Dropdown.Item
+              className="dropdown-item flex items-center"
+              onSelect={(e) => e.preventDefault}
+            >
+              Send Message
+            </Dropdown.Item>
+          </Dropdown.Content>
         </Dropdown.Root>
       )}
       <ConfirmationModal

import cn from 'classnames';
import React, { useEffect, useState } from 'react';
import { useFormContext } from 'react-hook-form';
import GroupInfoPreview from '@/groups/NewGroup/GroupInfoPreview';
import ImageOrColorField, {
  ImageOrColorFieldState,
} from '@/components/ImageOrColorField';
import { useCalm } from '@/state/settings';
import { isValidUrl } from '@/logic/utils';
import { GroupMeta } from '@/types/groups';
import { useIsMobile } from '@/logic/useMedia';

export default function GroupInfoFields() {
  const {
    register,
    watch,
    formState: { errors },
  } = useFormContext<GroupMeta>();
  const [iconType, setIconType] = useState<ImageOrColorFieldState>('color');
  const [coverType, setCoverType] = useState<ImageOrColorFieldState>('color');
  const [watchImage, watchTitle, watchCover, watchDescription] = watch([
    'image',
    'title',
    'cover',
    'description',
  ]);
  const showEmpty = iconType === 'image' && !isValidUrl(watchImage);
  const showCoverEmpty = coverType === 'image' && !isValidUrl(watchCover);
  const calm = useCalm();
  const isMobile = useIsMobile();

  function renderGroupIconInfo() {
    return (
      <div>
        <label htmlFor="image" className="block pb-1.5 font-semibold">
          Group Icon
        </label>
        <ImageOrColorField
          fieldName="image"
          state={iconType}
          setState={setIconType}
          defaultColor="#999999"
        />
      </div>
    );
  }

  function renderGroupHeaderInfo() {
    return (
      <div>
        <label htmlFor="cover" className="block pb-1.5 font-semibold">
          Group Header Image
        </label>
        <ImageOrColorField
          fieldName="cover"
          state={coverType}
          setState={setCoverType}
          defaultColor="#D9D9D9"
        />
      </div>
    );
  }

  function renderGroupInfoPreview() {
    return (
      <GroupInfoPreview
        iconType={iconType}
        showEmpty={showEmpty}
        watchImage={watchImage}
        watchTitle={watchTitle}
        watchCover={watchCover}
        coverType={coverType}
        showCoverEmpty={showCoverEmpty}
      />
    );
  }

  return (
    <div className="flex flex-col space-y-8">
      <div>
        <label htmlFor="title" className="block pb-1.5 font-semibold">
          Group Name
        </label>
        <input
          {...register('title', { required: true, maxLength: 180 })}
          className="input w-full"
          type="text"
          placeholder="e.g. Urbit Fan Club"
          tabIndex={-1}
        />
      </div>

      {isMobile ? (
        <div className="flex grow flex-col space-y-6">
          {renderGroupIconInfo()}
          {renderGroupHeaderInfo()}
        </div>
      ) : (
        <div className="flex space-x-4">
          <div className="flex grow flex-col space-y-6">
            {renderGroupIconInfo()}
            {renderGroupHeaderInfo()}
          </div>
          <div className="shrink-0">{renderGroupInfoPreview()}</div>
        </div>
      )}

<<<<<<< HEAD
      <div>
        <label htmlFor="description" className="block pb-1.5 font-semibold">
=======
      <div className="space-y-1.5">
        <label
          htmlFor="description"
          className={cn(
            'block font-bold transition-colors',
            errors.description && 'text-red-500'
          )}
        >
>>>>>>> c394ca05
          Group Description
        </label>
        <textarea
          {...register('description', { maxLength: 300 })}
          className={cn(
            'input h-24 w-full',
            errors.description &&
              'border-red-500/50 focus-within:border-red-500/50 focus-visible:border-red-500/50'
          )}
          spellCheck={`${!calm.disableSpellcheck}`}
        />
        <div
          className={cn(
            'text-right text-sm text-gray-500 transition-colors',
            errors.description && 'text-red-500'
          )}
        >
          {watchDescription.length}/300
        </div>
      </div>
    </div>
  );
}<|MERGE_RESOLUTION|>--- conflicted
+++ resolved
@@ -104,11 +104,6 @@
           <div className="shrink-0">{renderGroupInfoPreview()}</div>
         </div>
       )}
-
-<<<<<<< HEAD
-      <div>
-        <label htmlFor="description" className="block pb-1.5 font-semibold">
-=======
       <div className="space-y-1.5">
         <label
           htmlFor="description"
@@ -117,7 +112,6 @@
             errors.description && 'text-red-500'
           )}
         >
->>>>>>> c394ca05
           Group Description
         </label>
         <textarea

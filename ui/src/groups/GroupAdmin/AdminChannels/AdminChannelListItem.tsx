--- conflicted
+++ resolved
@@ -35,14 +35,8 @@
   const [editIsOpen, setEditIsOpen] = useState(false);
   const [deleteChannelIsOpen, setDeleteChannelIsOpen] = useState(false);
 
-<<<<<<< HEAD
   const permissionText =
     PRIVACY_TYPE[getPrivacyFromChannel(channel, chat)].title;
-=======
-  const permissionText = readers?.includes('admin')
-    ? 'Admin Only'
-    : 'Open To All';
->>>>>>> abb7b653
 
   const onDeleteChannelConfirm = useCallback(async () => {
     setDeleteChannelIsOpen(!deleteChannelIsOpen);

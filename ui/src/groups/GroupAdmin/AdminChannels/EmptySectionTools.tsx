import { useRouteGroup } from '@/state/groups';
import React from 'react';
import { Link, useLocation } from 'react-router-dom';

interface EmptySectionToolsProps {
  sectionKey: string;
}

export default function EmptySectionTools({
  sectionKey,
}: EmptySectionToolsProps) {
  const flag = useRouteGroup();
  const location = useLocation();

  return (
<<<<<<< HEAD
    <>
      <div className="flex items-center py-4 px-5">
        <button
          onClick={() => setNewChannelIsOpen(!newChannelIsOpen)}
          className="small-button"
        >
          New Channel
        </button>
        <h2 className="ml-2 font-semibold text-gray-600">
          or drag a Channel here
        </h2>
      </div>
      <EditChannelModal
        editIsOpen={newChannelIsOpen}
        setEditIsOpen={setNewChannelIsOpen}
        presetSection={sectionKey}
      />
    </>
=======
    <div className="flex items-center py-4 px-5">
      <Link
        to={`/groups/${flag}/channels/new/${sectionKey}`}
        state={{ backgroundLocation: location }}
        className="small-button"
      >
        New Channel
      </Link>
      <h2 className="ml-2 font-semibold text-gray-600">
        or Drag A Channel Here
      </h2>
    </div>
>>>>>>> ed81af9a
  );
}<|MERGE_RESOLUTION|>--- conflicted
+++ resolved
@@ -13,26 +13,6 @@
   const location = useLocation();
 
   return (
-<<<<<<< HEAD
-    <>
-      <div className="flex items-center py-4 px-5">
-        <button
-          onClick={() => setNewChannelIsOpen(!newChannelIsOpen)}
-          className="small-button"
-        >
-          New Channel
-        </button>
-        <h2 className="ml-2 font-semibold text-gray-600">
-          or drag a Channel here
-        </h2>
-      </div>
-      <EditChannelModal
-        editIsOpen={newChannelIsOpen}
-        setEditIsOpen={setNewChannelIsOpen}
-        presetSection={sectionKey}
-      />
-    </>
-=======
     <div className="flex items-center py-4 px-5">
       <Link
         to={`/groups/${flag}/channels/new/${sectionKey}`}
@@ -42,9 +22,8 @@
         New Channel
       </Link>
       <h2 className="ml-2 font-semibold text-gray-600">
-        or Drag A Channel Here
+        or drag a Channel here
       </h2>
     </div>
->>>>>>> ed81af9a
   );
 }
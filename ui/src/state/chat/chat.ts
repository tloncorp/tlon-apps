--- conflicted
+++ resolved
@@ -96,11 +96,7 @@
 }
 
 export const useChatState = create<ChatState>(
-<<<<<<< HEAD
-  persist(
-=======
   persist<ChatState>(
->>>>>>> 35d8a894
     (set, get) => ({
       set: (fn) => {
         set(produce(get(), fn));
@@ -121,7 +117,6 @@
       pendingDms: [],
       pinnedDms: [],
       briefs: {},
-<<<<<<< HEAD
       toggleDmPin: async (ship, pin) => {
         get().set((draft) => {
           if (pin) {
@@ -138,157 +133,8 @@
             ship,
             pin,
           },
-=======
-      pinDm: async (ship) => {
-        await api.poke({
-          app: 'chat',
-          mark: 'dm-pin',
-          json: {
-            ship,
-            pin: true,
-          },
-        });
-        get().set((draft) => {
-          draft.pinnedDms = [...draft.pinnedDms, ship];
-        });
-      },
-      unpinDm: async (ship) => {
-        await api.poke({
-          app: 'chat',
-          mark: 'dm-pin',
-          json: {
-            ship,
-            pin: false,
-          },
-        });
-        get().set((draft) => {
-          draft.pinnedDms = draft.pinnedDms.filter((s) => s !== ship);
-        });
-      },
-      markRead: async (whom) => {
-        await api.poke({
-          app: 'chat',
-          mark: 'chat-remark-action',
-          json: {
-            whom,
-            diff: { read: null },
-          },
-        });
-      },
-      start: async () => {
-        // TODO: parallelise
-        const briefs = await api.scry<ChatBriefs>({
-          app: 'chat',
-          path: '/briefs',
-        });
-
-        get().batchSet((draft) => {
-          draft.briefs = briefs;
-        });
-
-        const pendingDms = await api.scry<string[]>({
-          app: 'chat',
-          path: '/dm/invited',
-        });
-        get().batchSet((draft) => {
-          draft.pendingDms = pendingDms;
->>>>>>> 35d8a894
-        });
-
-        try {
-          const pinnedDms = await api.scry<string[]>({
-            app: 'chat',
-            path: '/dm/pinned',
-          });
-          get().batchSet((draft) => {
-            draft.pinnedDms = pinnedDms;
-          });
-        } catch (error) {
-          console.log(error);
-        }
-
-        api.subscribe({
-          app: 'chat',
-          path: '/briefs',
-          event: (event: unknown) => {
-            const { whom, brief } = event as ChatBriefUpdate;
-            get().batchSet((draft) => {
-              draft.briefs[whom] = brief;
-            });
-          },
-        });
-        api.subscribe({
-          app: 'chat',
-          path: '/dm/invited',
-          event: (event: unknown) => {
-            get().batchSet((draft) => {
-              draft.pendingDms = event as string[];
-            });
-          },
-        });
-        api.subscribe({
-          app: 'chat',
-          path: '/club/new',
-          event: (event: ClubInvite) => {
-            get().batchSet((draft) => {
-              const { id, ...crew } = event;
-              const club = draft.multiDms[id];
-              if (!club) {
-                draft.multiDms[id] = crew;
-              }
-            });
-          },
-        });
-      },
-      fetchOlder: async (whom: string, count: string) => {
-        const isDM = whomIsDm(whom);
-        if (isDM) {
-          return makeWritsStore(
-            whom,
-            get,
-            `/dm/${whom}/writs`,
-            `/dm/${whom}/ui`
-          ).getOlder(count);
-        }
-        return makeWritsStore(
-          whom,
-          get,
-          `/chat/${whom}/writs`,
-          `/chat/${whom}/ui/writs`
-        ).getOlder(count);
-      },
-      fetchMultiDm: async (id, force) => {
-        const { multiDms } = get();
-
-        if (multiDms[id] && !force) {
-          return multiDms[id];
-        }
-
-        const dm = await api.scry<Club>({
-          app: 'chat',
-          path: `/club/${id}/crew`,
-        });
-
-        if (!dm) {
-          return {
-            hive: [],
-            team: [],
-            meta: {
-              title: '',
-              description: '',
-              image: '',
-              color: '',
-            },
-          };
-        }
-
-        set((draft) => {
-          draft.multiDms[id] = dm;
-        });
-
-        return dm;
-      },
-<<<<<<< HEAD
+        });
+      },
       toggleMultiDmPin: async (whom, pin) => {
         get().set((draft) => {
           draft.multiDms[whom].pin = pin;
@@ -488,72 +334,6 @@
             delete draft.briefs[ship];
           }
         });
-=======
-      fetchDms: async () => {
-        const dms = await api.scry<string[]>({
-          app: 'chat',
-          path: '/dm',
-        });
-        get().batchSet((draft) => {
-          dms.forEach((ship) => {
-            const chat = {
-              writs: new BigIntOrderedMap<ChatWrit>(),
-              perms: {
-                writers: [],
-              },
-              draft: {
-                inline: [],
-                block: [],
-              },
-            };
-            draft.dms[ship] = chat;
-          });
-        });
-        const archive = await api.scry<string[]>({
-          app: 'chat',
-          path: '/dm/archive',
-        });
-        get().batchSet((draft) => {
-          draft.dmArchive = archive;
-        });
-      },
-      unarchiveDm: async (ship) => {
-        await api.poke({
-          app: 'chat',
-          mark: 'dm-unarchive',
-          json: ship,
-        });
-      },
-      archiveDm: async (ship) => {
-        await api.poke({
-          app: 'chat',
-          mark: 'dm-archive',
-          json: ship,
-        });
-        get().batchSet((draft) => {
-          delete draft.pacts[ship];
-          delete draft.dms[ship];
-          delete draft.briefs[ship];
-        });
-      },
-      joinChat: async (flag) => {
-        await api.poke({
-          app: 'chat',
-          mark: 'flag',
-          json: flag,
-        });
-      },
-      dmRsvp: async (ship, ok) => {
-        get().batchSet((draft) => {
-          draft.pendingDms = draft.pendingDms.filter((d) => d !== ship);
-          if (!ok) {
-            delete draft.pacts[ship];
-            delete draft.dms[ship];
-            delete draft.briefs[ship];
-          }
-        });
-
->>>>>>> 35d8a894
         await api.poke({
           app: 'chat',
           mark: 'dm-rsvp',
@@ -622,30 +402,6 @@
         });
       },
       createMultiDm: async (id, hive) => {
-<<<<<<< HEAD
-=======
-        get().batchSet((draft) => {
-          draft.multiDms[id] = {
-            hive,
-            team: [window.our],
-            meta: {
-              title: '',
-              description: '',
-              image: '',
-              color: '',
-            },
-          };
-        });
->>>>>>> 35d8a894
-        await api.poke({
-          app: 'chat',
-          mark: 'club-create',
-          json: {
-            id,
-            hive,
-          },
-        });
-<<<<<<< HEAD
         get().batchSet((draft) => {
           draft.multiDms[id] = {
             hive,
@@ -659,8 +415,14 @@
             pin: false,
           };
         });
-=======
->>>>>>> 35d8a894
+        await api.poke({
+          app: 'chat',
+          mark: 'club-create',
+          json: {
+            id,
+            hive,
+          },
+        });
       },
       editMultiDm: async (id, meta) => {
         await api.poke(multiDmAction(id, { meta }));
@@ -743,10 +505,7 @@
       migrate: clearStorageMigration,
       partialize: (state) => ({
         multiDms: state.multiDms,
-<<<<<<< HEAD
         pinnedDms: state.pinnedDms,
-=======
->>>>>>> 35d8a894
       }),
     }
   )

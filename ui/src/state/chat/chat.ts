import _ from 'lodash';
import { unstable_batchedUpdates as batchUpdates } from 'react-dom';
import produce, { setAutoFreeze } from 'immer';
import { SetState } from 'zustand';
import { Poke } from '@urbit/http-api';
import { formatUd, unixToDa } from '@urbit/aura';
import { udToDec } from '@urbit/api';
import bigInt, { BigInteger } from 'big-integer';
import { useCallback, useEffect, useMemo } from 'react';
import { useMutation } from '@tanstack/react-query';
import { Groups } from '@/types/groups';
import {
  DMUnreadUpdate,
  Club,
  ClubAction,
  ClubDelta,
  Clubs,
  DmAction,
  DMUnreads,
  newWritMap,
  Pact,
  Pins,
  WritDelta,
  Writ,
  WritInCache,
  ChatUIEvent,
  ToggleMessage,
  HiddenMessages,
  BlockedByShips,
  BlockedShips,
  WritResponse,
  WritDiff,
} from '@/types/dms';
import {
  newReplyMap,
  Post,
  PostEssay,
  Reply,
  Replies,
  ChannelsAction,
  ReplyTuple,
} from '@/types/channel';
import api from '@/api';
import { whomIsDm, whomIsMultiDm, whomIsFlag, whomIsNest } from '@/logic/utils';
import { useChatStore } from '@/chat/useChatStore';
import { getPreviewTracker } from '@/logic/subscriptionTracking';
import useReactQueryScry from '@/logic/useReactQueryScry';
import useReactQuerySubscription from '@/logic/useReactQuerySubscription';
import { getWindow } from '@/logic/windows';
import queryClient from '@/queryClient';
import { createState } from '../base';
import makeWritsStore, { writsReducer } from './writs';
import { BasedChatState, ChatState } from './type';
import clubReducer from './clubReducer';
import { useGroups } from '../groups';
import { channelAction } from '../channel/channel';

setAutoFreeze(false);

function subscribeOnce<T>(app: string, path: string) {
  return new Promise<T>((resolve) => {
    api.subscribe({
      app,
      path,
      event: resolve,
    });
  });
}

function makeId() {
  const time = Date.now();
  return {
    id: `${window.our}/${formatUd(unixToDa(time))}`,
    time,
  };
}

function dmAction(ship: string, delta: WritDelta, id: string): Poke<DmAction> {
  return {
    app: 'chat',
    mark: 'dm-action',
    json: {
      ship,
      diff: {
        id,
        delta,
      },
    },
  };
}

function multiDmAction(id: string, delta: ClubDelta): Poke<ClubAction> {
  return {
    app: 'chat',
    mark: 'club-action-0',
    json: {
      id,
      diff: {
        uid: '0v3',
        delta,
      },
    },
  };
}

function getActionAndEvent(
  whom: string,
  id: string,
  delta: WritDelta
): OptimisticAction {
  if (whomIsDm(whom)) {
    const action = dmAction(whom, delta, id);
    return {
      action,
      event: action.json.diff,
    };
  }

  const diff: WritDiff = { id, delta };
  return {
    action: multiDmAction(whom, { writ: diff }),
    event: diff,
  };
}

interface OptimisticAction {
  action: Poke<DmAction | ClubAction>;
  event: WritDiff | WritResponse;
}

async function optimisticAction(
  whom: string,
  id: string,
  delta: WritDelta,
  set: SetState<BasedChatState>
) {
  const { action, event } = getActionAndEvent(whom, id, delta);
  set((draft) => {
    const reduced = writsReducer(whom, true)(event, draft);

    return {
      pacts: { ...reduced.pacts },
      writWindows: { ...reduced.writWindows },
    };
  });

  await api.poke<ClubAction | DmAction | ChannelsAction>(action);
}

function resolveHiddenMessages(toggle: ToggleMessage) {
  const hiding = 'hide' in toggle;
  return (prev: HiddenMessages | undefined) => {
    if (!prev) {
      return hiding ? [toggle.hide] : [];
    }

    return hiding
      ? [...prev, toggle.hide]
      : prev.filter((id) => id !== toggle.show);
  };
}

function getStore(
  whom: string,
  get: () => BasedChatState,
  set: SetState<BasedChatState>
) {
  const isDM = whomIsDm(whom);
  const type = isDM ? 'dm' : whomIsMultiDm(whom) ? 'club' : 'chat';

  return makeWritsStore(
    whom,
    get,
    set,
    `/${type}/${whom}/writs`,
    `/${type}/${whom}/ui${isDM ? '' : '/writs'}`
  );
}

export const useChatState = createState<ChatState>(
  'chat',
  (set, get) => ({
    batchSet: (fn) => {
      batchUpdates(() => {
        set(produce(fn));
      });
    },
    dms: [],
    multiDms: {},
    dmArchive: [],
    pacts: {},
    pendingDms: [],
    pins: [],
    trackedMessages: [],
    writWindows: {},
    loadedRefs: {},
    loadedGraphRefs: {},
    togglePin: async (whom, pin) => {
      const { pins } = get();
      let newPins = [];

      if (pin) {
        newPins = [...pins, whom];
      } else {
        newPins = pins.filter((w) => w !== whom);
      }

      await api.poke<Pins>({
        app: 'chat',
        mark: 'chat-pins',
        json: {
          pins: newPins,
        },
      });

      get().fetchPins();
    },
    fetchPins: async () => {
      const { pins } = await api.scry<Pins>({
        app: 'chat',
        path: '/pins',
      });

      get().set((draft) => {
        draft.pins = pins;
      });
    },
    markDmRead: async (whom) => {
      if (whomIsNest(whom)) {
        await api.poke(channelAction(whom, { read: null }));
      } else {
        await api.poke({
          app: 'chat',
          mark: 'chat-remark-action',
          json: {
            whom,
            diff: { read: null },
          },
        });
      }
    },
    start: async ({ dms, clubs, unreads, pins, invited }) => {
      get().batchSet((draft) => {
        draft.pins = pins;
        draft.multiDms = clubs;
        draft.dms = dms;
        draft.pendingDms = invited;
        draft.pins = pins;
      });

      useChatStore.getState().update(unreads);

      api.subscribe(
        {
          app: 'chat',
          path: '/',
          event: (event: ChatUIEvent, mark) => {
            if (mark === 'chat-toggle-message') {
              const toggle = event as ToggleMessage;
              queryClient.setQueryData<HiddenMessages>(
                ['chat', 'hidden'],
                resolveHiddenMessages(toggle)
              );
            }

            if ('blocked-by' in event) {
              queryClient.setQueryData<BlockedByShips>(
                ['chat', 'blocked-by'],
                (prev) => {
                  if (!prev) {
                    return [event['blocked-by']];
                  }

                  return [...prev, event['blocked-by']];
                }
              );
            }

            if ('unblocked-by' in event) {
              queryClient.setQueryData<BlockedByShips>(
                ['chat', 'blocked-by'],
                (prev) => {
                  if (!prev) {
                    return [];
                  }

                  return prev.filter((s) => s !== event['unblocked-by']);
                }
              );
            }
          },
        },
        3
      );

      api.subscribe(
        {
          app: 'chat',
          path: '/dm/invited',
          event: (event: unknown) => {
            get().batchSet((draft) => {
              draft.pendingDms = event as string[];
            });
          },
        },
        3
      );
      api.subscribe(
        {
          app: 'chat',
          path: '/clubs',
          event: (event: ClubAction) => {
            get().batchSet(clubReducer(event));
          },
        },
        3
      );
    },
    fetchMessages: async (whom: string, count: string, dir, time) => {
      const { getOlder, getNewer } = getStore(whom, get, set);

      if (dir === 'older') {
        return getOlder(count, time);
      }

      return getNewer(count, time);
    },
    fetchMessagesAround: async (whom, count, timeOrId) => {
      const store = getStore(whom, get, set);

      return store.getAround(count, timeOrId);
    },
    fetchMultiDms: async () => {
      const dms = await api.scry<Clubs>({
        app: 'chat',
        path: '/clubs',
      });

      get().batchSet((draft) => {
        draft.multiDms = dms;
      });
    },
    fetchMultiDm: async (id, force) => {
      const { multiDms } = get();

      if (multiDms[id] && !force) {
        return multiDms[id];
      }

      const dm = await api.scry<Club>({
        app: 'chat',
        path: `/club/${id}/crew`,
      });

      if (!dm) {
        return {
          hive: [],
          team: [],
          meta: {
            title: '',
            description: '',
            image: '',
            cover: '',
          },
          pin: false,
        };
      }

      set((draft) => {
        draft.multiDms[id] = dm;
      });

      return dm;
    },
    fetchDms: async () => {
      const dms = await api.scry<string[]>({
        app: 'chat',
        path: '/dm',
      });

      get().batchSet((draft) => {
        draft.dms = dms;
      });
    },
    unarchiveDm: async (ship) => {
      await api.poke({
        app: 'chat',
        mark: 'dm-unarchive',
        json: ship,
      });
    },
    archiveDm: async (ship) => {
      await api.poke({
        app: 'chat',
        mark: 'dm-archive',
        json: ship,
      });
      queryClient.setQueryData(
        ['dm', 'unreads'],
        (unreads: DMUnreads | undefined) => {
          if (!unreads) {
            return unreads;
          }

          const newUnreads = { ...unreads };

          delete newUnreads[ship];

          return newUnreads;
        }
      );
      get().batchSet((draft) => {
        delete draft.pacts[ship];
        draft.dms = draft.dms.filter((s) => s !== ship);
      });
    },
    dmRsvp: async (ship, ok) => {
      get().batchSet((draft) => {
        draft.pendingDms = draft.pendingDms.filter((d) => d !== ship);
        if (!ok) {
          delete draft.pacts[ship];
          queryClient.setQueryData(
            ['dm', 'unreads'],
            (unreads: DMUnreads | undefined) => {
              if (!unreads) {
                return unreads;
              }

              if (!ok) {
                const newUnreads = { ...unreads };

                delete newUnreads[ship];

                return newUnreads;
              }

              return unreads;
            }
          );
          draft.dms = draft.dms.filter((s) => s !== ship);
        }
      });
      await api.poke({
        app: 'chat',
        mark: 'dm-rsvp',
        json: {
          ship,
          ok,
        },
      });
    },
    sendMessage: async (whom, mem, replying) => {
      const isDM = whomIsDm(whom);
      // ensure time and ID match up
      const { id, time } = makeId();
      const memo: Omit<PostEssay, 'kind-data'> = {
        content: mem.content,
        author: mem.author,
        sent: time,
      };
      let diff: WritDelta;

      if (!replying) {
        diff = {
          add: {
            memo,
            kind: null,
            time: null,
          },
        };
      } else {
        diff = {
          reply: {
            id,
            meta: null,
            delta: {
              add: {
                memo,
                time: null,
              },
            },
          },
        };

        queryClient.setQueryData(
          ['dms', whom, replying],
          (writ: WritInCache | undefined) => {
            if (!writ) {
              return writ;
            }

            const prevReplies = writ.seal.replies || {};
            const replies: Replies = {};

            Object.entries(prevReplies).forEach(([k, v]) => {
              replies[k] = v;
            });

            const replyId = unixToDa(memo.sent).toString();

            const newReply: Reply = {
              seal: {
                id: replyId,
                'parent-id': replying,
                reacts: {},
              },
              memo,
            };

            replies[replyId] = newReply;

            return {
              ...writ,
              seal: {
                ...writ.seal,
                replies: replies as Replies,
              },
            };
          }
        );
      }

      const { pacts } = get();
      const isNew = !(whom in pacts);
      get().batchSet((draft) => {
        if (isDM) {
          if (isNew) {
            draft.dms.push(whom);
            draft.pacts[whom] = { index: {}, writs: newWritMap() };

            return;
          }
        }

        draft.trackedMessages.push({ id, status: 'pending' });
      });

      if (replying) {
        await optimisticAction(whom, replying, diff, set);
      } else {
        await optimisticAction(whom, id, diff, set);
      }
      set((draft) => {
        if (!isDM || !isNew) {
          draft.trackedMessages.map((msg) => {
            if (msg.id === id) {
              return { status: 'sent', id };
            }

            return msg;
          });
        }
      });
    },
    delDm: async (whom, id) => {
      const diff = { del: null };
      if (whomIsDm(whom)) {
        await api.trackedPoke<DmAction, DmAction>(
          dmAction(whom, diff, id),
          { app: 'chat', path: whom },
          (event) => event.ship === id && 'del' in event.diff
        );
      } else {
        await api.trackedPoke<ClubAction>(
          multiDmAction(whom, { writ: { id, delta: diff } }),
          { app: 'chat', path: whom }
        );
      }
    },
    addReactToDm: async (whom, id, react) => {
      const delta: WritDelta = {
        'add-react': { react, ship: window.our },
      };
      await optimisticAction(whom, id, delta, set);
    },
    delReactToDm: async (whom, id) => {
      const delta: WritDelta = { 'del-react': window.our };
      await optimisticAction(whom, id, delta, set);
    },
    initializeMultiDm: async (id) => {
      await makeWritsStore(
        id,
        get,
        set,
        `/club/${id}/writs`,
        `/club/${id}/writs`
      ).initialize();
    },
    createMultiDm: async (id, hive) => {
      get().batchSet((draft) => {
        draft.multiDms[id] = {
          hive,
          team: [window.our],
          meta: {
            title: '',
            description: '',
            image: '',
            cover: '',
          },
        };
      });
      await api.poke({
        app: 'chat',
        mark: 'club-create',
        json: {
          id,
          hive,
        },
      });
    },
    editMultiDm: async (id, meta) =>
      api.trackedPoke<ClubAction>(
        multiDmAction(id, { meta }),
        {
          app: 'chat',
          path: `/clubs`,
        },
        (event) =>
          'meta' in event.diff.delta &&
          meta.title === event.diff.delta.meta.title
      ),
    inviteToMultiDm: async (id, hive) => {
      await api.poke(multiDmAction(id, { hive: { ...hive, add: true } }));
    },
    removeFromMultiDm: async (id, hive) => {
      await api.poke(multiDmAction(id, { hive: { ...hive, add: false } }));
    },
    multiDmRsvp: async (id, ok) => {
      await api.poke(multiDmAction(id, { team: { ship: window.our, ok } }));
      await get().fetchMultiDm(id, true);
    },
    initialize: async (whom: string) => {
      await makeWritsStore(
        whom,
        get,
        set,
        `/chat/${whom}/writs`,
        `/chat/${whom}/writs`
      ).initialize();
    },
    initializeDm: async (ship: string) => {
      await makeWritsStore(
        ship,
        get,
        set,
        `/dm/${ship}/writs`,
        `/dm/${ship}`
      ).initialize();
    },
  }),
  {
    partialize: (state) => {
      const saved = _.pick(state, ['dms', 'pendingDms', 'multiDms', 'pins']);

      return saved;
    },
  },
  []
);

export function useWritWindow(whom: string, time?: string) {
  const window = useChatState(useCallback((s) => s.writWindows[whom], [whom]));

  return getWindow(window, time);
}

export function useMessagesForChat(whom: string, near?: string) {
  const window = useWritWindow(whom, near);
  const writs = useChatState(useCallback((s) => s.pacts[whom]?.writs, [whom]));

  return useMemo(() => {
    return window && writs
      ? writs.getRange(window.oldest, window.newest, true)
      : [];
  }, [writs, window]);
}

export function useHasMessages(whom: string) {
  const messages = useMessagesForChat(whom);
  return messages.length > 0;
}

/**
 * @param replying: if set, we're replying to a message
 * @param whom (optional) if provided, overrides the default behavior of using the current channel flag
 * @returns bigInt.BigInteger[] of the ids of the messages for the flag / whom
 */
export function useChatKeys({ whom }: { replying: boolean; whom: string }) {
  const messages = useMessagesForChat(whom ?? '');
  return useMemo(() => messages.map(([k]) => k), [messages]);
}

export function useTrackedMessageStatus(id: string) {
  return useChatState(
    useCallback(
      (s) => s.trackedMessages.find((m) => m.id === id)?.status || 'delivered',
      [id]
    )
  );
}

const emptyUnreads: DMUnreads = {};
export function useDmUnreads() {
  const { data, ...query } = useReactQuerySubscription<
    DMUnreads,
    DMUnreadUpdate
  >({
    queryKey: ['dm', 'unreads'],
    app: 'chat',
    path: '/unreads',
    scry: '/unreads',
  });

  if (!data) {
    return {
      ...query,
      data: emptyUnreads,
    };
  }

  return {
    ...query,
    data,
  };
}

<<<<<<< HEAD
export function useDmUnread(whom: string) {
  const unreads = useDmUnreads();
  return unreads.data[whom];
=======
export function useChatLoading(whom: string) {
  return useChatState(
    useCallback((s) => !s.pacts[whom] && s.briefs[whom], [whom])
  );
>>>>>>> 748ed9f7
}

export function useChatLoading(whom: string) {
  const unread = useDmUnread(whom);

  return useChatState(
    useCallback((s) => !s.pacts[whom] && !!unread, [whom, unread])
  );
}

export function useHasUnreadMessages() {
  const chats = useChatStore((s) => s.chats);
  const { dms, clubs } = useChatState((s) => ({
    dms: s.dms,
    clubs: s.multiDms,
  }));

  return dms.concat(Object.keys(clubs)).some((k) => {
    const chat = chats[k];
    if (!chat) {
      return false;
    }

    const { unread } = chat;
    return Boolean(unread && !unread.seen);
  });
}

const emptyPact = { index: {}, writs: newWritMap() };
export function usePact(whom: string): Pact {
  return useChatState(useCallback((s) => s.pacts[whom] || emptyPact, [whom]));
}

const selPacts = (s: ChatState) => s.pacts;
export function usePacts() {
  return useChatState(selPacts);
}

export function useCurrentPactSize(whom: string) {
  return useChatState(
    useCallback((s) => s.pacts[whom]?.writs.size ?? 0, [whom])
  );
}

export function useWrit(whom: string, writId: string, disabled = false) {
  const queryKey = useMemo(() => ['dms', whom, writId], [whom, writId]);

  const path = useMemo(() => {
    const suffix = `/writs/writ/id/${writId}`;
    if (whomIsDm(whom)) {
      return `/dm/${whom}${suffix}`;
    }

    return `/club/${whom}${suffix}`;
  }, [writId, whom]);

  const enabled = useMemo(
    () => writId !== '0' && !disabled,
    [writId, disabled]
  );
  const { data, ...rest } = useReactQueryScry<Writ>({
    queryKey,
    app: 'chat',
    path,
    options: {
      enabled,
    },
  });

  return useMemo(() => {
    if (!data) {
      return {
        writ: undefined,
        ...rest,
      };
    }

    const writ = data;
    const replies = (writ.seal.replies || {}) as Replies;

    const diff: ReplyTuple[] = Object.entries(replies).map(([k, v]) => [
      bigInt(udToDec(k)),
      v as Reply,
    ]);

    // const replyMap = newReplyMap(diff);

    const writWithReplies = {
      ...writ,
      seal: {
        ...writ.seal,
        replies: diff,
      },
    };

    return {
      writ: writWithReplies,
      ...rest,
    };
  }, [data, rest]);
}

export function useDeleteDMReplyMutation() {
  const mutationFn = async (variables: {
    whom: string;
    writId: string;
    replyId: string;
  }) => {
    const delta: WritDelta = {
      reply: {
        id: variables.replyId,
        meta: null,
        delta: {
          del: null,
        },
      },
    };

    const action: Poke<DmAction | ClubAction> = whomIsDm(variables.whom)
      ? dmAction(variables.whom, delta as WritDelta, variables.writId)
      : multiDmAction(variables.whom, {
          writ: { id: variables.writId, delta: delta as WritDelta },
        });

    await api.poke<ClubAction | DmAction | ChannelsAction>(action);
  };

  return useMutation(mutationFn, {
    onMutate: async (variables) => {
      queryClient.setQueryData(
        ['dms', variables.whom, variables.writId],
        (writ: WritInCache | undefined) => {
          if (!writ) {
            return writ;
          }

          const prevReplies = writ.seal.replies || {};
          const replies: Replies = {};

          Object.entries(prevReplies).forEach(([k, v]) => {
            replies[k] = v;
          });

          const reply = Object.values(replies).find(
            (q) => q.seal.id === variables.replyId
          );

          if (!reply) {
            return writ;
          }

          let time = '';

          Object.entries(replies).forEach(([k, v]) => {
            if (v.seal.id === variables.replyId) {
              time = k;
            }
          });

          delete replies[time];

          return {
            ...writ,
            seal: {
              ...writ.seal,
              replies: replies as Replies,
            },
          };
        }
      );
    },
    onSuccess: async (data, variables) => {
      queryClient.invalidateQueries(['dms', variables.whom, variables.writId]);
    },
  });
}

export function useAddDMReplyReactMutation() {
  const mutationFn = async (variables: {
    whom: string;
    writId: string;
    replyId: string;
    react: string;
  }) => {
    const delta: WritDelta = {
      reply: {
        id: variables.replyId,
        meta: null,
        delta: {
          'add-react': { react: variables.react, ship: window.our },
        },
      },
    };

    const action: Poke<DmAction | ClubAction> = whomIsDm(variables.whom)
      ? dmAction(variables.whom, delta as WritDelta, variables.writId)
      : multiDmAction(variables.whom, {
          writ: { id: variables.writId, delta: delta as WritDelta },
        });

    await api.poke<ClubAction | DmAction | ChannelsAction>(action);
  };

  return useMutation(mutationFn, {
    onMutate: async (variables) => {
      queryClient.setQueryData(
        ['dms', variables.whom, variables.writId],
        (writ: WritInCache | undefined) => {
          if (!writ) {
            return writ;
          }

          const prevReplies = writ.seal.replies || {};
          const replies: Replies = {};

          Object.entries(prevReplies).forEach(([k, v]) => {
            replies[k] = v;
          });

          const reply = Object.values(replies).find(
            (q) => q.seal.id === variables.replyId
          );

          if (!reply) {
            return writ;
          }

          let time = '';

          Object.entries(replies).forEach(([k, v]) => {
            if (v.seal.id === variables.replyId) {
              time = k;
            }
          });

          const newReply: Reply = {
            ...reply,
            seal: {
              ...reply.seal,
              reacts: {
                ...reply.seal.reacts,
                [window.our]: variables.react,
              },
            },
          };

          replies[time] = newReply;

          return {
            ...writ,
            seal: {
              ...writ.seal,
              replies: replies as Replies,
            },
          };
        }
      );
    },
    onSuccess: async (data, variables) => {
      queryClient.invalidateQueries(['dms', variables.whom, variables.writId]);
    },
  });
}

export function useDeleteDMReplyReactMutation() {
  const mutationFn = async (variables: {
    whom: string;
    writId: string;
    replyId: string;
  }) => {
    const delta: WritDelta = {
      reply: {
        id: variables.replyId,
        meta: null,
        delta: {
          'del-react': window.our,
        },
      },
    };

    const action: Poke<DmAction | ClubAction> = whomIsDm(variables.whom)
      ? dmAction(variables.whom, delta as WritDelta, variables.writId)
      : multiDmAction(variables.whom, {
          writ: { id: variables.writId, delta: delta as WritDelta },
        });

    await api.poke<ClubAction | DmAction | ChannelsAction>(action);
  };

  return useMutation(mutationFn, {
    onMutate: async (variables) => {
      queryClient.setQueryData(
        ['dms', variables.whom, variables.writId],
        (writ: WritInCache | undefined) => {
          if (!writ) {
            return writ;
          }

          const prevReplies = writ.seal.replies || {};
          const replies: Replies = {};

          Object.entries(prevReplies).forEach(([k, v]) => {
            replies[k] = v;
          });

          const reply = Object.values(replies).find(
            (q) => q.seal.id === variables.replyId
          );

          if (!reply) {
            return writ;
          }

          let time = '';

          Object.entries(replies).forEach(([k, v]) => {
            if (v.seal.id === variables.replyId) {
              time = k;
            }
          });

          const currentReacts = reply.seal.reacts;

          delete currentReacts[window.our];

          const newReply: Reply = {
            ...reply,
            seal: {
              ...reply.seal,
              reacts: {
                ...currentReacts,
              },
            },
          };

          replies[time] = newReply;

          return {
            ...writ,
            seal: {
              ...writ.seal,
              replies: replies as Replies,
            },
          };
        }
      );
    },
    onSuccess: async (data, variables) => {
      queryClient.invalidateQueries(['dms', variables.whom, variables.writId]);
    },
  });
}

export function useIsDmUnread(whom: string) {
  const { data: unreads } = useDmUnreads();
  const unread = unreads[whom];
  return Boolean(unread?.count > 0 && unread['read-id']);
}

const selPendingDms = (s: ChatState) => s.pendingDms;
export function usePendingDms() {
  return useChatState(selPendingDms);
}

export function useDmIsPending(ship: string) {
  return useChatState(useCallback((s) => s.pendingDms.includes(ship), [ship]));
}

const selMultiDms = (s: ChatState) => s.multiDms;
export function useMultiDms() {
  return useChatState(selMultiDms);
}

const selDms = (s: ChatState) => s.dms;
export function useDms() {
  return useChatState(selDms);
}

export function useMultiDm(id: string): Club | undefined {
  const multiDm = useChatState(useCallback((s) => s.multiDms[id], [id]));

  useEffect(() => {
    useChatState.getState().fetchMultiDm(id);
  }, [id]);

  return multiDm;
}

export function usePendingMultiDms() {
  const multiDms = useChatState(selMultiDms);

  return Object.entries(multiDms)
    .filter(([, value]) => value.hive.includes(window.our))
    .map(([key]) => key);
}

export function useMultiDmIsPending(id: string): boolean {
  const unread = useDmUnread(id);
  return useChatState(
    useCallback(
      (s) => {
        const chat = s.multiDms[id];
        const isPending = chat && chat.hive.includes(window.our);
        const inTeam = chat && chat.team.includes(window.our);

        if (isPending) {
          return true;
        }

        return !unread && !inTeam;
      },
      [id, unread]
    )
  );
}

const selDmArchive = (s: ChatState) => s.dmArchive;
export function useDmArchive() {
  return useChatState(selDmArchive);
}

export function usePinned() {
  return useChatState(useCallback((s: ChatState) => s.pins, []));
}

export function usePinnedGroups() {
  const groups = useGroups();
  const pinned = usePinned();
  return useMemo(
    () =>
      pinned.filter(whomIsFlag).reduce(
        (memo, flag) =>
          groups && flag in groups
            ? {
                ...memo,
                [flag]: groups[flag],
              }
            : memo,
        {} as Groups
      ),
    [groups, pinned]
  );
}

export function usePinnedDms() {
  const pinned = usePinned();
  return useMemo(() => pinned.filter(whomIsDm), [pinned]);
}

export function usePinnedClubs() {
  const pinned = usePinned();
  return useMemo(() => pinned.filter(whomIsMultiDm), [pinned]);
}

type UnsubbedWrit = {
  flag: string;
  writ: Post;
};

const { shouldLoad, newAttempt, finished } = getPreviewTracker();

const selLoadedRefs = (s: ChatState) => s.loadedRefs;
export function useWritByFlagAndWritId(
  chFlag: string,
  idWrit: string,
  isScrolling: boolean
) {
  const refs = useChatState(selLoadedRefs);
  const path = `/said/${chFlag}/msg/${idWrit}`;
  const cached = refs[path];
  const pact = usePact(chFlag);
  const writIndex = pact && pact.index[idWrit];
  const writInPact = writIndex && pact && pact.writs.get(writIndex);

  useEffect(() => {
    if (!isScrolling && !writInPact && shouldLoad(path)) {
      newAttempt(path);
      subscribeOnce<UnsubbedWrit>('chat', path)
        .then(({ writ }) => {
          useChatState.getState().batchSet((draft) => {
            draft.loadedRefs[path] = writ;
          });
        })
        .finally(() => finished(path));
    }
  }, [path, isScrolling, writInPact]);

  if (writInPact) {
    return writInPact;
  }

  return cached;
}

export function useGetFirstDMUnreadID(whom: string) {
  const keys = useChatKeys({ replying: false, whom });
  const unread = useDmUnread(whom);
  if (!unread) {
    return null;
  }
  const { 'read-id': lastRead } = unread;
  if (!lastRead) {
    return null;
  }
  // lastRead is formatted like: ~zod/123.456.789...
  const lastReadBN = bigInt(lastRead.split('/')[1].replaceAll('.', ''));
  const firstUnread = keys.find((key) => key.gt(lastReadBN));
  return firstUnread ?? null;
}

export function useLatestMessage(chFlag: string): [BigInteger, Writ | null] {
  const messages = useMessagesForChat(chFlag);
  const messagesTree = newWritMap(messages);
  const max = messagesTree.maxKey();
  return messagesTree.size > 0 && max
    ? [max, messagesTree.get(max) || null]
    : [bigInt(), null];
}

export function useBlockedShips() {
  const { data, ...rest } = useReactQueryScry<BlockedShips>({
    queryKey: ['chat', 'blocked'],
    app: 'chat',
    path: '/blocked',
  });

  if (!data) {
    return {
      blocked: [],
      ...rest,
    };
  }

  return {
    blocked: data,
    ...rest,
  };
}

export function useIsShipBlocked(ship: string) {
  const { blocked } = useBlockedShips();

  return blocked.includes(ship);
}

export function useBlockedByShips() {
  const { data, ...rest } = useReactQueryScry<BlockedByShips>({
    queryKey: ['chat', 'blocked-by'],
    app: 'chat',
    path: '/blocked-by',
  });

  if (!data) {
    return {
      blockedBy: [],
      ...rest,
    };
  }

  return {
    blockedBy: data,
    ...rest,
  };
}

export function useShipHasBlockedUs(ship: string) {
  const { blockedBy } = useBlockedByShips();

  return blockedBy.includes(ship);
}

export function useBlockShipMutation() {
  const mutationFn = (variables: { ship: string }) =>
    api.poke({
      app: 'chat',
      mark: 'chat-block-ship',
      json: variables,
    });

  return useMutation(mutationFn, {
    onMutate: ({ ship }) => {
      queryClient.setQueryData<BlockedShips>(['chat', 'blocked'], (old) => [
        ...(old ?? []),
        ship,
      ]);
    },
    onSuccess: () => {
      queryClient.invalidateQueries(['chat', 'blocked']);
    },
  });
}

export function useUnblockShipMutation() {
  const mutationFn = (variables: { ship: string }) =>
    api.poke({
      app: 'chat',
      mark: 'chat-unblock-ship',
      json: variables,
    });

  return useMutation(mutationFn, {
    onMutate: ({ ship }) => {
      queryClient.setQueryData<BlockedShips>(['chat', 'blocked'], (old) =>
        (old ?? []).filter((s) => s !== ship)
      );
    },
    onSuccess: () => {
      queryClient.invalidateQueries(['chat', 'blocked']);
    },
  });
}

export function useHiddenMessages() {
  return useReactQueryScry<HiddenMessages>({
    queryKey: ['chat', 'hidden'],
    app: 'chat',
    path: '/hidden-messages',
    options: {
      placeholderData: [],
    },
  });
}

export function useToggleMessageMutation() {
  const mutationFn = (variables: { toggle: ToggleMessage }) =>
    api.poke({
      app: 'chat',
      mark: 'chat-toggle-message',
      json: variables.toggle,
    });

  return useMutation(mutationFn, {
    onMutate: ({ toggle }) => {
      queryClient.setQueryData<HiddenMessages>(
        ['chat', 'hidden'],
        resolveHiddenMessages(toggle)
      );
    },
    onSuccess: () => {
      queryClient.invalidateQueries(['chat', 'hidden']);
    },
  });
}

export function useMessageToggler(id: string) {
  const { mutate } = useToggleMessageMutation();
  const { data: hidden } = useHiddenMessages();
  const isHidden = useMemo(
    () => (hidden || []).some((h) => h === id),
    [hidden, id]
  );
  const show = useCallback(
    () => mutate({ toggle: { show: id } }),
    [mutate, id]
  );
  const hide = useCallback(
    () => mutate({ toggle: { hide: id } }),
    [mutate, id]
  );

  return {
    show,
    hide,
    isHidden,
  };
}

(window as any).chat = useChatState.getState;<|MERGE_RESOLUTION|>--- conflicted
+++ resolved
@@ -32,7 +32,6 @@
   WritDiff,
 } from '@/types/dms';
 import {
-  newReplyMap,
   Post,
   PostEssay,
   Reply,
@@ -724,16 +723,9 @@
   };
 }
 
-<<<<<<< HEAD
 export function useDmUnread(whom: string) {
   const unreads = useDmUnreads();
   return unreads.data[whom];
-=======
-export function useChatLoading(whom: string) {
-  return useChatState(
-    useCallback((s) => !s.pacts[whom] && s.briefs[whom], [whom])
-  );
->>>>>>> 748ed9f7
 }
 
 export function useChatLoading(whom: string) {

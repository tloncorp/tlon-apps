import { unstable_batchedUpdates as batchUpdates } from 'react-dom';
import produce, { setAutoFreeze } from 'immer';
import { BigIntOrderedMap, decToUd, unixToDa } from '@urbit/api';
import { Poke } from '@urbit/http-api';
import bigInt, { BigInteger } from 'big-integer';
import { useCallback, useEffect, useMemo, useState } from 'react';
import { Groups } from '@/types/groups';
import {
  Chat,
  ChatAction,
  ChatBriefs,
  ChatBriefUpdate,
  ChatDiff,
  ChatDraft,
  ChatPerm,
  Chats,
  ChatWrit,
  Club,
  ClubAction,
  ClubDelta,
  ClubInvite,
  DmAction,
  Pins,
  WritDelta,
} from '@/types/chat';
import api from '@/api';
import { whomIsDm, whomIsMultiDm, whomIsFlag, nestToFlag } from '@/logic/utils';
<<<<<<< HEAD
import { useChannelFlag } from '@/hooks';
=======
import { useChatStore } from '@/chat/useChatStore';
>>>>>>> bfb99a20
import { pokeOptimisticallyN, createState } from '../base';
import makeWritsStore, { writsReducer } from './writs';
import { ChatState } from './type';
import clubReducer from './clubReducer';
import { useGroups } from '../groups';

setAutoFreeze(false);

function subscribeOnce<T>(app: string, path: string) {
  return new Promise<T>((resolve) => {
    api.subscribe({
      app,
      path,
      event: resolve,
    });
  });
}

function chatAction(whom: string, diff: ChatDiff) {
  return {
    app: 'chat',
    mark: 'chat-action-0',
    json: {
      flag: whom,
      update: {
        time: '',
        diff,
      },
    },
  };
}

function chatWritDiff(whom: string, id: string, delta: WritDelta) {
  return chatAction(whom, {
    writs: {
      id,
      delta,
    },
  });
}

function makeId() {
  return `${window.our}/${decToUd(unixToDa(Date.now()).toString())}`;
}

function dmAction(
  ship: string,
  delta: WritDelta,
  id = makeId()
): Poke<DmAction> {
  return {
    app: 'chat',
    mark: 'dm-action',
    json: {
      ship,
      diff: {
        id,
        delta,
      },
    },
  };
}

function multiDmAction(id: string, delta: ClubDelta): Poke<ClubAction> {
  return {
    app: 'chat',
    mark: 'club-action',
    json: {
      id,
      diff: {
        echo: 0,
        delta,
      },
    },
  };
}

export const useChatState = createState<ChatState>(
  'chat',
  (set, get) => ({
    set: (fn) => {
      set(produce(get(), fn));
    },
    batchSet: (fn) => {
      batchUpdates(() => {
        get().set(fn);
      });
    },
    chats: {},
    dms: {},
    multiDms: {},
    dmArchive: [],
    pacts: {},
    drafts: {},
    chatSubs: [],
    dmSubs: [],
    multiDmSubs: [],
    pendingDms: [],
    pins: [],
    sentMessages: [],
    postedMessages: [],
    loadedWrits: {},
    briefs: {},
    togglePin: async (whom, pin) => {
      const { pins } = get();
      let newPins = [];

      if (pin) {
        newPins = [...pins, whom];
      } else {
        newPins = pins.filter((w) => w !== whom);
      }

      await api.poke<Pins>({
        app: 'chat',
        mark: 'chat-pins',
        json: {
          pins: newPins,
        },
      });

      get().fetchPins();
    },
    fetchPins: async () => {
      const { pins } = await api.scry<Pins>({
        app: 'chat',
        path: '/pins',
      });

      get().set((draft) => {
        draft.pins = pins;
      });
    },
    markRead: async (whom) => {
      await api.poke({
        app: 'chat',
        mark: 'chat-remark-action',
        json: {
          whom,
          diff: { read: null },
        },
      });
    },
    start: async () => {
      // TODO: parallelise
      api
        .scry<ChatBriefs>({
          app: 'chat',
          path: '/briefs',
        })
        .then((briefs) => {
          get().batchSet((draft) => {
            draft.briefs = briefs;
          });

          const { unread } = useChatStore.getState();
          Object.entries(briefs).forEach(([whom, brief]) => {
            const isUnread = brief.count > 0 && brief['read-id'];
            if (isUnread) {
              unread(whom, brief);
            }
          });
        });

      api
        .scry<string[]>({
          app: 'chat',
          path: '/dm/invited',
        })
        .then((pendingDms) => {
          get().batchSet((draft) => {
            draft.pendingDms = pendingDms;
          });
        });

      get().fetchPins();

      api
        .scry<Chats>({
          app: 'chat',
          path: '/chats',
        })
        .then((chats) => {
          get().batchSet((draft) => {
            draft.chats = chats;
          });
        });

      api.subscribe({
        app: 'chat',
        path: '/briefs',
        event: (event: unknown, mark: string) => {
          if (mark === 'chat-leave') {
            get().batchSet((draft) => {
              delete draft.briefs[event as string];
            });
            return;
          }

          const { whom, brief } = event as ChatBriefUpdate;
          get().batchSet((draft) => {
            draft.briefs[whom] = brief;
          });

          const { unread, atBottom, current } = useChatStore.getState();
          const isUnread = brief.count > 0 && brief['read-id'];
          if (isUnread && current === whom && atBottom) {
            get().markRead(whom);
          } else if (isUnread) {
            unread(whom, brief);
          }
        },
      });
      api.subscribe({
        app: 'chat',
        path: '/dm/invited',
        event: (event: unknown) => {
          get().batchSet((draft) => {
            draft.pendingDms = event as string[];
          });
        },
      });
      api.subscribe({
        app: 'chat',
        path: '/club/new',
        event: (event: ClubInvite) => {
          get().batchSet((draft) => {
            const { id, ...crew } = event;
            const club = draft.multiDms[id];
            if (!club) {
              draft.multiDms[id] = crew;
            }
          });
        },
      });

      api.subscribe({
        app: 'chat',
        path: '/ui',
        event: (event: ChatAction) => {
          get().batchSet((draft) => {
            const {
              flag,
              update: { diff },
            } = event;
            const chat = draft.chats[flag];

            if ('del-sects' in diff) {
              chat.perms.writers = chat.perms.writers.filter(
                (w) => !diff['del-sects'].includes(w)
              );
            } else if ('add-sects' in diff) {
              chat.perms.writers = chat.perms.writers.concat(diff['add-sects']);
            }
          });
        },
      });
    },
    fetchNewer: async (whom: string, count: string) => {
      const isDM = whomIsDm(whom);
      if (isDM) {
        return makeWritsStore(
          whom,
          get,
          `/dm/${whom}/writs`,
          `/dm/${whom}/ui`
        ).getNewer(count);
      }
      return makeWritsStore(
        whom,
        get,
        `/chat/${whom}/writs`,
        `/chat/${whom}/ui/writs`
      ).getNewer(count);
    },
    fetchOlder: async (whom: string, count: string) => {
      const isDM = whomIsDm(whom);
      if (isDM) {
        return makeWritsStore(
          whom,
          get,
          `/dm/${whom}/writs`,
          `/dm/${whom}/ui`
        ).getOlder(count);
      }
      return makeWritsStore(
        whom,
        get,
        `/chat/${whom}/writs`,
        `/chat/${whom}/ui/writs`
      ).getOlder(count);
    },
    fetchMultiDm: async (id, force) => {
      const { multiDms } = get();

      if (multiDms[id] && !force) {
        return multiDms[id];
      }

      const dm = await api.scry<Club>({
        app: 'chat',
        path: `/club/${id}/crew`,
      });

      if (!dm) {
        return {
          hive: [],
          team: [],
          meta: {
            title: '',
            description: '',
            image: '',
            cover: '',
          },
          pin: false,
        };
      }

      set((draft) => {
        draft.multiDms[id] = dm;
      });

      return dm;
    },
    fetchDms: async () => {
      const dms = await api.scry<string[]>({
        app: 'chat',
        path: '/dm',
      });
      get().batchSet((draft) => {
        dms.forEach((ship) => {
          const chat = {
            perms: {
              writers: [],
            },
          };
          draft.dms[ship] = chat;
        });
      });
      const archive = await api.scry<string[]>({
        app: 'chat',
        path: '/dm/archive',
      });
      get().batchSet((draft) => {
        draft.dmArchive = archive;
      });
    },
    unarchiveDm: async (ship) => {
      await api.poke({
        app: 'chat',
        mark: 'dm-unarchive',
        json: ship,
      });
    },
    archiveDm: async (ship) => {
      await api.poke({
        app: 'chat',
        mark: 'dm-archive',
        json: ship,
      });
      get().batchSet((draft) => {
        delete draft.pacts[ship];
        delete draft.dms[ship];
        delete draft.briefs[ship];
      });
    },
    joinChat: async (flag) => {
      await api.poke({
        app: 'chat',
        mark: 'flag',
        json: flag,
      });
    },
    leaveChat: async (flag) => {
      await api.poke({
        app: 'chat',
        mark: 'chat-leave',
        json: flag,
      });
    },
    dmRsvp: async (ship, ok) => {
      get().batchSet((draft) => {
        draft.pendingDms = draft.pendingDms.filter((d) => d !== ship);
        if (!ok) {
          delete draft.pacts[ship];
          delete draft.dms[ship];
          delete draft.briefs[ship];
        }
      });
      await api.poke({
        app: 'chat',
        mark: 'dm-rsvp',
        json: {
          ship,
          ok,
        },
      });
    },
    sendMessage: (whom, memo) => {
      const isDM = whomIsDm(whom);
      const isMultiDm = whomIsMultiDm(whom);
      const diff = { add: memo };
      const id = makeId();
      if (isDM) {
        pokeOptimisticallyN(useChatState, dmAction(whom, { add: memo }, id), [
          writsReducer(whom),
        ]).then(() => set((draft) => draft.postedMessages.push(id)));
      } else if (isMultiDm) {
        pokeOptimisticallyN(
          useChatState,
          multiDmAction(whom, {
            writ: {
              id,
              delta: { add: { ...memo, sent: Date.now() } },
            },
          }),
          [writsReducer(whom)]
        ).then(() => set((draft) => draft.postedMessages.push(id)));
      } else {
        pokeOptimisticallyN(useChatState, chatWritDiff(whom, id, diff), [
          writsReducer(whom),
        ]).then(() => set((draft) => draft.postedMessages.push(id)));
      }
      set((draft) => draft.sentMessages.push(id));
    },
    delMessage: (whom, id) => {
      const isDM = whomIsDm(whom);
      const diff = { del: null };
      if (isDM) {
        api.poke(dmAction(whom, diff, id));
      } else {
        api.poke(chatWritDiff(whom, id, diff));
      }
    },
    addFeel: async (whom, id, feel) => {
      const delta: WritDelta = {
        'add-feel': { feel, ship: window.our },
      };

      if (whomIsDm(whom)) {
        api.poke(dmAction(whom, delta, id));
      } else if (whomIsMultiDm(whom)) {
        api.poke(
          multiDmAction(whom, {
            writ: {
              id,
              delta,
            },
          })
        );
      } else {
        api.poke(chatWritDiff(whom, id, delta));
      }
    },
    delFeel: async (whom, id) => {
      const delta: WritDelta = { 'del-feel': window.our };

      if (whomIsDm(whom)) {
        api.poke(dmAction(whom, delta, id));
      } else if (whomIsMultiDm(whom)) {
        api.poke(
          multiDmAction(whom, {
            writ: {
              id,
              delta,
            },
          })
        );
      } else {
        api.poke(chatWritDiff(whom, id, delta));
      }
    },
    create: async (req) => {
      await api.poke({
        app: 'chat',
        mark: 'chat-create',
        json: req,
      });
    },
    initializeMultiDm: async (id) => {
      if (get().multiDmSubs.includes(id)) {
        return;
      }
      get().batchSet((draft) => {
        draft.multiDmSubs.push(id);
      });
      await makeWritsStore(
        id,
        get,
        `/club/${id}/writs`,
        `/club/${id}/ui/writs`
      ).initialize();

      api.subscribe({
        app: 'chat',
        path: `/club/${id}/ui`,
        event: (event: ClubDelta) => {
          get().batchSet(clubReducer(id, event));
        },
      });
    },
    createMultiDm: async (id, hive) => {
      get().batchSet((draft) => {
        draft.multiDms[id] = {
          hive,
          team: [window.our],
          meta: {
            title: '',
            description: '',
            image: '',
            cover: '',
          },
        };
      });
      await api.poke({
        app: 'chat',
        mark: 'club-create',
        json: {
          id,
          hive,
        },
      });
    },
    editMultiDm: async (id, meta) => {
      await api.poke(multiDmAction(id, { meta }));
    },
    inviteToMultiDm: async (id, hive) => {
      await api.poke(multiDmAction(id, { hive: { ...hive, add: true } }));
    },
    removeFromMultiDm: async (id, hive) => {
      await api.poke(multiDmAction(id, { hive: { ...hive, add: false } }));
    },
    multiDmRsvp: async (id, ok) => {
      await api.poke(multiDmAction(id, { team: { ship: window.our, ok } }));
      await get().fetchMultiDm(id, true);
    },
    addSects: async (whom, sects) => {
      await api.poke(chatAction(whom, { 'add-sects': sects }));
      const perms = await api.scry<ChatPerm>({
        app: 'chat',
        path: `/chat/${whom}/perm`,
      });
      get().batchSet((draft) => {
        draft.chats[whom].perms = perms;
      });
    },
    delSects: async (whom, sects) => {
      await api.poke(chatAction(whom, { 'del-sects': sects }));
      const perms = await api.scry<ChatPerm>({
        app: 'chat',
        path: `/chat/${whom}/perm`,
      });
      get().batchSet((draft) => {
        draft.chats[whom].perms = perms;
      });
    },
    initialize: async (whom: string) => {
      if (get().chatSubs.includes(whom)) {
        return;
      }

      const perms = await api.scry<ChatPerm>({
        app: 'chat',
        path: `/chat/${whom}/perm`,
      });
      get().batchSet((draft) => {
        const chat = { perms };
        draft.chats[whom] = chat;
        draft.chatSubs.push(whom);
      });

      await makeWritsStore(
        whom,
        get,
        `/chat/${whom}/writs`,
        `/chat/${whom}/ui/writs`
      ).initialize();
    },
    getDraft: async (whom) => {
      const chatDraft = await api.scry<ChatDraft>({
        app: 'chat',
        path: `/draft/${whom}`,
      });
      set((draft) => {
        draft.drafts[whom] = chatDraft.story;
      });
    },
    draft: async (whom, story) => {
      api.poke({
        app: 'chat',
        mark: 'chat-draft',
        json: {
          whom,
          story,
        },
      });
    },
    initializeDm: async (ship: string) => {
      if (get().dmSubs.includes(ship)) {
        return;
      }
      get().batchSet((draft) => {
        draft.dmSubs.push(ship);
      });
      await makeWritsStore(
        ship,
        get,
        `/dm/${ship}/writs`,
        `/dm/${ship}/ui`
      ).initialize();
    },
  }),
  ['multiDms', 'pins'],
  []
);

export function useMessagesForChat(whom: string) {
  const def = useMemo(() => new BigIntOrderedMap<ChatWrit>(), []);
  return useChatState(
    useCallback((s) => s.pacts[whom]?.writs || def, [whom, def])
  );
}

/**
 * @param replying: if set, we're replying to a message
 * @param whom (optional) if provided, overrides the default behavior of using the current channel flag
 * @returns bigInt.BigInteger[] of the ids of the messages for the flag / whom
 */
export function useChatKeys({
  replying,
  whom,
}: {
  replying: boolean;
  whom?: string;
}) {
  const chFlag = useChannelFlag();
  const messages = useMessagesForChat(whom ?? chFlag ?? '');
  return useMemo(
    () =>
      messages
        .keys()
        .reverse()
        .filter((k) => {
          if (replying) {
            return true;
          }
          return messages.get(k)?.memo.replying === null;
        }),
    [messages, replying]
  );
}

export function useIsMessageDelivered(id: string) {
  return useChatState(useCallback((s) => !s.sentMessages.includes(id), [id]));
}

export function useIsMessagePosted(id: string) {
  return useChatState(useCallback((s) => s.postedMessages.includes(id), [id]));
}

const defaultPerms = {
  writers: [],
};

export function useChatPerms(whom: string) {
  return useChatState(
    useCallback((s) => s.chats[whom]?.perms || defaultPerms, [whom])
  );
}

export function useChatIsJoined(whom: string) {
  return useChatState(
    useCallback((s) => Object.keys(s.briefs).includes(whom), [whom])
  );
}

const selDmList = (s: ChatState) =>
  Object.keys(s.briefs)
    .filter((d) => !d.includes('/') && !s.pendingDms.includes(d))
    .sort((a, b) => (s.briefs[b]?.last || 0) - (s.briefs[a]?.last || 0));

export function useDmList() {
  return useChatState(selDmList);
}

export function useDmMessages(ship: string) {
  return useMessagesForChat(ship);
}

export function usePact(whom: string) {
  return useChatState(useCallback((s) => s.pacts[whom], [whom]));
}

const selPacts = (s: ChatState) => s.pacts;
export function usePacts() {
  return useChatState(selPacts);
}

export function useCurrentPactSize(whom: string) {
  return useChatState(
    useCallback((s) => s.pacts[whom]?.writs.size ?? 0, [whom])
  );
}

export function useReplies(whom: string, id: string) {
  const pact = usePact(whom);
  return useMemo(() => {
    if (!pact) {
      return new BigIntOrderedMap<ChatWrit>();
    }
    const { writs, index } = pact;
    const time = index[id];
    if (!time) {
      return new BigIntOrderedMap<ChatWrit>();
    }
    const message = writs.get(time);
    const replies = (message?.seal?.replied || ([] as string[]))
      .map((r: string) => {
        const t = pact.index[r];
        const writ = t && writs.get(t);
        return t && writ ? ([t, writ] as const) : undefined;
      })
      .filter((r: unknown): r is [BigInteger, ChatWrit] => !!r);
    return new BigIntOrderedMap<ChatWrit>().gas(replies);
  }, [pact, id]);
}

export function useWrit(whom: string, id: string) {
  return useChatState(
    useCallback(
      (s) => {
        const pact = s.pacts[whom];
        if (!pact) {
          return undefined;
        }
        const time = pact.index[id];
        if (!time) {
          return undefined;
        }
        return [time, pact.writs.get(time)] as const;
      },
      [whom, id]
    )
  );
}

export function useChat(whom: string): Chat | undefined {
  return useChatState(useCallback((s) => s.chats[whom], [whom]));
}

export function useChatDraft(whom: string) {
  return useChatState(
    useCallback(
      (s) =>
        s.drafts[whom] || {
          inline: [],
          block: [],
        },
      [whom]
    )
  );
}

const selPendingDms = (s: ChatState) => s.pendingDms;
export function usePendingDms() {
  return useChatState(selPendingDms);
}

export function useDmIsPending(ship: string) {
  return useChatState(useCallback((s) => s.pendingDms.includes(ship), [ship]));
}

const selMultiDms = (s: ChatState) => s.multiDms;
export function useMultiDms() {
  return useChatState(selMultiDms);
}

export function useMultiDm(id: string): Club | undefined {
  const multiDm = useChatState(useCallback((s) => s.multiDms[id], [id]));

  useEffect(() => {
    useChatState.getState().fetchMultiDm(id);
  }, [id]);

  return multiDm;
}

export function usePendingMultiDms() {
  const multiDms = useChatState(selMultiDms);

  return Object.entries(multiDms)
    .filter(([, value]) => value.hive.includes(window.our))
    .map(([key]) => key);
}

export function useMultiDmIsPending(id: string): boolean {
  return useChatState(
    useCallback(
      (s) => {
        const chat = s.multiDms[id];
        if (!chat) {
          return false;
        }

        return chat.hive.includes(window.our);
      },
      [id]
    )
  );
}

export function useMultiDmMessages(id: string) {
  return useMessagesForChat(id);
}

const selDmArchive = (s: ChatState) => s.dmArchive;
export function useDmArchive() {
  return useChatState(selDmArchive);
}

export function isGroupBrief(brief: string) {
  return brief.includes('/');
}

export function useBriefs() {
  return useChatState(useCallback((s: ChatState) => s.briefs, []));
}

export function useBrief(whom: string) {
  return useChatState(useCallback((s: ChatState) => s.briefs[whom], [whom]));
}

export function usePinned() {
  return useChatState(useCallback((s: ChatState) => s.pins, []));
}

export function usePinnedGroups() {
  const groups = useGroups();
  const pinned = usePinned();
  return useMemo(
    () =>
      pinned.filter(whomIsFlag).reduce(
        (memo, flag) =>
          flag in groups
            ? {
                ...memo,
                [flag]: groups[flag],
              }
            : memo,
        {} as Groups
      ),
    [groups, pinned]
  );
}

export function usePinnedDms() {
  const pinned = usePinned();
  return useMemo(() => pinned.filter(whomIsDm), [pinned]);
}

export function usePinnedClubs() {
  const pinned = usePinned();
  return useMemo(() => pinned.filter(whomIsMultiDm), [pinned]);
}

type UnsubbedWrit = {
  flag: string;
  writ: ChatWrit;
};

export function useWritByFlagAndWritId(chFlag: string, idWrit: string) {
  const [res, setRes] = useState(null as UnsubbedWrit | null);
  useEffect(() => {
    subscribeOnce<UnsubbedWrit>('chat', `/said/${chFlag}/msg/${idWrit}`).then(
      setRes
    );
    return () => {
      setRes(null);
    };
  }, [chFlag, idWrit]);
  return res;
}

export function useLoadedWrits(whom: string) {
  return useChatState(
    useCallback(
      (s) =>
        s.loadedWrits[whom] || {
          oldest: unixToDa(Date.now()),
          newest: unixToDa(0),
        },
      [whom]
    )
  );
}

export function useLatestMessage(chFlag: string) {
  const messages = useMessagesForChat(chFlag);
  return messages.size > 0 ? messages.peekLargest() : [bigInt(), null];
}

export function useGetLatestChat() {
  const def = useMemo(() => new BigIntOrderedMap<ChatWrit>(), []);
  const empty = [bigInt(), null];
  const pacts = usePacts();

  return (chFlag: string) => {
    const pactFlag = chFlag.startsWith('~') ? chFlag : nestToFlag(chFlag)[1];
    const messages = pacts[pactFlag]?.writs ?? def;
    return messages.size > 0 ? messages.peekLargest() : empty;
  };
}

export function useGetFirstUnreadID(whom: string) {
  const keys = useChatKeys({ replying: false, whom });
  const brief = useBrief(whom);
  if (!brief) {
    return null;
  }
  const { 'read-id': lastRead } = brief;
  if (!lastRead) {
    return null;
  }
  // lastRead is formatted like: ~zod/123.456.789...
  const lastReadBN = bigInt(lastRead.split('/')[1].replaceAll('.', ''));
  const firstUnread = keys.find((key) => key.gt(lastReadBN));
  return firstUnread ?? null;
}

(window as any).chat = useChatState.getState;<|MERGE_RESOLUTION|>--- conflicted
+++ resolved
@@ -25,11 +25,8 @@
 } from '@/types/chat';
 import api from '@/api';
 import { whomIsDm, whomIsMultiDm, whomIsFlag, nestToFlag } from '@/logic/utils';
-<<<<<<< HEAD
 import { useChannelFlag } from '@/hooks';
-=======
 import { useChatStore } from '@/chat/useChatStore';
->>>>>>> bfb99a20
 import { pokeOptimisticallyN, createState } from '../base';
 import makeWritsStore, { writsReducer } from './writs';
 import { ChatState } from './type';

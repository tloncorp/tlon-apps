--- conflicted
+++ resolved
@@ -309,13 +309,12 @@
       json: req,
     });
   },
-<<<<<<< HEAD
   initializeMultiDm: async (id) => {
-    if (get().dmSubs.includes(id)) {
+    if (get().multiDmSubs.includes(id)) {
       return;
     }
     get().batchSet((draft) => {
-      draft.dmSubs.push(id);
+      draft.multiDmSubs.push(id);
     });
     await makeWritsStore(
       id,
@@ -324,10 +323,7 @@
       `/club/${id}/ui/writs`
     ).initialize();
   },
-  createMultiDm: async (hive) => {
-=======
   createMultiDm: async (id, hive) => {
->>>>>>> 46e12972
     await api.poke({
       app: 'chat',
       mark: 'club-create',
@@ -431,20 +427,6 @@
       `/dm/${ship}/ui`
     ).initialize();
   },
-  initializeMultiDm: async (id: string) => {
-    if (get().multiDmSubs.includes(id)) {
-      return;
-    }
-    get().batchSet((draft) => {
-      draft.multiDmSubs.push(id);
-    });
-    await makeWritsStore(
-      id,
-      get,
-      `/dm/${id}/writs`, // TODO: is this the correct endpoint?
-      `/dm/${id}/ui`
-    ).initialize();
-  },
 }));
 
 export function useMessagesForChat(whom: string) {
@@ -481,10 +463,6 @@
 
 export function useDmMessages(ship: string) {
   return useMessagesForChat(ship);
-}
-
-export function useMultiDmMessages(id: string) {
-  return useMessagesForChat(id);
 }
 
 export function usePact(whom: string) {

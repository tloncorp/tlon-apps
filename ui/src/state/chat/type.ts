import { BigIntOrderedMap } from '@urbit/api';
import {
  Chat,
  ChatWrit,
  ChatWhom,
  ChatMemo,
  Pact,
  ChatBriefs,
} from '../../types/chat';

export interface ChatState {
  set: (fn: (sta: ChatState) => void) => void;
  batchSet: (fn: (sta: ChatState) => void) => void;
  chats: {
    [flag: string]: Chat;
  };
  dms: {
    [ship: string]: Chat;
  };
  pacts: {
    [whom: ChatWhom]: Pact;
  };
<<<<<<< HEAD
  briefs: ChatBriefs;
  markRead: (whom: string) => Promise<void>;
  start: () => Promise<void>;
=======
  flags: string[];
  fetchFlags: () => Promise<void>;
  fetchDms: () => Promise<void>;
  getDraft: (whom: string) => void;
>>>>>>> 899efb5a
  draft: (whom: string, content: ChatMemo['content']) => Promise<void>;
  joinChat: (flag: string) => Promise<void>;
  sendMessage: (whom: string, memo: ChatMemo) => void;
  delMessage: (flag: string, time: string) => void;
  addSects: (flag: string, writers: string[]) => Promise<void>;
  create: (req: {
    group: string;
    name: string;
    title: string;
    description: string;
    readers: string[];
  }) => Promise<void>;
  initialize: (flag: string) => Promise<void>;
  initializeDm: (ship: string) => Promise<void>;
}<|MERGE_RESOLUTION|>--- conflicted
+++ resolved
@@ -20,16 +20,10 @@
   pacts: {
     [whom: ChatWhom]: Pact;
   };
-<<<<<<< HEAD
   briefs: ChatBriefs;
   markRead: (whom: string) => Promise<void>;
   start: () => Promise<void>;
-=======
-  flags: string[];
-  fetchFlags: () => Promise<void>;
-  fetchDms: () => Promise<void>;
   getDraft: (whom: string) => void;
->>>>>>> 899efb5a
   draft: (whom: string, content: ChatMemo['content']) => Promise<void>;
   joinChat: (flag: string) => Promise<void>;
   sendMessage: (whom: string, memo: ChatMemo) => void;

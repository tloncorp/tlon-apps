--- conflicted
+++ resolved
@@ -1,7 +1,3 @@
-<<<<<<< HEAD
-=======
-import _ from 'lodash';
->>>>>>> c3716cb3
 import { decToUd, udToDec, unixToDa } from '@urbit/api';
 import { uniq } from 'lodash';
 import bigInt, { BigInteger } from 'big-integer';
@@ -12,12 +8,11 @@
   WritDiff,
   DmAction,
   newWritMap,
-<<<<<<< HEAD
   WritSeal,
   Writ,
   Writs,
-  WritDelta,
   WritInCache,
+  WritResponse
 } from '@/types/dms';
 import { newReplyMap, Reply } from '@/types/channel';
 import queryClient from '@/queryClient';
@@ -32,130 +27,9 @@
 }
 
 export function writsReducer(whom: string, optimistic = false) {
-  return (json: DmAction | WritDiff, draft: BasedChatState): BasedChatState => {
-=======
-  WritResponse,
-  ChatWritEntry,
-} from '@/types/chat';
-import { asyncWithDefault } from '@/logic/utils';
-import { BasedChatState, WritWindow, WritWindows } from './type';
-
-interface WritsStore {
-  initialize: () => Promise<void>;
-  getNewer: (count: string, time?: BigInteger) => Promise<boolean>;
-  getOlder: (count: string, time?: BigInteger) => Promise<boolean>;
-  getAroundTime: (count: string, time: BigInteger) => Promise<void>;
-  getAroundId: (count: string, id: string) => Promise<void>;
-  getWrit: (id: string) => Promise<void>;
-}
-
-export const emptyWindow: WritWindow = {
-  oldest: unixToDa(Date.now()),
-  newest: bigInt(0),
-  loadedOldest: false,
-  loadedNewest: false,
-};
-export const emptyWindows: WritWindows = {
-  latest: emptyWindow,
-  windows: [emptyWindow],
-};
-
-function inWindow(window: WritWindow, time: BigInteger) {
-  return time.geq(window.oldest) && time.leq(window.newest);
-}
-
-export function getWritWindow(window?: WritWindows, time?: BigInteger) {
-  if (!window) {
-    return undefined;
-  }
-
-  if (!time) {
-    return window.latest;
-  }
-
-  for (let i = 0; i <= window.windows.length - 1; i += 1) {
-    if (inWindow(window.windows[i], time)) {
-      return window.windows[i];
-    }
-  }
-
-  return undefined;
-}
-
-export function combineWindows(windows: WritWindow[]) {
-  const result: WritWindow[] = [];
-  let last: WritWindow;
-
-  _.forEachRight(windows, (r) => {
-    if (!last || r.newest.lt(last.oldest)) {
-      result.unshift((last = r));
-    } else if (r.oldest.lt(last.oldest)) {
-      last.oldest = r.oldest;
-      last.latest = last.latest || r.latest;
-      last.loadedOldest = r.loadedOldest;
-    }
-  });
-
-  return result;
-}
-
-function extendCurrentWindow(
-  newWindow: WritWindow,
-  windows?: WritWindows,
-  time?: BigInteger
-) {
-  if (!windows) {
-    return {
-      latest: newWindow.latest || !time ? newWindow : undefined,
-      windows: [newWindow],
-    };
-  }
-
-  const current = getWritWindow(windows, time);
-  const areEqual = (a: WritWindow, b: WritWindow) =>
-    a.oldest.eq(b.oldest) && a.newest.eq(b.newest);
-  const newWindows =
-    current && windows.windows.some((w) => areEqual(w, current))
-      ? windows.windows.map((w) => {
-          if (areEqual(w, current)) {
-            return {
-              ...newWindow,
-              latest: newWindow.latest || w.latest,
-              newest: newWindow.newest.gt(w.newest)
-                ? newWindow.newest
-                : w.newest,
-              oldest: newWindow.oldest.lt(w.oldest)
-                ? newWindow.oldest
-                : w.oldest,
-            };
-          }
-          return w;
-        })
-      : [...windows.windows, newWindow];
-
-  const combined = combineWindows(
-    newWindows.sort((a, b) => {
-      return (
-        a.newest.subtract(b.newest).toJSNumber() ||
-        a.oldest.subtract(b.oldest).toJSNumber()
-      );
-    })
-  );
-
-  return {
-    latest: combined.find((w) => w.latest),
-    windows: combined,
-  };
-}
-
-export function writsReducer(whom: string) {
-  return (
-    json: ChatAction | DmAction | WritResponse,
-    draft: BasedChatState
-  ): BasedChatState => {
->>>>>>> c3716cb3
+  return (json: DmAction | WritResponse, draft: BasedChatState): BasedChatState => {
     let id: string | undefined;
-    let delta: WritDelta;
+    let delta;
     if ('diff' in json) {
       id = json.diff.id;
       delta = json.diff.delta;
@@ -174,7 +48,6 @@
     };
 
     if ('add' in delta && !pact.index[id]) {
-<<<<<<< HEAD
       const time = delta.add.time
         ? bigInt(delta.add.time)
         : unixToDa(Date.now());
@@ -199,14 +72,6 @@
           },
         },
       };
-=======
-      const time =
-        'time' in delta.add ? bigInt(delta.add.time) : unixToDa(Date.now());
-      pact.index[id] = time;
-      const memo = 'memo' in delta.add ? delta.add.memo : delta.add;
-      const seal = { id, feels: {}, replied: [] };
-      const writ = { seal, memo };
->>>>>>> c3716cb3
       pact.writs = pact.writs.with(time, writ);
       draft.writWindows[whom] = extendCurrentWindow(
         {
@@ -217,19 +82,6 @@
         },
         draft.writWindows[whom]
       );
-<<<<<<< HEAD
-=======
-      if (memo.replying) {
-        const replyTime = pact.index[memo.replying];
-        if (replyTime) {
-          const ancestor = pact.writs.get(replyTime);
-          if (ancestor) {
-            ancestor.seal.replied = [...ancestor.seal.replied, id];
-            pact.writs = pact.writs.with(replyTime, ancestor);
-          }
-        }
-      }
->>>>>>> c3716cb3
     } else if ('del' in delta && pact.index[id]) {
       const time = pact.index[id];
       pact.writs = pact.writs.without(time);
@@ -260,13 +112,9 @@
       const time = pact.index[id];
       const msg = pact.writs.get(time);
       const { reply } = delta;
-      console.log({ delta });
 
       if (msg) {
-        console.log({ msg });
         const replyDelta = reply.delta;
-
-        console.log({ replyDelta });
 
         if ('add' in replyDelta) {
           const currentPost = queryClient.getQueryData<WritInCache>([
@@ -427,7 +275,7 @@
     return newMessageSize !== oldMessagesSize;
   };
 
-  const updateAround = async (writs: ChatWrits, time: BigInteger) => {
+  const updateAround = async (writs: Writs, time: string) => {
     get().batchSet((draft) => {
       const keys = Object.keys(writs).sort();
       if (keys.length === 0) {
@@ -506,64 +354,12 @@
     },
     getNewer: async (count, time) => getMessages(count, 'newer', time),
     getOlder: async (count, time) => getMessages(count, 'older', time),
-<<<<<<< HEAD
     getAround: async (count, time) => {
       const writs = await api.scry<Writs>({
-=======
-    getAroundTime: async (count, time) => {
-      const writs = await api.scry<ChatWrits>({
->>>>>>> c3716cb3
         app: 'chat',
         path: `${scryPath}/around/${decToUd(time.toString())}/${count}/light`,
       });
       updateAround(writs, time);
     },
-    getAroundId: async (count, id) => {
-      const parts = id.split('/');
-      if (parts.length !== 2) {
-        throw new Error('Invalid id');
-      }
-
-      const writs = await api.scry<ChatWrits>({
-        app: 'chat',
-        path: `${scryPath}/around/${id}/${count}`,
-      });
-
-      const entries = Object.entries(writs);
-      if (entries.length === 0) {
-        return;
-      }
-
-      const entry = entries.find(([, writ]) => writ.seal.id === id);
-      if (!entry) {
-        return;
-      }
-      updateAround(writs, bigInt(udToDec(entry[0])));
-    },
-    getWrit: async (id) => {
-      const parts = id.split('/');
-      if (parts.length !== 2) {
-        throw new Error('Invalid id');
-      }
-
-      const entry = await asyncWithDefault(
-        () =>
-          api.scry<ChatWritEntry>({
-            app: 'chat',
-            path: `${scryPath}/writ/id/${id}`,
-          }),
-        undefined
-      );
-
-      if (!entry) {
-        return;
-      }
-
-      const writs = {
-        [decToUd(entry.time)]: entry.writ,
-      };
-
-      updateAround(writs, bigInt(entry.time));
-    },
   };
 }
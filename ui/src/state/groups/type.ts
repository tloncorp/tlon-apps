import {
  Gangs,
  Group,
  Rank,
  GroupMeta,
  GroupChannel,
  GroupIndex,
  ChannelPreview,
  Cordon,
} from '../../types/groups';

export interface GroupState {
  set: (fn: (sta: GroupState) => void) => void;
  batchSet: (fn: (sta: GroupState) => void) => void;
  initialized: boolean;
  channelPreviews: {
    [nest: string]: ChannelPreview;
  };
  groups: {
    [flag: string]: Group;
  };
  gangs: Gangs;
  initialize: (flag: string) => Promise<number>;
  delRole: (flag: string, sect: string) => Promise<void>;
  banShips: (flag: string, ships: string[]) => Promise<void>;
  unbanShips: (flag: string, ships: string[]) => Promise<void>;
  banRanks: (flag: string, ranks: Rank[]) => Promise<void>;
  unbanRanks: (flag: string, ranks: Rank[]) => Promise<void>;
  addMembers: (flag: string, ships: string[]) => Promise<void>;
  delMembers: (flag: string, ships: string[]) => Promise<void>;
  addSects: (flag: string, ship: string, sects: string[]) => Promise<void>;
  delSects: (flag: string, ship: string, sects: string[]) => Promise<void>;
  addRole: (
    flag: string,
    sect: string,
    values: {
      title: string;
      description: string;
    }
  ) => Promise<void>;
  create: (req: {
    name: string;
    title: string;
    description: string;
    members: Record<string, string[]>;
    cordon: Record<string, any>;
    secret: boolean;
  }) => Promise<void>;
  leave: (flag: string) => Promise<void>;
  edit: (flag: string, metadata: GroupMeta) => Promise<void>;
  delete: (flag: string) => Promise<void>;
  updateGroups: () => Promise<void>;
  start: () => Promise<void>;
  channelPreview: (nest: string) => Promise<void>;
  search: (flag: string) => Promise<void>;
  index: (ship: string) => Promise<GroupIndex>;
  join: (flag: string, joinAll: boolean) => Promise<void>;
  knock: (flag: string) => Promise<void>;
  rescind: (flag: string) => Promise<void>;
  invite: (flag: string, ships: string[]) => Promise<void>;
  revoke: (
    flag: string,
    ships: string[],
    kind: 'ask' | 'pending'
  ) => Promise<void>;
  reject: (flag: string) => Promise<void>;
<<<<<<< HEAD
  swapCordon: (flag: string, cordon: Cordon) => Promise<void>;
  setSecret: (flag: string, isSecret: boolean) => Promise<void>;
=======
  cancel: (flag: string) => Promise<void>;
>>>>>>> 547838ce
  createZone: (flag: string, zone: string, meta: GroupMeta) => Promise<void>;
  editZone: (flag: string, zone: string, meta: GroupMeta) => Promise<void>;
  moveZone: (flag: string, zone: string, index: number) => Promise<void>;
  deleteZone: (flag: string, zone: string) => Promise<void>;
  editChannel: (
    groupFlag: string,
    flag: string,
    channel: GroupChannel
  ) => Promise<void>;
  deleteChannel: (groupFlag: string, flag: string) => Promise<void>;
  addChannelToZone: (
    zone: string,
    groupFlag: string,
    nest: string
  ) => Promise<void>;
  moveChannel: (
    flag: string,
    zone: string,
    channelFlag: string,
    index: number
  ) => Promise<void>;
  setChannelPerm: (
    flag: string,
    nest: string,
    sects: string[]
  ) => Promise<void>;
  setChannelJoin: (flag: string, nest: string, join: boolean) => Promise<void>;
}<|MERGE_RESOLUTION|>--- conflicted
+++ resolved
@@ -64,12 +64,9 @@
     kind: 'ask' | 'pending'
   ) => Promise<void>;
   reject: (flag: string) => Promise<void>;
-<<<<<<< HEAD
   swapCordon: (flag: string, cordon: Cordon) => Promise<void>;
   setSecret: (flag: string, isSecret: boolean) => Promise<void>;
-=======
   cancel: (flag: string) => Promise<void>;
->>>>>>> 547838ce
   createZone: (flag: string, zone: string, meta: GroupMeta) => Promise<void>;
   editZone: (flag: string, zone: string, meta: GroupMeta) => Promise<void>;
   moveZone: (flag: string, zone: string, index: number) => Promise<void>;

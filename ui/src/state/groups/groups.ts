--- conflicted
+++ resolved
@@ -40,11 +40,8 @@
 } from '@/logic/utils';
 import { captureGroupsAnalyticsEvent } from '@/logic/analytics';
 import { Scope, VolumeValue } from '@/types/volume';
-<<<<<<< HEAD
 import { decToUd } from '@urbit/api';
-=======
 import { useNewGroupFlags } from '../settings';
->>>>>>> cf35d7d4
 
 export const GROUP_ADMIN = 'admin';
 

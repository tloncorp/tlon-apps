import _ from 'lodash';
import {
  Blanket,
  Carpet,
  Flag,
  HarkAction,
  Rope,
  Seam,
  Skein,
} from '@/types/hark';
import api from '@/api';
import { decToUd } from '@urbit/api';
import useReactQuerySubscription from '@/logic/useReactQuerySubscription';
import { useMutation, useQueryClient } from '@tanstack/react-query';

function harkAction(action: HarkAction) {
  return {
    app: 'hark',
    mark: 'hark-action',
    json: action,
  };
}

export function useCarpet(flag?: Flag) {
  const { data, ...rest } = useReactQuerySubscription({
    queryKey: ['carpet', flag],
    app: 'hark',
    path: '/ui',
    initialScryPath: flag
      ? `/group/${flag}/latest`
      : `/desk/${window.desk}/latest`,
  });

  return {
    data: data as Carpet,
    ...rest,
  };
}

export function useBlanket(flag?: Flag) {
  const { data: carpet, isSuccess } = useCarpet(flag);
  const quilt = isSuccess
    ? carpet?.stitch === 0
      ? '0'
      : decToUd(carpet?.stitch?.toString() ?? '0')
    : '0';
  const { data, ...rest } = useReactQuerySubscription({
    queryKey: ['blanket', flag],
    app: 'hark',
    path: '/ui',
    initialScryPath: flag
      ? `/group/${flag}/quilt/${quilt}`
      : `/desk/${window.desk}/quilt/${quilt}`,
    enabled: isSuccess,
  });

  return {
    data: data as Blanket,
    ...rest,
  };
}

export function useSkeins(flag?: Flag) {
  const { data, ...rest } = useReactQuerySubscription({
    queryKey: ['skeins', flag ? flag : undefined],
    app: 'hark',
    path: '/ui',
    initialScryPath: flag
      ? `/group/${flag}/skeins`
      : `/desk/${window.desk}/skeins`,
    options: {
      refetchOnMount: true,
    },
  });

  return {
    data: data as Skein[],
    ...rest,
  };
}

export function useSawRopeMutation() {
  const queryClient = useQueryClient();
  const mutationFn = async (variables: { rope: Rope; update?: boolean }) =>
    api.trackedPoke(
      harkAction({
        'saw-rope': variables.rope,
      }),
      { app: 'hark', path: '/ui' }
    );

  return useMutation(mutationFn, {
    onMutate: async (variables) => {
      await queryClient.cancelQueries(['skeins', variables.rope.group]);
    },
    onSettled: async (_data, _error, variables) => {
      await queryClient.invalidateQueries(['skeins', variables.rope.group]);
    },
  });
}

export function useSawSeamMutation() {
  const queryClient = useQueryClient();
  const mutationFn = async (variables: { seam: Seam }) =>
    api.poke({
      ...harkAction({
        'saw-seam': variables.seam,
      }),
    });
<<<<<<< HEAD
  },
  sawRope: async (rope, update = true) => {
    console.log('sawRope', rope);

    return new Promise<void>((resolve, reject) => {
      api.poke({
        ...harkAction({
          'saw-rope': rope,
        }),
        onError: reject,
        onSuccess: async () => {
          if (!update) {
            resolve();
            return;
          }

          await useSubscriptionState
            .getState()
            .track('hark/ui', (event: HarkAction) => {
              return (
                'saw-rope' in event && event['saw-rope'].thread === rope.thread
              );
            });

          await get().update(rope.group);
          resolve();
        },
      });
    });
  },
  sawSeam: async (seam) =>
    new Promise<void>((resolve, reject) => {
      api.poke({
        ...harkAction({
          'saw-seam': seam,
        }),
        onError: reject,
        onSuccess: async () => {
          await useSubscriptionState
            .getState()
            .track('hark/ui', (event: HarkAction) => {
              return 'saw-seam' in event && _.isEqual(event['saw-seam'], seam);
            });

          await get().update(('group' in seam && seam.group) || null);
          resolve();
        },
      });
    }),
}));
=======
>>>>>>> 05905a94

  return useMutation(mutationFn, {
    onMutate: async () => {
      await queryClient.cancelQueries(['skeins', null]);
    },
    onSettled: async () => {
      await queryClient.invalidateQueries(['skeins', null]);
    },
  });
}<|MERGE_RESOLUTION|>--- conflicted
+++ resolved
@@ -107,59 +107,6 @@
         'saw-seam': variables.seam,
       }),
     });
-<<<<<<< HEAD
-  },
-  sawRope: async (rope, update = true) => {
-    console.log('sawRope', rope);
-
-    return new Promise<void>((resolve, reject) => {
-      api.poke({
-        ...harkAction({
-          'saw-rope': rope,
-        }),
-        onError: reject,
-        onSuccess: async () => {
-          if (!update) {
-            resolve();
-            return;
-          }
-
-          await useSubscriptionState
-            .getState()
-            .track('hark/ui', (event: HarkAction) => {
-              return (
-                'saw-rope' in event && event['saw-rope'].thread === rope.thread
-              );
-            });
-
-          await get().update(rope.group);
-          resolve();
-        },
-      });
-    });
-  },
-  sawSeam: async (seam) =>
-    new Promise<void>((resolve, reject) => {
-      api.poke({
-        ...harkAction({
-          'saw-seam': seam,
-        }),
-        onError: reject,
-        onSuccess: async () => {
-          await useSubscriptionState
-            .getState()
-            .track('hark/ui', (event: HarkAction) => {
-              return 'saw-seam' in event && _.isEqual(event['saw-seam'], seam);
-            });
-
-          await get().update(('group' in seam && seam.group) || null);
-          resolve();
-        },
-      });
-    }),
-}));
-=======
->>>>>>> 05905a94
 
   return useMutation(mutationFn, {
     onMutate: async () => {

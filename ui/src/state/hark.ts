--- conflicted
+++ resolved
@@ -1,39 +1,17 @@
 import _ from 'lodash';
-<<<<<<< HEAD
-import { Blanket, Carpet, Flag, HarkAction, Rope, Seam } from '@/types/hark';
+import {
+  Blanket,
+  Carpet,
+  Flag,
+  HarkAction,
+  Rope,
+  Seam,
+  Skein,
+} from '@/types/hark';
 import api, { useSubscriptionState } from '@/api';
 import { decToUd } from '@urbit/api';
 import useReactQuerySubscription from '@/logic/useReactQuerySubscription';
 import { useMutation, useQueryClient } from '@tanstack/react-query';
-=======
-import { unstable_batchedUpdates as batchUpdates } from 'react-dom';
-import produce from 'immer';
-import create from 'zustand';
-import { Flag, HarkAction, Rope, Seam, Skein } from '@/types/hark';
-import api from '@/api';
-import { asyncWithDefault } from '@/logic/utils';
-import useSubscriptionState from './subscription';
-
-export interface HarkState {
-  set: (fn: (sta: HarkState) => void) => void;
-  batchSet: (fn: (sta: HarkState) => void) => void;
-  loaded: boolean;
-  /** skeins: notifications at the app level */
-  skeins: Skein[];
-  /** textiles: represents notifications at the group level */
-  textiles: {
-    [flag: Flag]: Skein[];
-  };
-  /** start: fetches app-wide notifications and subscribes to updates */
-  start: () => Promise<void>;
-  /** retrieve: refreshes app-wide notifications to latest  */
-  retrieve: () => Promise<void>;
-  /** retrieveGroup: fetches group's notifications */
-  retrieveGroup: (flag: Flag) => Promise<void>;
-  sawRope: (rope: Rope, update?: boolean) => Promise<void>;
-  sawSeam: (seam: Seam) => Promise<void>;
-}
->>>>>>> cd23ac83
 
 function harkAction(action: HarkAction) {
   return {
@@ -43,7 +21,6 @@
   };
 }
 
-<<<<<<< HEAD
 export function useCarpet(flag?: Flag) {
   const { data, ...rest } = useReactQuerySubscription({
     queryKey: ['carpet', flag],
@@ -83,67 +60,25 @@
   };
 }
 
+export function useSkeins(flag?: Flag) {
+  const { data, ...rest } = useReactQuerySubscription({
+    queryKey: ['skeins', flag],
+    app: 'hark',
+    path: '/ui',
+    initialScryPath: flag
+      ? `/group/${flag}/skeins`
+      : `/desk/${window.desk}/skeins`,
+  });
+
+  return {
+    data: data as Skein[],
+    ...rest,
+  };
+}
+
 export function useSawRopeMutation() {
   const queryClient = useQueryClient();
   const mutationFn = async (variables: { rope: Rope; update?: boolean }) =>
-=======
-const useHarkState = create<HarkState>((set, get) => ({
-  set: (fn) => {
-    set(produce(get(), fn));
-  },
-  batchSet: (fn) => {
-    batchUpdates(() => {
-      get().set(fn);
-    });
-  },
-  loaded: false,
-  skeins: [],
-  textiles: {},
-  start: async () => {
-    const { retrieve } = get();
-    retrieve();
-
-    await api.subscribe({
-      app: 'hark',
-      path: '/ui',
-      event: (event: HarkAction) => {
-        if ('add-yarn' in event) {
-          retrieve();
-        }
-      },
-    });
-    set({ loaded: true });
-  },
-  retrieve: async () => {
-    const skeins = await asyncWithDefault(
-      () =>
-        api.scry<Skein[]>({
-          app: 'hark',
-          path: `/desk/${window.desk}/skeins`,
-        }),
-      []
-    );
-
-    get().batchSet((draft) => {
-      draft.skeins = skeins;
-    });
-  },
-  retrieveGroup: async (flag) => {
-    const skeins = await asyncWithDefault(
-      () =>
-        api.scry<Skein[]>({
-          app: 'hark',
-          path: `/group/${flag}/skeins`,
-        }),
-      []
-    );
-
-    get().batchSet((draft) => {
-      draft.textiles[flag] = skeins;
-    });
-  },
-  sawRope: async (rope, update = true) =>
->>>>>>> cd23ac83
     new Promise<void>((resolve, reject) => {
       api.poke({
         ...harkAction({
@@ -158,22 +93,12 @@
 
           await useSubscriptionState
             .getState()
-<<<<<<< HEAD
             .track(
               'hark/ui',
               (event: HarkAction) =>
                 'saw-rope' in event &&
                 event['saw-rope'].thread === variables.rope.thread
             );
-=======
-            .track('hark/ui', (event: HarkAction) => {
-              return (
-                'saw-rope' in event && event['saw-rope'].thread === rope.thread
-              );
-            });
-
-          await get().retrieve();
->>>>>>> cd23ac83
           resolve();
         },
       });
@@ -203,20 +128,12 @@
         onSuccess: async () => {
           await useSubscriptionState
             .getState()
-<<<<<<< HEAD
             .track(
               'hark/ui',
               (event: HarkAction) =>
                 'saw-seam' in event &&
                 _.isEqual(event['saw-seam'], variables.seam)
             );
-=======
-            .track('hark/ui', (event: HarkAction) => {
-              return 'saw-seam' in event && _.isEqual(event['saw-seam'], seam);
-            });
-
-          await get().retrieve();
->>>>>>> cd23ac83
           resolve();
         },
       });

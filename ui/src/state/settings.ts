--- conflicted
+++ resolved
@@ -5,15 +5,11 @@
 import { lsDesk } from '@/constants';
 import { HeapDisplayMode, HeapSortMode } from '@/types/heap';
 import useReactQuerySubscription from '@/logic/useReactQuerySubscription';
-<<<<<<< HEAD
 import { DiaryDisplayMode } from '@/types/diary';
-import api from '@/api';
-=======
 import produce from 'immer';
 import { isHosted, isTalk } from '@/logic/utils';
 import { isNativeApp } from '@/logic/native';
-import api from '../api';
->>>>>>> 0bebc4cc
+import api from '@/api';
 
 interface ChannelSetting {
   flag: string;

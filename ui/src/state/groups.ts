import { unstable_batchedUpdates as batchUpdates } from 'react-dom';
import create from 'zustand';
import produce from 'immer';
import { useParams } from 'react-router';
import { useCallback, useMemo } from 'react';
import {
<<<<<<< HEAD
  Gangs,
=======
  Channel,
>>>>>>> 7ce81133
  Group,
  GroupDiff,
  Groups,
  GroupUpdate,
<<<<<<< HEAD
  GroupAction,
  Rank,
=======
>>>>>>> 7ce81133
} from '../types/groups';
import api from '../api';

function groupAction(flag: string, diff: GroupDiff) {
  return {
    app: 'groups',
    mark: 'group-action',
    json: {
      flag,
      update: {
        time: '',
        diff,
      },
    },
  };
}

interface GroupState {
  set: (fn: (sta: GroupState) => void) => void;
  batchSet: (fn: (sta: GroupState) => void) => void;
  groups: {
    [flag: string]: Group;
  };
  gangs: Gangs;
  initialize: (flag: string) => Promise<number>;
  delRole: (flag: string, sect: string) => Promise<void>;
  banRanks: (flag: string, ranks: Rank[]) => Promise<void>;
  unbanRanks: (flag: string, ranks: Rank[]) => Promise<void>;
  addSects: (flag: string, ship: string, sects: string[]) => Promise<void>;
  addRole: (
    flag: string,
    sect: string,
    values: {
      title: string;
      description: string;
    }
  ) => Promise<void>;
  create: (req: {
    name: string;
    title: string;
    description: string;
  }) => Promise<void>;
  start: () => Promise<void>;
  search: (flag: string) => Promise<void>;
  join: (flag: string, joinAll: boolean) => Promise<void>;
}
export const useGroupState = create<GroupState>((set, get) => ({
  groups: {},
  gangs: {},
  banRanks: async (flag, ranks) => {
    await api.poke(
      groupAction(flag, {
        cordon: {
          open: {
            'add-ranks': ranks,
          },
        },
      })
    );
  },
  unbanRanks: async (flag, ranks) => {
    await api.poke(
      groupAction(flag, {
        cordon: {
          open: {
            'del-ranks': ranks,
          },
        },
      })
    );
  },
  search: async (flag) => {
    try {
      const res = await api.subscribeOnce('groups', `/gangs/${flag}/preview`);
      get().batchSet((draft) => {
        const gang = draft.gangs[flag] || {
          preview: null,
          invite: null,
          claim: null,
        };
        gang.preview = res;
        draft.gangs[flag] = gang;
      });
    } catch (e) {
      // TODO: fix error handling
      console.error(e);
    }
  },
  create: async (req) => {
    await api.poke({
      app: 'groups',
      mark: 'group-create',
      json: req,
    });
  },
  join: async (flag, joinAll) => {
    api.poke({
      app: 'groups',
      mark: 'group-join',
      json: {
        flag,
        'join-all': joinAll,
      },
    });
  },
  addSects: async (flag, ship, sects) => {
    const diff = {
      fleet: {
        ship,
        diff: {
          'add-sects': sects,
        },
      },
    };
    await api.poke(groupAction(flag, diff));
  },
  addRole: async (flag, sect, meta) => {
    const diff = {
      cabal: {
        sect,
        diff: {
          add: { ...meta, image: '' },
        },
      },
    };
    await api.poke(groupAction(flag, diff));
  },
  delRole: async (flag, sect) => {
    const diff = {
      cabal: {
        sect,
        diff: { del: null },
      },
    };
    await api.poke(groupAction(flag, diff));
  },
  start: async () => {
    const [groups, gangs] = await Promise.all([
      api.scry<Groups>({
        app: 'groups',
        path: '/groups',
      }),
      api.scry<Gangs>({
        app: 'groups',
        path: '/gangs',
      }),
    ]);
    set((s) => ({
      ...s,
      groups,
      gangs,
    }));
    await api.subscribe({
      app: 'groups',
      path: '/groups/ui',
      event: (data) => {
        const { flag, update } = data as GroupAction;
        if ('create' in update.diff) {
          const group = update.diff.create;
          get().batchSet((draft) => {
            draft.groups[flag] = group;
          });
        }
      },
    });
  },
  initialize: async (flag: string) =>
    api.subscribe({
      app: 'groups',
      path: `/groups/${flag}/ui`,
      event: (data: unknown) => {
        const { diff } = data as GroupUpdate;
        if ('channel' in diff) {
          const { flag: f, diff: d } = diff.channel;
          if ('add' in d) {
            get().batchSet((draft) => {
              draft.groups[flag].channels[f] = d.add;
            });
          } else if ('del' in d) {
            get().batchSet((draft) => {
              delete draft.groups[flag].channels[f];
            });
          }
        } else if ('fleet' in diff) {
          const { ship, diff: d } = diff.fleet;
          if ('add' in d) {
            get().batchSet((draft) => {
              draft.groups[flag].fleet[ship] = d.add;
            });
          } else if ('del' in d) {
            get().batchSet((draft) => {
              delete draft.groups[flag].fleet[ship];
            });
          } else if ('add-sects' in d) {
            get().batchSet((draft) => {
              const vessel = draft.groups[flag].fleet[ship];
              vessel.sects = [...vessel.sects, ...d['add-sects']];
            });
          } else if ('del-sects' in d) {
            get().batchSet((draft) => {
              const vessel = draft.groups[flag].fleet[ship];
              vessel.sects = vessel.sects.filter(
                (s) => !d['del-sects'].includes(s)
              );
            });
          }
        } else if ('cabal' in diff) {
          const { diff: d, sect } = diff.cabal;
          if ('add' in d) {
            get().batchSet((draft) => {
              draft.groups[flag].cabals[sect] = { meta: d.add };
            });
          } else if ('del' in d) {
            get().batchSet((draft) => {
              delete draft.groups[flag].cabals[sect];
            });
          }
        } else if ('cordon' in diff) {
          // console.log('todo');
        } else {
          // console.log('unreachable');
        }
      },
    }),
  set: (fn) => {
    set(produce(get(), fn));
  },
  batchSet: (fn) => {
    batchUpdates(() => {
      get().set(fn);
    });
  },
}));

export function useGroup(flag: string) {
  return useGroupState(useCallback((s) => s.groups[flag], [flag]));
}

export function useRouteGroup() {
  const { ship, name } = useParams();
  return useMemo(() => `${ship}/${name}`, [ship, name]);
}

const selList = (s: GroupState) => Object.keys(s.groups);
export function useGroupList() {
  return useGroupState(selList);
}

export function useVessel(flag: string, ship: string) {
  return useGroupState(
    useCallback((s) => s.groups[flag].fleet[ship], [ship, flag])
  );
}

<<<<<<< HEAD
const defGang = {
  invite: null,
  claim: null,
  preview: null,
};

export function useGang(flag: string) {
  return useGroupState(useCallback((s) => s.gangs[flag] || defGang, [flag]));
}

const selGangList = (s: GroupState) => Object.keys(s.gangs);
export function useGangList() {
  return useGroupState(selGangList);
=======
export function useChannel(flag: string, channel: string): Channel | undefined {
  return useGroupState(
    useCallback((s) => s.groups[flag].channels[channel], [flag, channel])
  );
>>>>>>> 7ce81133
}<|MERGE_RESOLUTION|>--- conflicted
+++ resolved
@@ -4,20 +4,14 @@
 import { useParams } from 'react-router';
 import { useCallback, useMemo } from 'react';
 import {
-<<<<<<< HEAD
   Gangs,
-=======
   Channel,
->>>>>>> 7ce81133
   Group,
   GroupDiff,
   Groups,
   GroupUpdate,
-<<<<<<< HEAD
   GroupAction,
   Rank,
-=======
->>>>>>> 7ce81133
 } from '../types/groups';
 import api from '../api';
 
@@ -272,7 +266,6 @@
   );
 }
 
-<<<<<<< HEAD
 const defGang = {
   invite: null,
   claim: null,
@@ -286,10 +279,10 @@
 const selGangList = (s: GroupState) => Object.keys(s.gangs);
 export function useGangList() {
   return useGroupState(selGangList);
-=======
+}
+
 export function useChannel(flag: string, channel: string): Channel | undefined {
   return useGroupState(
     useCallback((s) => s.groups[flag].channels[channel], [flag, channel])
   );
->>>>>>> 7ce81133
 }
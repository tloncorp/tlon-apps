import {
  Handler,
  Message,
  Poke,
  PokeHandler,
  ScryHandler,
  SubscriptionHandler,
} from '@tloncorp/mock-http-api';
import { decToUd, unixToDa } from '@urbit/api';
<<<<<<< HEAD
import mockGroups from '../mocks/groups';
import chatWrits, { chatKeys, chatPerm, dmList } from '../mocks/mockWrits';
=======
import mockGroups, { mockGangs } from '../mocks/groups';
import chatWrits, { chatKeys, chatPerm } from '../mocks/mockWrits';
>>>>>>> 5974b41f
import { ChatDiff } from '../types/chat';
import { GroupAction } from '../types/groups';

const getNowUd = () => decToUd(unixToDa(Date.now() * 1000).toString());

const chatSub = {
  action: 'subscribe',
  app: 'chat',
  path: `/chat/~zod/test/ui`,
} as SubscriptionHandler;

const groupSubs = ['~zod/tlon'].map(
  (g): SubscriptionHandler => ({
    action: 'subscribe',
    app: 'groups',
    path: `/groups/${g}/ui`,
  })
);

const mockHandlers: Handler[] = [
  {
    action: 'scry',
    app: 'chat',
    path: '/chat/~zod/test/writs/newest/100',
    func: () => chatWrits,
  } as ScryHandler,
  chatSub,
  {
    action: 'poke',
    app: 'chat',
    mark: 'chat-action',
    returnSubscription: chatSub,
    dataResponder: (
      req: Message &
        Poke<{ flag: string; update: { time: string; diff: ChatDiff } }>
    ) => ({
      id: req.id,
      ok: true,
      response: 'diff',
      json: {
        ...req.json.update,
        time: getNowUd(),
      },
    }),
  } as PokeHandler,
  {
    action: 'poke',
    app: 'groups',
    mark: 'group-action',
    returnSubscription: groupSubs[0],
    dataResponder: (req: Message & Poke<GroupAction>) => ({
      id: req.id!,
      ok: true,
      response: 'diff',
      json: {
        ...req.json.update,
        time: getNowUd(),
      },
    }),
  },
  {
    action: 'scry',
    app: 'groups',
    path: '/groups',
    func: () => mockGroups,
  } as ScryHandler,
  {
    action: 'scry',
    app: 'groups',
    path: '/gangs',
    func: () => mockGangs,
  } as ScryHandler,
  {
    action: 'scry',
    app: 'chat',
    path: '/chat',
    func: () => chatKeys,
  } as ScryHandler,
  {
    action: 'scry',
    app: 'chat',
    path: '/dm',
    func: () => dmList,
  } as ScryHandler,

  {
    action: 'scry',
    app: 'chat',
    path: '/chat/~zod/test/perm',
    func: () => chatPerm,
  } as ScryHandler,
  ...dmList.map((ship) => ({
    action: 'scry' as const,
    app: 'chat',
    path: `/dm/${ship}/newest/100`,
    func: () => chatWrits,
  })),
  ...groupSubs,
];

export default mockHandlers;<|MERGE_RESOLUTION|>--- conflicted
+++ resolved
@@ -7,13 +7,9 @@
   SubscriptionHandler,
 } from '@tloncorp/mock-http-api';
 import { decToUd, unixToDa } from '@urbit/api';
-<<<<<<< HEAD
-import mockGroups from '../mocks/groups';
-import chatWrits, { chatKeys, chatPerm, dmList } from '../mocks/mockWrits';
-=======
+
 import mockGroups, { mockGangs } from '../mocks/groups';
 import chatWrits, { chatKeys, chatPerm } from '../mocks/mockWrits';
->>>>>>> 5974b41f
 import { ChatDiff } from '../types/chat';
 import { GroupAction } from '../types/groups';
 
@@ -92,25 +88,6 @@
     path: '/chat',
     func: () => chatKeys,
   } as ScryHandler,
-  {
-    action: 'scry',
-    app: 'chat',
-    path: '/dm',
-    func: () => dmList,
-  } as ScryHandler,
-
-  {
-    action: 'scry',
-    app: 'chat',
-    path: '/chat/~zod/test/perm',
-    func: () => chatPerm,
-  } as ScryHandler,
-  ...dmList.map((ship) => ({
-    action: 'scry' as const,
-    app: 'chat',
-    path: `/dm/${ship}/newest/100`,
-    func: () => chatWrits,
-  })),
   ...groupSubs,
 ];
 

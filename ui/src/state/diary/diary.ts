--- conflicted
+++ resolved
@@ -20,11 +20,7 @@
   DiaryQuip,
   DiaryAction,
   DiaryDisplayMode,
-<<<<<<< HEAD
   DiarySortMode,
-  DiaryLetter,
-=======
->>>>>>> 61fa992f
   DiarySaid,
   DiaryUpdate,
   DiaryJoin,

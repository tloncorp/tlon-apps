--- conflicted
+++ resolved
@@ -865,12 +865,9 @@
             [`${window.our}/${variables.name}`]: {
               perms: { writers: [], group: variables.group },
               view: 'list',
-<<<<<<< HEAD
               'arranged-notes': [],
               sort: 'time',
-=======
               saga: { synced: null },
->>>>>>> b22b37a6
             },
           }
         );

import { Inline } from '@/types/content';
import {
  Diary,
  DiaryBriefs,
  DiaryCreate,
  DiaryDisplayMode,
  DiaryFlag,
  DiaryNoteMap,
  DiaryOutline,
  DiaryStory,
  NoteEssay,
} from '@/types/diary';

export interface DiaryState {
  set: (fn: (sta: DiaryState) => void) => void;
  batchSet: (fn: (sta: DiaryState) => void) => void;
  shelf: {
    [flag: string]: Diary;
  };
  diarySubs: string[];
  loadedNotes: {
    [path: string]: DiaryOutline;
  };
  notes: {
    [flag: DiaryFlag]: DiaryNoteMap;
  };
  briefs: DiaryBriefs;
  pendingImports: Record<string, boolean>;
  create: (req: DiaryCreate) => Promise<void>;
  start: () => Promise<void>;
  fetchNote: (flag: DiaryFlag, noteId: string) => Promise<void>;
  initialize: (flag: DiaryFlag) => Promise<void>;
  joinDiary: (groupFlag: string, flag: DiaryFlag) => Promise<void>;
  leaveDiary: (flag: DiaryFlag) => Promise<void>;
  viewDiary: (flag: DiaryFlag, view: DiaryDisplayMode) => Promise<void>;
  markRead: (flag: DiaryFlag) => Promise<void>;
  addNote: (flag: DiaryFlag, essay: NoteEssay) => Promise<string>;
  editNote: (flag: DiaryFlag, time: string, essay: NoteEssay) => Promise<void>;
  delNote: (flag: DiaryFlag, time: string) => Promise<void>;
  getOlderNotes: (flag: string, count: number) => Promise<void>;
  getNewerNotes: (flag: string, count: number) => Promise<void>;
  addSects: (flag: DiaryFlag, writers: string[]) => Promise<void>;
  delSects: (flag: DiaryFlag, writers: string[]) => Promise<void>;
  addQuip: (
    flag: DiaryFlag,
    noteId: string,
    content: DiaryStory
  ) => Promise<void>;
<<<<<<< HEAD
  delQuip: (flag: DiaryFlag, noteId: string, time: string) => Promise<void>;
  addFeel: (flag: DiaryFlag, id: string, feel: string) => Promise<void>;
  delFeel: (flag: DiaryFlag, id: string) => Promise<void>;
  addQuipFeel: (
    flag: DiaryFlag,
    noteId: string,
    time: string,
    feel: string
  ) => Promise<void>;
  delQuipFeel: (flag: DiaryFlag, noteId: string, time: string) => Promise<void>;
=======
  clearSubs: () => void;
>>>>>>> 381efba5
  [key: string]: unknown;
}<|MERGE_RESOLUTION|>--- conflicted
+++ resolved
@@ -46,7 +46,6 @@
     noteId: string,
     content: DiaryStory
   ) => Promise<void>;
-<<<<<<< HEAD
   delQuip: (flag: DiaryFlag, noteId: string, time: string) => Promise<void>;
   addFeel: (flag: DiaryFlag, id: string, feel: string) => Promise<void>;
   delFeel: (flag: DiaryFlag, id: string) => Promise<void>;
@@ -57,8 +56,6 @@
     feel: string
   ) => Promise<void>;
   delQuipFeel: (flag: DiaryFlag, noteId: string, time: string) => Promise<void>;
-=======
   clearSubs: () => void;
->>>>>>> 381efba5
   [key: string]: unknown;
 }
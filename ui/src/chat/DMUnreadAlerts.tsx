--- conflicted
+++ resolved
@@ -43,26 +43,16 @@
     oldestThread ? oldestThread[0] : null
   );
 
-<<<<<<< HEAD
   let to = '';
   let date = new Date();
   if (hasThreadUnreads && threadIsOlder) {
     const [id, thread] = oldestThread!;
-    to = `${root}/message/${id}?msg=${thread.time}`;
+    to = `${root}/message/${id}?thread-msg=${thread.time}`;
     date = new Date(daToUnix(bigInt(thread.time)));
   } else {
     to = `${root}?msg=${mainChat!.time}`;
     date = new Date(daToUnix(bigInt(mainChat!.time)));
   }
-=======
-  const topId = entries[0]?.[0];
-  const parent = entries[0]?.[1]['parent-time'];
-  const replyTime = entries[0]?.[1].time;
-  const to =
-    entries.length === 0 || parent > time
-      ? `${root}?msg=${time}`
-      : `${root}/message/${topId}?thread-msg=${replyTime}`;
->>>>>>> 82c428e9
 
   const since = isToday(date)
     ? `${format(date, 'HH:mm')} today`

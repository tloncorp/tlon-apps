import produce from 'immer';
import _ from 'lodash';
import { useCallback } from 'react';
import create from 'zustand';

<<<<<<< HEAD
export interface ChatReplying {
=======
interface ChatInfo {
>>>>>>> d58797ae
  replying: string | null;
}

interface ChatStore {
  chats: {
<<<<<<< HEAD
    [flag: string]: ChatReplying;
=======
    [flag: string]: ChatInfo;
>>>>>>> d58797ae
  };
  reply: (flag: string, msgId: string | null) => void;
}

export const useChatStore = create<ChatStore>((set) => ({
  chats: {},
  reply: (flag, msgId) => {
    set(
      produce((draft) => {
        if (!draft.chats[flag]) {
          draft.chats[flag] = { replying: msgId };
        } else {
          draft.chats[flag].replying = msgId;
        }
      })
    );
  },
}));

<<<<<<< HEAD
export function useChat(flag: string) {
=======
export function useChatInfo(flag: string): ChatInfo | undefined {
>>>>>>> d58797ae
  return useChatStore(useCallback((s) => s.chats[flag], [flag]));
}<|MERGE_RESOLUTION|>--- conflicted
+++ resolved
@@ -3,21 +3,13 @@
 import { useCallback } from 'react';
 import create from 'zustand';
 
-<<<<<<< HEAD
-export interface ChatReplying {
-=======
 interface ChatInfo {
->>>>>>> d58797ae
   replying: string | null;
 }
 
 interface ChatStore {
   chats: {
-<<<<<<< HEAD
-    [flag: string]: ChatReplying;
-=======
     [flag: string]: ChatInfo;
->>>>>>> d58797ae
   };
   reply: (flag: string, msgId: string | null) => void;
 }
@@ -37,10 +29,6 @@
   },
 }));
 
-<<<<<<< HEAD
-export function useChat(flag: string) {
-=======
 export function useChatInfo(flag: string): ChatInfo | undefined {
->>>>>>> d58797ae
   return useChatStore(useCallback((s) => s.chats[flag], [flag]));
 }
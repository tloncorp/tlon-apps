--- conflicted
+++ resolved
@@ -189,13 +189,9 @@
   scrollerRef,
   scrollElementRef,
   isScrolling,
-<<<<<<< HEAD
   hasLoadedNewest,
   hasLoadedOldest,
-}: DmScrollerProps) {
-=======
 }: ChatScrollerProps) {
->>>>>>> a93c208a
   const isMobile = useIsMobile();
   const scrollTo = useBigInt(rawScrollTo);
   const [loadDirection, setLoadDirection] = useState<'newer' | 'older'>(

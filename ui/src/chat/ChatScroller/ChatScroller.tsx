import cn from 'classnames';
import React, {
  HTMLAttributes,
  ReactNode,
  useCallback,
  useEffect,
  useMemo,
  useRef,
  useState,
} from 'react';
import { isSameDay } from 'date-fns';
import { BigIntOrderedMap, daToUnix } from '@urbit/api';
import bigInt from 'big-integer';
import { Virtuoso, VirtuosoHandle } from 'react-virtuoso';
import LoadingSpinner from '@/components/LoadingSpinner/LoadingSpinner';
import { ChatState } from '@/state/chat/type';
import { useChatState, useLoadedWrits } from '@/state/chat/chat';
import { MESSAGE_FETCH_PAGE_SIZE } from '@/constants';
import { ChatBrief, ChatWrit } from '@/types/chat';
import { IChatScroller } from './IChatScroller';
import ChatMessage from '../ChatMessage/ChatMessage';
import { ChatInfo, useChatInfo, useChatStore } from '../useChatStore';
import ChatNotice from '../ChatNotice';

interface CreateRendererParams {
  messages: BigIntOrderedMap<ChatWrit>;
  keys: bigInt.BigInteger[];
  whom: string;
  brief?: ChatBrief;
  chatInfo?: ChatInfo;
  prefixedElement: React.ReactNode;
}

interface RendererProps {
  index: bigInt.BigInteger;
}

function createRenderer({
  messages,
  keys,
  whom,
  prefixedElement,
}: CreateRendererParams) {
  const renderPrefix = (index: bigInt.BigInteger, child: ReactNode) => (
    <>
      {index.eq(messages.peekSmallest()[0]) ? prefixedElement : null}
      {child}
    </>
  );

  return React.forwardRef<HTMLDivElement, RendererProps>(
    ({ index }: RendererProps, ref) => {
      const writ = messages.get(index);

      if (!writ) {
        return null;
      }

      const isNotice = writ ? 'notice' in writ.memo.content : false;
      if (isNotice) {
        return renderPrefix(
          index,
          <ChatNotice key={writ.seal.id} writ={writ} />
        );
      }

      const keyIdx = keys.findIndex((idx) => idx.eq(index));
      const lastWritKey = keyIdx > 0 ? keys[keyIdx - 1] : undefined;
      const lastWrit = lastWritKey ? messages.get(lastWritKey) : undefined;
      const newAuthor = lastWrit
        ? writ.memo.author !== lastWrit.memo.author ||
          'notice' in lastWrit.memo.content
        : true;
      const writDay = new Date(daToUnix(index));
      const lastWritDay = lastWritKey
        ? new Date(daToUnix(lastWritKey))
        : undefined;
      const newDay =
        lastWrit && lastWritDay ? !isSameDay(writDay, lastWritDay) : !lastWrit;

      return renderPrefix(
        index,
        <ChatMessage
          key={writ.seal.id}
          whom={whom}
          writ={writ}
          time={index}
          newAuthor={newAuthor}
          newDay={newDay}
          ref={ref}
          isLast={keyIdx === keys.length - 1}
        />
      );
    }
  );
}

function Loader({ show }: { show: boolean }) {
  return show ? (
    <div className="align-center flex h-8 w-full justify-center p-1">
      <LoadingSpinner primary="fill-gray-50" secondary="fill-white" />
    </div>
  ) : null;
}

const FIRST_INDEX = 99999;

type FetchingState = 'top' | 'bottom' | 'initial';

function computeItemKey(index: number, item: bigInt.BigInteger, context: any) {
  return item.toString();
}

const List = React.forwardRef<HTMLDivElement, HTMLAttributes<HTMLDivElement>>(
  (props, ref) => (
    <div {...props} className={cn('pr-4', props.className)} ref={ref} />
  )
);

export default function ChatScroller({
  whom,
  messages,
  replying = false,
  prefixedElement,
  scrollTo = undefined,
}: IChatScroller) {
  const loaded = useLoadedWrits(whom);
  const [oldWhom, setOldWhom] = useState(whom);
  const [fetching, setFetching] = useState<FetchingState>('initial');
  const virtuoso = useRef<VirtuosoHandle>(null);

  const keys = useMemo(
    () =>
      messages
        .keys()
        .reverse()
        .filter((k) => {
          if (replying) {
            return true;
          }
          return messages.get(k)?.memo.replying === null;
        }),
    [messages, replying]
  );

  const mess = useMemo(
    () =>
      keys.reduce(
        (acc, val) => acc.set(val, messages.get(val)),
        new BigIntOrderedMap<ChatWrit>()
      ),
    [keys, messages]
  );

  const [indexData, setIndexData] = useState<{
    firstItemIndex: number;
    data: bigInt.BigInteger[];
  }>({
    firstItemIndex: FIRST_INDEX,
    data: keys,
  });

  useEffect(() => {
    if (whom !== oldWhom) {
      setOldWhom(whom);
    }
  }, [oldWhom, whom]);

  useEffect(() => {
    if (oldWhom !== whom) {
      setIndexData({ firstItemIndex: FIRST_INDEX, data: keys });
      return;
    }

    const diff = mess.size - indexData.data.length;
    if (diff !== 0) {
      setIndexData({
        firstItemIndex: indexData.firstItemIndex - diff,
        data: keys,
      });
    }

    // Sometimes the virtuoso component doesn't scroll to the bottom when
    // switching chats. Diff remains zero when it shouldn't.
    // This is a hack to force it to scroll to the bottom.

    if (indexData.firstItemIndex === FIRST_INDEX && diff === 0 && !scrollTo) {
      // We need to wait to make sure the virtuoso component has been updated.
      setTimeout(() => {
        virtuoso?.current?.scrollToIndex({
          index: indexData.data.length - 1,
        });
      }, 50);
    }

    if (scrollTo) {
      const idx = keys.findIndex((k) => k.eq(scrollTo));
      if (idx !== -1) {
        setTimeout(() => {
          virtuoso?.current?.scrollToIndex({
            index: idx,
          });
        }, 50);
      }
    }
  }, [whom, oldWhom, keys, mess, indexData, scrollTo]);

  const Message = useMemo(
    () =>
      createRenderer({
        messages,
        whom,
        keys,
        prefixedElement,
      }),
    [messages, keys, whom, prefixedElement]
  );

  const TopLoader = useMemo(
    () => <Loader show={fetching === 'top'} />,
    [fetching]
  );
  const BottomLoader = useMemo(
    () => <Loader show={fetching === 'bottom'} />,
    [fetching]
  );

  const fetchMessages = useCallback(
    async (newer: boolean) => {
      const newest = messages.peekLargest();
      const seenNewest = newer && newest && loaded.newest.geq(newest[0]);
      const oldest = messages.peekSmallest();
      const seenOldest = !newer && oldest && loaded.oldest.leq(oldest[0]);

      if (seenNewest || seenOldest) {
        return;
      }

      setFetching(newer ? 'bottom' : 'top');

      if (newer) {
        await useChatState
          .getState()
          .fetchNewer(whom, MESSAGE_FETCH_PAGE_SIZE.toString());
      } else {
        await useChatState
          .getState()
          .fetchOlder(whom, MESSAGE_FETCH_PAGE_SIZE.toString());
      }

      setFetching('initial');
    },
    [whom, messages, loaded]
  );

  return (
    <div className="relative h-full flex-1">
      <Virtuoso
        {...indexData}
        ref={virtuoso}
        followOutput
        alignToBottom
        className="h-full overflow-x-hidden p-4"
        // we do overflow-y: scroll here to prevent the scrollbar appearing and changing
        // size of elements, triggering a reflow loop in virtual scroller
        style={{
          overflowY: 'scroll',
        }}
        atBottomThreshold={250}
<<<<<<< HEAD
        atTopThreshold={250}
        atTopStateChange={(top) => top && fetchMessages(false)}
        atBottomStateChange={(bot) => {
          const { bottom, delayedRead } = useChatStore.getState();
          if (bot) {
            fetchMessages(true);
            bottom(true);
            delayedRead(whom, () => useChatState.getState().markRead(whom));
          } else {
            bottom(false);
=======
        atTopThreshold={2500}
        atTopStateChange={(top) => {
          if (top) {
            fetchMessages(false);
          }
        }}
        atBottomStateChange={(bot) => {
          if (bot) {
            fetchMessages(true);
>>>>>>> 8dd9158f
          }
        }}
        itemContent={(i, realIndex) => <Message index={realIndex} />}
        computeItemKey={computeItemKey}
        components={{
          Header: () => TopLoader,
          Footer: () => BottomLoader,
          List,
        }}
      />
    </div>
  );
}<|MERGE_RESOLUTION|>--- conflicted
+++ resolved
@@ -267,8 +267,7 @@
           overflowY: 'scroll',
         }}
         atBottomThreshold={250}
-<<<<<<< HEAD
-        atTopThreshold={250}
+        atTopThreshold={2500}
         atTopStateChange={(top) => top && fetchMessages(false)}
         atBottomStateChange={(bot) => {
           const { bottom, delayedRead } = useChatStore.getState();
@@ -278,17 +277,6 @@
             delayedRead(whom, () => useChatState.getState().markRead(whom));
           } else {
             bottom(false);
-=======
-        atTopThreshold={2500}
-        atTopStateChange={(top) => {
-          if (top) {
-            fetchMessages(false);
-          }
-        }}
-        atBottomStateChange={(bot) => {
-          if (bot) {
-            fetchMessages(true);
->>>>>>> 8dd9158f
           }
         }}
         itemContent={(i, realIndex) => <Message index={realIndex} />}

import React, { useCallback } from 'react';
import { differenceInDays } from 'date-fns';
import { daToUnix } from '@urbit/api';
import bigInt from 'big-integer';
import ChatWritScroller from './ChatWritScroller';
import { IChatScroller } from './IChatScroller';
import ChatMessage from '../ChatMessage/ChatMessage';
import { useChatInfo } from '../useChatStore';
import ChatNotice from '../ChatNotice';
import { ChatState } from '../../state/chat/type';
import { useChatState } from '../../state/chat/chat';
import { MESSAGE_FETCH_PAGE_SIZE } from '../../constants';

export default function ChatScroller(props: IChatScroller) {
  const { whom, messages, replying } = props;
  const chatInfo = useChatInfo(whom);
  const brief = useChatState((s: ChatState) => s.briefs[whom]);

  const keys = messages
    .keys()
    .reverse()
    .filter((k) => {
      if (replying) {
        return true;
      }
      return messages.get(k)?.memo.replying === null;
    });

  interface RendererProps {
    index: bigInt.BigInteger;
  }

  const renderer = React.forwardRef<HTMLDivElement, RendererProps>(
    ({ index }: RendererProps, ref) => {
      const writ = messages.get(index);

      const isNotice = writ ? 'notice' in writ.memo.content : false;
      if (isNotice) {
        return <ChatNotice key={writ.seal.id} writ={writ} />;
      }

      const keyIdx = keys.findIndex((idx) => idx.eq(index));
      const lastWritKey = keyIdx > 0 ? keys[keyIdx - 1] : undefined;
      const lastWrit = lastWritKey ? messages.get(lastWritKey) : undefined;
      const newAuthor = lastWrit
        ? writ.memo.author !== lastWrit.memo.author
        : true;
      const writDay = new Date(daToUnix(index));
      const lastWritDay = lastWritKey
        ? new Date(daToUnix(lastWritKey))
        : undefined;
      const newDay =
        lastWrit && lastWritDay
          ? differenceInDays(writDay, lastWritDay) > 0
          : false;
      const unreadBrief =
        brief && brief['read-id'] === writ.seal.id ? brief : undefined;

      return (
        <ChatMessage
          key={writ.seal.id}
          whom={whom}
          isReplyOp={chatInfo?.replying === writ.seal.id}
          writ={writ}
          time={index}
          newAuthor={newAuthor}
          newDay={newDay}
          ref={ref}
          unread={unreadBrief}
        />
      );
    }
  );

  const onTopLoaded = () => {
    // TODO
    // const { messagesSize, unreadCount } = this.props;
    // if(graphSize >= unreadCount) {
    //   this.props.dismissUnread();
    // }
    // eslint-disable-next-line no-console
    console.log('on top...');
  };

  const onBottomLoaded = () => {
    // TODO
    // if(this.state.unreadIndex.eq(bigInt.zero)) {
    //   this.calculateUnreadIndex();
    // }
    // eslint-disable-next-line no-console
    console.log('on bottom...');
  };

  const fetchMessages = useCallback(
    async (newer: boolean) => {
      if (newer) {
        return true;
      }

      return useChatState
        .getState()
        .fetchOlder(whom, MESSAGE_FETCH_PAGE_SIZE.toString());
    },
    [whom]
  );

  return (
    <div className="relative h-full flex-1">
      {messages.size > 0 ? (
        <ChatWritScroller
<<<<<<< HEAD
          origin="bottom"
          style={{ height: '100%' }}
=======
          origin="top"
>>>>>>> 7b69c6b7
          onBottomLoaded={onBottomLoaded}
          onTopLoaded={onTopLoaded}
          data={messages}
          size={messages.size}
          pendingSize={0} // TODO
          averageHeight={48}
          renderer={renderer}
          loadRows={fetchMessages}
        />
      ) : null}
    </div>
  );
}<|MERGE_RESOLUTION|>--- conflicted
+++ resolved
@@ -108,12 +108,8 @@
     <div className="relative h-full flex-1">
       {messages.size > 0 ? (
         <ChatWritScroller
-<<<<<<< HEAD
           origin="bottom"
           style={{ height: '100%' }}
-=======
-          origin="top"
->>>>>>> 7b69c6b7
           onBottomLoaded={onBottomLoaded}
           onTopLoaded={onTopLoaded}
           data={messages}

--- conflicted
+++ resolved
@@ -1,6 +1,5 @@
 import React, {
   ReactElement,
-  ReactNode,
   useCallback,
   useEffect,
   useMemo,
@@ -10,17 +9,6 @@
 import { useSearchParams } from 'react-router-dom';
 import { VirtuosoHandle } from 'react-virtuoso';
 import ChatUnreadAlerts from '@/chat/ChatUnreadAlerts';
-<<<<<<< HEAD
-=======
-import {
-  useChatLoading,
-  useChatState,
-  useMessagesForChat,
-  useWritWindow,
-} from '@/state/chat';
-import { useRouteGroup } from '@/state/groups';
-import ChatScroller from '@/chat/ChatScroller/ChatScroller';
->>>>>>> 748ed9f7
 import ArrowS16Icon from '@/components/icons/ArrowS16Icon';
 import { log } from '@/logic/utils';
 import { useInfinitePosts, useMarkReadMutation } from '@/state/channel/channel';
@@ -48,7 +36,6 @@
   isScrolling,
 }: ChatWindowProps) {
   const [searchParams, setSearchParams] = useSearchParams();
-<<<<<<< HEAD
   const scrollTo = getScrollTo(searchParams.get('msg'));
   const nest = `chat/${whom}`;
   const {
@@ -62,13 +49,6 @@
     isFetchingPreviousPage,
   } = useInfinitePosts(nest, scrollTo?.toString());
   const { mutate: markRead } = useMarkReadMutation();
-=======
-  const msg = searchParams.get('msg');
-  const scrollTo = getScrollTo(whom, thread, msg);
-  const isLoading = useChatLoading(whom);
-  const messages = useMessagesForChat(whom, scrollTo);
-  const window = useWritWindow(whom);
->>>>>>> 748ed9f7
   const scrollerRef = useRef<VirtuosoHandle>(null);
   const readTimeout = useChatInfo(nest).unread?.readTimeout;
   const fetchState = useMemo(

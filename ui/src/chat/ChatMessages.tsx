--- conflicted
+++ resolved
@@ -1,34 +1,10 @@
-import React from 'react';
-<<<<<<< HEAD
-import { useMessagesForChat } from '../state/chat';
-import { useChat } from './useChatStore';
+import React, { useEffect } from 'react';
+import { BigIntOrderedMap } from '@urbit/api';
 
+import { ChatMessageProps } from './ChatMessage/ChatMessage';
+import { ChatWrit } from '../types/chat';
 import VirtuosoScroller from './ChatScroller/VirtuosoScroller';
 import Groups1Scroller from './ChatScroller/Groups1Scroller';
-import { ChatMessageProps } from './ChatMessage/ChatMessage';
-
-export interface ChatMessagesProps
-  extends Omit<ChatMessageProps, 'writ' | 'newAuthor' | 'newDay'> {
-  flag: string;
-  replying?: string;
-}
-
-export default function ChatMessages(props: ChatMessagesProps) {
-  const { flag, replying = null } = props;
-  const messages = useMessagesForChat(flag);
-  const chat = useChat(flag);
-
-  const Scroller =
-    window.scroller === 'virtuoso' ? VirtuosoScroller : Groups1Scroller;
-
-  return <Scroller {...{ chat, messages, replying }} />;
-=======
-import { differenceInDays } from 'date-fns';
-import { BigIntOrderedMap, daToUnix } from '@urbit/api';
-
-import ChatMessage, { ChatMessageProps } from './ChatMessage/ChatMessage';
-import { ChatWrit } from '../types/chat';
-import { useChatInfo } from './useChatStore';
 
 interface ChatMessagesProps
   extends Omit<
@@ -42,51 +18,10 @@
 }
 
 export default function ChatMessages(props: ChatMessagesProps) {
-  const { messages, whom, replying = false, ...rest } = props;
-  const chatInfo = useChatInfo(whom);
+  const { messages, replying = false, whom } = props;
 
-  const keys = messages
-    .keys()
-    .reverse()
-    .filter((k) => {
-      if (replying) {
-        return true;
-      }
-      return messages.get(k)!.memo.replying === null;
-    });
+  const Scroller =
+    window.scroller === 'virtuoso' ? VirtuosoScroller : Groups1Scroller;
 
-  return (
-    <>
-      {keys.map((key, index) => {
-        const writ = messages.get(key);
-        const lastWritKey = index > 0 ? keys[index - 1] : undefined;
-        const lastWrit = lastWritKey ? messages.get(lastWritKey) : undefined;
-        const newAuthor = lastWrit
-          ? writ.memo.author !== lastWrit.memo.author
-          : true;
-        const writDay = new Date(daToUnix(key));
-
-        const lastWritDay = lastWritKey
-          ? new Date(daToUnix(lastWritKey))
-          : undefined;
-        const newDay =
-          lastWrit && lastWritDay
-            ? differenceInDays(writDay, lastWritDay) > 0
-            : false;
-        return (
-          <ChatMessage
-            key={writ.seal.id}
-            {...rest}
-            whom={whom}
-            isReplyOp={chatInfo?.replying === writ.seal.id}
-            writ={writ}
-            time={key}
-            newAuthor={newAuthor}
-            newDay={newDay}
-          />
-        );
-      })}
-    </>
-  );
->>>>>>> d58797ae
+  return <Scroller {...{ whom, messages, replying }} />;
 }
--- conflicted
+++ resolved
@@ -1,83 +1,21 @@
 import React from 'react';
 import { BigIntOrderedMap } from '@urbit/api';
 
-import { ChatMessageProps } from './ChatMessage/ChatMessage';
 import { ChatWrit } from '../types/chat';
-<<<<<<< HEAD
 import VirtuosoScroller from './ChatScroller/VirtuosoScroller';
 import Groups1Scroller from './ChatScroller/Groups1Scroller';
-=======
-import { useChatInfo } from './useChatStore';
-import ChatNotice from './ChatNotice';
-import { useChatState } from '../state/chat';
->>>>>>> 09df40e0
 
-interface ChatMessagesProps
-  extends Omit<
-    ChatMessageProps,
-    'writ' | 'newAuthor' | 'newDay' | 'time' | 'whom'
-  > {
+interface ChatMessagesProps {
   whom: string;
-
   messages: BigIntOrderedMap<ChatWrit>;
   replying?: boolean;
 }
 
 export default function ChatMessages(props: ChatMessagesProps) {
-<<<<<<< HEAD
-  const { messages, replying = false, whom } = props;
-=======
-  const { messages, whom, replying = false, ...rest } = props;
-  const chatInfo = useChatInfo(whom);
-  const brief = useChatState((s) => s.briefs[whom]);
->>>>>>> 09df40e0
+  const { messages, whom, replying = false } = props;
 
   const Scroller =
     window.scroller === 'virtuoso' ? VirtuosoScroller : Groups1Scroller;
 
-<<<<<<< HEAD
   return <Scroller {...{ whom, messages, replying }} />;
-=======
-  return (
-    <>
-      {keys.map((key, index) => {
-        const writ = messages.get(key);
-        const lastWritKey = index > 0 ? keys[index - 1] : undefined;
-        const lastWrit = lastWritKey ? messages.get(lastWritKey) : undefined;
-        const newAuthor = lastWrit
-          ? writ.memo.author !== lastWrit.memo.author
-          : true;
-        const writDay = new Date(daToUnix(key));
-
-        const lastWritDay = lastWritKey
-          ? new Date(daToUnix(lastWritKey))
-          : undefined;
-        const newDay =
-          lastWrit && lastWritDay
-            ? differenceInDays(writDay, lastWritDay) > 0
-            : false;
-        const isNotice = 'notice' in writ.memo.content;
-        if (isNotice) {
-          return <ChatNotice key={writ.seal.id} writ={writ} />;
-        }
-
-        return (
-          <ChatMessage
-            key={writ.seal.id}
-            {...rest}
-            whom={whom}
-            isReplyOp={chatInfo?.replying === writ.seal.id}
-            writ={writ}
-            time={key}
-            newAuthor={newAuthor}
-            newDay={newDay}
-            unread={
-              brief && brief['read-id'] === writ.seal.id ? brief : undefined
-            }
-          />
-        );
-      })}
-    </>
-  );
->>>>>>> 09df40e0
 }
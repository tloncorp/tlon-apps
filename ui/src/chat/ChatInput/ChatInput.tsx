import { Editor } from '@tiptap/react';
import cn from 'classnames';
<<<<<<< HEAD
import _, { debounce } from 'lodash';
import React, { useCallback, useEffect, useRef, useState } from 'react';
=======
import _ from 'lodash';
import React, { useCallback, useEffect, useMemo, useState } from 'react';
>>>>>>> 63066fb9
import { usePact } from '@/state/chat';
import { ChatImage, ChatMemo, Cite } from '@/types/chat';
import MessageEditor, {
  HandlerParams,
  useMessageEditor,
} from '@/components/MessageEditor';
import Avatar from '@/components/Avatar';
import ShipName from '@/components/ShipName';
import X16Icon from '@/components/icons/X16Icon';
import {
  fetchChatBlocks,
  useChatBlocks,
  useChatInfo,
  useChatStore,
} from '@/chat/useChatStore';
import ChatInputMenu from '@/chat/ChatInputMenu/ChatInputMenu';
import { useIsMobile } from '@/logic/useMedia';
import {
  normalizeInline,
  JSONToInlines,
  makeMention,
  inlinesToJSON,
  tipTapToString,
} from '@/logic/tiptap';
import { Inline } from '@/types/content';
import AddIcon from '@/components/icons/AddIcon';
import ArrowNWIcon16 from '@/components/icons/ArrowNIcon16';
import { useFileStore, useUploader } from '@/state/storage';
import {
  IMAGE_REGEX,
  REF_REGEX,
  isImageUrl,
  pathToCite,
  URL_REGEX,
  createStorageKey,
} from '@/logic/utils';
import LoadingSpinner from '@/components/LoadingSpinner/LoadingSpinner';
import * as Popover from '@radix-ui/react-popover';
import { useSubscriptionStatus } from '@/state/local';
import { useSearchParams } from 'react-router-dom';
import { useGroupFlag } from '@/state/groups';
import { useLocalStorage } from 'usehooks-ts';

interface ChatInputProps {
  whom: string;
  replying?: string;
  autoFocus?: boolean;
  showReply?: boolean;
  className?: string;
  sendDisabled?: boolean;
  sendMessage: (whom: string, memo: ChatMemo) => void;
  inThread?: boolean;
}

export function UploadErrorPopover({
  errorMessage,
  setUploadError,
}: {
  errorMessage: string;
  setUploadError: (error: string | null) => void;
}) {
  return (
    <Popover.Root open>
      <Popover.Anchor>
        <AddIcon className="h-6 w-4 text-gray-600" />
      </Popover.Anchor>
      <Popover.Content
        sideOffset={5}
        onEscapeKeyDown={() => setUploadError(null)}
        onPointerDownOutside={() => setUploadError(null)}
      >
        <div className="flex w-[200px] flex-col items-center justify-center rounded-lg bg-white p-4 leading-5 drop-shadow-lg">
          <span className="mb-2 font-semibold text-gray-800">
            This file can't be posted.
          </span>
          <div className="flex flex-col justify-start">
            <span className="mt-2 text-gray-800">{errorMessage}</span>
          </div>
        </div>
      </Popover.Content>
    </Popover.Root>
  );
}

export default function ChatInput({
  whom,
  replying,
  autoFocus,
  className = '',
  showReply = false,
  sendDisabled = false,
  sendMessage,
  inThread = false,
}: ChatInputProps) {
  const id = replying ? `${whom}-${replying}` : whom;
  const [draft, setDraft] = useLocalStorage(
    createStorageKey(`chat-${id}`),
    inlinesToJSON([''])
  );
  const [uploadError, setUploadError] = useState<string | null>(null);
  const [searchParams, setSearchParams] = useSearchParams();
  const chatReplyId = useMemo(
    () => searchParams.get('chat_reply'),
    [searchParams]
  );
  const [replyCite, setReplyCite] = useState<{ cite: Cite }>();
  const groupFlag = useGroupFlag();
  const subscription = useSubscriptionStatus();
  const pact = usePact(whom);
  const chatInfo = useChatInfo(id);
  const reply = replying || null;
  // const replyingWrit = reply && pact.writs.get(pact.index[reply]);
  const replyingWrit = chatReplyId && pact.writs.get(pact.index[chatReplyId]);
  const ship = replyingWrit && replyingWrit.memo.author;
  const isMobile = useIsMobile();
  const uploadKey = `chat-input-${id}`;
  const uploader = useUploader(uploadKey);
  const files = uploader?.files;
  const mostRecentFile = uploader?.getMostRecent();
  const { setBlocks } = useChatStore.getState();

  const closeReply = useCallback(() => {
    setSearchParams({}, { replace: true });
    setReplyCite(undefined);
  }, [setSearchParams]);

  useEffect(() => {
    if (
      mostRecentFile &&
      mostRecentFile.status === 'error' &&
      mostRecentFile.errorMessage
    ) {
      setUploadError(mostRecentFile.errorMessage);
    }
  }, [mostRecentFile]);

  const clearAttachments = useCallback(() => {
    useChatStore.getState().setBlocks(id, []);
    useFileStore.getState().getUploader(uploadKey)?.clear();
    if (replyCite) {
      closeReply();
    }
  }, [id, uploadKey, closeReply, replyCite]);

  // update the Attached Items view when files finish uploading and have a size
  useEffect(() => {
    if (
      id &&
      files &&
      Object.values(files).length &&
      !_.some(Object.values(files), (f) => f.size === undefined)
    ) {
      // TODO: handle existing blocks (other refs)
      useChatStore.getState().setBlocks(
        id,
        Object.values(files).map((f) => ({
          image: {
            src: f.url, // TODO: what to put when still loading?
            width: f.size[0],
            height: f.size[1],
            alt: f.file.name,
          },
        }))
      );
    }
  }, [files, id]);

  const onUpdate = useRef(
    debounce(({ editor }: HandlerParams) => {
      setDraft(editor.getJSON());
    }, 300)
  );

  // ensure we store any drafts before dismounting
  useEffect(
    () => () => {
      onUpdate.current.flush();
    },
    []
  );

  const onSubmit = useCallback(
    async (editor: Editor) => {
      if (sendDisabled) return;
      const blocks = fetchChatBlocks(id);
      if (!editor.getText() && !blocks.length && !replyCite) {
        return;
      }

      const data = normalizeInline(
        JSONToInlines(editor?.getJSON()) as Inline[]
      );

      const text = editor.getText();
      const textIsImageUrl = isImageUrl(text);

      if (textIsImageUrl) {
        const url = text;
        const name = 'chat-image';

        const img = new Image();
        img.src = url;

        img.onload = () => {
          const { width, height } = img;

          sendMessage(whom, {
            replying: reply,
            author: `~${window.ship || 'zod'}`,
            sent: Date.now(),
            content: {
              story: {
                inline: [],
                block: [
                  {
                    image: {
                      src: url,
                      alt: name,
                      width,
                      height,
                    },
                  },
                ],
              },
            },
          });
        };
      } else {
        const memo: ChatMemo = {
          replying: reply,
          author: `~${window.ship || 'zod'}`,
          sent: 0, // wait until ID is created so we can share time
          content: {
            story: {
              inline: Array.isArray(data) ? data : [data],
              block: [...blocks, ...(replyCite ? [replyCite] : [])],
            },
          },
        };

        sendMessage(whom, memo);
      }
      editor?.commands.setContent('');
      onUpdate.current.flush();
      setDraft(inlinesToJSON(['']));
      setTimeout(() => {
        useChatStore.getState().read(whom);
        clearAttachments();
      }, 0);
    },
<<<<<<< HEAD
    [
      whom,
      id,
      setDraft,
      clearAttachments,
      sendMessage,
      closeReply,
      sendDisabled,
      replyCite,
      replying,
      chatInfo,
    ]
=======
    [whom, id, clearAttachments, sendMessage, sendDisabled, reply, replyCite]
>>>>>>> 63066fb9
  );

  /**
   * !!! CAUTION !!!
   *
   * Anything passed to this hook which causes a recreation of the editor
   * will cause it to lose focus, tread with caution.
   *
   */
  const messageEditor = useMessageEditor({
    whom: id,
    content: draft,
    uploadKey,
    placeholder: 'Message',
    allowMentions: true,
    onEnter: useCallback(
      ({ editor }) => {
        if (subscription === 'connected') {
          onSubmit(editor);
          return true;
        }
        return false;
      },
      [onSubmit, subscription]
    ),
    onUpdate: onUpdate.current,
  });

  useEffect(() => {
    if (
      (autoFocus || replyCite) &&
      !isMobile &&
      messageEditor &&
      !messageEditor.isDestroyed
    ) {
      // end brings the cursor to the end of the content
      messageEditor.commands.focus('end');
    }
  }, [autoFocus, replyCite, isMobile, messageEditor]);

  useEffect(() => {
    if (
      chatReplyId &&
      messageEditor &&
      !messageEditor.isDestroyed &&
      !inThread
    ) {
      messageEditor?.commands.focus();
      const mention = ship ? makeMention(ship.slice(1)) : null;
      messageEditor?.commands.setContent(mention);
      messageEditor?.commands.insertContent(': ');
      const path = `/1/chan/chat/${id}/msg/${chatReplyId}`;
      const cite = path ? pathToCite(path) : undefined;
      if (cite && !replyCite) {
        setReplyCite({ cite });
      }
    }
  }, [
    chatReplyId,
    id,
    setReplyCite,
    replyCite,
    groupFlag,
    messageEditor,
    ship,
    inThread,
  ]);

  const editorText = messageEditor?.getText();
  const editorHTML = messageEditor?.getHTML();

  useEffect(() => {
    if (/Android \d/.test(navigator.userAgent)) {
      // Android's Gboard doesn't send a clipboard event when pasting
      // so we have to use a hacky workaround to detect pastes for refs
      // https://github.com/ProseMirror/prosemirror/issues/1206
      if (messageEditor && !messageEditor.isDestroyed && editorText !== '') {
        if (editorText?.match(REF_REGEX)) {
          const path = editorText.match(REF_REGEX)?.[0];
          const cite = path ? pathToCite(path) : undefined;
          if (!cite || !path) {
            return;
          }
          if (!whom) {
            return;
          }
          setBlocks(whom, [{ cite }]);
          messageEditor.commands.deleteRange({
            from: editorText.indexOf(path),
            to: editorText.indexOf(path) + path.length + 1,
          });
        }
        if (editorText?.match(URL_REGEX)) {
          const url = editorText.match(URL_REGEX)?.[0];
          if (!url) {
            return;
          }
          const urlIncluded = editorHTML?.includes(
            `<a target="_blank" rel="noopener noreferrer nofollow" href="${url}">${url}</a>`
          );
          if (urlIncluded) {
            return;
          }
          messageEditor
            .chain()
            .setTextSelection({
              from: editorText.indexOf(url),
              to: editorText.indexOf(url) + url.length + 1,
            })
            .setLink({ href: url })
            .selectTextblockEnd()
            .run();
        }
      }
    }
  }, [messageEditor, editorText, editorHTML, whom, setBlocks]);

  const onClick = useCallback(
    () => messageEditor && onSubmit(messageEditor),
    [messageEditor, onSubmit]
  );

  const onRemove = useCallback(
    (idx: number) => {
      const blocks = fetchChatBlocks(whom);
      if ('image' in blocks[idx]) {
        // @ts-expect-error type check on previous line
        uploader.removeByURL(blocks[idx]);
      }
      useChatStore.getState().setBlocks(
        whom,
        blocks.filter((_b, k) => k !== idx)
      );
    },
    [whom, uploader]
  );

  if (!messageEditor) {
    return null;
  }

  // @ts-expect-error tsc is not tracking the type narrowing in the filter
  const imageBlocks: ChatImage[] = chatInfo.blocks.filter((b) => 'image' in b);

  return (
    <>
      <div className={cn('flex w-full items-end space-x-2', className)}>
        <div className="flex-1">
          {imageBlocks.length > 0 ? (
            <div className="mb-2 flex flex-wrap items-center">
              {imageBlocks.map((img, idx) => (
                <div key={idx} className="relative p-1.5">
                  <button
                    onClick={() => onRemove(idx)}
                    className="icon-button absolute top-4 right-4"
                  >
                    <X16Icon className="h-4 w-4" />
                  </button>
                  {IMAGE_REGEX.test(img.image.src) ? (
                    <img
                      title={img.image.alt}
                      src={img.image.src}
                      className="h-32 w-32 object-cover"
                    />
                  ) : (
                    <div
                      title={img.image.alt}
                      className="h-32 w-32 animate-pulse bg-gray-200"
                    />
                  )}
                </div>
              ))}
            </div>
          ) : null}

          {chatInfo.blocks.length > 0 ? (
            <div className="mb-4 flex items-center justify-start font-semibold">
              <span className="mr-2 text-gray-600">Attached: </span>
              {chatInfo.blocks.length}{' '}
              {chatInfo.blocks.every((b) => 'image' in b)
                ? 'image'
                : 'reference'}
              {chatInfo.blocks.length === 1 ? '' : 's'}
              <button
                className="icon-button ml-auto"
                onClick={clearAttachments}
              >
                <X16Icon className="h-4 w-4" />
              </button>
            </div>
          ) : null}

          {showReply && ship && chatReplyId ? (
            <div className="mb-4 flex items-center justify-start font-semibold">
              <span className="text-gray-600">Replying to</span>
              <Avatar size="xs" ship={ship} className="ml-2" />
              <ShipName name={ship} showAlias className="ml-2" />
              <button className="icon-button ml-auto" onClick={closeReply}>
                <X16Icon className="h-4 w-4" />
              </button>
            </div>
          ) : null}
          <div className="relative flex items-end justify-end">
            {!isMobile && (
              <Avatar size="xs" ship={window.our} className="mr-2 mb-1" />
            )}
            <MessageEditor
              editor={messageEditor}
              className={cn(
                'w-full break-words',
                uploader && !uploadError && mostRecentFile?.status !== 'loading'
                  ? 'pr-8'
                  : ''
              )}
            />
            {uploader &&
            !uploadError &&
            mostRecentFile?.status !== 'loading' ? (
              <button
                title={'Upload an image'}
                className="absolute bottom-2 mr-2 text-gray-600 hover:text-gray-800"
                aria-label="Add attachment"
                onClick={() => uploader.prompt()}
              >
                <AddIcon className="h-4 w-4" />
              </button>
            ) : null}
            {mostRecentFile && mostRecentFile.status === 'loading' ? (
              <LoadingSpinner className="absolute bottom-2 mr-2 h-4 w-4" />
            ) : null}
            {uploadError ? (
              <div className="absolute bottom-2 mr-2">
                <UploadErrorPopover
                  errorMessage={uploadError}
                  setUploadError={setUploadError}
                />
              </div>
            ) : null}
          </div>
        </div>
        <button
          className={cn('button', isMobile && 'px-2')}
          disabled={
            sendDisabled ||
            subscription === 'reconnecting' ||
            subscription === 'disconnected' ||
            mostRecentFile?.status === 'loading' ||
            mostRecentFile?.status === 'error' ||
            (messageEditor.getText() === '' && chatInfo.blocks.length === 0)
          }
          onMouseDown={(e) => {
            e.preventDefault();
            onClick();
          }}
        >
          {isMobile ? <ArrowNWIcon16 className="h-4 w-4" /> : 'Send'}
        </button>
      </div>
      {isMobile ? <ChatInputMenu editor={messageEditor} /> : null}
    </>
  );
}<|MERGE_RESOLUTION|>--- conflicted
+++ resolved
@@ -1,12 +1,13 @@
 import { Editor } from '@tiptap/react';
 import cn from 'classnames';
-<<<<<<< HEAD
 import _, { debounce } from 'lodash';
-import React, { useCallback, useEffect, useRef, useState } from 'react';
-=======
-import _ from 'lodash';
-import React, { useCallback, useEffect, useMemo, useState } from 'react';
->>>>>>> 63066fb9
+import React, {
+  useCallback,
+  useEffect,
+  useRef,
+  useMemo,
+  useState,
+} from 'react';
 import { usePact } from '@/state/chat';
 import { ChatImage, ChatMemo, Cite } from '@/types/chat';
 import MessageEditor, {
@@ -257,22 +258,16 @@
         clearAttachments();
       }, 0);
     },
-<<<<<<< HEAD
     [
       whom,
       id,
       setDraft,
       clearAttachments,
       sendMessage,
-      closeReply,
       sendDisabled,
       replyCite,
-      replying,
-      chatInfo,
+      reply,
     ]
-=======
-    [whom, id, clearAttachments, sendMessage, sendDisabled, reply, replyCite]
->>>>>>> 63066fb9
   );
 
   /**

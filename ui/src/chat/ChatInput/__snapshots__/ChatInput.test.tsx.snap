--- conflicted
+++ resolved
@@ -1,5 +1,3 @@
-<<<<<<< HEAD
-=======
 // Vitest Snapshot v1
 
 exports[`ChatInput > renders as expected 1`] = `
@@ -68,5 +66,4 @@
     </button>
   </div>
 </DocumentFragment>
-`;
->>>>>>> 96efce2a
+`;
import {
  Editor,
  isNodeSelection,
  isTextSelection,
  posToDOMRect,
} from '@tiptap/react';
import { Editor as CoreEditor } from '@tiptap/core';
import * as Popover from '@radix-ui/react-popover';
import React, {
  KeyboardEvent,
  useCallback,
  useEffect,
  useRef,
  useState,
} from 'react';
import isURL from 'validator/es/lib/isURL';
import { useForm } from 'react-hook-form';
import { useIsMobile } from '../../logic/useMedia';
import BlockquoteIcon from '../../components/icons/BlockquoteIcon';
import BoldIcon from '../../components/icons/BoldIcon';
import CodeIcon from '../../components/icons/CodeIcon';
import ItalicIcon from '../../components/icons/ItalicIcon';
import LinkIcon from '../../components/icons/LinkIcon';
import StrikeIcon from '../../components/icons/StrikeIcon';
import ChatInputMenuButton from './ChatInputMenuButton';

interface ChatInputMenuProps {
  editor: Editor;
}

interface ChatInputMenuToolbarProps {
  editor: CoreEditor;
  toolbarRef: React.RefObject<HTMLDivElement>;
  status: MenuState;
  setLink: ({ url }: LinkEditorForm) => void;
  onNavigation: (event: KeyboardEvent<HTMLDivElement>) => void;
  isSelected: (key: string) => boolean;
  openLinkEditor: () => void;
}

interface LinkEditorForm {
  url: string;
}

type MenuState = 'closed' | 'open' | 'editing-link' | 'link-hover';

const options = ['bold', 'italic', 'strike', 'link', 'blockquote', 'code'];

function ChatInputMenuToolbar({
  editor,
  toolbarRef,
  status,
  setLink,
  onNavigation,
  isSelected,
  openLinkEditor,
}: ChatInputMenuToolbarProps) {
  const { register, handleSubmit, formState } = useForm<LinkEditorForm>({
    mode: 'onChange',
  });
  const isMobile = useIsMobile();

  const toolbarClassNames = isMobile
    ? 'mt-2 overflow-x-auto'
    : 'default-focus rounded-lg bg-white shadow-lg dark:border dark:border-black/10';

  return (
    <div
      ref={toolbarRef}
      className={toolbarClassNames}
      role="toolbar"
      tabIndex={0}
      aria-label="Text Formatting Menu"
      onKeyDown={onNavigation}
    >
      {status === 'editing-link' ? (
        <form
          className="input flex min-w-80 items-center p-0 leading-4"
          onSubmit={handleSubmit(setLink)}
        >
          <label htmlFor="url" className="sr-only">
            Enter a url
          </label>
          <input
            type="text"
            {...register('url', {
              validate: (value) => value === '' || isURL(value),
            })}
            defaultValue={editor.getAttributes('link').href || ''}
            autoFocus
            placeholder="Enter URL"
            className="input-inner flex-1 focus:outline-none"
          />
          <button
            type="submit"
            className="button ml-1 bg-transparent py-0.5 px-1.5 text-sm font-medium leading-4 text-gray-800 hover:bg-transparent hover:ring-2 disabled:bg-transparent disabled:text-gray-400"
            disabled={!formState.isValid}
          >
            Done
          </button>
        </form>
      ) : (
        <div className="flex items-center space-x-1 p-1">
          <ChatInputMenuButton
            isActive={editor.isActive('bold')}
            isSelected={isSelected('bold')}
            onClick={() => editor.chain().toggleBold().run()}
            unpressedLabel="Apply Bold"
            pressedLabel="Remove Bold"
          >
            <BoldIcon className="h-6 w-6" />
          </ChatInputMenuButton>
          <ChatInputMenuButton
            isActive={editor.isActive('italic')}
            isSelected={isSelected('italic')}
            onClick={() => editor.chain().toggleItalic().run()}
            unpressedLabel={'Apply Italic'}
            pressedLabel={'Remove Italic'}
          >
            <ItalicIcon className="h-6 w-6" />
          </ChatInputMenuButton>
          <ChatInputMenuButton
            isActive={editor.isActive('strike')}
            isSelected={isSelected('strike')}
            onClick={() => editor.chain().toggleStrike().run()}
            unpressedLabel="Apply Strikethrough"
            pressedLabel="Remove Strikethrough"
          >
            <StrikeIcon className="h-6 w-6" />
          </ChatInputMenuButton>
          <ChatInputMenuButton
            isActive={editor.isActive('link')}
            isSelected={isSelected('link')}
            onClick={openLinkEditor}
            unpressedLabel="Add Link"
            pressedLabel="Remove Link"
          >
            <span className="sr-only">Convert to Link</span>
            <LinkIcon className="h-5 w-5" />
          </ChatInputMenuButton>
          <ChatInputMenuButton
            isActive={editor.isActive('blockquote')}
            isSelected={isSelected('blockquote')}
            onClick={() => editor.chain().toggleBlockquote().run()}
            unpressedLabel="Apply Blockquote"
            pressedLabel="Remove Blockquote"
          >
            <BlockquoteIcon className="h-6 w-6" />
          </ChatInputMenuButton>
          <ChatInputMenuButton
            isActive={editor.isActive('code')}
            isSelected={isSelected('code')}
            onClick={() => editor.chain().toggleCode().run()}
            unpressedLabel="Apply Code"
            pressedLabel="Remove Code"
          >
            <CodeIcon className="h-6 w-6" />
          </ChatInputMenuButton>
        </div>
      )}
    </div>
  );
}

export default function ChatInputMenu({ editor }: ChatInputMenuProps) {
  const toolbarRef = useRef<HTMLDivElement>(null);
  const [selected, setSelected] = useState(-1);
  const [selectionPos, setSelectionPos] = useState<DOMRect>();
  const [status, setStatus] = useState<MenuState>('closed');

  const isMobile = useIsMobile();

  const onSelection = useCallback(
    ({ editor: currentEditor }: { editor: CoreEditor }) => {
      setSelected(-1);
      const { view } = currentEditor;
      const { doc, selection } = currentEditor.state;
      const { empty, ranges } = selection;

      // Sometime check for `empty` is not enough.
      // Doubleclick an empty paragraph returns a node size of 2.
      // So we check also for an empty text size.
      const from = Math.min(...ranges.map((range) => range.$from.pos));
      const to = Math.max(...ranges.map((range) => range.$to.pos));
      const isEmptyTextBlock =
        !doc.textBetween(from, to).length && isTextSelection(selection);

      if (!view.hasFocus() || empty || isEmptyTextBlock) {
        setStatus('closed');
        return;
      }

      if (isNodeSelection(selection)) {
        const node = view.nodeDOM(from) as HTMLElement;

        if (node) {
          setSelectionPos(node.getBoundingClientRect());
        }
      } else {
        setSelectionPos(posToDOMRect(view, from, to));
      }

      setStatus('open');
    },
    []
  );

  useEffect(() => {
    editor.on('selectionUpdate', onSelection);

    return () => {
      editor.off('selectionUpdate', onSelection);
    };
  }, [editor, onSelection]);

  const isSelected = useCallback(
    (key: string) => {
      if (selected === -1) {
        return false;
      }

      return options[selected] === key;
    },
    [selected]
  );

  const openLinkEditor = useCallback(() => {
    setStatus('editing-link');
  }, []);

  const setLink = useCallback(
    ({ url }: LinkEditorForm) => {
      if (url === '') {
        editor.chain().extendMarkRange('link').unsetLink().run();
      } else {
        editor.chain().extendMarkRange('link').setLink({ href: url }).run();
      }

      setStatus('open');
    },
    [editor]
  );

  const onNavigation = useCallback(
    (event: KeyboardEvent<HTMLDivElement>) => {
      event.stopPropagation();
      if (event.key === 'Escape') {
        if (status === 'open') {
          setStatus('closed');
          setSelected(-1);
          editor
            .chain()
            .setTextSelection(editor.state.selection.from)
            .focus()
            .run();
        } else {
          setStatus('open');
          toolbarRef.current?.focus();
        }
      }

      const total = options.length;
      if (event.key === 'ArrowRight' || event.key === 'ArrowDown') {
        setSelected((total + selected + 1) % total);
      }

      if (event.key === 'ArrowLeft' || event.key === 'ArrowUp') {
        setSelected((total + selected - 1) % total);
      }
    },
    [selected, status, editor]
  );
  if (isMobile) {
    return (
      <ChatInputMenuToolbar
        editor={editor}
        toolbarRef={toolbarRef}
        status={status}
        setLink={setLink}
        onNavigation={onNavigation}
        isSelected={isSelected}
        openLinkEditor={openLinkEditor}
      />
    );
  }
  return (
    <Popover.Root open={status !== 'closed'}>
      <Popover.Anchor
        className="pointer-events-none fixed"
        style={{
          width: selectionPos?.width,
          height: selectionPos?.height,
          top: selectionPos?.top,
          left: selectionPos?.left,
        }}
      />
      <Popover.Content
        side="top"
        sideOffset={8}
        onOpenAutoFocus={(event) => event.preventDefault()}
        onPointerDownOutside={() => setStatus('closed')}
      >
<<<<<<< HEAD
        <ChatInputMenuToolbar
          editor={editor}
          toolbarRef={toolbarRef}
          status={status}
          setLink={setLink}
          onNavigation={onNavigation}
          isSelected={isSelected}
          openLinkEditor={openLinkEditor}
        />
=======
        <div
          ref={toolbarRef}
          className="default-focus rounded-lg bg-white shadow-lg dark:border dark:border-black/10"
          role="toolbar"
          tabIndex={0}
          aria-label="Text Formatting Menu"
          onKeyDown={onNavigation}
        >
          {status === 'editing-link' ? (
            <form
              className="input flex min-w-80 items-center p-0 leading-4"
              onSubmit={handleSubmit(setLink)}
            >
              <label htmlFor="url" className="sr-only">
                Enter a url
              </label>
              <input
                type="text"
                {...register('url', {
                  validate: (value) => value === '' || isURL(value),
                })}
                defaultValue={editor.getAttributes('link').href || ''}
                autoFocus
                placeholder="Enter URL"
                className="input-inner flex-1 focus:outline-none"
              />
              <button
                type="submit"
                className="button ml-1 bg-transparent py-0.5 px-1.5 text-sm font-medium leading-4 text-gray-800 hover:bg-transparent hover:ring-2 disabled:bg-transparent disabled:text-gray-400"
                disabled={!formState.isValid}
              >
                Done
              </button>
            </form>
          ) : (
            <div className="flex items-center space-x-1 p-1">
              <ChatInputMenuButton
                isActive={editor.isActive('bold')}
                isSelected={isSelected('bold')}
                onClick={() => editor.chain().toggleBold().run()}
                unpressedLabel="Apply Bold"
                pressedLabel="Remove Bold"
              >
                <BoldIcon className="h-6 w-6" />
              </ChatInputMenuButton>
              <ChatInputMenuButton
                isActive={editor.isActive('italic')}
                isSelected={isSelected('italic')}
                onClick={() => editor.chain().toggleItalic().run()}
                unpressedLabel={'Apply Italic'}
                pressedLabel={'Remove Italic'}
              >
                <ItalicIcon className="h-6 w-6" />
              </ChatInputMenuButton>
              <ChatInputMenuButton
                isActive={editor.isActive('strike')}
                isSelected={isSelected('strike')}
                onClick={() => editor.chain().toggleStrike().run()}
                unpressedLabel="Apply Strikethrough"
                pressedLabel="Remove Strikethrough"
              >
                <StrikeIcon className="h-6 w-6" />
              </ChatInputMenuButton>
              <ChatInputMenuButton
                isActive={editor.isActive('link')}
                isSelected={isSelected('link')}
                onClick={openLinkEditor}
                unpressedLabel="Add Link"
                pressedLabel="Remove Link"
              >
                <span className="sr-only">Convert to Link</span>
                <LinkIcon className="h-5 w-5" />
              </ChatInputMenuButton>
              <ChatInputMenuButton
                isActive={editor.isActive('blockquote')}
                isSelected={isSelected('blockquote')}
                onClick={() => editor.chain().toggleBlockquote().run()}
                unpressedLabel="Apply Blockquote"
                pressedLabel="Remove Blockquote"
              >
                <BlockquoteIcon className="h-6 w-6" />
              </ChatInputMenuButton>
              <ChatInputMenuButton
                isActive={editor.isActive('code')}
                isSelected={isSelected('code')}
                onClick={() => editor.chain().toggleCode().run()}
                unpressedLabel="Apply Code"
                pressedLabel="Remove Code"
              >
                <CodeIcon className="h-6 w-6" />
              </ChatInputMenuButton>
              <ChatInputMenuButton
              textButton
              onClick={() => editor.chain().unsetAllMarks().clearNodes().run()}
              unpressedLabel="Remove All Formatting"
              pressedLabel="Remove All Formatting"
              >
                Clear
              </ChatInputMenuButton>
            </div>
          )}
        </div>
>>>>>>> 6926f653
      </Popover.Content>
    </Popover.Root>
  );
}<|MERGE_RESOLUTION|>--- conflicted
+++ resolved
@@ -156,6 +156,14 @@
           >
             <CodeIcon className="h-6 w-6" />
           </ChatInputMenuButton>
+          <ChatInputMenuButton
+              textButton
+              onClick={() => editor.chain().unsetAllMarks().clearNodes().run()}
+              unpressedLabel="Remove All Formatting"
+              pressedLabel="Remove All Formatting"
+              >
+                Clear
+          </ChatInputMenuButton>
         </div>
       )}
     </div>
@@ -300,7 +308,6 @@
         onOpenAutoFocus={(event) => event.preventDefault()}
         onPointerDownOutside={() => setStatus('closed')}
       >
-<<<<<<< HEAD
         <ChatInputMenuToolbar
           editor={editor}
           toolbarRef={toolbarRef}
@@ -310,110 +317,6 @@
           isSelected={isSelected}
           openLinkEditor={openLinkEditor}
         />
-=======
-        <div
-          ref={toolbarRef}
-          className="default-focus rounded-lg bg-white shadow-lg dark:border dark:border-black/10"
-          role="toolbar"
-          tabIndex={0}
-          aria-label="Text Formatting Menu"
-          onKeyDown={onNavigation}
-        >
-          {status === 'editing-link' ? (
-            <form
-              className="input flex min-w-80 items-center p-0 leading-4"
-              onSubmit={handleSubmit(setLink)}
-            >
-              <label htmlFor="url" className="sr-only">
-                Enter a url
-              </label>
-              <input
-                type="text"
-                {...register('url', {
-                  validate: (value) => value === '' || isURL(value),
-                })}
-                defaultValue={editor.getAttributes('link').href || ''}
-                autoFocus
-                placeholder="Enter URL"
-                className="input-inner flex-1 focus:outline-none"
-              />
-              <button
-                type="submit"
-                className="button ml-1 bg-transparent py-0.5 px-1.5 text-sm font-medium leading-4 text-gray-800 hover:bg-transparent hover:ring-2 disabled:bg-transparent disabled:text-gray-400"
-                disabled={!formState.isValid}
-              >
-                Done
-              </button>
-            </form>
-          ) : (
-            <div className="flex items-center space-x-1 p-1">
-              <ChatInputMenuButton
-                isActive={editor.isActive('bold')}
-                isSelected={isSelected('bold')}
-                onClick={() => editor.chain().toggleBold().run()}
-                unpressedLabel="Apply Bold"
-                pressedLabel="Remove Bold"
-              >
-                <BoldIcon className="h-6 w-6" />
-              </ChatInputMenuButton>
-              <ChatInputMenuButton
-                isActive={editor.isActive('italic')}
-                isSelected={isSelected('italic')}
-                onClick={() => editor.chain().toggleItalic().run()}
-                unpressedLabel={'Apply Italic'}
-                pressedLabel={'Remove Italic'}
-              >
-                <ItalicIcon className="h-6 w-6" />
-              </ChatInputMenuButton>
-              <ChatInputMenuButton
-                isActive={editor.isActive('strike')}
-                isSelected={isSelected('strike')}
-                onClick={() => editor.chain().toggleStrike().run()}
-                unpressedLabel="Apply Strikethrough"
-                pressedLabel="Remove Strikethrough"
-              >
-                <StrikeIcon className="h-6 w-6" />
-              </ChatInputMenuButton>
-              <ChatInputMenuButton
-                isActive={editor.isActive('link')}
-                isSelected={isSelected('link')}
-                onClick={openLinkEditor}
-                unpressedLabel="Add Link"
-                pressedLabel="Remove Link"
-              >
-                <span className="sr-only">Convert to Link</span>
-                <LinkIcon className="h-5 w-5" />
-              </ChatInputMenuButton>
-              <ChatInputMenuButton
-                isActive={editor.isActive('blockquote')}
-                isSelected={isSelected('blockquote')}
-                onClick={() => editor.chain().toggleBlockquote().run()}
-                unpressedLabel="Apply Blockquote"
-                pressedLabel="Remove Blockquote"
-              >
-                <BlockquoteIcon className="h-6 w-6" />
-              </ChatInputMenuButton>
-              <ChatInputMenuButton
-                isActive={editor.isActive('code')}
-                isSelected={isSelected('code')}
-                onClick={() => editor.chain().toggleCode().run()}
-                unpressedLabel="Apply Code"
-                pressedLabel="Remove Code"
-              >
-                <CodeIcon className="h-6 w-6" />
-              </ChatInputMenuButton>
-              <ChatInputMenuButton
-              textButton
-              onClick={() => editor.chain().unsetAllMarks().clearNodes().run()}
-              unpressedLabel="Remove All Formatting"
-              pressedLabel="Remove All Formatting"
-              >
-                Clear
-              </ChatInputMenuButton>
-            </div>
-          )}
-        </div>
->>>>>>> 6926f653
       </Popover.Content>
     </Popover.Root>
   );

--- conflicted
+++ resolved
@@ -3,7 +3,7 @@
 import _ from 'lodash';
 import f from 'lodash/fp';
 import { BigInteger } from 'big-integer';
-import { daToUnix, udToDec } from '@urbit/api';
+import { daToUnix } from '@urbit/api';
 import { format, formatDistanceToNow, formatRelative, isToday } from 'date-fns';
 import { NavLink } from 'react-router-dom';
 import { ChatWrit } from '../../types/chat';
@@ -25,10 +25,11 @@
   hideReplies?: boolean;
 }
 
-<<<<<<< HEAD
 const ChatMessage = React.forwardRef<HTMLDivElement, ChatMessageProps>(
   (
     {
+      whom,
+      time,
       writ,
       isReplyOp = false,
       newAuthor = false,
@@ -37,84 +38,6 @@
     }: ChatMessageProps,
     ref
   ) => {
-    const flag = useChannelFlag()!;
-    const { seal, memo } = writ;
-
-    const time = new Date(daToUnix(bigInt(udToDec(seal.time))));
-
-    const messages = useMessagesForChat(flag);
-
-    const numReplies = seal.replied.length;
-    const replyAuthors = _.flow(
-      f.map((k: string) => {
-        const mess = messages.get(bigInt(udToDec(k)));
-        if (!mess) {
-          return undefined;
-        }
-        return mess.memo.author;
-      }),
-      f.compact,
-      f.uniq,
-      f.take(3)
-    )(seal.replied);
-
-    return (
-      <div ref={ref} className="flex flex-col">
-        {newDay ? <DateDivider date={time} /> : null}
-        {newAuthor ? <Author ship={memo.author} date={time} /> : null}
-        <div className="group-one relative z-0 flex">
-          <ChatMessageOptions writ={writ} />
-          <div className="-ml-1 mr-1 py-2 text-xs font-semibold text-gray-400 opacity-0 group-one-hover:opacity-100">
-            {format(time, 'HH:mm')}
-          </div>
-          <div
-            className={cn(
-              'flex w-full flex-col space-y-2 rounded py-1 pl-3 pr-2 group-one-hover:bg-gray-50',
-              isReplyOp && 'bg-gray-50'
-            )}
-          >
-            <ChatContent content={memo.content} />
-            {Object.keys(seal.feels).length > 0 && (
-              <ChatReactions seal={seal} />
-            )}
-            {numReplies > 0 && !hideReplies ? (
-              <NavLink
-                to={`message/${seal.time}`}
-                className={({ isActive }) =>
-                  cn(
-                    'rounded p-2 text-sm font-semibold text-blue',
-                    isActive ? 'bg-gray-50' : ''
-                  )
-                }
-              >
-                <div className="flex items-center space-x-2">
-                  {replyAuthors.map((ship) => (
-                    <Avatar key={ship} ship={ship} size="xs" />
-                  ))}
-
-                  <span>
-                    {numReplies} {numReplies > 1 ? 'replies' : 'reply'}{' '}
-                  </span>
-                  <span className="text-gray-400">
-                    Last reply{' '}
-                    {isToday(time)
-                      ? `${formatDistanceToNow(time)} ago`
-                      : formatRelative(time, new Date())}
-                  </span>
-                </div>
-              </NavLink>
-            ) : null}
-          </div>
-=======
-export default function ChatMessage({
-  whom,
-  time,
-  writ,
-  isReplyOp = false,
-  newAuthor = false,
-  newDay = false,
-  hideReplies = false,
-}: ChatMessageProps) {
   const { seal, memo } = writ;
 
   const unix = new Date(daToUnix(time));
@@ -137,7 +60,7 @@
   )(seal.replied);
 
   return (
-    <div className="flex flex-col">
+    <div ref={ref} className="flex flex-col">
       {newDay ? <DateDivider date={unix} /> : null}
       {newAuthor ? <Author ship={memo.author} date={unix} /> : null}
       <div className="group-one relative z-0 flex">
@@ -180,9 +103,9 @@
               </div>
             </NavLink>
           ) : null}
->>>>>>> d58797ae
         </div>
       </div>
+    </div>
     );
   }
 );

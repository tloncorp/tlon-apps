import React from 'react';
import cn from 'classnames';
import _ from 'lodash';
import f from 'lodash/fp';
import { BigInteger } from 'big-integer';
import { daToUnix } from '@urbit/api';
import { format, formatDistanceToNow, formatRelative, isToday } from 'date-fns';
import { NavLink } from 'react-router-dom';
import { ChatBrief, ChatWrit } from '../../types/chat';
import Author from './Author';
import ChatContent from '../ChatContent/ChatContent';
import ChatReactions from '../ChatReactions/ChatReactions';
import DateDivider from './DateDivider';
import ChatMessageOptions from './ChatMessageOptions';
import { usePact } from '../../state/chat';
import Avatar from '../../components/Avatar';

export interface ChatMessageProps {
  whom: string;
  time: BigInteger;
  writ: ChatWrit;
  isReplyOp?: boolean;
  newAuthor?: boolean;
  newDay?: boolean;
  unread?: ChatBrief;
  hideReplies?: boolean;
}

<<<<<<< HEAD
const ChatMessage = React.forwardRef<HTMLDivElement, ChatMessageProps>(
  (
    {
      whom,
      time,
      writ,
      isReplyOp = false,
      newAuthor = false,
      newDay = false,
      hideReplies = false,
    }: ChatMessageProps,
    ref
  ) => {
    const { seal, memo } = writ;
=======
export default function ChatMessage({
  whom,
  time,
  writ,
  isReplyOp = false,
  newAuthor = false,
  newDay = false,
  unread,
  hideReplies = false,
}: ChatMessageProps) {
  const { seal, memo } = writ;
>>>>>>> 09df40e0

    const unix = new Date(daToUnix(time));

    const pact = usePact(whom);

    const numReplies = seal.replied.length;
    const replyAuthors = _.flow(
      f.map((k: string) => {
        const t = pact.index[k];
        const mess = t ? pact.writs.get(t) : undefined;
        if (!mess) {
          return undefined;
        }
        return mess.memo.author;
      }),
      f.compact,
      f.uniq,
      f.take(3)
    )(seal.replied);

<<<<<<< HEAD
    return (
      <div ref={ref} className="flex flex-col">
        {newDay ? <DateDivider date={unix} /> : null}
        {newAuthor ? <Author ship={memo.author} date={unix} /> : null}
        <div className="group-one relative z-0 flex">
          <ChatMessageOptions whom={whom} writ={writ} />
          <div className="-ml-1 mr-1 py-2 text-xs font-semibold text-gray-400 opacity-0 group-one-hover:opacity-100">
            {format(unix, 'HH:mm')}
          </div>
          <div
            className={cn(
              'flex w-full flex-col space-y-2 rounded py-1 pl-3 pr-2 group-one-hover:bg-gray-50',
              isReplyOp && 'bg-gray-50'
            )}
          >
            {'story' in memo.content ? (
              <ChatContent story={memo.content.story} />
            ) : null}
            {Object.keys(seal.feels).length > 0 && (
              <ChatReactions seal={seal} />
            )}
            {numReplies > 0 && !hideReplies ? (
              <NavLink
                to={`message/${seal.id}`}
                className={({ isActive }) =>
                  cn(
                    'rounded p-2 text-sm font-semibold text-blue',
                    isActive ? 'bg-gray-50' : ''
                  )
                }
              >
                <div className="flex items-center space-x-2">
                  {replyAuthors.map((ship) => (
                    <Avatar key={ship} ship={ship} size="xs" />
                  ))}
=======
  return (
    <div className="flex flex-col">
      {unread ? <DateDivider date={unix} unreadCount={unread.count} /> : null}
      {newDay && !unread ? <DateDivider date={unix} /> : null}
      {newAuthor ? <Author ship={memo.author} date={unix} /> : null}
      <div className="group-one relative z-0 flex">
        <ChatMessageOptions whom={whom} writ={writ} />
        <div className="-ml-1 mr-1 py-2 text-xs font-semibold text-gray-400 opacity-0 group-one-hover:opacity-100">
          {format(unix, 'HH:mm')}
        </div>
        <div
          className={cn(
            'flex w-full flex-col space-y-2 rounded py-1 pl-3 pr-2 group-one-hover:bg-gray-50',
            isReplyOp && 'bg-gray-50'
          )}
        >
          {'story' in memo.content ? (
            <ChatContent story={memo.content.story} />
          ) : null}
          {Object.keys(seal.feels).length > 0 && <ChatReactions seal={seal} />}
          {numReplies > 0 && !hideReplies ? (
            <NavLink
              to={`message/${seal.id}`}
              className={({ isActive }) =>
                cn(
                  'rounded p-2 text-sm font-semibold text-blue',
                  isActive ? 'bg-gray-50' : ''
                )
              }
            >
              <div className="flex items-center space-x-2">
                {replyAuthors.map((ship) => (
                  <Avatar key={ship} ship={ship} size="xs" />
                ))}
>>>>>>> 09df40e0

                  <span>
                    {numReplies} {numReplies > 1 ? 'replies' : 'reply'}{' '}
                  </span>
                  <span className="text-gray-400">
                    Last reply{' '}
                    {isToday(unix)
                      ? `${formatDistanceToNow(unix)} ago`
                      : formatRelative(unix, new Date())}
                  </span>
                </div>
              </NavLink>
            ) : null}
          </div>
        </div>
      </div>
    );
  }
);

export default ChatMessage;<|MERGE_RESOLUTION|>--- conflicted
+++ resolved
@@ -26,13 +26,13 @@
   hideReplies?: boolean;
 }
 
-<<<<<<< HEAD
 const ChatMessage = React.forwardRef<HTMLDivElement, ChatMessageProps>(
   (
     {
       whom,
       time,
       writ,
+      unread,
       isReplyOp = false,
       newAuthor = false,
       newDay = false,
@@ -41,19 +41,6 @@
     ref
   ) => {
     const { seal, memo } = writ;
-=======
-export default function ChatMessage({
-  whom,
-  time,
-  writ,
-  isReplyOp = false,
-  newAuthor = false,
-  newDay = false,
-  unread,
-  hideReplies = false,
-}: ChatMessageProps) {
-  const { seal, memo } = writ;
->>>>>>> 09df40e0
 
     const unix = new Date(daToUnix(time));
 
@@ -74,10 +61,10 @@
       f.take(3)
     )(seal.replied);
 
-<<<<<<< HEAD
     return (
       <div ref={ref} className="flex flex-col">
-        {newDay ? <DateDivider date={unix} /> : null}
+        {unread ? <DateDivider date={unix} unreadCount={unread.count} /> : null}
+        {newDay && !unread ? <DateDivider date={unix} /> : null}
         {newAuthor ? <Author ship={memo.author} date={unix} /> : null}
         <div className="group-one relative z-0 flex">
           <ChatMessageOptions whom={whom} writ={writ} />
@@ -110,42 +97,6 @@
                   {replyAuthors.map((ship) => (
                     <Avatar key={ship} ship={ship} size="xs" />
                   ))}
-=======
-  return (
-    <div className="flex flex-col">
-      {unread ? <DateDivider date={unix} unreadCount={unread.count} /> : null}
-      {newDay && !unread ? <DateDivider date={unix} /> : null}
-      {newAuthor ? <Author ship={memo.author} date={unix} /> : null}
-      <div className="group-one relative z-0 flex">
-        <ChatMessageOptions whom={whom} writ={writ} />
-        <div className="-ml-1 mr-1 py-2 text-xs font-semibold text-gray-400 opacity-0 group-one-hover:opacity-100">
-          {format(unix, 'HH:mm')}
-        </div>
-        <div
-          className={cn(
-            'flex w-full flex-col space-y-2 rounded py-1 pl-3 pr-2 group-one-hover:bg-gray-50',
-            isReplyOp && 'bg-gray-50'
-          )}
-        >
-          {'story' in memo.content ? (
-            <ChatContent story={memo.content.story} />
-          ) : null}
-          {Object.keys(seal.feels).length > 0 && <ChatReactions seal={seal} />}
-          {numReplies > 0 && !hideReplies ? (
-            <NavLink
-              to={`message/${seal.id}`}
-              className={({ isActive }) =>
-                cn(
-                  'rounded p-2 text-sm font-semibold text-blue',
-                  isActive ? 'bg-gray-50' : ''
-                )
-              }
-            >
-              <div className="flex items-center space-x-2">
-                {replyAuthors.map((ship) => (
-                  <Avatar key={ship} ship={ship} size="xs" />
-                ))}
->>>>>>> 09df40e0
 
                   <span>
                     {numReplies} {numReplies > 1 ? 'replies' : 'reply'}{' '}

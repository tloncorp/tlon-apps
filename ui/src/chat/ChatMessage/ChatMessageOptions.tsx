--- conflicted
+++ resolved
@@ -93,16 +93,11 @@
   const canWrite = canWriteChannel(perms, vessel, group?.bloc);
   const navigate = useNavigate();
   const location = useLocation();
-<<<<<<< HEAD
-  const { mutate: deleteChatMessage } = useDeletePostMutation();
   const { mutate: addReactToChat } = useAddPostReactMutation();
   const { mutate: addReactToDm } = useAddDmReactMutation();
   const { mutate: deleteDm } = useDeleteDmMutation();
-=======
   const { mutate: deleteChatMessage, isLoading: isDeleteLoading } =
     useDeletePostMutation();
-  const { mutate: addFeelToChat } = useAddPostReactMutation();
->>>>>>> 3d929e14
   const isDMorMultiDM = useIsDmOrMultiDm(whom);
   const {
     show: showPost,

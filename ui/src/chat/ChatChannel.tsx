--- conflicted
+++ resolved
@@ -17,28 +17,16 @@
   GROUP_ADMIN,
 } from '@/state/groups/groups';
 import ChannelHeader from '@/channels/ChannelHeader';
-<<<<<<< HEAD
 import useRecentChannel from '@/logic/useRecentChannel';
-=======
-import { canReadChannel, createStorageKey } from '@/logic/utils';
-import { useLocalStorage } from 'usehooks-ts';
->>>>>>> 09c4f6ff
+import { canReadChannel } from '@/logic/utils';
 
 function ChatChannel({ title }: ViewProps) {
   const navigate = useNavigate();
   const { chShip, chName } = useParams();
   const chFlag = `${chShip}/${chName}`;
   const nest = `chat/${chFlag}`;
-<<<<<<< HEAD
-  const flag = useRouteGroup();
-  const { setRecentChannel } = useRecentChannel(flag);
-=======
   const groupFlag = useRouteGroup();
-  const [, setRecent] = useLocalStorage(
-    createStorageKey(`recent-chan:${groupFlag}`),
-    ''
-  );
->>>>>>> 09c4f6ff
+  const { setRecentChannel } = useRecentChannel(groupFlag);
 
   useEffect(() => {
     useChatState.getState().initialize(chFlag);
@@ -59,9 +47,9 @@
   useEffect(() => {
     if (channel && !canReadChannel(channel, vessel)) {
       navigate('../../activity');
-      setRecent('');
+      setRecentChannel('');
     }
-  }, [channel, vessel, navigate, setRecent]);
+  }, [channel, vessel, navigate, setRecentChannel]);
 
   return (
     <Layout

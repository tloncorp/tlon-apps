import cn from 'classnames';
<<<<<<< HEAD
import React, { useMemo } from 'react';
import { Link, useSearchParams } from 'react-router-dom';
import { Route, Routes, useMatch, useParams } from 'react-router';
=======
import React, { useEffect, useState, useCallback, useRef } from 'react';
import { Route, Routes, useMatch, useNavigate, useParams } from 'react-router';
>>>>>>> c3716cb3
import { Helmet } from 'react-helmet';
import ChatInput from '@/chat/ChatInput/ChatInput';
import ChatWindow from '@/chat/ChatWindow';
import Layout from '@/components/Layout/Layout';
import { ViewProps } from '@/types/groups';
import { useRouteGroup } from '@/state/groups/groups';
import ChannelHeader from '@/channels/ChannelHeader';
import MagnifyingGlassIcon from '@/components/icons/MagnifyingGlassIcon';
import useMedia, { useIsMobile } from '@/logic/useMedia';
import ChannelTitleButton from '@/channels/ChannelTitleButton';
import { useDragAndDrop } from '@/logic/DragAndDropContext';
import { useFullChannel } from '@/logic/channel';
import MagnifyingGlassMobileNavIcon from '@/components/icons/MagnifyingGlassMobileNavIcon';
<<<<<<< HEAD
import {
  useAddPostMutation,
  useLeaveMutation,
  useReplyPost,
} from '@/state/channel/channel';
import ChannelSearch from '@/channels/ChannelSearch';
import ChatThread from './ChatThread/ChatThread';

function ChatChannel({ title }: ViewProps) {
=======
import { useIsScrolling } from '@/logic/scroll';
import { useChatInputFocus } from '@/logic/ChatInputFocusContext';
import ChatSearch from './ChatSearch/ChatSearch';
import ChatThread from './ChatThread/ChatThread';

function ChatChannel({ title }: ViewProps) {
  const { isChatInputFocused } = useChatInputFocus();
  const navigate = useNavigate();
>>>>>>> c3716cb3
  const { chShip, chName, idTime, idShip } = useParams<{
    name: string;
    chShip: string;
    ship: string;
    chName: string;
    idShip: string;
    idTime: string;
  }>();
  const [searchParams, setSearchParams] = useSearchParams();
  const groupFlag = useRouteGroup();
  const chFlag = `${chShip}/${chName}`;
  const nest = `chat/${chFlag}`;
  const isMobile = useIsMobile();
  const isSmall = useMedia('(max-width: 1023px)');
  const inThread = idShip && idTime;
  const inSearch = useMatch(`/groups/${groupFlag}/channels/${nest}/search/*`);
<<<<<<< HEAD
  const { mutateAsync: leaveChat } = useLeaveMutation();
  const { mutate: sendMessage } = useAddPostMutation(nest);
  const dropZoneId = `chat-input-dropzone-${chFlag}`;
  const { isDragging, isOver } = useDragAndDrop(dropZoneId);
  const chatReplyId = useMemo(() => searchParams.get('reply'), [searchParams]);
  const replyingWrit = useReplyPost(nest, chatReplyId);
=======
  const { sendMessage } = useChatState.getState();
  const joined = useChannelIsJoined(nest);
  const lastReconnect = useLastReconnect();
  const isSmall = useMedia('(max-width: 1023px)');
  const { compatible, text: compatibilityError } =
    useChannelCompatibility(nest);
  const isMobile = useIsMobile();
  const scrollElementRef = useRef<HTMLDivElement>(null);
  const isScrolling = useIsScrolling(scrollElementRef);
  // We only inset the bottom for groups, since DMs display the navbar
  // underneath this view
  const root = `/groups/${groupFlag}/channels/${nest}`;
  const shouldApplyPaddingBottom = isMobile && !isChatInputFocused;

  const joinChannel = useCallback(async () => {
    setJoining(true);
    try {
      await useChatState.getState().joinChat(groupFlag, chFlag);
    } catch (e) {
      console.log("Couldn't join chat (maybe already joined)", e);
    }
    setJoining(false);
  }, [groupFlag, chFlag]);

  const initializeChannel = useCallback(async () => {
    await useChatState.getState().initialize(chFlag);
  }, [chFlag]);

  useEffect(() => {
    if (!joined) {
      joinChannel();
    }
  }, [joined, joinChannel]);
>>>>>>> c3716cb3

  const {
    group,
    groupChannel: channel,
    canWrite,
    compat: { compatible, text },
  } = useFullChannel({
    groupFlag,
    nest,
  });

  return (
    <>
      <Layout
        style={{
          paddingBottom: shouldApplyPaddingBottom ? 50 : 0,
        }}
        className="padding-bottom-transition flex-1 bg-white"
        header={
          <Routes>
<<<<<<< HEAD
            <Route
              path="search/:query?"
              element={
                <>
                  <ChannelSearch
                    whom={nest}
                    root={`/groups/${groupFlag}/channels/${nest}`}
                    placeholder={
                      channel ? `Search in ${channel.meta.title}` : 'Search'
                    }
                  >
                    <ChannelTitleButton flag={groupFlag} nest={nest} />
                  </ChannelSearch>
                  <Helmet>
                    <title>
                      {channel && group
                        ? `${channel.meta.title} in ${group.meta.title} Search`
                        : 'Search'}
                    </title>
                  </Helmet>
                </>
              }
            />
=======
            {!isMobile && (
              <Route
                path="search/:query?"
                element={
                  <>
                    <ChatSearch
                      whom={chFlag}
                      root={root}
                      placeholder={
                        channel ? `Search in ${channel.meta.title}` : 'Search'
                      }
                    >
                      <ChannelTitleButton flag={groupFlag} nest={nest} />
                    </ChatSearch>
                    <Helmet>
                      <title>
                        {channel && group
                          ? `${channel.meta.title} in ${group.meta.title} Search`
                          : 'Search'}
                      </title>
                    </Helmet>
                  </>
                }
              />
            )}
>>>>>>> c3716cb3
            <Route
              path="*"
              element={
                <ChannelHeader
                  groupFlag={groupFlag}
                  nest={nest}
                  prettyAppName="Chat"
                  leave={leaveChat}
                >
                  <Link
                    to="search/"
                    className={cn(
                      isMobile
                        ? ''
                        : 'default-focus flex h-6 w-6 items-center justify-center rounded hover:bg-gray-50'
                    )}
                    aria-label="Search Chat"
                  >
                    {isMobile ? (
                      <MagnifyingGlassMobileNavIcon className="h-6 w-6 text-gray-800" />
                    ) : (
                      <MagnifyingGlassIcon className="h-6 w-6 text-gray-400" />
                    )}
                  </Link>
                </ChannelHeader>
              }
            />
          </Routes>
        }
        footer={
          <div
            className={cn(
              (isDragging || isOver) && !inThread
                ? ''
                : 'border-t-2 border-gray-50 p-3 sm:p-4'
            )}
          >
            {compatible && canWrite ? (
              <ChatInput
                key={chFlag}
                whom={chFlag}
                sendChatMessage={sendMessage}
                showReply
                autoFocus={!inThread && !inSearch}
                dropZoneId={dropZoneId}
<<<<<<< HEAD
                replyingWrit={replyingWrit || undefined}
=======
                isScrolling={isScrolling}
>>>>>>> c3716cb3
              />
            ) : (
              <div className="rounded-lg border-2 border-transparent bg-gray-50 py-1 px-2 leading-5 text-gray-400">
                {!compatible
                  ? compatibilityError
                  : 'You need permission to post to this channel.'}
              </div>
            )}
          </div>
        }
      >
        <Helmet>
          <title>
            {channel && group
              ? `${channel.meta.title} in ${group.meta.title} ${title}`
              : title}
          </title>
        </Helmet>
        <ChatWindow
          scrollElementRef={scrollElementRef}
          isScrolling={isScrolling}
          whom={chFlag}
          root={root}
        />
      </Layout>
      <Routes>
        {isSmall ? null : (
          <Route path="message/:idTime" element={<ChatThread />} />
        )}
      </Routes>
    </>
  );
}

export default ChatChannel;<|MERGE_RESOLUTION|>--- conflicted
+++ resolved
@@ -1,12 +1,7 @@
 import cn from 'classnames';
-<<<<<<< HEAD
-import React, { useMemo } from 'react';
-import { Link, useSearchParams } from 'react-router-dom';
+import React, { useRef, useMemo } from 'react';
+import { useSearchParams, Link } from 'react-router-dom';
 import { Route, Routes, useMatch, useParams } from 'react-router';
-=======
-import React, { useEffect, useState, useCallback, useRef } from 'react';
-import { Route, Routes, useMatch, useNavigate, useParams } from 'react-router';
->>>>>>> c3716cb3
 import { Helmet } from 'react-helmet';
 import ChatInput from '@/chat/ChatInput/ChatInput';
 import ChatWindow from '@/chat/ChatWindow';
@@ -20,26 +15,20 @@
 import { useDragAndDrop } from '@/logic/DragAndDropContext';
 import { useFullChannel } from '@/logic/channel';
 import MagnifyingGlassMobileNavIcon from '@/components/icons/MagnifyingGlassMobileNavIcon';
-<<<<<<< HEAD
 import {
   useAddPostMutation,
   useLeaveMutation,
   useReplyPost,
 } from '@/state/channel/channel';
 import ChannelSearch from '@/channels/ChannelSearch';
-import ChatThread from './ChatThread/ChatThread';
-
-function ChatChannel({ title }: ViewProps) {
-=======
 import { useIsScrolling } from '@/logic/scroll';
 import { useChatInputFocus } from '@/logic/ChatInputFocusContext';
-import ChatSearch from './ChatSearch/ChatSearch';
 import ChatThread from './ChatThread/ChatThread';
 
 function ChatChannel({ title }: ViewProps) {
   const { isChatInputFocused } = useChatInputFocus();
-  const navigate = useNavigate();
->>>>>>> c3716cb3
+  // TODO: We need to reroute users who can't read the channel
+  // const navigate = useNavigate();
   const { chShip, chName, idTime, idShip } = useParams<{
     name: string;
     chShip: string;
@@ -56,48 +45,18 @@
   const isSmall = useMedia('(max-width: 1023px)');
   const inThread = idShip && idTime;
   const inSearch = useMatch(`/groups/${groupFlag}/channels/${nest}/search/*`);
-<<<<<<< HEAD
   const { mutateAsync: leaveChat } = useLeaveMutation();
   const { mutate: sendMessage } = useAddPostMutation(nest);
   const dropZoneId = `chat-input-dropzone-${chFlag}`;
   const { isDragging, isOver } = useDragAndDrop(dropZoneId);
   const chatReplyId = useMemo(() => searchParams.get('reply'), [searchParams]);
   const replyingWrit = useReplyPost(nest, chatReplyId);
-=======
-  const { sendMessage } = useChatState.getState();
-  const joined = useChannelIsJoined(nest);
-  const lastReconnect = useLastReconnect();
-  const isSmall = useMedia('(max-width: 1023px)');
-  const { compatible, text: compatibilityError } =
-    useChannelCompatibility(nest);
-  const isMobile = useIsMobile();
   const scrollElementRef = useRef<HTMLDivElement>(null);
   const isScrolling = useIsScrolling(scrollElementRef);
   // We only inset the bottom for groups, since DMs display the navbar
   // underneath this view
   const root = `/groups/${groupFlag}/channels/${nest}`;
   const shouldApplyPaddingBottom = isMobile && !isChatInputFocused;
-
-  const joinChannel = useCallback(async () => {
-    setJoining(true);
-    try {
-      await useChatState.getState().joinChat(groupFlag, chFlag);
-    } catch (e) {
-      console.log("Couldn't join chat (maybe already joined)", e);
-    }
-    setJoining(false);
-  }, [groupFlag, chFlag]);
-
-  const initializeChannel = useCallback(async () => {
-    await useChatState.getState().initialize(chFlag);
-  }, [chFlag]);
-
-  useEffect(() => {
-    if (!joined) {
-      joinChannel();
-    }
-  }, [joined, joinChannel]);
->>>>>>> c3716cb3
 
   const {
     group,
@@ -118,45 +77,20 @@
         className="padding-bottom-transition flex-1 bg-white"
         header={
           <Routes>
-<<<<<<< HEAD
-            <Route
-              path="search/:query?"
-              element={
-                <>
-                  <ChannelSearch
-                    whom={nest}
-                    root={`/groups/${groupFlag}/channels/${nest}`}
-                    placeholder={
-                      channel ? `Search in ${channel.meta.title}` : 'Search'
-                    }
-                  >
-                    <ChannelTitleButton flag={groupFlag} nest={nest} />
-                  </ChannelSearch>
-                  <Helmet>
-                    <title>
-                      {channel && group
-                        ? `${channel.meta.title} in ${group.meta.title} Search`
-                        : 'Search'}
-                    </title>
-                  </Helmet>
-                </>
-              }
-            />
-=======
             {!isMobile && (
               <Route
                 path="search/:query?"
                 element={
                   <>
-                    <ChatSearch
-                      whom={chFlag}
+                    <ChannelSearch
+                      whom={nest}
                       root={root}
                       placeholder={
                         channel ? `Search in ${channel.meta.title}` : 'Search'
                       }
                     >
                       <ChannelTitleButton flag={groupFlag} nest={nest} />
-                    </ChatSearch>
+                    </ChannelSearch>
                     <Helmet>
                       <title>
                         {channel && group
@@ -168,7 +102,6 @@
                 }
               />
             )}
->>>>>>> c3716cb3
             <Route
               path="*"
               element={
@@ -214,17 +147,12 @@
                 showReply
                 autoFocus={!inThread && !inSearch}
                 dropZoneId={dropZoneId}
-<<<<<<< HEAD
                 replyingWrit={replyingWrit || undefined}
-=======
                 isScrolling={isScrolling}
->>>>>>> c3716cb3
               />
-            ) : (
-              <div className="rounded-lg border-2 border-transparent bg-gray-50 py-1 px-2 leading-5 text-gray-400">
-                {!compatible
-                  ? compatibilityError
-                  : 'You need permission to post to this channel.'}
+            ) : !canWrite ? null : (
+              <div className="rounded-lg border-2 border-transparent bg-gray-50 py-1 px-2 leading-5 text-gray-600">
+                {text}
               </div>
             )}
           </div>

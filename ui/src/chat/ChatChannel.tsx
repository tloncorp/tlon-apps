import cn from 'classnames';
import { useEffect, useState, useCallback } from 'react';
import { Route, Routes, useMatch, useNavigate, useParams } from 'react-router';
import { Helmet } from 'react-helmet';
import ChatInput from '@/chat/ChatInput/ChatInput';
import ChatWindow from '@/chat/ChatWindow';
import Layout from '@/components/Layout/Layout';
import { ViewProps } from '@/types/groups';
import { useChatPerms, useChatState } from '@/state/chat';
import {
  useRouteGroup,
  useVessel,
  useGroup,
  useChannel,
} from '@/state/groups/groups';
import ChannelHeader from '@/channels/ChannelHeader';
import useRecentChannel from '@/logic/useRecentChannel';
import { canReadChannel, canWriteChannel, isTalk } from '@/logic/utils';
import { useLastReconnect } from '@/state/local';
import { Link } from 'react-router-dom';
import MagnifyingGlassIcon from '@/components/icons/MagnifyingGlassIcon';
import useMedia, { useIsMobile } from '@/logic/useMedia';
import ChannelTitleButton from '@/channels/ChannelTitleButton';
import { useDragAndDrop } from '@/logic/DragAndDropContext';
import { useChannelCompatibility, useChannelIsJoined } from '@/logic/channel';
import MagnifyingGlassMobileNavIcon from '@/components/icons/MagnifyingGlassMobileNavIcon';
import ChatSearch from './ChatSearch/ChatSearch';
import ChatThread from './ChatThread/ChatThread';

function ChatChannel({ title }: ViewProps) {
  const navigate = useNavigate();
  const { chShip, chName, idTime, idShip } = useParams<{
    name: string;
    chShip: string;
    ship: string;
    chName: string;
    idShip: string;
    idTime: string;
  }>();
  const chFlag = `${chShip}/${chName}`;
  const dropZoneId = `chat-input-dropzone-${chFlag}`;
  const { isDragging, isOver } = useDragAndDrop(dropZoneId);
  const nest = `chat/${chFlag}`;
  const groupFlag = useRouteGroup();
  const { setRecentChannel } = useRecentChannel(groupFlag);
  const [joining, setJoining] = useState(false);
  const perms = useChatPerms(chFlag);
  const vessel = useVessel(groupFlag, window.our);
  const channel = useChannel(groupFlag, nest);
  const group = useGroup(groupFlag);
  const canWrite = canWriteChannel(perms, vessel, group?.bloc);
  const canRead = channel
    ? canReadChannel(channel, vessel, group?.bloc)
    : false;
  const inThread = idShip && idTime;
  const inSearch = useMatch(`/groups/${groupFlag}/channels/${nest}/search/*`);
  const { sendMessage } = useChatState.getState();
  const joined = useChannelIsJoined(nest);
  const lastReconnect = useLastReconnect();
  const isSmall = useMedia('(max-width: 1023px)');
  const { compatible, text: compatibilityError } =
    useChannelCompatibility(nest);
  const isMobile = useIsMobile();
  // We only inset the bottom for groups, since DMs display the navbar
  // underneath this view
  const root = `/groups/${groupFlag}/channels/${nest}`;

  const joinChannel = useCallback(async () => {
    setJoining(true);
    try {
      await useChatState.getState().joinChat(groupFlag, chFlag);
    } catch (e) {
      console.log("Couldn't join chat (maybe already joined)", e);
    }
    setJoining(false);
  }, [groupFlag, chFlag]);

  const initializeChannel = useCallback(async () => {
    await useChatState.getState().initialize(chFlag);
  }, [chFlag]);

  useEffect(() => {
    if (!joined) {
      joinChannel();
    }
  }, [joined, joinChannel]);

  useEffect(() => {
    if (joined && canRead && !joining) {
      initializeChannel();
      setRecentChannel(nest);
    }
  }, [
    nest,
    setRecentChannel,
    initializeChannel,
    joined,
    canRead,
    channel,
    joining,
    lastReconnect,
  ]);

  useEffect(() => {
    if (channel && !canRead) {
      if (isTalk) {
        navigate('/');
      } else {
        navigate(`/groups/${groupFlag}`);
      }
      setRecentChannel('');
    }
  }, [groupFlag, group, channel, vessel, navigate, setRecentChannel, canRead]);

  return (
    <>
      <Layout
        style={{
          paddingBottom: isMobile ? 50 : 0,
        }}
        className="flex-1 bg-white"
        header={
          <Routes>
<<<<<<< HEAD
            {!isSmall && (
              <Route
                path="search/:query?"
                element={
                  <>
                    <ChatSearch
                      whom={chFlag}
                      root={`/groups/${groupFlag}/channels/${nest}`}
                      placeholder={
                        channel ? `Search in ${channel.meta.title}` : 'Search'
                      }
                    >
                      <ChannelTitleButton flag={groupFlag} nest={nest} />
                    </ChatSearch>
                    <Helmet>
                      <title>
                        {channel && group
                          ? `${channel.meta.title} in ${group.meta.title} Search`
                          : 'Search'}
                      </title>
                    </Helmet>
                  </>
                }
              />
            )}
=======
            <Route
              path="search/:query?"
              element={
                <>
                  <ChatSearch
                    whom={chFlag}
                    root={root}
                    placeholder={
                      channel ? `Search in ${channel.meta.title}` : 'Search'
                    }
                  >
                    <ChannelTitleButton flag={groupFlag} nest={nest} />
                  </ChatSearch>
                  <Helmet>
                    <title>
                      {channel && group
                        ? `${channel.meta.title} in ${group.meta.title} Search`
                        : 'Search'}
                    </title>
                  </Helmet>
                </>
              }
            />
>>>>>>> 45070689
            <Route
              path="*"
              element={
                <ChannelHeader
                  groupFlag={groupFlag}
                  nest={nest}
                  prettyAppName="Chat"
                  leave={useChatState.getState().leaveChat}
                >
                  <Link
                    to="search/"
                    className={cn(
                      isMobile
                        ? ''
                        : 'default-focus flex h-6 w-6 items-center justify-center rounded hover:bg-gray-50'
                    )}
                    aria-label="Search Chat"
                  >
                    {isMobile ? (
                      <MagnifyingGlassMobileNavIcon className="h-6 w-6 text-gray-800" />
                    ) : (
                      <MagnifyingGlassIcon className="h-6 w-6 text-gray-400" />
                    )}
                  </Link>
                </ChannelHeader>
              }
            />
          </Routes>
        }
        footer={
          <div
            className={cn(
              (isDragging || isOver) && !inThread
                ? ''
                : 'border-t-2 border-gray-50 p-3 sm:p-4'
            )}
          >
            {compatible && canWrite ? (
              <ChatInput
                key={chFlag}
                whom={chFlag}
                sendMessage={sendMessage}
                showReply
                autoFocus={!inThread && !inSearch}
                dropZoneId={dropZoneId}
              />
            ) : (
              <div className="rounded-lg border-2 border-transparent bg-gray-50 py-1 px-2 leading-5 text-gray-400">
                {!compatible
                  ? compatibilityError
                  : 'You need permission to post to this channel.'}
              </div>
            )}
          </div>
        }
      >
        <Helmet>
          <title>
            {channel && group
              ? `${channel.meta.title} in ${group.meta.title} ${title}`
              : title}
          </title>
        </Helmet>
        <ChatWindow whom={chFlag} root={root} />
      </Layout>
      <Routes>
        {isSmall ? null : (
          <Route path="message/:idShip/:idTime" element={<ChatThread />} />
        )}
      </Routes>
    </>
  );
}

export default ChatChannel;<|MERGE_RESOLUTION|>--- conflicted
+++ resolved
@@ -121,7 +121,6 @@
         className="flex-1 bg-white"
         header={
           <Routes>
-<<<<<<< HEAD
             {!isSmall && (
               <Route
                 path="search/:query?"
@@ -129,7 +128,7 @@
                   <>
                     <ChatSearch
                       whom={chFlag}
-                      root={`/groups/${groupFlag}/channels/${nest}`}
+                      root={root}
                       placeholder={
                         channel ? `Search in ${channel.meta.title}` : 'Search'
                       }
@@ -147,31 +146,6 @@
                 }
               />
             )}
-=======
-            <Route
-              path="search/:query?"
-              element={
-                <>
-                  <ChatSearch
-                    whom={chFlag}
-                    root={root}
-                    placeholder={
-                      channel ? `Search in ${channel.meta.title}` : 'Search'
-                    }
-                  >
-                    <ChannelTitleButton flag={groupFlag} nest={nest} />
-                  </ChatSearch>
-                  <Helmet>
-                    <title>
-                      {channel && group
-                        ? `${channel.meta.title} in ${group.meta.title} Search`
-                        : 'Search'}
-                    </title>
-                  </Helmet>
-                </>
-              }
-            />
->>>>>>> 45070689
             <Route
               path="*"
               element={

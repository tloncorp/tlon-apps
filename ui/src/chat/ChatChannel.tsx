--- conflicted
+++ resolved
@@ -35,14 +35,10 @@
     _.intersection(perms.writers, vessel.sects).length !== 0;
   const { sendMessage, markRead } = useChatState.getState();
 
-<<<<<<< HEAD
   const channel = useChannel(flag, nest);
   const group = useGroup(flag);
-
-  useDismissChannelNotifications();
-=======
+  
   useDismissChannelNotifications({ markRead });
->>>>>>> d01d5d3f
 
   return (
     <Layout

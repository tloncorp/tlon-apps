import React, { useCallback, useMemo, useRef } from 'react';
import _ from 'lodash';
import cn from 'classnames';
import { useLocation, useNavigate, useParams } from 'react-router';
import { Link, useSearchParams } from 'react-router-dom';
import { VirtuosoHandle } from 'react-virtuoso';
import { useEventListener } from 'usehooks-ts';
import bigInt from 'big-integer';
import {
  useGroupChannel,
  useRouteGroup,
  useVessel,
} from '@/state/groups/groups';
import ChatInput from '@/chat/ChatInput/ChatInput';
import BranchIcon from '@/components/icons/BranchIcon';
import X16Icon from '@/components/icons/X16Icon';
<<<<<<< HEAD
=======
import ChatScroller from '@/chat/ChatScroller/ChatScroller';
import { isGroups, whomIsFlag } from '@/logic/utils';
>>>>>>> 748ed9f7
import useLeap from '@/components/Leap/useLeap';
import { useIsMobile } from '@/logic/useMedia';
import keyMap from '@/keyMap';
import { useDragAndDrop } from '@/logic/DragAndDropContext';
import { useChannelCompatibility, useChannelFlag } from '@/logic/channel';
import MobileHeader from '@/components/MobileHeader';
import useAppName from '@/logic/useAppName';
import {
  useAddReplyMutation,
  usePost,
  usePerms,
  useReply,
} from '@/state/channel/channel';
import { newReplyMap, ReplyTuple } from '@/types/channel';
import { useIsScrolling } from '@/logic/scroll';
import { useChatInputFocus } from '@/logic/ChatInputFocusContext';
import ChatScroller from '@/chat/ChatScroller/ChatScroller';
import ChatScrollerPlaceholder from '../ChatScroller/ChatScrollerPlaceholder';

export default function ChatThread() {
  const { name, chShip, ship, chName, idTime } = useParams<{
    name: string;
    chShip: string;
    ship: string;
    chName: string;
    idTime: string;
  }>();
  const isMobile = useIsMobile();
  const { isChatInputFocused } = useChatInputFocus();
  const appName = useAppName();
  const scrollerRef = useRef<VirtuosoHandle>(null);
  const flag = useChannelFlag()!;
  const nest = `chat/${flag}`;
  const groupFlag = useRouteGroup();
  const { mutate: sendMessage } = useAddReplyMutation();
  const location = useLocation();
  const scrollTo = new URLSearchParams(location.search).get('msg');
  const channel = useGroupChannel(groupFlag, nest)!;
  const [searchParams, setSearchParams] = useSearchParams();
  const replyId = useMemo(() => searchParams.get('reply'), [searchParams]);
  const reply = useReply(nest, idTime!, replyId || '');
  const replyingWrit: ReplyTuple | undefined =
    reply && replyId ? [bigInt(replyId), reply] : undefined;
  const { isOpen: leapIsOpen } = useLeap();
  const dropZoneId = `chat-thread-input-dropzone-${idTime}`;
  const { isDragging, isOver } = useDragAndDrop(dropZoneId);
  const { post: note, isLoading } = usePost(nest, idTime!);
  const { replies } = note.seal;
  if (replies !== null) {
    replies.unshift([
      bigInt(idTime!),
      {
        memo: note.essay,
        seal: {
          id: note.seal.id,
          'parent-id': note.seal.id,
          reacts: note.seal.reacts,
        },
      },
    ]);
  }
  const navigate = useNavigate();
  const threadRef = useRef<HTMLDivElement | null>(null);
  const perms = usePerms(nest);
  const vessel = useVessel(groupFlag, window.our);
  const scrollElementRef = useRef<HTMLDivElement>(null);
  const isScrolling = useIsScrolling(scrollElementRef);
  const threadTitle = channel?.meta?.title;
  const canWrite =
    perms.writers.length === 0 ||
    _.intersection(perms.writers, vessel.sects).length !== 0;
  const { compatible, text } = useChannelCompatibility(`chat/${flag}`);
  const shouldApplyPaddingBottom = isGroups && isMobile && !isChatInputFocused;

  const returnURL = useCallback(
    () =>
      `/groups/${ship}/${name}/channels/chat/${chShip}/${chName}?msg=${idTime}`,
    [chName, chShip, name, ship, idTime]
  );

  const onEscape = useCallback(
    (e: KeyboardEvent) => {
      if (e.key === keyMap.thread.close && !leapIsOpen) {
        navigate(returnURL());
      }
    },
    [navigate, returnURL, leapIsOpen]
  );
  useEventListener('keydown', onEscape, threadRef);

  const BackButton = isMobile ? Link : 'div';

  return (
    <div
      className="padding-bottom-transition relative flex h-full w-full flex-col overflow-y-auto bg-white lg:w-96 lg:border-l-2 lg:border-gray-50"
      ref={threadRef}
      style={{
        paddingBottom: shouldApplyPaddingBottom ? 50 : 0,
      }}
    >
      {isMobile ? (
        <MobileHeader
          title={
            <div className="flex w-full items-center justify-center space-x-1">
              <BranchIcon className="h-6 w-6 text-gray-600" />
              <h1 className="text-[17px] text-gray-800">
                Thread
                {appName === 'Groups' && <span>: {threadTitle}</span>}
              </h1>
            </div>
          }
          pathBack={returnURL()}
        />
      ) : (
        <header className={'header z-40'}>
          <div
            className={cn(
              'flex items-center justify-between border-b-2 border-gray-50 bg-white py-2 pl-2 pr-4'
            )}
          >
            <BackButton
              to={returnURL()}
              aria-label="Close"
              className={cn(
                'default-focus ellipsis w-max-sm inline-flex h-10 appearance-none items-center justify-center space-x-2 rounded p-2'
              )}
            >
              <div className="flex h-6 w-6 items-center justify-center">
                <BranchIcon className="h-6 w-6 text-gray-600" />
              </div>
              <div className="flex w-full flex-col justify-center">
                <span
                  className={cn(
                    'ellipsis text-sm font-bold line-clamp-1 sm:font-semibold'
                  )}
                >
                  Thread
                </span>
                <span className="w-full break-all text-sm text-gray-400 line-clamp-1">
                  {threadTitle}
                </span>
              </div>
            </BackButton>

            <Link
              to={returnURL()}
              aria-label="Close"
              className="icon-button h-6 w-6 bg-transparent"
            >
              <X16Icon className="h-4 w-4 text-gray-600" />
            </Link>
          </div>
        </header>
      )}
      <div className="flex flex-1 flex-col overflow-hidden p-0 pr-2">
        {isLoading ? (
          <ChatScrollerPlaceholder count={30} />
        ) : (
          <ChatScroller
            key={idTime}
            messages={replies ?? []}
            fetchState={'initial'}
            whom={nest}
            scrollerRef={scrollerRef}
            scrollTo={scrollTo ? bigInt(scrollTo) : undefined}
            scrollElementRef={scrollElementRef}
            isScrolling={isScrolling}
          />
        )}
      </div>
      <div
        className={cn(
          isDragging || isOver || !canWrite
            ? ''
            : 'sticky bottom-0 border-t-2 border-gray-50 bg-white p-3 sm:p-4'
        )}
      >
        {compatible && canWrite ? (
          <ChatInput
            whom={flag}
            replying={idTime}
            replyingWrit={replyingWrit}
            sendReply={sendMessage}
            showReply
            autoFocus
            dropZoneId={dropZoneId}
            isScrolling={isScrolling}
          />
        ) : !canWrite ? null : (
          <div className="rounded-lg border-2 border-transparent bg-gray-50 py-1 px-2 leading-5 text-gray-600">
            {text}
          </div>
        )}
      </div>
    </div>
  );
}<|MERGE_RESOLUTION|>--- conflicted
+++ resolved
@@ -14,11 +14,7 @@
 import ChatInput from '@/chat/ChatInput/ChatInput';
 import BranchIcon from '@/components/icons/BranchIcon';
 import X16Icon from '@/components/icons/X16Icon';
-<<<<<<< HEAD
-=======
-import ChatScroller from '@/chat/ChatScroller/ChatScroller';
-import { isGroups, whomIsFlag } from '@/logic/utils';
->>>>>>> 748ed9f7
+import { isGroups } from '@/logic/utils';
 import useLeap from '@/components/Leap/useLeap';
 import { useIsMobile } from '@/logic/useMedia';
 import keyMap from '@/keyMap';
@@ -32,7 +28,7 @@
   usePerms,
   useReply,
 } from '@/state/channel/channel';
-import { newReplyMap, ReplyTuple } from '@/types/channel';
+import { ReplyTuple } from '@/types/channel';
 import { useIsScrolling } from '@/logic/scroll';
 import { useChatInputFocus } from '@/logic/ChatInputFocusContext';
 import ChatScroller from '@/chat/ChatScroller/ChatScroller';

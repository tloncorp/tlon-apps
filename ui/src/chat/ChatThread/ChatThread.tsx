<<<<<<< HEAD
import React, { useCallback, useRef } from 'react';
=======
import _ from 'lodash';
import React, { useRef } from 'react';
>>>>>>> 54c46c89
import { useLocation, useNavigate, useParams } from 'react-router';
import { Link } from 'react-router-dom';
import { VirtuosoHandle } from 'react-virtuoso';
import { useChannelFlag } from '@/hooks';
import { useChatState, useReplies, useWrit, useChatPerms } from '@/state/chat';
import { useChannel, useRouteGroup, useVessel } from '@/state/groups/groups';
import ChatInput from '@/chat/ChatInput/ChatInput';
import BranchIcon from '@/components/icons/BranchIcon';
import X16Icon from '@/components/icons/X16Icon';
import ChatScroller from '@/chat/ChatScroller/ChatScroller';
import { whomIsFlag } from '@/logic/utils';
import { useEventListener } from 'usehooks-ts';

export default function ChatThread() {
  const { name, chShip, ship, chName, idTime, idShip } = useParams<{
    name: string;
    chShip: string;
    ship: string;
    chName: string;
    idShip: string;
    idTime: string;
  }>();
  const scrollerRef = useRef<VirtuosoHandle>(null);
  const flag = useChannelFlag()!;
  const whom = flag || ship || '';
  const groupFlag = useRouteGroup();
  const { sendMessage } = useChatState.getState();
  const location = useLocation();
  const channel = useChannel(groupFlag, `chat/${flag}`)!;
  const id = `${idShip!}/${idTime!}`;
  const maybeWrit = useWrit(whom, id);
  const replies = useReplies(whom, id);
  const navigate = useNavigate();
  const [time, writ] = maybeWrit ?? [null, null];
<<<<<<< HEAD
  const threadRef = useRef<HTMLDivElement | null>(null);
=======
  const perms = useChatPerms(flag);
  const vessel = useVessel(groupFlag, window.our);
  const canWrite =
    perms.writers.length === 0 ||
    _.intersection(perms.writers, vessel.sects).length !== 0;
>>>>>>> 54c46c89

  const returnURL = useCallback(() => {
    if (!time || !writ) return '#';

    if (location.pathname.includes('groups')) {
      return `/groups/${ship}/${name}/channels/chat/${chShip}/${chName}?msg=${time.toString()}`;
    }
    return `/dm/${ship}?msg=${time.toString()}`;
  }, [chName, chShip, location, name, ship, time, writ]);

  const onEscape = useCallback(
    (e: KeyboardEvent) => {
      if (e.key === 'Escape') {
        navigate(returnURL());
      }
    },
    [navigate, returnURL]
  );

  useEventListener('keydown', onEscape, threadRef);

  if (!time || !writ) return null;

  const thread = replies.set(time, writ);

  return (
    <div
      className="relative flex h-full w-full flex-col overflow-y-auto border-gray-50 bg-white lg:w-96 lg:border-l-2"
      ref={threadRef}
    >
      <header className={'header z-40'}>
        <div className="flex h-full w-full items-center justify-between border-b-2 border-gray-50 bg-white p-4">
          <div className="flex items-center space-x-3 font-semibold">
            <div className="rounded bg-gray-50 p-1">
              <BranchIcon className="h-6 w-6 text-gray-400" />
            </div>
            <div>
              Thread : {whomIsFlag(whom) ? channel?.meta.title || '' : ship}
            </div>
          </div>
          <Link
            to={returnURL()}
            aria-label="Close"
            className="icon-button h-8 w-8 bg-transparent"
          >
            <X16Icon className="h-6 w-6 text-gray-400" />
          </Link>
        </div>
      </header>
      <div className="flex flex-1 flex-col px-2 py-0">
        <ChatScroller
          key={idTime}
          messages={thread}
          whom={whom}
          scrollerRef={scrollerRef}
          replying
        />
      </div>
      <div className="sticky bottom-0 border-t-2 border-gray-50 bg-white p-4">
        {canWrite && (
          <ChatInput whom={whom} replying={id} sendMessage={sendMessage} />
        )}
      </div>
    </div>
  );
}<|MERGE_RESOLUTION|>--- conflicted
+++ resolved
@@ -1,12 +1,9 @@
-<<<<<<< HEAD
 import React, { useCallback, useRef } from 'react';
-=======
 import _ from 'lodash';
-import React, { useRef } from 'react';
->>>>>>> 54c46c89
 import { useLocation, useNavigate, useParams } from 'react-router';
 import { Link } from 'react-router-dom';
 import { VirtuosoHandle } from 'react-virtuoso';
+import { useEventListener } from 'usehooks-ts';
 import { useChannelFlag } from '@/hooks';
 import { useChatState, useReplies, useWrit, useChatPerms } from '@/state/chat';
 import { useChannel, useRouteGroup, useVessel } from '@/state/groups/groups';
@@ -15,7 +12,6 @@
 import X16Icon from '@/components/icons/X16Icon';
 import ChatScroller from '@/chat/ChatScroller/ChatScroller';
 import { whomIsFlag } from '@/logic/utils';
-import { useEventListener } from 'usehooks-ts';
 
 export default function ChatThread() {
   const { name, chShip, ship, chName, idTime, idShip } = useParams<{
@@ -38,15 +34,12 @@
   const replies = useReplies(whom, id);
   const navigate = useNavigate();
   const [time, writ] = maybeWrit ?? [null, null];
-<<<<<<< HEAD
   const threadRef = useRef<HTMLDivElement | null>(null);
-=======
   const perms = useChatPerms(flag);
   const vessel = useVessel(groupFlag, window.our);
   const canWrite =
     perms.writers.length === 0 ||
     _.intersection(perms.writers, vessel.sects).length !== 0;
->>>>>>> 54c46c89
 
   const returnURL = useCallback(() => {
     if (!time || !writ) return '#';

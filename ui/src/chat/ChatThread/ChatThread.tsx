import React, { useCallback, useEffect, useRef, useState } from 'react';
import _ from 'lodash';
import ob from 'urbit-ob';
import { udToDec } from '@urbit/api';
import cn from 'classnames';
import { useLocation, useNavigate, useParams } from 'react-router';
import { Link } from 'react-router-dom';
import { VirtuosoHandle } from 'react-virtuoso';
import { useEventListener } from 'usehooks-ts';
import bigInt from 'big-integer';
import { useChatState, useReplies, useWrit, useChatPerms } from '@/state/chat';
import { useChannel, useRouteGroup, useVessel } from '@/state/groups/groups';
import ChatInput from '@/chat/ChatInput/ChatInput';
import BranchIcon from '@/components/icons/BranchIcon';
import X16Icon from '@/components/icons/X16Icon';
import ChatScroller from '@/chat/ChatScroller/ChatScroller';
import { whomIsFlag } from '@/logic/utils';
import useLeap from '@/components/Leap/useLeap';
import CaretLeft16Icon from '@/components/icons/CaretLeft16Icon';
import { useIsMobile } from '@/logic/useMedia';
import keyMap from '@/keyMap';
<<<<<<< HEAD
import { useChannelFlag } from '@/logic/channel';
import { useDragAndDrop } from '@/logic/DragAndDropContext';
=======
import { useChannelCompatibility, useChannelFlag } from '@/logic/channel';
>>>>>>> ad01ffff
import ChatScrollerPlaceholder from '../ChatScroller/ChatScrollerPlaceholder';

export default function ChatThread() {
  const { name, chShip, ship, chName, idTime, idShip } = useParams<{
    name: string;
    chShip: string;
    ship: string;
    chName: string;
    idShip: string;
    idTime: string;
  }>();
  const [loading, setLoading] = useState(false);
  const isMobile = useIsMobile();
  const scrollerRef = useRef<VirtuosoHandle>(null);
  const flag = useChannelFlag()!;
  const whom = flag || ship || '';
  const groupFlag = useRouteGroup();
  const { sendMessage } = useChatState.getState();
  const location = useLocation();
  const scrollTo = new URLSearchParams(location.search).get('msg');
  const channel = useChannel(groupFlag, `chat/${flag}`)!;
  const { isOpen: leapIsOpen } = useLeap();
  const id = `${idShip!}/${idTime!}`;
  const dropZoneId = `chat-thread-input-dropzone-${id}`;
  const { isDragging, isOver } = useDragAndDrop(dropZoneId);
  const maybeWrit = useWrit(whom, id);
  const replies = useReplies(whom, id);
  const navigate = useNavigate();
  const [time, writ] = maybeWrit ?? [null, null];
  const threadRef = useRef<HTMLDivElement | null>(null);
  const perms = useChatPerms(flag);
  const vessel = useVessel(groupFlag, window.our);
  const isClub = ship ? (ob.isValidPatp(ship) ? false : true) : false;
  const club = ship && isClub ? useChatState.getState().multiDms[ship] : null;
  const threadTitle = whomIsFlag(whom)
    ? channel?.meta?.title || ''
    : isClub
    ? club?.meta.title || ship
    : ship;
  const canWrite =
    perms.writers.length === 0 ||
    _.intersection(perms.writers, vessel.sects).length !== 0;
  const { compatible, text } = useChannelCompatibility(`chat/${flag}`);

  const returnURL = useCallback(() => {
    if (!time || !writ) return '#';

    if (location.pathname.includes('groups')) {
      return `/groups/${ship}/${name}/channels/chat/${chShip}/${chName}?msg=${time.toString()}`;
    }
    return `/dm/${ship}?msg=${time.toString()}`;
  }, [chName, chShip, location, name, ship, time, writ]);

  const onEscape = useCallback(
    (e: KeyboardEvent) => {
      if (e.key === keyMap.thread.close && !leapIsOpen) {
        navigate(returnURL());
      }
    },
    [navigate, returnURL, leapIsOpen]
  );

  useEventListener('keydown', onEscape, threadRef);

  const initializeChannel = useCallback(async () => {
    setLoading(true);
    if (!idTime) return;
    await useChatState
      .getState()
      .fetchMessagesAround(
        `${chShip}/${chName}`,
        '50',
        bigInt(udToDec(idTime))
      );
    setLoading(false);
  }, [chName, chShip, idTime]);

  useEffect(() => {
    if (!time || !writ) {
      initializeChannel();
    }
  }, [initializeChannel, time, writ]);

  if (!time || !writ) return null;

  const thread = replies.with(time, writ);
  const BackButton = isMobile ? Link : 'div';

  return (
    <div
      className="relative flex h-full w-full flex-col overflow-y-auto bg-white lg:w-96 lg:border-l-2 lg:border-gray-50"
      ref={threadRef}
    >
      <header className={'header z-40'}>
        <div
          className={cn(
            'flex items-center justify-between border-b-2 border-gray-50 bg-white py-2 pl-2 pr-4'
          )}
        >
          <BackButton
            to={returnURL()}
            aria-label="Close"
            className={cn(
              'default-focus ellipsis w-max-sm inline-flex h-10 appearance-none items-center justify-center space-x-2 rounded p-2'
            )}
          >
            {isMobile ? (
              <div className="flex h-6 w-6 items-center justify-center">
                <CaretLeft16Icon className="h-5 w-5 shrink-0 text-gray-600" />
              </div>
            ) : null}
            <div className="flex h-6 w-6 items-center justify-center">
              <BranchIcon className="h-6 w-6 text-gray-600" />
            </div>

            <div className="flex w-full flex-col justify-center">
              <span
                className={cn(
                  'ellipsis text-sm font-bold line-clamp-1 sm:font-semibold'
                )}
              >
                Thread
              </span>
              <span className="w-full break-all text-sm text-gray-400 line-clamp-1">
                {threadTitle}
              </span>
            </div>
          </BackButton>

          {!isMobile && (
            <Link
              to={returnURL()}
              aria-label="Close"
              className="icon-button h-6 w-6 bg-transparent"
            >
              <X16Icon className="h-4 w-4 text-gray-600" />
            </Link>
          )}
        </div>
      </header>
      <div className="flex flex-1 flex-col p-0 pr-2">
        {loading ? (
          <ChatScrollerPlaceholder count={30} />
        ) : (
          <ChatScroller
            key={idTime}
            messages={thread}
            whom={whom}
            scrollerRef={scrollerRef}
            replying
            scrollTo={scrollTo ? bigInt(scrollTo) : undefined}
          />
        )}
      </div>
      <div
        className={cn(
<<<<<<< HEAD
          isDragging || isOver
            ? 'sticky'
            : 'sticky bottom-0 border-t-2 border-gray-50 bg-white p-4'
        )}
      >
        {canWrite && (
=======
          canWrite &&
            'sticky bottom-0 border-t-2 border-gray-50 bg-white p-3 sm:p-4'
        )}
      >
        {compatible && canWrite ? (
>>>>>>> ad01ffff
          <ChatInput
            whom={whom}
            replying={id}
            sendMessage={sendMessage}
            inThread
            autoFocus
            dropZoneId={dropZoneId}
          />
        ) : !canWrite ? null : (
          <div className="rounded-lg border-2 border-transparent bg-gray-50 py-1 px-2 leading-5 text-gray-600">
            {text}
          </div>
        )}
      </div>
    </div>
  );
}<|MERGE_RESOLUTION|>--- conflicted
+++ resolved
@@ -19,12 +19,8 @@
 import CaretLeft16Icon from '@/components/icons/CaretLeft16Icon';
 import { useIsMobile } from '@/logic/useMedia';
 import keyMap from '@/keyMap';
-<<<<<<< HEAD
-import { useChannelFlag } from '@/logic/channel';
 import { useDragAndDrop } from '@/logic/DragAndDropContext';
-=======
 import { useChannelCompatibility, useChannelFlag } from '@/logic/channel';
->>>>>>> ad01ffff
 import ChatScrollerPlaceholder from '../ChatScroller/ChatScrollerPlaceholder';
 
 export default function ChatThread() {
@@ -181,20 +177,12 @@
       </div>
       <div
         className={cn(
-<<<<<<< HEAD
-          isDragging || isOver
-            ? 'sticky'
-            : 'sticky bottom-0 border-t-2 border-gray-50 bg-white p-4'
-        )}
-      >
-        {canWrite && (
-=======
-          canWrite &&
-            'sticky bottom-0 border-t-2 border-gray-50 bg-white p-3 sm:p-4'
+          isDragging || isOver || !canWrite
+            ? ''
+            : 'sticky bottom-0 border-t-2 border-gray-50 bg-white p-3 sm:p-4'
         )}
       >
         {compatible && canWrite ? (
->>>>>>> ad01ffff
           <ChatInput
             whom={whom}
             replying={id}

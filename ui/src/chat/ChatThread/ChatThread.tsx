--- conflicted
+++ resolved
@@ -1,9 +1,5 @@
 import React, { useCallback, useMemo, useRef } from 'react';
 import _ from 'lodash';
-<<<<<<< HEAD
-=======
-import ob from 'urbit-ob';
->>>>>>> c3716cb3
 import cn from 'classnames';
 import { useLocation, useNavigate, useParams } from 'react-router';
 import { Link, useSearchParams } from 'react-router-dom';
@@ -25,7 +21,6 @@
 import { useChannelCompatibility, useChannelFlag } from '@/logic/channel';
 import MobileHeader from '@/components/MobileHeader';
 import useAppName from '@/logic/useAppName';
-<<<<<<< HEAD
 import {
   useAddReplyMutation,
   usePost,
@@ -33,12 +28,10 @@
   useReply,
 } from '@/state/channel/channel';
 import { newReplyMap, ReplyTuple } from '@/types/channel';
-import ReplyScroller from '@/replies/ReplyScroller/ReplyScroller';
-=======
 import { useIsScrolling } from '@/logic/scroll';
 import { useChatInputFocus } from '@/logic/ChatInputFocusContext';
->>>>>>> c3716cb3
 import ChatScrollerPlaceholder from '../ChatScroller/ChatScrollerPlaceholder';
+import ChatScroller from '@/chat/ChatScroller/ChatScroller';
 
 export default function ChatThread() {
   const { name, chShip, ship, chName, idTime } = useParams<{
@@ -57,7 +50,6 @@
   const groupFlag = useRouteGroup();
   const { mutate: sendMessage } = useAddReplyMutation();
   const location = useLocation();
-<<<<<<< HEAD
   const scrollTo = new URLSearchParams(location.search).get('msg');
   const channel = useGroupChannel(groupFlag, nest)!;
   const [searchParams, setSearchParams] = useSearchParams();
@@ -65,15 +57,9 @@
   const reply = useReply(nest, idTime!, replyId || '');
   const replyingWrit: ReplyTuple | undefined =
     reply && replyId ? [bigInt(replyId), reply] : undefined;
-=======
-  const msg = new URLSearchParams(location.search).get('msg');
-  const scrollTo = msg ? bigInt(msg) : undefined;
-  const channel = useChannel(groupFlag, `chat/${flag}`)!;
->>>>>>> c3716cb3
   const { isOpen: leapIsOpen } = useLeap();
   const dropZoneId = `chat-thread-input-dropzone-${idTime}`;
   const { isDragging, isOver } = useDragAndDrop(dropZoneId);
-<<<<<<< HEAD
   const { post: note, isLoading } = usePost(nest, idTime!);
   const replies = note.seal.replies ?? newReplyMap();
   replies.set(bigInt(idTime!), {
@@ -84,27 +70,13 @@
       reacts: note.seal.reacts,
     },
   });
-=======
-  const { entry: maybeWrit, isLoading } = useWrit(whom, id, true);
-  const replies = useReplies(whom, id);
->>>>>>> c3716cb3
   const navigate = useNavigate();
   const threadRef = useRef<HTMLDivElement | null>(null);
   const perms = usePerms(nest);
   const vessel = useVessel(groupFlag, window.our);
-<<<<<<< HEAD
-  const threadTitle = channel?.meta?.title;
-=======
-  const isClub = ship ? (ob.isValidPatp(ship) ? false : true) : false;
-  const club = ship && isClub ? useChatState.getState().multiDms[ship] : null;
   const scrollElementRef = useRef<HTMLDivElement>(null);
   const isScrolling = useIsScrolling(scrollElementRef);
-  const threadTitle = whomIsFlag(whom)
-    ? channel?.meta?.title || ''
-    : isClub
-    ? club?.meta.title || ship
-    : ship;
->>>>>>> c3716cb3
+  const threadTitle = channel?.meta?.title;
   const canWrite =
     perms.writers.length === 0 ||
     _.intersection(perms.writers, vessel.sects).length !== 0;
@@ -127,17 +99,6 @@
   );
   useEventListener('keydown', onEscape, threadRef);
 
-<<<<<<< HEAD
-=======
-  useEffect(() => {
-    if (scrollTo && !replies.has(scrollTo)) {
-      useChatState.getState().fetchMessagesAround(whom, '25', scrollTo);
-    }
-
-    // eslint-disable-next-line react-hooks/exhaustive-deps
-  }, [scrollTo?.toString(), replies]);
-
->>>>>>> c3716cb3
   const BackButton = isMobile ? Link : 'div';
 
   return (
@@ -203,30 +164,18 @@
         </header>
       )}
       <div className="flex flex-1 flex-col overflow-hidden p-0 pr-2">
-<<<<<<< HEAD
         {isLoading ? (
-=======
-        {isLoading || !time || !writ ? (
->>>>>>> c3716cb3
           <ChatScrollerPlaceholder count={30} />
         ) : (
-          <ReplyScroller
-            parentPost={note}
+          <ChatScroller
             key={idTime}
-<<<<<<< HEAD
-            messages={replies}
+            messages={replies.toArray()}
+            fetchState={'initial'}
             whom={nest}
             scrollerRef={scrollerRef}
             scrollTo={scrollTo ? bigInt(scrollTo) : undefined}
-=======
-            messages={replies.with(time, writ)}
-            whom={whom}
-            scrollerRef={scrollerRef}
-            replying
-            scrollTo={scrollTo}
             scrollElementRef={scrollElementRef}
             isScrolling={isScrolling}
->>>>>>> c3716cb3
           />
         )}
       </div>

/* eslint-disable react/no-unused-prop-types */
import React, {
  useCallback,
  useEffect,
  useMemo,
  useRef,
  useState,
} from 'react';
import cn from 'classnames';
import debounce from 'lodash/debounce';
import { BigInteger } from 'big-integer';
import { daToUnix } from '@urbit/api';
import { format } from 'date-fns';
import { useParams } from 'react-router-dom';
import { useInView } from 'react-intersection-observer';
import { DMUnread } from '@/types/dms';
import Author from '@/chat/ChatMessage/Author';
// eslint-disable-next-line import/no-cycle
import ChatContent from '@/chat/ChatContent/ChatContent';
import DateDivider from '@/chat/ChatMessage/DateDivider';
import {
<<<<<<< HEAD
=======
  useChatState,
  useMessageToggler,
>>>>>>> 61d3e37b
  useTrackedMessageStatus,
  useMarkDmReadMutation,
  // useIsMessageDelivered,
  // useIsMessagePosted,
} from '@/state/chat';
import DoubleCaretRightIcon from '@/components/icons/DoubleCaretRightIcon';
import UnreadIndicator from '@/components/Sidebar/UnreadIndicator';
import { useIsMobile } from '@/logic/useMedia';
import useLongPress from '@/logic/useLongPress';
import {
  useMarkReadMutation,
  usePostToggler,
  useTrackedPostStatus,
} from '@/state/channel/channel';
import { emptyReply, Reply, Story } from '@/types/channel';
import { useIsDmOrMultiDm } from '@/logic/utils';
import {
  useChatDialog,
  useChatHovering,
  useChatInfo,
  useChatStore,
} from '@/chat/useChatStore';
import ReactionDetails from '@/chat/ChatReactions/ReactionDetails';
import ReplyReactions from './ReplyReactions/ReplyReactions';
import ReplyMessageOptions from './ReplyMessageOptions';

export interface ReplyMessageProps {
  whom: string;
  time: BigInteger;
  reply: Reply;
  newAuthor?: boolean;
  newDay?: boolean;
  hideOptions?: boolean;
  isLast?: boolean;
  isLinked?: boolean;
  isScrolling?: boolean;
  showReply?: boolean;
}

function unreadMatches(unread: DMUnread, id: string): boolean {
  return unread['read-id'] === id;
}

const mergeRefs =
  (...refs: any[]) =>
  (node: any) => {
    refs.forEach((ref) => {
      if (!ref) {
        return;
      }

      /* eslint-disable-next-line no-param-reassign */
      ref.current = node;
    });
  };

const hiddenMessage: Story = [
  {
    inline: [
      {
        italics: [
          'You have hidden this message. You can unhide it from the options menu.',
        ],
      },
    ],
  },
];
const ReplyMessage = React.memo<
  ReplyMessageProps & React.RefAttributes<HTMLDivElement>
>(
  React.forwardRef<HTMLDivElement, ReplyMessageProps>(
    (
      {
        whom,
        time,
        reply,
        newAuthor = false,
        newDay = false,
        hideOptions = false,
        isLast = false,
        isLinked = false,
        isScrolling = false,
        showReply = false,
      }: ReplyMessageProps,
      ref
    ) => {
      const { seal, memo } = reply ?? emptyReply;
      const container = useRef<HTMLDivElement>(null);
      const isThreadOp = seal['parent-id'] === seal.id;
      const isMobile = useIsMobile();
      const isThreadOnMobile = isMobile;
      const chatInfo = useChatInfo(whom);
      const unread = chatInfo?.unread;
      const unreadId = unread?.unread['read-id'];
      const { hovering, setHovering } = useChatHovering(whom, seal.id);
      const { open: pickerOpen } = useChatDialog(whom, seal.id, 'picker');
      const isDMOrMultiDM = useIsDmOrMultiDm(whom);
      const { mutate: markChatRead } = useMarkReadMutation();
<<<<<<< HEAD
      const { mutate: markDmRead } = useMarkDmReadMutation();
=======
      const { isHidden: isMessageHidden } = useMessageToggler(seal.id);
      const { isHidden: isPostHidden } = usePostToggler(seal.id);
      const isHidden = useMemo(
        () => isMessageHidden || isPostHidden,
        [isMessageHidden, isPostHidden]
      );
>>>>>>> 61d3e37b
      const { ref: viewRef } = useInView({
        threshold: 1,
        onChange: useCallback(
          (inView: boolean) => {
            // if no tracked unread we don't need to take any action
            if (!unread) {
              return;
            }

            const { unread: brief, seen } = unread;
            /* the first fire of this function
               which we don't to do anything with. */
            if (!inView && !seen) {
              return;
            }

            const {
              seen: markSeen,
              read,
              delayedRead,
            } = useChatStore.getState();

            /* once the unseen marker comes into view we need to mark it
               as seen and start a timer to mark it read so it goes away.
               we ensure that the brief matches and hasn't changed before
               doing so. we don't want to accidentally clear unreads when
               the state has changed
            */
            if (inView && unreadMatches(brief, seal.id) && !seen) {
              markSeen(whom);
              delayedRead(whom, () => {
                if (isDMOrMultiDM) {
                  markDmRead({ whom });
                } else {
                  markChatRead({ nest: whom });
                }
              });
              return;
            }

            /* finally, if the marker transitions back to not being visible,
              we can assume the user is done and clear the unread. */
            if (!inView && unread && seen) {
              read(whom);
              markDmRead({ whom });
            }
          },
          [unread, whom, seal.id, isDMOrMultiDM, markChatRead, markDmRead]
        ),
      });

      const msgStatus = useTrackedMessageStatus({
        author: window.our,
        sent: memo.sent,
      });

      const status = useTrackedPostStatus({
        author: window.our,
        sent: memo.sent,
      });
      const isDelivered = msgStatus === 'delivered' && status === 'delivered';
      const isSent = msgStatus === 'sent' || status === 'sent';
      const isPending = msgStatus === 'pending' || status === 'pending';

      const isReplyOp = chatInfo?.replying === seal.id;

      const unix = new Date(daToUnix(time));

      const hover = useRef(false);
      const setHover = useRef(
        debounce(() => {
          if (hover.current) {
            setHovering(true);
          }
        }, 100)
      );
      const onOver = useCallback(() => {
        // If we're already hovering, don't do anything
        // If we're the thread op and this isn't on mobile, don't do anything
        // This is necessary to prevent the hover from appearing
        // in the thread when the user hovers in the main scroll window.
        if (hover.current === false && (!isThreadOp || isThreadOnMobile)) {
          hover.current = true;
          setHover.current();
        }
      }, [isThreadOp, isThreadOnMobile]);
      const onOut = useRef(
        debounce(
          () => {
            hover.current = false;
            setHovering(false);
          },
          50,
          { leading: true }
        )
      );

      const [optionsOpen, setOptionsOpen] = useState(false);
      const [reactionDetailsOpen, setReactionDetailsOpen] = useState(false);
      const { action, actionId, handlers } = useLongPress({ withId: true });

      useEffect(() => {
        if (!isMobile) {
          return;
        }

        if (action === 'longpress') {
          if (actionId === 'reactions-target') {
            setReactionDetailsOpen(true);
          } else {
            setOptionsOpen(true);
          }
        }
      }, [action, actionId, isMobile]);

      useEffect(() => {
        if (isMobile) {
          return;
        }

        // If we're the thread op, don't show options.
        // Options are shown for the threadOp in the main scroll window.
        setOptionsOpen(
          (hovering || pickerOpen) &&
            !hideOptions &&
            !isScrolling &&
            !isThreadOp
        );
      }, [
        isMobile,
        hovering,
        pickerOpen,
        hideOptions,
        isScrolling,
        isThreadOp,
      ]);

      if (!reply) {
        return null;
      }

      return (
        <div
          ref={mergeRefs(ref, container)}
          className={cn('flex flex-col break-words', {
            'pt-3': newAuthor,
            'pb-2': isLast,
          })}
          onMouseEnter={onOver}
          onMouseLeave={onOut.current}
          data-testid="chat-message"
          id="chat-message-target"
          {...handlers}
        >
          {unread && unreadMatches(unread.unread, seal.id) ? (
            <DateDivider
              date={unix}
              unreadCount={unread.unread.count}
              ref={viewRef}
            />
          ) : null}
          {newDay ? <DateDivider date={unix} /> : null}
          {newAuthor ? (
            <Author ship={memo.author} date={unix} hideRoles />
          ) : null}
          <div className="group-one relative z-0 flex w-full select-none sm:select-auto">
            <ReplyMessageOptions
              open={optionsOpen}
              onOpenChange={setOptionsOpen}
              whom={whom}
              reply={reply}
              showReply={showReply}
              openReactionDetails={() => setReactionDetailsOpen(true)}
            />
            <div className="-ml-1 mr-1 py-2 text-xs font-semibold text-gray-400 opacity-0 sm:group-one-hover:opacity-100">
              {format(unix, 'HH:mm')}
            </div>
            <div className="wrap-anywhere flex w-full">
              <div
                className={cn(
                  'flex w-full min-w-0 grow flex-col space-y-2 rounded py-1 pl-3 pr-2 sm:group-one-hover:bg-gray-50',
                  isReplyOp && 'bg-gray-50',
                  isPending && 'text-gray-400',
                  isLinked && 'bg-blue-softer'
                )}
              >
                {isHidden ? (
                  <ChatContent
                    story={hiddenMessage}
                    isScrolling={isScrolling}
                    writId={seal.id}
                  />
                ) : memo.content ? (
                  <ChatContent
                    story={memo.content}
                    isScrolling={isScrolling}
                    writId={seal.id}
                  />
                ) : null}
                {seal.reacts && Object.keys(seal.reacts).length > 0 && (
                  <>
                    <ReplyReactions
                      id="reactions-target"
                      seal={seal}
                      whom={whom}
                      time={time.toString()}
                    />
                    <ReactionDetails
                      open={reactionDetailsOpen}
                      onOpenChange={setReactionDetailsOpen}
                      reactions={seal.reacts}
                    />
                  </>
                )}
              </div>
              <div className="relative flex w-5 items-end rounded-r sm:group-one-hover:bg-gray-50">
                {!isDelivered && (
                  <DoubleCaretRightIcon
                    className="absolute left-0 bottom-2 h-5 w-5"
                    primary={isSent ? 'text-black' : 'text-gray-200'}
                    secondary="text-gray-200"
                  />
                )}
              </div>
            </div>
          </div>
        </div>
      );
    }
  )
);

export default ReplyMessage;<|MERGE_RESOLUTION|>--- conflicted
+++ resolved
@@ -19,11 +19,7 @@
 import ChatContent from '@/chat/ChatContent/ChatContent';
 import DateDivider from '@/chat/ChatMessage/DateDivider';
 import {
-<<<<<<< HEAD
-=======
-  useChatState,
   useMessageToggler,
->>>>>>> 61d3e37b
   useTrackedMessageStatus,
   useMarkDmReadMutation,
   // useIsMessageDelivered,
@@ -122,16 +118,13 @@
       const { open: pickerOpen } = useChatDialog(whom, seal.id, 'picker');
       const isDMOrMultiDM = useIsDmOrMultiDm(whom);
       const { mutate: markChatRead } = useMarkReadMutation();
-<<<<<<< HEAD
       const { mutate: markDmRead } = useMarkDmReadMutation();
-=======
       const { isHidden: isMessageHidden } = useMessageToggler(seal.id);
       const { isHidden: isPostHidden } = usePostToggler(seal.id);
       const isHidden = useMemo(
         () => isMessageHidden || isPostHidden,
         [isMessageHidden, isPostHidden]
       );
->>>>>>> 61d3e37b
       const { ref: viewRef } = useInView({
         threshold: 1,
         onChange: useCallback(

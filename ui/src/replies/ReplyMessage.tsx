--- conflicted
+++ resolved
@@ -19,12 +19,7 @@
 import {
   useMessageToggler,
   useTrackedMessageStatus,
-<<<<<<< HEAD
   useMarkDmReadMutation,
-  // useIsMessageDelivered,
-  // useIsMessagePosted,
-=======
->>>>>>> a93c208a
 } from '@/state/chat';
 import DoubleCaretRightIcon from '@/components/icons/DoubleCaretRightIcon';
 import { useIsMobile } from '@/logic/useMedia';
@@ -182,11 +177,7 @@
               markDmRead({ whom });
             }
           },
-<<<<<<< HEAD
-          [unread, whom, seal.id, isDMOrMultiDM, markChatRead, markDmRead]
-=======
-          [unread, whom, isUnread, isDMOrMultiDM, markChatRead]
->>>>>>> a93c208a
+          [unread, whom, isDMOrMultiDM, markChatRead, markDmRead, isUnread]
         ),
       });
 

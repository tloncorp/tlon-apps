import { useMemo } from 'react';
import { useSkeins } from '@/state/hark';
import _ from 'lodash';
import { Flag, Skein, Yarn } from '@/types/hark';
import { makePrettyDay } from '@/logic/utils';

export interface DayGrouping {
  date: string;
  latest: number;
  skeins: Skein[];
}

function groupSkeinsByDate(skeins: Skein[]): DayGrouping[] {
  const groups = _.groupBy(skeins, (b) => makePrettyDay(new Date(b.time)));

  return Object.entries(groups)
    .map(([k, v]) => ({
      date: k,
      latest: _.head(v)?.time || 0,
      skeins: v.sort((a, b) => b.time - a.time),
    }))
    .sort((a, b) => b.latest - a.latest);
}

export const isMention = (yarn: Yarn) =>
  yarn.con.some((con) => con === ' mentioned you :');

export const isComment = (yarn: Yarn) =>
  yarn.con.some((con) => con === ' commented on ');

export const isReply = (yarn: Yarn) =>
  yarn.con.some((con) => con === ' replied to your message “');

export const useNotifications = (flag?: Flag, mentionsOnly = false) => {
  const { data: skeins, status: skeinsStatus } = useSkeins(flag);

  return useMemo(() => {
    if (skeinsStatus !== 'success') {
      return {
        notifications: [],
        mentions: [],
        count: 0,
      };
    }

    const unreads = skeins.filter((s) => s.unread);
    const filteredSkeins = skeins.filter((s) =>
      mentionsOnly ? isMention(s.top) : s
    );

    return {
<<<<<<< HEAD
      notifications: groupBinsByDate(finalBins.concat(oldBins)),
      mentions: mentionBins,
      count: finalBins.length,
      unreadNotifications: groupBinsByDate(finalBins),
=======
      notifications: groupSkeinsByDate(filteredSkeins),
      mentions: unreads.filter((s) => isMention(s.top)),
      count: unreads.length,
      loaded: skeinsStatus === 'success',
>>>>>>> 05905a94
    };
  }, [skeins, mentionsOnly, skeinsStatus]);
};<|MERGE_RESOLUTION|>--- conflicted
+++ resolved
@@ -49,17 +49,10 @@
     );
 
     return {
-<<<<<<< HEAD
-      notifications: groupBinsByDate(finalBins.concat(oldBins)),
-      mentions: mentionBins,
-      count: finalBins.length,
-      unreadNotifications: groupBinsByDate(finalBins),
-=======
       notifications: groupSkeinsByDate(filteredSkeins),
       mentions: unreads.filter((s) => isMention(s.top)),
       count: unreads.length,
       loaded: skeinsStatus === 'success',
->>>>>>> 05905a94
     };
   }, [skeins, mentionsOnly, skeinsStatus]);
 };
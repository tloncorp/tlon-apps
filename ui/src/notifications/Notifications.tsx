--- conflicted
+++ resolved
@@ -146,7 +146,7 @@
   );
 
   return (
-    <section className="h-full w-full overflow-y-scroll bg-gray-50 p-6">
+    <section className="h-full w-full overflow-y-scroll bg-gray-50 p-6 pr-4">
       <Helmet>
         <title>
           {group
@@ -154,7 +154,6 @@
             : title}
         </title>
       </Helmet>
-
       {!isMobile && group && (
         <div className="mb-7 flex-col space-y-7 rounded-xl bg-white p-7">
           <h1 className="text-lg font-bold">Group Info</h1>
@@ -164,49 +163,35 @@
           )}
         </div>
       )}
-
-      {loaded && notifications.length > 0 && (
-        <div className="flex w-full items-center justify-between">
-          <div
-            className={cn('flex flex-row', {
-              'w-full justify-center': isMobile,
+      <div className="flex w-full items-center justify-between">
+        <div
+          className={cn('flex flex-row', {
+            'w-full justify-center': isMobile,
+          })}
+        >
+          <button
+            onClick={() => setShowMentionsOnly(false)}
+            className={cn('small-button rounded-r-none', {
+              'bg-gray-800 text-white': !showMentionsOnly,
+              'bg-white text-gray-800 ': showMentionsOnly,
+              'grow whitespace-nowrap': isMobile,
             })}
           >
-            <button
-              onClick={() => setShowMentionsOnly(false)}
-              className={cn('small-button rounded-r-none', {
-                'bg-gray-800 text-white': !showMentionsOnly,
-                'bg-white text-gray-800 ': showMentionsOnly,
-                'grow whitespace-nowrap': isMobile,
-              })}
-            >
-              All Notifications{hasUnreads ? ` • ${count} New` : null}
-            </button>
-            <button
-              onClick={() => setShowMentionsOnly(true)}
-              className={cn('small-button rounded-l-none', {
-                'bg-gray-800 text-white': showMentionsOnly,
-                'bg-white text-gray-800': !showMentionsOnly,
-                'grow whitespace-nowrap': isMobile,
-              })}
-            >
-              Mentions Only
-              {mentions.length ? ` • ${mentions.length} New` : null}
-            </button>
-          </div>
-
-          {!isMobile && hasUnreads && MarkAsRead}
+            All Notifications{hasUnreads ? ` • ${count} New` : null}
+          </button>
+          <button
+            onClick={() => setShowMentionsOnly(true)}
+            className={cn('small-button rounded-l-none', {
+              'bg-gray-800 text-white': showMentionsOnly,
+              'bg-white text-gray-800': !showMentionsOnly,
+              'grow whitespace-nowrap': isMobile,
+            })}
+          >
+            Mentions Only
+            {mentions.length ? ` • ${mentions.length} New` : null}
+          </button>
         </div>
-      )}
-
-      {isMobile && hasUnreads && (
-        <div className="flex flex-row justify-end pt-2">{MarkAsRead}</div>
-      )}
-
-<<<<<<< HEAD
-      {loaded
-        ? notifications.map((grouping) => (
-=======
+
         {!isMobile && hasUnreads && MarkAsRead}
       </div>
       <div className="flex flex-row justify-end pt-2">
@@ -221,7 +206,6 @@
           </div>
         ) : (
           notifications.map((grouping) => (
->>>>>>> 1f6cf0b8
             <div key={grouping.date}>
               <h2 className="my-4 text-lg font-bold text-gray-400">
                 {grouping.date}

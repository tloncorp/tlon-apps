--- conflicted
+++ resolved
@@ -1,12 +1,8 @@
 import React from 'react';
 import { render } from 'react-dom';
 import App from './app';
-<<<<<<< HEAD
-import './index.css';
+import './styles/index.css';
 window.our = `~${window.ship}`;
-=======
-import './styles/index.css';
->>>>>>> 3309f4f2
 
 const root = document.getElementById('app') as HTMLElement;
 render(

import {
  Handler,
  Message,
  Poke,
  PokeHandler,
  ScryHandler,
  SubscriptionHandler,
  SubscriptionRequestInterface,
} from '@tloncorp/mock-http-api';
import { decToUd, udToDec, unixToDa } from '@urbit/api';

import _ from 'lodash';
import bigInt from 'big-integer';
import mockGroups, { mockGangs } from './groups';
<<<<<<< HEAD
import { makeFakeChatWrits, chatKeys, dmList, pendingDMs } from './chat';
import {
  ChatBriefs,
  ChatDiff,
  ChatWhom,
  DmAction,
  DmRsvp,
  WritDiff,
} from '../types/chat';
=======
import {
  makeFakeChatWrits,
  chatKeys,
  dmList,
  pendingDMs,
  pinnedDMs,
} from './chat';
import { ChatDiff, ChatWhom, DmAction, DmRsvp, WritDiff } from '../types/chat';
>>>>>>> 88414bc5
import { GroupAction } from '../types/groups';
import mockContacts from './contacts';

const getNowUd = () => decToUd(unixToDa(Date.now() * 1000).toString());

const archive: string[] = [];
const sortByUd = (aString: string, bString: string) => {
  const a = bigInt(udToDec(aString));
  const b = bigInt(udToDec(bString));

  return a.compare(b);
};

const chatWritsSet1 = makeFakeChatWrits(0);
const startIndexSet1 = Object.keys(chatWritsSet1).sort(sortByUd)[0];
const set1Da = startIndexSet1;

const chatWritsSet2 = makeFakeChatWrits(1);
const startIndexSet2 = Object.keys(chatWritsSet2).sort(sortByUd)[0];
const set2Da = startIndexSet2;

const chatWritsSet3 = makeFakeChatWrits(2);
const startIndexSet3 = Object.keys(chatWritsSet3).sort(sortByUd)[0];
const set3Da = startIndexSet3;

const chatWritsSet4 = makeFakeChatWrits(3);

const groupSubs = ['~zod/tlon']
  .concat(Object.entries(mockGroups).map(([k]) => k))
  .map(
    (g): SubscriptionHandler => ({
      action: 'subscribe',
      app: 'groups',
      path: `/groups/${g}/ui`,
    })
  );

const groupSub = {
  action: 'subscribe',
  app: 'groups',
  path: '/groups/ui',
} as SubscriptionHandler;

const briefsSub = {
  action: 'subscribe',
  app: 'chat',
  path: `/briefs`,
} as SubscriptionHandler;

const settingsSub = {
  action: 'subscribe',
  app: 'settings-store',
  path: '/desk/homestead',
} as SubscriptionHandler;

const contactSub = {
  action: 'subscribe',
  app: 'contact-store',
  path: '/all',
  initialResponder: (req) => ({
    id: req.id!,
    ok: true,
    response: 'diff',
    json: {
      'contact-update': {
        initial: {
          'is-public': false,
          rolodex: mockContacts,
        },
      },
    },
  }),
} as SubscriptionHandler;

const contactNacksSub = {
  action: 'subscribe',
  app: 'contact-pull-hook',
  path: '/nacks',
} as SubscriptionHandler;

const groups: Handler[] = [
  groupSub,
  ...groupSubs,
  {
    action: 'poke',
    app: 'groups',
    mark: 'group-action',
    returnSubscription: groupSubs[0],
    dataResponder: (req: Message & Poke<GroupAction>) => ({
      id: req.id!,
      ok: true,
      response: 'diff',
      json: {
        ...req.json.update,
        time: getNowUd(),
      },
    }),
  },
  {
    action: 'scry',
    app: 'groups',
    path: '/groups',
    func: () => mockGroups,
  } as ScryHandler,
  {
    action: 'scry',
    app: 'groups',
    path: '/gangs',
    func: () => mockGangs,
  } as ScryHandler,
];

const chatHandlers = Object.values(mockGroups)
  .map((group): Handler[] =>
    Object.entries(group.channels)
      .map(([k]): Handler[] => {
        const chatSub = {
          action: 'subscribe',
          app: 'chat',
          path: `/chat/${k}/ui/writs`,
        } as SubscriptionHandler;

        return [
          chatSub,
          {
            action: 'scry',
            app: 'chat',
            path: `/chat/${k}/writs/newest/100`,
            func: () => chatWritsSet1,
          } as ScryHandler,
          {
            action: 'scry',
            app: 'chat',
            path: `/chat/${k}/draft`,
            func: () => JSON.parse(localStorage.getItem(k) || ''),
          },
          {
            action: 'scry' as const,
            app: 'chat',
            path: `/chat/${k}/perm`,
            func: () => ({
              writers: [],
            }),
          },
          {
            action: 'poke',
            app: 'chat',
            mark: 'chat-action',
            returnSubscription: chatSub,
            dataResponder: (
              req: Message &
                Poke<{ flag: string; update: { time: string; diff: ChatDiff } }>
            ) => {
              if ('writs' in req.json.update.diff) {
                return {
                  id: req.id,
                  ok: true,
                  response: 'diff',
                  json: req.json.update.diff.writs,
                };
              }

              if ('draft' in req.json.update.diff) {
                localStorage.setItem(
                  req.json.flag,
                  JSON.stringify(req.json.update.diff.draft)
                );
              }
              return {
                id: req.id,
                ok: true,
              };
            },
          } as PokeHandler,
        ];
      })
      .flat()
  )
  .flat();

const chat: Handler[] = [
  ...chatHandlers,
  briefsSub,
  {
    action: 'scry' as const,
    app: 'chat',
    path: '/briefs',
    func: () => {
      const unarchived = _.fromPairs(
        Object.entries(dmList).filter(([k]) => !archive.includes(k))
      );

      const briefs: ChatBriefs = {};
      Object.values(mockGroups).forEach((group) =>
        Object.entries(group.channels).forEach(([k]) => {
          briefs[k] = {
            last: 1652302200000,
            count: 1,
            'read-id': null,
          };
        })
      );

      return {
        ...unarchived,
        ...briefs,
        '~zod/test': {
          last: 1652302200000,
          count: 1,
          'read-id': null,
        },
      };
    },
  },
  {
    action: 'scry',
    app: 'chat',
    path: '/chat',
    func: () => chatKeys,
  } as ScryHandler,
  {
    action: 'poke',
    app: 'chat',
    mark: 'chat-remark-action',
    returnSubscription: briefsSub,
    dataResponder: (
      req: Message & Poke<{ whom: ChatWhom; diff: { read: null } }>
    ) => ({
      id: req.id!,
      ok: true,
      response: 'diff',
      json: {
        whom: req.json.whom,
        brief: { last: 0, count: 0, 'read-id': null },
      },
    }),
  },
];

const olderChats: Handler[] = [
  {
    action: 'scry' as const,
    path: `/chat/~zod/test/writs/older/${set1Da}/100`,
    app: 'chat',
    func: () => chatWritsSet2,
  },
  {
    action: 'scry' as const,
    path: `/chat/~zod/test/writs/older/${set2Da}/100`,
    app: 'chat',
    func: () => chatWritsSet3,
  },
  {
    action: 'scry' as const,
    path: `/chat/~zod/test/writs/older/${set3Da}/100`,
    app: 'chat',
    func: () => chatWritsSet4,
  },
];

const dmHandlers = Object.keys(dmList)
  .map((ship): Handler[] => {
    const dmSub = {
      action: 'subscribe',
      app: 'chat',
      path: `/dm/${ship}/ui`,
    } as SubscriptionHandler;

    return [
      {
        action: 'scry' as const,
        path: `/dm/${ship}/writs/newest/100`,
        app: 'chat',
        func: () => chatWritsSet1,
      },
      {
        action: 'scry' as const,
        path: `/dm/${ship}/writs/older/${set1Da}/100`,
        app: 'chat',
        func: () => chatWritsSet2,
      },
      {
        action: 'scry' as const,
        path: `/dm/${ship}/writs/older/${set2Da}/100`,
        app: 'chat',
        func: () => chatWritsSet3,
      },
      {
        action: 'scry' as const,
        path: `/dm/${ship}/writs/older/${set3Da}/100`,
        app: 'chat',
        func: () => chatWritsSet4,
      },
      dmSub,
    ];
  })
  .flat();

const dms: Handler[] = [
  ...dmHandlers,
  {
    action: 'scry',
    app: 'chat',
    path: '/dm',
    func: () => Object.keys(dmList).filter((k) => !archive.includes(k)),
  },
  {
    action: 'scry',
    app: 'chat',
    path: '/dm/invited',
    func: () => pendingDMs,
  },
  {
    action: 'subscribe',
    app: 'chat',
    path: '/dm/invited',
  },
  {
    action: 'scry',
    app: 'chat',
    path: '/dm/pinned',
    func: () => pinnedDMs,
  },
  {
    action: 'scry',
    app: 'chat',
    path: '/dm/archive',
    func: () => archive,
  },
  {
    action: 'poke',
    app: 'chat',
    mark: 'dm-action',
    returnSubscription: (req: Message & Poke<DmAction>) =>
      (dmHandlers.find(
        (h) => h.action === 'subscribe' && h.path === `/dm/${req.json.ship}/ui`
      ) || {
        action: 'subscribe',
        app: 'chat',
        path: '/',
      }) as SubscriptionRequestInterface,
    dataResponder: (req: Message & Poke<{ ship: string; diff: WritDiff }>) => ({
      id: req.id!,
      ok: true,
      response: 'diff',
      json: req.json.diff,
    }),
  },
  {
    action: 'poke',
    app: 'chat',
    mark: 'dm-rsvp',
    returnSubscription: {
      action: 'subscribe',
      app: 'chat',
      path: '/',
    } as SubscriptionRequestInterface,
    dataResponder: (req: Message & Poke<DmRsvp>) => {
      if (req.json.ok) {
        archive.splice(archive.indexOf(req.json.ship), 1);
      } else {
        archive.push(req.json.ship);
      }

      return {
        id: req.id!,
        ok: true,
        response: 'diff',
        json: req.json,
      };
    },
  },
  {
    action: 'poke',
    app: 'chat',
    mark: 'dm-archive',
    returnSubscription: {
      action: 'subscribe',
      app: 'chat',
      path: '/',
    } as SubscriptionRequestInterface,
    dataResponder: (req: Message & Poke<string>) => {
      archive.push(req.json);

      return {
        id: req.id!,
        ok: true,
        response: 'diff',
        json: req.json,
      };
    },
  },
  {
    action: 'poke',
    app: 'chat',
    mark: 'dm-unarchive',
    returnSubscription: {
      action: 'subscribe',
      app: 'chat',
      path: '/',
    } as SubscriptionRequestInterface,
    dataResponder: (req: Message & Poke<string>) => {
      const index = archive.indexOf(req.json);
      archive.splice(index, 1);

      return {
        id: req.id!,
        ok: true,
        response: 'diff',
        json: req.json,
      };
    },
  },
];

const mockHandlers: Handler[] = (
  [
    settingsSub,
    contactSub,
    contactNacksSub,
    {
      action: 'scry',
      app: 'settings-store',
      path: '/desk/homestead',
      func: () => ({
        desk: {
          display: {
            theme: 'auto',
          },
        },
      }),
    },
  ] as Handler[]
).concat(groups, chat, dms, olderChats);

export default mockHandlers;<|MERGE_RESOLUTION|>--- conflicted
+++ resolved
@@ -12,8 +12,13 @@
 import _ from 'lodash';
 import bigInt from 'big-integer';
 import mockGroups, { mockGangs } from './groups';
-<<<<<<< HEAD
-import { makeFakeChatWrits, chatKeys, dmList, pendingDMs } from './chat';
+import {
+  makeFakeChatWrits,
+  chatKeys,
+  dmList,
+  pendingDMs,
+  pinnedDMs,
+} from './chat';
 import {
   ChatBriefs,
   ChatDiff,
@@ -22,16 +27,6 @@
   DmRsvp,
   WritDiff,
 } from '../types/chat';
-=======
-import {
-  makeFakeChatWrits,
-  chatKeys,
-  dmList,
-  pendingDMs,
-  pinnedDMs,
-} from './chat';
-import { ChatDiff, ChatWhom, DmAction, DmRsvp, WritDiff } from '../types/chat';
->>>>>>> 88414bc5
 import { GroupAction } from '../types/groups';
 import mockContacts from './contacts';
 

--- conflicted
+++ resolved
@@ -10,29 +10,16 @@
 import { decToUd, udToDec, unixToDa } from '@urbit/api';
 
 import _ from 'lodash';
-<<<<<<< HEAD
-import mockGroups, { mockGangs } from './groups';
-import chatWrits, { chatKeys, dmList } from './chat';
-=======
 import bigInt from 'big-integer';
 import mockGroups, { mockGangs } from './groups';
-import {
-  makeFakeChatWrits,
-  chatKeys,
-  dmList,
-  messageSequence,
-  unixToDaStr,
-} from './chat';
->>>>>>> 10c81610
+import { makeFakeChatWrits, chatKeys, dmList } from './chat';
 import { ChatDiff, ChatWhom, DmAction, WritDiff } from '../types/chat';
 import { GroupAction } from '../types/groups';
 import mockContacts from './contacts';
 
 const getNowUd = () => decToUd(unixToDa(Date.now() * 1000).toString());
 
-<<<<<<< HEAD
 const archive: string[] = [];
-=======
 const sortByUd = (aString: string, bString: string) => {
   const a = bigInt(udToDec(aString));
   const b = bigInt(udToDec(bString));
@@ -53,7 +40,6 @@
 const set3Da = startIndexSet3;
 
 const chatWritsSet4 = makeFakeChatWrits(3);
->>>>>>> 10c81610
 
 const chatSub = {
   action: 'subscribe',

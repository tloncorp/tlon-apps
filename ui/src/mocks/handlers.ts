import UrbitMock, {
  createResponse,
  Handler,
  Message,
  Poke,
  PokeHandler,
  ScryHandler,
  SubscriptionHandler,
  SubscriptionRequestInterface,
} from '@tloncorp/mock-http-api';
import { decToUd, udToDec, unixToDa } from '@urbit/api';

import _ from 'lodash';
import bigInt from 'big-integer';
import mockGroups, { mockGangs, pinnedGroups } from './groups';
import {
  makeFakeChatWrits,
  chatKeys,
  dmList,
  pendingDMs,
  pinnedDMs,
} from './chat';
import {
  ChatBriefs,
  ChatDiff,
  ChatStory,
  ChatWhom,
  Club,
  ClubAction,
  ClubCreate,
  ClubDelta,
  DmAction,
  DmRsvp,
  WritDiff,
} from '../types/chat';
import { GroupAction } from '../types/groups';
import mockContacts from './contacts';

const getNowUd = () => decToUd(unixToDa(Date.now() * 1000).toString());

const archive: string[] = [];
const sortByUd = (aString: string, bString: string) => {
  const a = bigInt(udToDec(aString));
  const b = bigInt(udToDec(bString));

  return a.compare(b);
};

const chatWritsSet1 = makeFakeChatWrits(0);
const startIndexSet1 = Object.keys(chatWritsSet1).sort(sortByUd)[0];
const set1Da = startIndexSet1;

const chatWritsSet2 = makeFakeChatWrits(1);
const startIndexSet2 = Object.keys(chatWritsSet2).sort(sortByUd)[0];
const set2Da = startIndexSet2;

const chatWritsSet3 = makeFakeChatWrits(2);
const startIndexSet3 = Object.keys(chatWritsSet3).sort(sortByUd)[0];
const set3Da = startIndexSet3;

const chatWritsSet4 = makeFakeChatWrits(3);

const fakeDefaultSub = {
  action: 'subscribe',
  app: 'chat',
  path: '/',
} as SubscriptionRequestInterface;

const groupSub = {
  action: 'subscribe',
  app: 'groups',
  path: '/groups/ui',
} as SubscriptionHandler;

const specificGroupSub = {
  action: 'subscribe',
  app: 'groups',
  path: '/groups/:ship/name/ui',
} as SubscriptionHandler;

const briefsSub = {
  action: 'subscribe',
  app: 'chat',
  path: `/briefs`,
} as SubscriptionHandler;

const settingsSub = {
  action: 'subscribe',
  app: 'settings-store',
  path: '/desk/homestead',
} as SubscriptionHandler;

const contactSub = {
  action: 'subscribe',
  app: 'contact-store',
  path: '/all',
  initialResponder: (req) =>
    createResponse(req, 'diff', {
      'contact-update': {
        initial: {
          'is-public': false,
          rolodex: mockContacts,
        },
      },
    }),
} as SubscriptionHandler;

const contactNacksSub = {
  action: 'subscribe',
  app: 'contact-pull-hook',
  path: '/nacks',
} as SubscriptionHandler;

const groups: Handler[] = [
  groupSub,
  specificGroupSub,
  {
    action: 'poke',
    app: 'groups',
    mark: 'group-action',
    returnSubscription: specificGroupSub,
    dataResponder: (req: Message & Poke<GroupAction>) =>
      createResponse(req, 'diff', {
        ...req.json.update,
        time: getNowUd(),
      }),
  },
  {
    action: 'scry',
    app: 'groups',
    path: '/groups/pinned',
    func: () => pinnedGroups,
  },
  {
    action: 'scry',
    app: 'groups',
    path: '/groups',
    func: () => mockGroups,
  } as ScryHandler,
  {
    action: 'scry',
    app: 'groups',
    path: '/gangs',
    func: () => mockGangs,
  } as ScryHandler,
];

const chatSub = {
  action: 'subscribe',
  app: 'chat',
  path: `/chat/:ship/:name/ui/writs`,
} as SubscriptionHandler;

const chat: Handler[] = [
  {
    action: 'scry',
    app: 'chat',
    path: `/chat/:ship/:name/writs/newest/100`,
    func: () => chatWritsSet1,
  } as ScryHandler,
  {
    action: 'scry' as const,
    app: 'chat',
    path: `/chat/:ship/:name/perm`,
    func: () => ({
      writers: [],
    }),
  },
  {
    action: 'poke',
    app: 'chat',
    mark: 'chat-action',
    returnSubscription: chatSub,
    dataResponder: (
      req: Message &
        Poke<{ flag: string; update: { time: string; diff: ChatDiff } }>
    ) => {
      if ('writs' in req.json.update.diff) {
        return createResponse(req, 'diff', req.json.update.diff.writs);
      }

      return {
        id: req.id,
        ok: true,
      };
    },
  } as PokeHandler,
  briefsSub,
  {
    action: 'scry' as const,
    app: 'chat',
    path: '/briefs',
    func: () => {
      const unarchived = _.fromPairs(
        Object.entries(dmList).filter(([k]) => !archive.includes(k))
      );

      const briefs: ChatBriefs = {};
      Object.values(mockGroups).forEach((group) =>
        Object.entries(group.channels).forEach(([k]) => {
          briefs[k] = {
            last: 1652302200000,
            count: 1,
            'read-id': null,
          };
        })
      );

      return {
        ...unarchived,
        ...briefs,
        '0w20.000dc.lbOWD.veShq.7aM8c': {
          last: 1652302200000,
          count: 1,
          'read-id': null,
        },
        '~zod/test': {
          last: 1652302200000,
          count: 1,
          'read-id': null,
        },
      };
    },
  },
  {
    action: 'scry',
    app: 'chat',
    path: `/draft/:ship/:name`,
    func: (p, api, params) => {
      if (!params) {
        return '';
      }

      const key = params.name
        ? `draft-${params.ship}/${params.name}`
        : `draft-${params.ship}`;

      return JSON.parse(localStorage.getItem(key) || '');
    },
  },
  {
    action: 'poke',
    app: 'chat',
    mark: 'chat-draft',
    returnSubscription: {
      action: 'subscribe',
      app: 'chat',
      path: '/',
    } as SubscriptionRequestInterface,
    dataResponder: (
      req: Message & Poke<{ whom: ChatWhom; story: ChatStory }>
    ) => {
      localStorage.setItem(`draft-${req.json.whom}`, JSON.stringify(req.json));

      return {
        id: req.id!,
        ok: true,
        response: 'diff',
        json: req.json,
      };
    },
  },
  {
    action: 'scry',
    app: 'chat',
    path: '/chat',
    func: () => chatKeys,
  } as ScryHandler,
  {
    action: 'poke',
    app: 'chat',
    mark: 'chat-remark-action',
    returnSubscription: briefsSub,
    dataResponder: (
      req: Message & Poke<{ whom: ChatWhom; diff: { read: null } }>
    ) =>
      createResponse(req, 'diff', {
        whom: req.json.whom,
        brief: { last: 0, count: 0, 'read-id': null },
      }),
  },
];

const olderChats: Handler[] = [
  {
    action: 'scry' as const,
    path: `/chat/:ship/:name/writs/older/${set1Da}/100`,
    app: 'chat',
    func: () => chatWritsSet2,
  },
  {
    action: 'scry' as const,
    path: `/chat/:ship/:name/writs/older/${set2Da}/100`,
    app: 'chat',
    func: () => chatWritsSet3,
  },
  {
    action: 'scry' as const,
    path: `/chat/:ship/:name/writs/older/${set3Da}/100`,
    app: 'chat',
    func: () => chatWritsSet4,
  },
];

const dmSub = {
  action: 'subscribe',
  app: 'chat',
  path: `/dm/:ship/ui`,
} as SubscriptionHandler;

const dms: Handler[] = [
  dmSub,
  {
    action: 'scry' as const,
    path: `/dm/:ship/writs/newest/100`,
    app: 'chat',
    func: () => chatWritsSet1,
  },
  {
    action: 'scry' as const,
    path: `/dm/:ship/writs/older/${set1Da}/100`,
    app: 'chat',
    func: () => chatWritsSet2,
  },
  {
    action: 'scry' as const,
    path: `/dm/:ship/writs/older/${set2Da}/100`,
    app: 'chat',
    func: () => chatWritsSet3,
  },
  {
    action: 'scry' as const,
    path: `/dm/:ship/writs/older/${set3Da}/100`,
    app: 'chat',
    func: () => chatWritsSet4,
  },
  {
    action: 'scry',
    app: 'chat',
    path: '/dm',
    func: () => Object.keys(dmList).filter((k) => !archive.includes(k)),
  },
  {
    action: 'scry',
    app: 'chat',
    path: '/dm/invited',
    func: () => pendingDMs,
  },
  {
    action: 'subscribe',
    app: 'chat',
    path: '/dm/invited',
  },
  {
    action: 'scry',
    app: 'chat',
    path: '/dm/pinned',
    func: () => pinnedDMs,
  },
  {
    action: 'scry',
    app: 'chat',
    path: '/dm/archive',
    func: () => archive,
  },
  {
    action: 'poke',
    app: 'chat',
    mark: 'dm-action',
    returnSubscription: dmSub,
    initialResponder: (
      req: Message & Poke<{ ship: string; diff: WritDiff }>,
      api: UrbitMock
    ) => {
      if (!Object.keys(dmList).includes(req.json.ship)) {
        const brief = {
          last: 1652302200000,
          count: 1,
          'read-id': null,
        };
        dmList[req.json.ship] = brief;

        api.publishUpdate(briefsSub, {
          whom: req.json.ship,
          brief,
        });
      }

      return createResponse(req);
    },
    dataResponder: (req: Message & Poke<{ ship: string; diff: WritDiff }>) =>
      createResponse(req, 'diff', req.json.diff),
  },
  {
    action: 'poke',
    app: 'chat',
    mark: 'dm-rsvp',
    returnSubscription: {
      action: 'subscribe',
      app: 'chat',
      path: '/',
    } as SubscriptionRequestInterface,
    dataResponder: (req: Message & Poke<DmRsvp>) => {
      if (req.json.ok) {
        archive.splice(archive.indexOf(req.json.ship), 1);
      } else {
        archive.push(req.json.ship);
      }

      return createResponse(req, 'diff');
    },
  },
  {
    action: 'poke',
    app: 'chat',
    mark: 'dm-archive',
    returnSubscription: {
      action: 'subscribe',
      app: 'chat',
      path: '/',
    } as SubscriptionRequestInterface,
    dataResponder: (req: Message & Poke<string>) => {
      archive.push(req.json);

      return createResponse(req, 'diff');
    },
  },
  {
    action: 'poke',
    app: 'chat',
    mark: 'dm-unarchive',
    returnSubscription: fakeDefaultSub,
    dataResponder: (req: Message & Poke<string>) => {
      const index = archive.indexOf(req.json);
      archive.splice(index, 1);

      return createResponse(req, 'diff');
    },
  },
];

const clubs: { [id: string]: Club } = {
  '0w20.000dc.lbOWD.veShq.7aM8c': {
    team: ['~nocsyx-lassul', '~datder-sonnet'],
    hive: ['~rilfun-lidlen', '~finned-palmer'],
    meta: {
      title: 'Pain Gang',
      description: '',
      image: '',
<<<<<<< HEAD
      color: '#b3b3b3',
=======
      color: '',
>>>>>>> ffd4fd49
    },
  },
};

const clubSub = {
  action: 'subscribe',
  app: 'chat',
  path: '/club/:id/ui',
} as SubscriptionHandler;

const clubHandlers: Handler[] = [
  clubSub,
  {
    action: 'scry',
    app: 'chat',
    path: '/club/:id/crew',
    func: (req, api, params) => {
      if (!params || !(params.id in clubs)) {
        return null;
      }

      return clubs[params.id];
    },
  },
  {
    action: 'poke',
    app: 'chat',
    mark: 'club-action',
    returnSubscription: clubSub,
    initialResponder: (req: Message & Poke<ClubAction>) => {
      const { delta } = req.json.diff;
      const club = clubs[req.json.id];
      if ('team' in delta && club) {
        const { ok, ship } = delta.team;

        if (ok) {
          club.hive.splice(club.hive.indexOf(ship), 1);
          club.team.push(ship);
        } else if (club.hive.includes(ship)) {
          club.hive.splice(club.hive.indexOf(ship), 1);
        } else if (club.team.includes(ship)) {
          club.team.splice(club.team.indexOf(ship), 1);
        }
      }

      return createResponse(req);
    },
    dataResponder: (req) => createResponse(req, 'diff', req.json),
  },
  {
    action: 'poke',
    app: 'chat',
    mark: 'club-create',
    returnSubscription: fakeDefaultSub,
    dataResponder: (req: Message & Poke<ClubCreate>) => {
      clubs[req.json.id] = {
        team: [window.our],
        hive: req.json.hive,
        meta: {
          title: '',
          description: '',
          image: '',
          color: '',
        },
      };

      return createResponse(req, 'diff');
    },
  },
];

const mockHandlers: Handler[] = (
  [
    settingsSub,
    contactSub,
    contactNacksSub,
    {
      action: 'scry',
      app: 'settings-store',
      path: '/desk/homestead',
      func: () => ({
        desk: {
          display: {
            theme: 'auto',
          },
        },
      }),
    },
  ] as Handler[]
).concat(groups, chat, dms, olderChats, clubHandlers);

export default mockHandlers;<|MERGE_RESOLUTION|>--- conflicted
+++ resolved
@@ -447,11 +447,7 @@
       title: 'Pain Gang',
       description: '',
       image: '',
-<<<<<<< HEAD
-      color: '#b3b3b3',
-=======
       color: '',
->>>>>>> ffd4fd49
     },
   },
 };

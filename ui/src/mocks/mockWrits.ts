import { addDays, subDays } from 'date-fns';
import { makeChatWrit } from '../fixtures/chat';
import { ChatWrit } from '../types/chat';

const today = new Date();

const chatWrits: ChatWrit[] = [
  makeChatWrit(1, '~hastuc-dibtux', {
    block: [],
<<<<<<< HEAD
    inline: [{ bold: 'A bold test message' }, ' with some more text'],
=======
    inline: [{ bold: 'A bold test message' }, 'with some more text'],
>>>>>>> 878092e7
  }),
  makeChatWrit(2, '~finned-palmer', {
    block: [],
    inline: ['A finned normal message'],
  }),
  makeChatWrit(
    1,
    '~hastuc-dibtux',
    {
      block: [],
      inline: [{ bold: 'A bold test message' }, 'with some more text'],
    },
    undefined,
    today
  ),
  makeChatWrit(
    2,
    '~finned-palmer',
    {
      block: [],
      inline: ['A finned normal message on the same day'],
    },
    undefined,
    subDays(today, 1)
  ),
  makeChatWrit(
    3,
    '~finned-palmer',
    {
      block: [],
      inline: ['A finned normal message'],
    },
    undefined,
    subDays(today, 1)
  ),
  makeChatWrit(
    4,
    '~hastuc-dibtux',
    {
      block: [],
      inline: [
        { italics: 'An italicized test message' },
        'with a link:',
        { href: 'https://urbit.org' },
      ],
    },
    { HAHA: '😆' },
    subDays(today, 2)
  ),
  makeChatWrit(
    5,
    '~hastuc-dibtux',
    {
      block: [],
      inline: [{ href: 'https://tlon.io/' }],
    },
    undefined,
    subDays(today, 3)
  ),
  makeChatWrit(
    6,
    '~finned-palmer',
    {
      block: [],
      inline: ['hmmm...'],
    },
    undefined,
    subDays(today, 7)
  ),
  makeChatWrit(
    6,
    '~hastuc-dibtux',
    {
      block: [],
<<<<<<< HEAD
      inline: [
        { italics: 'An italicized test message' },
        ' with a link:',
        { link: { href: 'https://urbit.org', content: '' } },
      ],
=======
      inline: ['FIRST'],
>>>>>>> 878092e7
    },
    undefined,
    subDays(today, 8)
  ),
  makeChatWrit(4, '~hastuc-dibtux', {
    block: [],
<<<<<<< HEAD
    inline: [{ link: { href: 'https://tlon.io/', content: '' } }],
=======
    inline: [{ href: 'https://tlon.io/' }],
>>>>>>> 878092e7
  }),
];

export default chatWrits;

export const chatKeys = ['~zod/test'];

export const chatPerm = {
  writers: [],
};<|MERGE_RESOLUTION|>--- conflicted
+++ resolved
@@ -5,24 +5,12 @@
 const today = new Date();
 
 const chatWrits: ChatWrit[] = [
-  makeChatWrit(1, '~hastuc-dibtux', {
-    block: [],
-<<<<<<< HEAD
-    inline: [{ bold: 'A bold test message' }, ' with some more text'],
-=======
-    inline: [{ bold: 'A bold test message' }, 'with some more text'],
->>>>>>> 878092e7
-  }),
-  makeChatWrit(2, '~finned-palmer', {
-    block: [],
-    inline: ['A finned normal message'],
-  }),
   makeChatWrit(
     1,
     '~hastuc-dibtux',
     {
       block: [],
-      inline: [{ bold: 'A bold test message' }, 'with some more text'],
+      inline: [{ bold: 'A bold test message' }, ' with some more text'],
     },
     undefined,
     today
@@ -54,8 +42,8 @@
       block: [],
       inline: [
         { italics: 'An italicized test message' },
-        'with a link:',
-        { href: 'https://urbit.org' },
+        ' with a link:',
+        { link: { href: 'https://urbit.org', content: '' } },
       ],
     },
     { HAHA: '😆' },
@@ -66,7 +54,7 @@
     '~hastuc-dibtux',
     {
       block: [],
-      inline: [{ href: 'https://tlon.io/' }],
+      inline: [{ link: { href: 'https://tlon.io/', content: '' } }],
     },
     undefined,
     subDays(today, 3)
@@ -82,31 +70,15 @@
     subDays(today, 7)
   ),
   makeChatWrit(
-    6,
+    7,
     '~hastuc-dibtux',
     {
       block: [],
-<<<<<<< HEAD
-      inline: [
-        { italics: 'An italicized test message' },
-        ' with a link:',
-        { link: { href: 'https://urbit.org', content: '' } },
-      ],
-=======
       inline: ['FIRST'],
->>>>>>> 878092e7
     },
     undefined,
     subDays(today, 8)
   ),
-  makeChatWrit(4, '~hastuc-dibtux', {
-    block: [],
-<<<<<<< HEAD
-    inline: [{ link: { href: 'https://tlon.io/', content: '' } }],
-=======
-    inline: [{ href: 'https://tlon.io/' }],
->>>>>>> 878092e7
-  }),
 ];
 
 export default chatWrits;

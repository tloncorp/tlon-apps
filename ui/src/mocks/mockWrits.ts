--- conflicted
+++ resolved
@@ -5,7 +5,6 @@
 const today = new Date();
 
 const chatWrits: ChatWrit[] = [
-<<<<<<< HEAD
   makeChatWrit(1, '~hastuc-dibtux', {
     block: [],
     inline: [{ bold: 'A bold test message' }, 'with some more text'],
@@ -14,7 +13,6 @@
     block: [],
     inline: ['A finned normal message'],
   }),
-=======
   makeChatWrit(
     1,
     '~hastuc-dibtux',
@@ -35,7 +33,6 @@
     undefined,
     subDays(today, 1)
   ),
->>>>>>> 73c61dd4
   makeChatWrit(
     3,
     '~finned-palmer',
@@ -85,26 +82,15 @@
     '~hastuc-dibtux',
     {
       block: [],
-<<<<<<< HEAD
-      inline: [
-        { italics: 'An italicized test message' },
-        'with a link:',
-        { href: 'https://urbit.org' },
-      ],
-=======
       inline: ['FIRST'],
->>>>>>> 73c61dd4
     },
     undefined,
     subDays(today, 8)
   ),
-<<<<<<< HEAD
   makeChatWrit(4, '~hastuc-dibtux', {
     block: [],
     inline: [{ href: 'https://tlon.io/' }],
   }),
-=======
->>>>>>> 73c61dd4
 ];
 
 export default chatWrits;

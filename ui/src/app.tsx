--- conflicted
+++ resolved
@@ -98,12 +98,8 @@
           <Route path="info" element={<GroupAdmin />}>
             <Route index element={<GroupInfo />} />
             <Route path="members" element={<GroupMemberManager />} />
-<<<<<<< HEAD
             <Route path="channels" element={<GroupChannelManager />} />
-=======
-            <Route path="applets" element={<div />} />
             <Route path="channel-settings" element={<div />} />
->>>>>>> 9a79795e
           </Route>
           <Route path="channels/:app/:chShip/:chName" element={<Channel />}>
             <Route

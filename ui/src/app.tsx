import React, { useEffect } from 'react';
import { BrowserRouter as Router, Routes, Route } from 'react-router-dom';
import Groups from './pages/Groups';
import Channel from './pages/Channel';
import { useGroupState } from './state/groups';
import NewGroup from './pages/NewGroup';
import NewChannel from './pages/NewChannel';
import Members from './pages/Members';
import Roles from './pages/Roles';
import { useChatState } from './state/chat';
import ChannelSettings from './pages/ChannelSettings';
import { IS_MOCK } from './api';
<<<<<<< HEAD
import Sidebar from './components/Sidebar/Sidebar';
=======
import ChatThread from './components/ChatThread/ChatThread';

function SidebarRow(props: {
  className?: string;
  children?: React.ReactChild | React.ReactChild[];
}) {
  const { children, className = '' } = props;
  return (
    <li className={cn('flex space-x-2 p-2', className)}>
      <div className="h-6 w-6 rounded border border-black" />
      {typeof children === 'string' ? <div>{children}</div> : children}
    </li>
  );
}

function GroupItem(props: { flag: string }) {
  const { flag } = props;
  const { meta } = useGroup(flag);
  return (
    <SidebarRow>
      <NavLink to={`/groups/${flag}`}>{meta.title}</NavLink>
    </SidebarRow>
  );
}

function Divider(props: { title: string }) {
  const { title } = props;
  return (
    <div className="flex items-center space-x-2 p-2">
      <div>{title}</div>
      <div className="grow border-b border-black" />
    </div>
  );
}
>>>>>>> fb290e53

function App() {
  useEffect(() => {
    useGroupState.getState().fetchAll();
    useChatState.getState().fetchFlags();
  }, []);

  return (
    <Router basename={IS_MOCK ? '/' : '/apps/homestead'}>
      <div className="flex h-full w-full">
        <Sidebar />
        <Routes>
          <Route path="/groups/new" element={<NewGroup />} />
          <Route path="/groups/:ship/:name" element={<Groups />}>
            <Route path="members" element={<Members />} />
            <Route path="roles" element={<Roles />} />
            <Route path="channels/:app/:chShip/:chName" element={<Channel />}>
              <Route path="message/:time" element={<ChatThread />} />
            </Route>
            <Route
              path="channels/:app/:chShip/:chName/settings"
              element={<ChannelSettings />}
            />
            <Route path="channels/new" element={<NewChannel />} />
          </Route>
        </Routes>
      </div>
    </Router>
  );
}

export default App;<|MERGE_RESOLUTION|>--- conflicted
+++ resolved
@@ -10,44 +10,8 @@
 import { useChatState } from './state/chat';
 import ChannelSettings from './pages/ChannelSettings';
 import { IS_MOCK } from './api';
-<<<<<<< HEAD
 import Sidebar from './components/Sidebar/Sidebar';
-=======
 import ChatThread from './components/ChatThread/ChatThread';
-
-function SidebarRow(props: {
-  className?: string;
-  children?: React.ReactChild | React.ReactChild[];
-}) {
-  const { children, className = '' } = props;
-  return (
-    <li className={cn('flex space-x-2 p-2', className)}>
-      <div className="h-6 w-6 rounded border border-black" />
-      {typeof children === 'string' ? <div>{children}</div> : children}
-    </li>
-  );
-}
-
-function GroupItem(props: { flag: string }) {
-  const { flag } = props;
-  const { meta } = useGroup(flag);
-  return (
-    <SidebarRow>
-      <NavLink to={`/groups/${flag}`}>{meta.title}</NavLink>
-    </SidebarRow>
-  );
-}
-
-function Divider(props: { title: string }) {
-  const { title } = props;
-  return (
-    <div className="flex items-center space-x-2 p-2">
-      <div>{title}</div>
-      <div className="grow border-b border-black" />
-    </div>
-  );
-}
->>>>>>> fb290e53
 
 function App() {
   useEffect(() => {

import React, { useEffect } from 'react';
import {
  BrowserRouter as Router,
  Routes,
  Route,
  Location,
  useLocation,
} from 'react-router-dom';
import { ErrorBoundary } from 'react-error-boundary';
import Groups from './pages/Groups';
import Channel from './pages/Channel';
import { useGroupState } from './state/groups';
import NewGroup from './pages/NewGroup';
import NewChannel from './pages/NewChannel';
import Members from './pages/Members';
import Roles from './pages/Roles';
import { useChatState } from './state/chat';
import ChannelSettings from './pages/ChannelSettings';
import api, { IS_MOCK } from './api';
import Dms from './pages/Dms';
import Dm from './pages/Dm';
import NewDM from './pages/NewDm';
import Gang, { GangModal } from './pages/Gang';
import JoinGroup, { JoinGroupModal } from './pages/JoinGroup';

import Sidebar from './components/Sidebar/Sidebar';
import { DmThread, GroupChatThread } from './chat/ChatThread/ChatThread';
import Policy from './pages/Policy';
import GroupSidebar from './components/GroupSidebar';
import useMedia from './logic/useMedia';
import useErrorHandler from './logic/useErrorHandler';
import { useSettingsState, useTheme } from './state/settings';
import { useLocalState } from './state/local';
import useContactState from './state/contact';
import ErrorAlert from './components/ErrorAlert';
import DMSidebar from './dms/DMSidebar';
import DMHome from './dms/DMHome';

function Divider(props: { title: string }) {
  const { title } = props;
  return (
    <div className="flex items-center space-x-2 p-2">
      <div>{title}</div>
      <div className="grow border-b border-black" />
    </div>
  );
}

function App() {
  const handleError = useErrorHandler();
  const location = useLocation();
  const isMobile = useMedia('(max-width: 639px)');

  useEffect(() => {
    handleError(() => {
      useGroupState.getState().start();
      useChatState.getState().start();
      useChatState.getState().fetchDms();
      const { initialize: settingsInitialize, fetchAll } =
        useSettingsState.getState();
      settingsInitialize(api);
      fetchAll();

      useContactState.getState().initialize(api);
    })();
  }, [handleError]);

  const theme = useTheme();
  const isDarkMode = useMedia('(prefers-color-scheme: dark)');

  useEffect(() => {
    if ((isDarkMode && theme === 'auto') || theme === 'dark') {
      document.body.classList.add('dark');
      useLocalState.setState({ currentTheme: 'dark' });
    } else {
      document.body.classList.remove('dark');
      useLocalState.setState({ currentTheme: 'light' });
    }
  }, [isDarkMode, theme]);

  const state = location.state as { backgroundLocation?: Location } | null;

  return (
    <div className="flex h-full w-full">
      <Routes>
        <Route path={isMobile ? '/' : '*'} element={<Sidebar />} />
      </Routes>
      <Routes>
        <Route
          path={isMobile ? '/groups/:ship/:name' : '/groups/:ship/:name/*'}
          element={<GroupSidebar />}
        />
        <Route path={isMobile ? '/dm' : '/dm/*'} element={<DMSidebar />} />
      </Routes>
      <Routes location={state?.backgroundLocation || location}>
<<<<<<< HEAD
        <Route path="/dm" element={<Dms />}>
          <Route index element={<DMHome />} />
=======
        <Route path="/dm/" element={<Dms />}>
>>>>>>> 45e9c4ef
          <Route path="new" element={<NewDM />} />
          <Route path=":ship" element={<Dm />}>
            <Route path="message/:idShip/:idTime" element={<DmThread />} />
          </Route>
        </Route>

        <Route path="/gangs/:ship/:name" element={<Gang />} />
        <Route path="/groups/new" element={<NewGroup />} />
        <Route path="/groups/join" element={<JoinGroup />} />
        <Route path="/groups/:ship/:name/*" element={<Groups />}>
          <Route path="members" element={<Members />} />
          <Route path="roles" element={<Roles />} />
          <Route path="policy" element={<Policy />} />
          <Route path="channels/:app/:chShip/:chName" element={<Channel />}>
            <Route
              path="message/:idShip/:idTime"
              element={<GroupChatThread />}
            />
          </Route>
          <Route
            path="channels/:app/:chShip/:chName/settings"
            element={<ChannelSettings />}
          />
          <Route path="channels/new" element={<NewChannel />} />
        </Route>
      </Routes>
      {state?.backgroundLocation ? (
        <Routes>
          <Route path="/groups/join" element={<JoinGroupModal />} />
          <Route path="/gangs/:ship/:name" element={<GangModal />} />
        </Routes>
      ) : null}
    </div>
  );
}

function RoutedApp() {
  return (
    <ErrorBoundary
      FallbackComponent={ErrorAlert}
      onReset={() => window.location.reload()}
    >
      <Router basename={IS_MOCK ? '/' : '/apps/homestead'}>
        <App />
      </Router>
    </ErrorBoundary>
  );
}

export default RoutedApp;<|MERGE_RESOLUTION|>--- conflicted
+++ resolved
@@ -93,12 +93,8 @@
         <Route path={isMobile ? '/dm' : '/dm/*'} element={<DMSidebar />} />
       </Routes>
       <Routes location={state?.backgroundLocation || location}>
-<<<<<<< HEAD
-        <Route path="/dm" element={<Dms />}>
+        <Route path="/dm/" element={<Dms />}>
           <Route index element={<DMHome />} />
-=======
-        <Route path="/dm/" element={<Dms />}>
->>>>>>> 45e9c4ef
           <Route path="new" element={<NewDM />} />
           <Route path=":ship" element={<Dm />}>
             <Route path="message/:idShip/:idTime" element={<DmThread />} />

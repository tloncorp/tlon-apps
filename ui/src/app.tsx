import cookies from 'browser-cookies';
import React, { Suspense, useEffect, useState } from 'react';
import { Helmet } from 'react-helmet';
import _ from 'lodash';
import {
  BrowserRouter as Router,
  Routes,
  Route,
  Location,
  useLocation,
  useNavigate,
  NavigateFunction,
} from 'react-router-dom';
import { ErrorBoundary } from 'react-error-boundary';
import Groups from '@/groups/Groups';
import { IS_MOCK } from '@/api';
import Dms from '@/dms/Dms';
import NewDM from '@/dms/NewDm';
import ChatThread from '@/chat/ChatThread/ChatThread';
import useMedia, { useIsDark, useIsMobile } from '@/logic/useMedia';
import useErrorHandler from '@/logic/useErrorHandler';
import { useCalm, useTheme } from '@/state/settings';
import { useLocalState } from '@/state/local';
import ErrorAlert from '@/components/ErrorAlert';
import DMHome from '@/dms/DMHome';
import GroupsNav from '@/nav/GroupsNav';
import GroupInviteDialog from '@/groups/GroupInviteDialog';
import GroupLeaveDialog from '@/groups/GroupLeaveDialog';
import Message from '@/dms/Message';
import GroupAdmin from '@/groups/GroupAdmin/GroupAdmin';
import GroupMemberManager from '@/groups/GroupAdmin/GroupMemberManager';
import GroupChannelManager from '@/groups/ChannelsList/GroupChannelManager';
import GroupInfo from '@/groups/GroupAdmin/GroupInfo';
import NewGroup from '@/groups/NewGroup/NewGroup';
import ProfileModal from '@/profiles/ProfileModal';
import MultiDMEditModal from '@/dms/MultiDMEditModal';
import NewChannelModal from '@/channels/NewChannel/NewChannelModal';
import FindGroups from '@/groups/FindGroups';
import JoinGroupModal from '@/groups/Join/JoinGroupModal';
import RejectConfirmModal from '@/groups/Join/RejectConfirmModal';
import EditProfile from '@/profiles/EditProfile/EditProfile';
import HeapDetail from '@/heap/HeapDetail';
import groupsFavicon from '@/assets/groups.svg';
import talkFavicon from '@/assets/talk.svg';
import { TooltipProvider } from '@radix-ui/react-tooltip';
import Notifications from './notifications/Notifications';
import ChatChannel from './chat/ChatChannel';
import HeapChannel from './heap/HeapChannel';
import DiaryChannel from './diary/DiaryChannel';
import DiaryNote from './diary/DiaryNote';
import DMNotification from './notifications/DMNotification';
import GroupNotification from './notifications/GroupNotification';
import EditCurioModal from './heap/EditCurioModal';
import GroupMembers from './groups/GroupAdmin/GroupMembers';
import GroupPendingManager from './groups/GroupAdmin/GroupPendingManager';
import LoadingSpinner from './components/LoadingSpinner/LoadingSpinner';
import DisconnectNotice from './components/DisconnectNotice';
import MobileGroupSidebar from './groups/GroupSidebar/MobileGroupSidebar';
import TalkNav from './nav/TalkNav';
import TalkHead from './dms/TalkHead';
import MobileMessagesSidebar from './dms/MobileMessagesSidebar';
import MobileSidebar from './components/Sidebar/MobileSidebar';
import MobileGroupsNavHome from './nav/MobileRoot';
<<<<<<< HEAD
=======
import MobileGroupActions from './groups/MobileGroupActions';
import MobileGroupsActions from './groups/MobileGroupsActions';
>>>>>>> 6ce353ca
import Leap from './components/Leap/Leap';
import { isTalk, preSig } from './logic/utils';
import bootstrap from './state/bootstrap';
import AboutDialog from './components/AboutDialog';
import UpdateNotice from './components/UpdateNotice';
import MobileGroupChannelList from './groups/MobileGroupChannelList';
import useConnectionChecker from './logic/useConnectionChecker';
import LandscapeWayfinding from './components/LandscapeWayfinding';
import { useScheduler } from './state/scheduler';
import chatmanifestURL from './assets/chatmanifest.json?url';
import manifestURL from './assets/manifest.json?url';
import { LeapProvider } from './components/Leap/useLeap';
import VitaMessage from './components/VitaMessage';
import { useGroups } from './state/groups';
import Dialog, { DialogContent } from './components/Dialog';

const Grid = React.lazy(() => import('./components/Grid/grid'));
const TileInfo = React.lazy(() => import('./components/Grid/tileinfo'));
const AppModal = React.lazy(() => import('./components/Grid/appmodal'));

function SuspendedModal({ children }: { children: React.ReactNode }) {
  return (
    <Suspense
      fallback={
        <Dialog defaultOpen modal>
          <DialogContent className="bg-transparent" containerClass="w-full">
            <LoadingSpinner />
          </DialogContent>
        </Dialog>
      }
    >
      {children}
    </Suspense>
  );
}

const DiaryAddNote = React.lazy(() => import('./diary/diary-add-note'));
const SuspendedDiaryAddNote = (
  <Suspense
    fallback={
      <div className="h-screen w-full flex-1">
        <div className="align-center flex h-full w-full justify-center">
          <LoadingSpinner />
        </div>
      </div>
    }
  >
    <DiaryAddNote />
  </Suspense>
);

const appHead = (appName: string) => {
  switch (appName) {
    case 'chat':
      return {
        title: 'Talk',
        icon: talkFavicon,
      };
    default:
      return {
        title: 'Groups',
        icon: groupsFavicon,
      };
  }
};

interface RoutesProps {
  state: { backgroundLocation?: Location } | null;
  location: Location;
  isMobile: boolean;
  isSmall: boolean;
}

function ChatRoutes({ state, location, isMobile, isSmall }: RoutesProps) {
  return (
    <>
      <Routes location={state?.backgroundLocation || location}>
        <Route element={<TalkNav />}>
          <Route
            index
            element={isMobile ? <MobileMessagesSidebar /> : <DMHome />}
          />
          <Route
            path="/notifications"
            element={
              <Notifications
                child={DMNotification}
                title={`• ${appHead('chat').title}`}
              />
            }
          />
          <Route path="/dm/" element={<Dms />}>
            <Route index element={<DMHome />} />
            <Route path="new" element={<NewDM />} />
            <Route path=":ship" element={<Message />}>
              {isSmall ? null : (
                <Route
                  path="message/:idShip/:idTime"
                  element={<ChatThread />}
                />
              )}
            </Route>
            {isSmall && (
              <Route
                path=":ship/message/:idShip/:idTime"
                element={<ChatThread />}
              />
            )}
          </Route>

          <Route path="/groups/:ship/:name/*" element={<Groups />}>
            <Route path="channels/chat/:chShip/:chName">
              <Route
                index
                element={<ChatChannel title={` • ${appHead('').title}`} />}
              />
              <Route
                path="*"
                element={<ChatChannel title={` • ${appHead('').title}`} />}
              >
                {isSmall ? null : (
                  <Route
                    path="message/:idShip/:idTime"
                    element={<ChatThread />}
                  />
                )}
              </Route>
              {isSmall ? (
                <Route
                  path="message/:idShip/:idTime"
                  element={<ChatThread />}
                />
              ) : null}
            </Route>
          </Route>

          <Route
            path="/profile/edit"
            element={
              <EditProfile title={`Edit Profile • ${appHead('chat').title}`} />
            }
          />
        </Route>
      </Routes>
      {state?.backgroundLocation ? (
        <Routes>
          <Route path="/about" element={<AboutDialog />} />
          <Route
            path="/grid"
            element={
              <SuspendedModal>
                <Grid />
              </SuspendedModal>
            }
          />
          <Route
            path="/app/:desk"
            element={
              <SuspendedModal>
                <AppModal />
              </SuspendedModal>
            }
          />
          <Route
            path="/app/:desk/info"
            element={
              <SuspendedModal>
                <TileInfo />
              </SuspendedModal>
            }
          />
          <Route path="/dm/:id/edit-info" element={<MultiDMEditModal />} />
          <Route path="/profile/:ship" element={<ProfileModal />} />
          <Route path="/gangs/:ship/:name" element={<JoinGroupModal />} />
          <Route
            path="/gangs/:ship/:name/reject"
            element={<RejectConfirmModal />}
          />
        </Routes>
      ) : null}
    </>
  );
}

function HomeRoute({
  isMobile = true,
  isInGroups = false,
}: {
  isMobile: boolean;
  isInGroups: boolean;
}) {
  if (!isInGroups) {
    return <FindGroups title={`Find Groups • ${appHead('').title}`} />;
  }

  if (isMobile && isInGroups) {
    return <MobileGroupsNavHome />;
  }

  return (
    <Notifications
      child={GroupNotification}
      title={`All Notifications • ${appHead('').title}`}
    />
  );
}

function ActivityRoute({ isInGroups = false }: { isInGroups: boolean }) {
  if (!isInGroups) {
    return <FindGroups title={`Find Groups • ${appHead('').title}`} />;
  }

  return (
<<<<<<< HEAD
    <Notifications
      child={GroupNotification}
      title={`All Notifications • ${appHead('').title}`}
    />
=======
    <MainWrapper title="Notifications" isMobile={isMobile}>
      <Notifications
        child={GroupNotification}
        title={`All Notifications • ${appHead('').title}`}
      />
    </MainWrapper>
>>>>>>> 6ce353ca
  );
}

function GroupsRoutes({ state, location, isMobile, isSmall }: RoutesProps) {
  const groups = useGroups();
  const isInGroups = _.isEmpty(groups) ? false : true;

  return (
    <>
      <Routes location={state?.backgroundLocation || location}>
        <Route element={<GroupsNav />}>
          <Route element={isMobile ? <MobileSidebar /> : undefined}>
            <Route
              index
              element={
                <HomeRoute isMobile={isMobile} isInGroups={isInGroups} />
              }
            />
            <Route
              path="/notifications"
              element={<ActivityRoute isInGroups={isInGroups} />}
            />
            {/* Find by Invite URL */}
            <Route
              path="/find/:ship/:name"
              element={
                <FindGroups title={`Find Groups • ${appHead('').title}`} />
              }
            />
            {/* Find by Nickname or @p */}
            <Route
              path="/find/:ship"
              element={
                <FindGroups title={`Find Groups • ${appHead('').title}`} />
              }
            />
            <Route
              path="/find"
              element={
                <FindGroups title={`Find Groups • ${appHead('').title}`} />
              }
            />
            <Route
              path="/profile/edit"
              element={
                <EditProfile title={`Edit Profile • ${appHead('').title}`} />
              }
            />
<<<<<<< HEAD
=======
            <Route path="/actions" element={<MobileGroupsActions />} />
            <Route
              path="/leap"
              element={
                <MainWrapper title="Leap" isMobile={isMobile}>
                  <Leap openDefault />
                </MainWrapper>
              }
            />
>>>>>>> 6ce353ca
          </Route>
          <Route path="/groups/:ship/:name" element={<Groups />}>
            <Route element={isMobile ? <MobileGroupSidebar /> : undefined}>
              <Route
                index
                element={isMobile ? <MobileGroupChannelList /> : null}
              />
              <Route
                path="activity"
                element={
                  <Notifications
                    child={GroupNotification}
                    title={`• ${appHead('').title}`}
                  />
                }
              />
              <Route path="info" element={<GroupAdmin />}>
                <Route
                  index
                  element={<GroupInfo title={`• ${appHead('').title}`} />}
                />
                <Route
                  path="members"
                  element={<GroupMembers title={`• ${appHead('').title}`} />}
                >
                  <Route index element={<GroupMemberManager />} />
                  <Route path="pending" element={<GroupPendingManager />} />
                  <Route path="banned" element={<div />} />
                </Route>
              </Route>
              <Route
                path="channels"
                element={
                  <GroupChannelManager title={` • ${appHead('').title}`} />
                }
              />
            </Route>
            <Route path="channels/chat/:chShip/:chName">
              <Route
                index
                element={<ChatChannel title={` • ${appHead('').title}`} />}
              />
              <Route
                path="*"
                element={<ChatChannel title={` • ${appHead('').title}`} />}
              >
                {isSmall ? null : (
                  <Route
                    path="message/:idShip/:idTime"
                    element={<ChatThread />}
                  />
                )}
              </Route>
              {isSmall ? (
                <Route
                  path="message/:idShip/:idTime"
                  element={<ChatThread />}
                />
              ) : null}
            </Route>
            <Route path="channels/heap/:chShip/:chName">
              <Route
                index
                element={<HeapChannel title={` • ${appHead('').title}`} />}
              />
              <Route path="curio/:idCurio" element={<HeapDetail />} />
            </Route>
            <Route path="channels/diary/:chShip/:chName">
              <Route index element={<DiaryChannel />} />
              <Route path="note/:noteId" element={<DiaryNote />} />
              <Route path="edit">
                <Route index element={SuspendedDiaryAddNote} />
                <Route path=":id" element={SuspendedDiaryAddNote} />
              </Route>
            </Route>
          </Route>
        </Route>
      </Routes>
      {state?.backgroundLocation ? (
        <Routes>
          <Route path="/about" element={<AboutDialog />} />
          <Route
            path="/grid"
            element={
              <SuspendedModal>
                <Grid />
              </SuspendedModal>
            }
          />
          <Route
            path="/app/:desk"
            element={
              <SuspendedModal>
                <AppModal />
              </SuspendedModal>
            }
          />
          <Route
            path="/app/:desk/info"
            element={
              <SuspendedModal>
                <TileInfo />
              </SuspendedModal>
            }
          />
          <Route path="/groups/new" element={<NewGroup />} />
          <Route path="/groups/:ship/:name">
            <Route path="invite" element={<GroupInviteDialog />} />
          </Route>
          <Route
            path="/groups/:ship/:name/leave"
            element={<GroupLeaveDialog />}
          />
          <Route path="/gangs/:ship/:name" element={<JoinGroupModal />} />
          <Route
            path="/gangs/:ship/:name/reject"
            element={<RejectConfirmModal />}
          />
          <Route
            path="/groups/:ship/:name/channels/heap/:chShip/:chName/curio/:idCurio/edit"
            element={<EditCurioModal />}
          />
          <Route
            path="/groups/:ship/:name/channels/new"
            element={<NewChannelModal />}
          />
          <Route
            path="/groups/:ship/:name/channels/new/:section"
            element={<NewChannelModal />}
          />
          <Route path="/profile/:ship" element={<ProfileModal />} />
        </Routes>
      ) : null}
    </>
  );
}

function authRedirect() {
  document.location = `${document.location.protocol}//${document.location.host}`;
}

function checkIfLoggedIn() {
  if (IS_MOCK) {
    return;
  }

  if (!('ship' in window)) {
    authRedirect();
  }

  const session = cookies.get(`urbauth-~${window.ship}`);
  if (!session) {
    fetch('/~/name')
      .then((res) => res.text())
      .then((name) => {
        if (name !== preSig(window.ship)) {
          authRedirect();
        }
      })
      .catch(() => {
        authRedirect();
      });
  }
}

function handleGridRedirect(navigate: NavigateFunction) {
  const query = new URLSearchParams(window.location.search);

  if (query.has('grid-note')) {
    // eslint-disable-next-line @typescript-eslint/no-non-null-assertion
    navigate(decodeURIComponent(query.get('grid-note')!));
  } else if (query.has('grid-link')) {
    // eslint-disable-next-line @typescript-eslint/no-non-null-assertion
    navigate(decodeURIComponent(query.get('grid-link')!));
  }
}

function Scheduler() {
  useScheduler();
  return null;
}

function App() {
  const navigate = useNavigate();
  const handleError = useErrorHandler();
  const location = useLocation();
  const isMobile = useIsMobile();
  const isSmall = useMedia('(max-width: 1023px)');
  const { disableWayfinding } = useCalm();

  useEffect(() => {
    handleError(() => {
      checkIfLoggedIn();
      handleGridRedirect(navigate);
    })();
  }, [handleError, navigate]);

  useEffect(() => {
    handleError(() => {
      bootstrap();
    })();
  }, [handleError]);

  const state = location.state as { backgroundLocation?: Location } | null;

  useConnectionChecker();

  return (
    <div className="flex h-full w-full flex-col">
      {!disableWayfinding && <LandscapeWayfinding />}
      <DisconnectNotice />
      <UpdateNotice />
      <LeapProvider>
        {isTalk ? (
          <>
            <TalkHead />
            <ChatRoutes
              state={state}
              location={location}
              isMobile={isMobile}
              isSmall={isSmall}
            />
          </>
        ) : (
          <GroupsRoutes
            state={state}
            location={location}
            isMobile={isMobile}
            isSmall={isSmall}
          />
        )}
        <Leap />
      </LeapProvider>
      <VitaMessage />
    </div>
  );
}

function RoutedApp() {
  const mode = import.meta.env.MODE;
  const app = import.meta.env.VITE_APP;
  const [userThemeColor, setUserThemeColor] = useState('#ffffff');

  const basename = (modeName: string, appName: string) => {
    if (mode === 'mock' || mode === 'staging') {
      return '/';
    }

    switch (appName) {
      case 'chat':
        return '/apps/talk';
      default:
        return '/apps/groups';
    }
  };

  const theme = useTheme();
  const isDarkMode = useIsDark();

  useEffect(() => {
    if ((isDarkMode && theme === 'auto') || theme === 'dark') {
      document.body.classList.add('dark');
      useLocalState.setState({ currentTheme: 'dark' });
      setUserThemeColor('#000000');
    } else {
      document.body.classList.remove('dark');
      useLocalState.setState({ currentTheme: 'light' });
      setUserThemeColor('#ffffff');
    }
  }, [isDarkMode, theme]);

  return (
    <ErrorBoundary
      FallbackComponent={ErrorAlert}
      onReset={() => window.location.reload()}
    >
      <Router basename={basename(mode, app)}>
        <Helmet>
          <title>{appHead(app).title}</title>
          <link
            rel="icon"
            href={appHead(app).icon}
            sizes="any"
            type="image/svg+xml"
          />
          <meta name="theme-color" content={userThemeColor} />
          {app === 'groups' ? (
            <link rel="manifest" href={manifestURL} />
          ) : (
            <link rel="manifest" href={chatmanifestURL} />
          )}
        </Helmet>
        <TooltipProvider skipDelayDuration={400}>
          <App />
          <Scheduler />
        </TooltipProvider>
      </Router>
    </ErrorBoundary>
  );
}

export default RoutedApp;<|MERGE_RESOLUTION|>--- conflicted
+++ resolved
@@ -61,11 +61,6 @@
 import MobileMessagesSidebar from './dms/MobileMessagesSidebar';
 import MobileSidebar from './components/Sidebar/MobileSidebar';
 import MobileGroupsNavHome from './nav/MobileRoot';
-<<<<<<< HEAD
-=======
-import MobileGroupActions from './groups/MobileGroupActions';
-import MobileGroupsActions from './groups/MobileGroupsActions';
->>>>>>> 6ce353ca
 import Leap from './components/Leap/Leap';
 import { isTalk, preSig } from './logic/utils';
 import bootstrap from './state/bootstrap';
@@ -279,19 +274,10 @@
   }
 
   return (
-<<<<<<< HEAD
     <Notifications
       child={GroupNotification}
       title={`All Notifications • ${appHead('').title}`}
     />
-=======
-    <MainWrapper title="Notifications" isMobile={isMobile}>
-      <Notifications
-        child={GroupNotification}
-        title={`All Notifications • ${appHead('').title}`}
-      />
-    </MainWrapper>
->>>>>>> 6ce353ca
   );
 }
 
@@ -340,18 +326,14 @@
                 <EditProfile title={`Edit Profile • ${appHead('').title}`} />
               }
             />
-<<<<<<< HEAD
-=======
-            <Route path="/actions" element={<MobileGroupsActions />} />
             <Route
               path="/leap"
               element={
-                <MainWrapper title="Leap" isMobile={isMobile}>
-                  <Leap openDefault />
-                </MainWrapper>
+                // <MainWrapper title="Leap" isMobile={isMobile}>
+                <Leap openDefault />
+                // </MainWrapper>
               }
             />
->>>>>>> 6ce353ca
           </Route>
           <Route path="/groups/:ship/:name" element={<Groups />}>
             <Route element={isMobile ? <MobileGroupSidebar /> : undefined}>

import cookies from 'browser-cookies';
import React, { useEffect, useState } from 'react';
import { Helmet } from 'react-helmet';
import {
  BrowserRouter as Router,
  Routes,
  Route,
  Location,
  useLocation,
  useNavigate,
  NavigateFunction,
} from 'react-router-dom';
import { ErrorBoundary } from 'react-error-boundary';
import Groups from '@/groups/Groups';
import Channel from '@/channels/Channel';
import { useGroupState } from '@/state/groups';
import { useChatState } from '@/state/chat';
import api, { IS_MOCK } from '@/api';
import Dms from '@/pages/Dms';
import Search from '@/pages/Search';
import NewDM from '@/pages/NewDm';
import { DmThread, GroupChatThread } from '@/chat/ChatThread/ChatThread';
import useMedia from '@/logic/useMedia';
import useIsChat from '@/logic/useIsChat';
import useErrorHandler from '@/logic/useErrorHandler';
import { useSettingsState, useTheme } from '@/state/settings';
import { useLocalState } from '@/state/local';
import useContactState from '@/state/contact';
import ErrorAlert from '@/components/ErrorAlert';
import DMHome from '@/dms/DMHome';
import Nav from '@/components/Nav/Nav';
import GroupInviteDialog from '@/groups/GroupInviteDialog';
import GroupLeaveDialog from '@/groups/GroupLeaveDialog';
import Message from '@/dms/Message';
import GroupAdmin from '@/groups/GroupAdmin/GroupAdmin';
import GroupMemberManager from '@/groups/GroupAdmin/GroupMemberManager';
import GroupChannelManager from '@/groups/GroupAdmin/GroupChannelManager';
import GroupInfo from '@/groups/GroupAdmin/GroupInfo';
import NewGroup from '@/groups/NewGroup/NewGroup';
import ProfileModal from '@/profiles/ProfileModal';
import MultiDMEditModal from '@/dms/MultiDMEditModal';
import NewChannelModal from '@/channels/NewChannel/NewChannelModal';
import FindGroups from '@/groups/FindGroups';
import JoinGroupModal from '@/groups/Join/JoinGroupModal';
import ChannelIndex from '@/groups/ChannelIndex/ChannelIndex';
import RejectConfirmModal from '@/groups/Join/RejectConfirmModal';
import EditProfile from '@/profiles/EditProfile/EditProfile';
import HeapDetail from '@/heap/HeapDetail';
import groupsFavicon from '@/assets/groups.svg';
import chatFavicon from '@/assets/chat.svg';
import { useHeapState } from './state/heap/heap';
import { useDiaryState } from './state/diary';
import useHarkState from './state/hark';
import Notifications from './notifications/Notifications';
import ChatChannel from './chat/ChatChannel';
import HeapChannel from './heap/HeapChannel';
import DiaryChannel from './diary/DiaryChannel';
import DiaryNote from './diary/DiaryNote';
import DiaryAddNote from './diary/DiaryAddNote';
import DMNotification from './notifications/DMNotification';
import GroupNotification from './notifications/GroupNotification';
import EditCurioModal from './heap/EditCurioModal';
<<<<<<< HEAD
=======
import DiaryAddNote from './diary/DiaryAddNote';
import GroupMembers from './groups/GroupAdmin/GroupMembers';
import GroupPendingManager from './groups/GroupAdmin/GroupPendingManager';
>>>>>>> af7b2e6e

const appHead = (appName: string) => {
  switch (appName) {
    case 'chat':
      return {
        title: 'Messages',
        icon: chatFavicon,
      };
    default:
      return {
        title: 'Groups',
        icon: groupsFavicon,
      };
  }
};

interface RoutesProps {
  state: { backgroundLocation?: Location } | null;
  location: Location;
}

function ChatRoutes({ state, location }: RoutesProps) {
  return (
    <>
      <Nav />
      <Routes location={state?.backgroundLocation || location}>
        <Route
          path="/notifications"
          element={
            <Notifications
              child={DMNotification}
              title={`${appHead('chat').title} • All Notifications`}
            />
          }
        />
        <Route path="/dm/" element={<Dms />}>
          <Route index element={<DMHome />} />
          <Route path="new" element={<NewDM />} />
          <Route path=":ship" element={<Message />}>
            <Route path="search" element={<Search />} />
            <Route path="message/:idShip/:idTime" element={<DmThread />} />
          </Route>
        </Route>

        <Route path="/groups/:ship/:name/*" element={<Groups />}>
          <Route
            path="channels/join/:app/:chShip/:chName"
            element={<Channel />}
          />
          <Route
            path="channels/chat/:chShip/:chName"
            element={<ChatChannel title={`${appHead('chat').title} • `} />}
          >
            <Route
              path="message/:idShip/:idTime"
              element={<GroupChatThread />}
            />
          </Route>
        </Route>

        <Route
          path="/profile/edit"
          element={
            <EditProfile title={`${appHead('chat').title} • Edit Profile`} />
          }
        />
      </Routes>
      {state?.backgroundLocation ? (
        <Routes>
          <Route path="/dm/:id/edit-info" element={<MultiDMEditModal />} />
          <Route path="/profile/:ship" element={<ProfileModal />} />
          <Route path="/gangs/:ship/:name" element={<JoinGroupModal />} />
          <Route
            path="/gangs/:ship/:name/reject"
            element={<RejectConfirmModal />}
          />
        </Routes>
      ) : null}
    </>
  );
}

function GroupsRoutes({ state, location }: RoutesProps) {
  return (
    <>
      <Routes location={state?.backgroundLocation || location}>
        <Route element={<Nav />}>
          <Route index />
          <Route
            path="/notifications"
            element={
              <Notifications
                child={GroupNotification}
                title={`${appHead('').title} • All Notifications`}
              />
            }
          />
          {/* Find by Invite URL */}
          <Route
            path="/groups/find/:ship/:name"
            element={
              <FindGroups title={`${appHead('').title} • Find Groups`} />
            }
          />
          {/* Find by Nickname or @p */}
          <Route
            path="/groups/find/:ship"
            element={
              <FindGroups title={`${appHead('').title} • Find Groups`} />
            }
          />
          <Route
            path="/groups/find"
            element={
              <FindGroups title={`${appHead('').title} • Find Groups`} />
            }
          />
          <Route path="/groups/:ship/:name/*" element={<Groups />}>
            <Route
              path="activity"
              element={
                <Notifications
                  child={GroupNotification}
                  title={`${appHead('').title} • Activity`}
                />
              }
            />
            <Route path="info" element={<GroupAdmin />}>
              <Route
                index
                element={<GroupInfo title={`${appHead('').title} • Info`} />}
              />
              <Route
                path="members"
                element={
                  <GroupMembers title={`${appHead('').title} • Members`} />
                }
              >
                <Route index element={<GroupMemberManager />} />
                <Route path="pending" element={<GroupPendingManager />} />
                <Route path="banned" element={<div />} />
              </Route>
              <Route
                path="channels"
                element={
                  <GroupChannelManager
                    title={`${appHead('').title} • Channels`}
                  />
                }
              />
            </Route>
            <Route
              path="channels/join/:app/:chShip/:chName"
              element={<Channel />}
            />
            <Route
              path="channels/chat/:chShip/:chName"
              element={<ChatChannel title={`${appHead('').title} • `} />}
            >
              <Route
                path="message/:idShip/:idTime"
                element={<GroupChatThread />}
              />
            </Route>
            <Route
              path="channels/heap/:chShip/:chName"
              element={<HeapChannel title={`${appHead('').title} • `} />}
            />
            <Route
              path="channels/heap/:chShip/:chName/curio/:idCurio"
              element={<HeapDetail />}
            />
            <Route
              path="channels/diary/:chShip/:chName"
              element={<DiaryChannel />}
            />
            <Route
              path="channels/diary/:chShip/:chName/note/:noteId"
              element={<DiaryNote />}
            />
            <Route
              path="channels/diary/:chShip/:chName/add"
              element={<DiaryAddNote />}
            />
            <Route
              path="channels"
              element={
                <ChannelIndex title={`${appHead('').title} • All Channels`} />
              }
            />
          </Route>
          <Route path="/dm/:ship" element={<Message />} />
          <Route
<<<<<<< HEAD
            path="channels/join/:app/:chShip/:chName"
            element={<Channel />}
          />
          <Route
            path="channels/chat/:chShip/:chName"
            element={<ChatChannel title={`${appHead('').title} • `} />}
          >
            <Route
              path="message/:idShip/:idTime"
              element={<GroupChatThread />}
            />
          </Route>
          <Route path="channels/heap/:chShip/:chName">
            <Route
              index
              element={<HeapChannel title={`${appHead('').title} • `} />}
            />
            <Route path="curio/:idCurio" element={<HeapDetail />} />
          </Route>
          <Route path="channels/diary/:chShip/:chName">
            <Route index element={<DiaryChannel />} />
            <Route path="note/:noteId" element={<DiaryNote />} />
            <Route path="edit">
              <Route index element={<DiaryAddNote />} />
              <Route path=":id" element={<DiaryAddNote />} />
            </Route>
          </Route>
          <Route
            path="channels"
=======
            path="/profile/edit"
>>>>>>> af7b2e6e
            element={
              <EditProfile title={`${appHead('').title} • Edit Profile`} />
            }
          />
        </Route>
      </Routes>
      {state?.backgroundLocation ? (
        <Routes>
          <Route path="/groups/new" element={<NewGroup />} />
          <Route path="/groups/:ship/:name">
            <Route path="invite" element={<GroupInviteDialog />} />
          </Route>
          <Route
            path="/groups/:ship/:name/leave"
            element={<GroupLeaveDialog />}
          />
          <Route path="/gangs/:ship/:name" element={<JoinGroupModal />} />
          <Route
            path="/gangs/:ship/:name/reject"
            element={<RejectConfirmModal />}
          />
          <Route
            path="/groups/:ship/:name/channels/heap/:chShip/:chName/curio/:idCurio/edit"
            element={<EditCurioModal />}
          />
          <Route
            path="/groups/:ship/:name/channels/new"
            element={<NewChannelModal />}
          />
          <Route
            path="/groups/:ship/:name/channels/new/:section"
            element={<NewChannelModal />}
          />
          <Route path="/profile/:ship" element={<ProfileModal />} />
        </Routes>
      ) : null}
    </>
  );
}

function authRedirect() {
  document.location = `${document.location.protocol}//${document.location.host}`;
}

function checkIfLoggedIn() {
  if (IS_MOCK) {
    return;
  }

  if (!('ship' in window)) {
    authRedirect();
  }

  const session = cookies.get(`urbauth-~${window.ship}`);
  if (!session) {
    authRedirect();
  }
}

function handleGridRedirect(navigate: NavigateFunction) {
  const query = new URLSearchParams(window.location.search);

  if (query.has('grid-note')) {
    navigate(decodeURIComponent(query.get('grid-note')!));
  } else if (query.has('grid-link')) {
    navigate(decodeURIComponent(query.get('grid-link')!));
  }
}

function App() {
  const navigate = useNavigate();
  const handleError = useErrorHandler();
  const location = useLocation();
  const isChat = useIsChat();

  useEffect(() => {
    handleError(() => {
      checkIfLoggedIn();
      handleGridRedirect(navigate);
      // TODO: Clean up this order for different apps
      useGroupState.getState().start();
      useChatState.getState().start();
      useHeapState.getState().start();
      useDiaryState.getState().start();

      useChatState.getState().fetchDms();
      useHarkState.getState().start();
      const { initialize: settingsInitialize, fetchAll } =
        useSettingsState.getState();
      settingsInitialize(api);
      fetchAll();

      useContactState.getState().initialize(api);
    })();
  }, [navigate, handleError]);

  const state = location.state as { backgroundLocation?: Location } | null;

  return (
    <div className="flex h-full w-full">
      {isChat ? (
        <ChatRoutes state={state} location={location} />
      ) : (
        <GroupsRoutes state={state} location={location} />
      )}
    </div>
  );
}

function RoutedApp() {
  const mode = import.meta.env.MODE;
  const app = import.meta.env.VITE_APP;
  const [userThemeColor, setUserThemeColor] = useState('#ffffff');

  const basename = (modeName: string, appName: string) => {
    if (mode === 'mock' || mode === 'staging') {
      return '/';
    }

    switch (appName) {
      case 'chat':
        return '/apps/chatstead';
      default:
        return '/apps/homestead';
    }
  };

  const theme = useTheme();
  const isDarkMode = useMedia('(prefers-color-scheme: dark)');

  useEffect(() => {
    if ((isDarkMode && theme === 'auto') || theme === 'dark') {
      document.body.classList.add('dark');
      useLocalState.setState({ currentTheme: 'dark' });
      setUserThemeColor('#000000');
    } else {
      document.body.classList.remove('dark');
      useLocalState.setState({ currentTheme: 'light' });
      setUserThemeColor('#ffffff');
    }
  }, [isDarkMode, theme]);

  return (
    <ErrorBoundary
      FallbackComponent={ErrorAlert}
      onReset={() => window.location.reload()}
    >
      <Router basename={basename(mode, app)}>
        <Helmet>
          <title>{appHead(app).title}</title>
          <link
            rel="icon"
            href={appHead(app).icon}
            sizes="any"
            type="image/svg+xml"
          />
          <meta name="theme-color" content={userThemeColor} />
        </Helmet>
        <App />
      </Router>
    </ErrorBoundary>
  );
}

export default RoutedApp;<|MERGE_RESOLUTION|>--- conflicted
+++ resolved
@@ -60,12 +60,8 @@
 import DMNotification from './notifications/DMNotification';
 import GroupNotification from './notifications/GroupNotification';
 import EditCurioModal from './heap/EditCurioModal';
-<<<<<<< HEAD
-=======
-import DiaryAddNote from './diary/DiaryAddNote';
 import GroupMembers from './groups/GroupAdmin/GroupMembers';
 import GroupPendingManager from './groups/GroupAdmin/GroupPendingManager';
->>>>>>> af7b2e6e
 
 const appHead = (appName: string) => {
   switch (appName) {
@@ -230,26 +226,21 @@
                 element={<GroupChatThread />}
               />
             </Route>
-            <Route
-              path="channels/heap/:chShip/:chName"
-              element={<HeapChannel title={`${appHead('').title} • `} />}
-            />
-            <Route
-              path="channels/heap/:chShip/:chName/curio/:idCurio"
-              element={<HeapDetail />}
-            />
-            <Route
-              path="channels/diary/:chShip/:chName"
-              element={<DiaryChannel />}
-            />
-            <Route
-              path="channels/diary/:chShip/:chName/note/:noteId"
-              element={<DiaryNote />}
-            />
-            <Route
-              path="channels/diary/:chShip/:chName/add"
-              element={<DiaryAddNote />}
-            />
+            <Route path="channels/heap/:chShip/:chName">
+              <Route
+                index
+                element={<HeapChannel title={`${appHead('').title} • `} />}
+              />
+              <Route path="curio/:idCurio" element={<HeapDetail />} />
+            </Route>
+            <Route path="channels/diary/:chShip/:chName">
+              <Route index element={<DiaryChannel />} />
+              <Route path="note/:noteId" element={<DiaryNote />} />
+              <Route path="edit">
+                <Route index element={<DiaryAddNote />} />
+                <Route path=":id" element={<DiaryAddNote />} />
+              </Route>
+            </Route>
             <Route
               path="channels"
               element={
@@ -257,41 +248,8 @@
               }
             />
           </Route>
-          <Route path="/dm/:ship" element={<Message />} />
-          <Route
-<<<<<<< HEAD
-            path="channels/join/:app/:chShip/:chName"
-            element={<Channel />}
-          />
-          <Route
-            path="channels/chat/:chShip/:chName"
-            element={<ChatChannel title={`${appHead('').title} • `} />}
-          >
-            <Route
-              path="message/:idShip/:idTime"
-              element={<GroupChatThread />}
-            />
-          </Route>
-          <Route path="channels/heap/:chShip/:chName">
-            <Route
-              index
-              element={<HeapChannel title={`${appHead('').title} • `} />}
-            />
-            <Route path="curio/:idCurio" element={<HeapDetail />} />
-          </Route>
-          <Route path="channels/diary/:chShip/:chName">
-            <Route index element={<DiaryChannel />} />
-            <Route path="note/:noteId" element={<DiaryNote />} />
-            <Route path="edit">
-              <Route index element={<DiaryAddNote />} />
-              <Route path=":id" element={<DiaryAddNote />} />
-            </Route>
-          </Route>
-          <Route
-            path="channels"
-=======
+          <Route
             path="/profile/edit"
->>>>>>> af7b2e6e
             element={
               <EditProfile title={`${appHead('').title} • Edit Profile`} />
             }

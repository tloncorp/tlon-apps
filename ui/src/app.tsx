--- conflicted
+++ resolved
@@ -78,14 +78,11 @@
 import { useScheduler } from './state/scheduler';
 import chatmanifestURL from './assets/chatmanifest.json?url';
 import manifestURL from './assets/manifest.json?url';
-<<<<<<< HEAD
 import { LeapProvider } from './components/Leap/useLeap';
 import Grid from './components/Grid/Grid';
 import TileInfo from './components/Grid/TileInfo';
 import AppModal from './components/Grid/AppModal';
-=======
 import { useGroups } from './state/groups';
->>>>>>> 64683981
 
 const DiaryAddNote = React.lazy(() => import('./diary/diary-add-note'));
 const SuspendedDiaryAddNote = (
@@ -249,7 +246,7 @@
   }
 
   return (
-    <MainWrapper isMobile={isMobile}>
+    <MainWrapper title="Notifications" isMobile={isMobile}>
       <Notifications
         child={GroupNotification}
         title={`All Notifications • ${appHead('').title}`}
@@ -276,16 +273,7 @@
             <Route
               path="/notifications"
               element={
-<<<<<<< HEAD
-                <MainWrapper title="Notifications" isMobile={isMobile}>
-                  <Notifications
-                    child={GroupNotification}
-                    title={`All Notifications • ${appHead('').title}`}
-                  />
-                </MainWrapper>
-=======
                 <ActivityRoute isMobile={isMobile} isInGroups={isInGroups} />
->>>>>>> 64683981
               }
             />
             {/* Find by Invite URL */}

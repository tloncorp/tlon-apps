import React, { useEffect } from 'react';
import {
  BrowserRouter as Router,
  Routes,
  Route,
<<<<<<< HEAD
  NavLink,
  To,
=======
  useLocation,
  Location,
>>>>>>> 5974b41f
} from 'react-router-dom';
import Groups from './pages/Groups';
import Channel from './pages/Channel';
import { useGroupState } from './state/groups';
import NewGroup from './pages/NewGroup';
import NewChannel from './pages/NewChannel';
import Members from './pages/Members';
import Roles from './pages/Roles';
import { useChatState } from './state/chat';
import ChannelSettings from './pages/ChannelSettings';
import { IS_MOCK } from './api';
<<<<<<< HEAD
import Dms from './pages/Dms';
import Dm from './pages/Dm';
import NewDM from './pages/NewDm';

function SidebarRow(props: {
  className?: string;
  to: To;
  children?: React.ReactChild | React.ReactChild[];
}) {
  const { children, to, className = '' } = props;
  return (
    <li>
      <NavLink
        className={cn('flex items-center space-x-2 p-3', className)}
        to={to}
      >
        <div className="h-6 w-6 rounded border border-black" />
        <div>{children}</div>
      </NavLink>
    </li>
  );
}

function GroupItem(props: { flag: string }) {
  const { flag } = props;
  const { meta } = useGroup(flag);
  return <SidebarRow to={`/groups/${flag}`}>{meta.title}</SidebarRow>;
}

function Divider(props: { title: string }) {
  const { title } = props;
  return (
    <div className="flex items-center space-x-2 p-2">
      <div>{title}</div>
      <div className="grow border-b border-black" />
    </div>
  );
}
=======
import Gang, { GangModal } from './pages/Gang';
import JoinGroup, { JoinGroupModal } from './pages/JoinGroup';

import Sidebar from './components/Sidebar/Sidebar';
import ChatThread from './components/ChatThread/ChatThread';
import Policy from './pages/Policy';
>>>>>>> 5974b41f

function App() {
  const location = useLocation();
  useEffect(() => {
    useGroupState.getState().start();
    useChatState.getState().fetchFlags();
    useChatState.getState().fetchDms();
  }, []);

  const state = location.state as { backgroundLocation?: Location } | null;

  return (
<<<<<<< HEAD
    <Router basename={IS_MOCK ? '/' : '/apps/homestead'}>
      <div className="flex h-full w-full">
        <ul className="h-full w-56 border-r border-black">
          <SidebarRow to="/foo">Groups</SidebarRow>
          <SidebarRow to="/dm">Direct Messages</SidebarRow>

          <SidebarRow to="/">Profile</SidebarRow>
          <SidebarRow to="/groups/new">New Group</SidebarRow>
          <Divider title="All Groups" />
          {groups.map((flag) => (
            <GroupItem key={flag} flag={flag} />
          ))}
        </ul>
        <Routes>
          <Route path="/groups/new" element={<NewGroup />} />
          <Route path="/groups/:ship/:name" element={<Groups />}>
            <Route path="members" element={<Members />} />
            <Route path="roles" element={<Roles />} />
            <Route path="channels/:app/:chShip/:chName" element={<Channel />} />
            <Route
              path="channels/:app/:chShip/:chName/settings"
              element={<ChannelSettings />}
            />
            <Route path="channels/new" element={<NewChannel />} />
          </Route>
          <Route path="/dm" element={<Dms />}>
            <Route path="new" element={<NewDM />} />
            <Route path=":ship" element={<Dm />} />
            <Route index element={<div>Select a DM</div>} />
          </Route>
=======
    <div className="flex h-full w-full">
      <Sidebar />
      <Routes location={state?.backgroundLocation || location}>
        <Route path="/gangs/:ship/:name" element={<Gang />} />
        <Route path="/groups/new" element={<NewGroup />} />
        <Route path="/groups/join" element={<JoinGroup />} />
        <Route path="/groups/:ship/:name" element={<Groups />}>
          <Route path="members" element={<Members />} />
          <Route path="roles" element={<Roles />} />
          <Route path="policy" element={<Policy />} />
          <Route path="channels/:app/:chShip/:chName" element={<Channel />}>
            <Route path="message/:time" element={<ChatThread />} />
          </Route>
          <Route
            path="channels/:app/:chShip/:chName/settings"
            element={<ChannelSettings />}
          />
          <Route path="channels/new" element={<NewChannel />} />
        </Route>
      </Routes>
      {state?.backgroundLocation ? (
        <Routes>
          <Route path="/groups/join" element={<JoinGroupModal />} />
          <Route path="/gangs/:ship/:name" element={<GangModal />} />
>>>>>>> 5974b41f
        </Routes>
      ) : null}
    </div>
  );
}

function RoutedApp() {
  return (
    <Router basename={IS_MOCK ? '/' : '/apps/homestead'}>
      <App />
    </Router>
  );
}

export default RoutedApp;<|MERGE_RESOLUTION|>--- conflicted
+++ resolved
@@ -3,13 +3,10 @@
   BrowserRouter as Router,
   Routes,
   Route,
-<<<<<<< HEAD
   NavLink,
   To,
-=======
   useLocation,
   Location,
->>>>>>> 5974b41f
 } from 'react-router-dom';
 import Groups from './pages/Groups';
 import Channel from './pages/Channel';
@@ -21,35 +18,15 @@
 import { useChatState } from './state/chat';
 import ChannelSettings from './pages/ChannelSettings';
 import { IS_MOCK } from './api';
-<<<<<<< HEAD
 import Dms from './pages/Dms';
 import Dm from './pages/Dm';
 import NewDM from './pages/NewDm';
+import Gang, { GangModal } from './pages/Gang';
+import JoinGroup, { JoinGroupModal } from './pages/JoinGroup';
 
-function SidebarRow(props: {
-  className?: string;
-  to: To;
-  children?: React.ReactChild | React.ReactChild[];
-}) {
-  const { children, to, className = '' } = props;
-  return (
-    <li>
-      <NavLink
-        className={cn('flex items-center space-x-2 p-3', className)}
-        to={to}
-      >
-        <div className="h-6 w-6 rounded border border-black" />
-        <div>{children}</div>
-      </NavLink>
-    </li>
-  );
-}
-
-function GroupItem(props: { flag: string }) {
-  const { flag } = props;
-  const { meta } = useGroup(flag);
-  return <SidebarRow to={`/groups/${flag}`}>{meta.title}</SidebarRow>;
-}
+import Sidebar from './components/Sidebar/Sidebar';
+import ChatThread from './components/ChatThread/ChatThread';
+import Policy from './pages/Policy';
 
 function Divider(props: { title: string }) {
   const { title } = props;
@@ -60,14 +37,6 @@
     </div>
   );
 }
-=======
-import Gang, { GangModal } from './pages/Gang';
-import JoinGroup, { JoinGroupModal } from './pages/JoinGroup';
-
-import Sidebar from './components/Sidebar/Sidebar';
-import ChatThread from './components/ChatThread/ChatThread';
-import Policy from './pages/Policy';
->>>>>>> 5974b41f
 
 function App() {
   const location = useLocation();
@@ -80,41 +49,15 @@
   const state = location.state as { backgroundLocation?: Location } | null;
 
   return (
-<<<<<<< HEAD
-    <Router basename={IS_MOCK ? '/' : '/apps/homestead'}>
-      <div className="flex h-full w-full">
-        <ul className="h-full w-56 border-r border-black">
-          <SidebarRow to="/foo">Groups</SidebarRow>
-          <SidebarRow to="/dm">Direct Messages</SidebarRow>
-
-          <SidebarRow to="/">Profile</SidebarRow>
-          <SidebarRow to="/groups/new">New Group</SidebarRow>
-          <Divider title="All Groups" />
-          {groups.map((flag) => (
-            <GroupItem key={flag} flag={flag} />
-          ))}
-        </ul>
-        <Routes>
-          <Route path="/groups/new" element={<NewGroup />} />
-          <Route path="/groups/:ship/:name" element={<Groups />}>
-            <Route path="members" element={<Members />} />
-            <Route path="roles" element={<Roles />} />
-            <Route path="channels/:app/:chShip/:chName" element={<Channel />} />
-            <Route
-              path="channels/:app/:chShip/:chName/settings"
-              element={<ChannelSettings />}
-            />
-            <Route path="channels/new" element={<NewChannel />} />
-          </Route>
-          <Route path="/dm" element={<Dms />}>
-            <Route path="new" element={<NewDM />} />
-            <Route path=":ship" element={<Dm />} />
-            <Route index element={<div>Select a DM</div>} />
-          </Route>
-=======
     <div className="flex h-full w-full">
       <Sidebar />
       <Routes location={state?.backgroundLocation || location}>
+        <Route path="/dm" element={<Dms />}>
+          <Route path="new" element={<NewDM />} />
+          <Route path=":ship" element={<Dm />} />
+          <Route index element={<div>Select a DM</div>} />
+        </Route>
+
         <Route path="/gangs/:ship/:name" element={<Gang />} />
         <Route path="/groups/new" element={<NewGroup />} />
         <Route path="/groups/join" element={<JoinGroup />} />
@@ -136,7 +79,6 @@
         <Routes>
           <Route path="/groups/join" element={<JoinGroupModal />} />
           <Route path="/gangs/:ship/:name" element={<GangModal />} />
->>>>>>> 5974b41f
         </Routes>
       ) : null}
     </div>

import React, { useEffect } from 'react';
import {
  BrowserRouter as Router,
  Routes,
  Route,
  Location,
  useLocation,
} from 'react-router-dom';
import { ErrorBoundary } from 'react-error-boundary';
import Groups from './pages/Groups';
import Channel from './pages/Channel';
import { useGroupState } from './state/groups';
import NewGroup from './pages/NewGroup';
import NewChannel from './pages/NewChannel';
import Members from './pages/Members';
import Roles from './pages/Roles';
import { useChatState } from './state/chat';
import ChannelSettings from './pages/ChannelSettings';
import api from './api';
import Dms from './pages/Dms';
import Search from './pages/Search';
import NewDM from './pages/NewDm';
import Gang, { GangModal } from './pages/Gang';
import JoinGroup, { JoinGroupModal } from './pages/JoinGroup';
import { DmThread, GroupChatThread } from './chat/ChatThread/ChatThread';
import Policy from './pages/Policy';
import useMedia from './logic/useMedia';
import useIsChat from './logic/useIsChat';
import useErrorHandler from './logic/useErrorHandler';
import { useSettingsState, useTheme } from './state/settings';
import { useLocalState } from './state/local';
import useContactState from './state/contact';
import ErrorAlert from './components/ErrorAlert';
import DMHome from './dms/DMHome';
import Nav from './components/Nav/Nav';
import GroupInfoDialog from './groups/GroupInfoDialog';
import GroupInviteDialog from './groups/GroupInviteDialog';
<<<<<<< HEAD
import Message from './dms/Message';
=======
import Message from './pages/Message';
>>>>>>> 46e12972

interface RoutesProps {
  state: { backgroundLocation?: Location } | null;
  location: Location;
}

function ChatRoutes({ state, location }: RoutesProps) {
  return (
    <>
      <Nav />
      <Routes location={state?.backgroundLocation || location}>
        <Route path="/dm/" element={<Dms />}>
          <Route index element={<DMHome />} />
          <Route path="new" element={<NewDM />} />
          <Route path=":ship" element={<Message />}>
<<<<<<< HEAD
=======
            <Route path="search" element={<Search />} />
>>>>>>> 46e12972
            <Route path="message/:idShip/:idTime" element={<DmThread />} />
          </Route>
        </Route>

        <Route path="/groups/:ship/:name/*" element={<Groups />}>
          <Route path="members" element={<Members />} />
          <Route path="roles" element={<Roles />} />
          <Route path="policy" element={<Policy />} />
          <Route path="channels/:app/:chShip/:chName" element={<Channel />}>
            <Route
              path="message/:idShip/:idTime"
              element={<GroupChatThread />}
            />
          </Route>
          <Route
            path="channels/:app/:chShip/:chName/settings"
            element={<ChannelSettings />}
          />
        </Route>
      </Routes>
    </>
  );
}

function GroupsRoutes({ state, location }: RoutesProps) {
  return (
    <>
      <Nav />
      <Routes location={state?.backgroundLocation || location}>
        <Route path="/gangs/:ship/:name" element={<Gang />} />
        <Route path="/groups/new" element={<NewGroup />} />
        <Route path="/groups/join" element={<JoinGroup />} />
        <Route path="/groups/:ship/:name/*" element={<Groups />}>
          <Route path="members" element={<Members />} />
          <Route path="roles" element={<Roles />} />
          <Route path="policy" element={<Policy />} />
          <Route path="channels/:app/:chShip/:chName" element={<Channel />}>
            <Route
              path="message/:idShip/:idTime"
              element={<GroupChatThread />}
            />
          </Route>
          <Route
            path="channels/:app/:chShip/:chName/settings"
            element={<ChannelSettings />}
          />
          <Route path="channels/new" element={<NewChannel />} />
        </Route>
      </Routes>
      {state?.backgroundLocation ? (
        <Routes>
          <Route path="/groups/join" element={<JoinGroupModal />} />
          <Route path="/groups/:ship/:name">
            <Route path="info" element={<GroupInfoDialog />} />
            <Route path="invite" element={<GroupInviteDialog />} />
          </Route>
          <Route path="/gangs/:ship/:name" element={<GangModal />} />
        </Routes>
      ) : null}
    </>
  );
}

function App() {
  const handleError = useErrorHandler();
  const location = useLocation();
  const isChat = useIsChat();

  useEffect(() => {
    handleError(() => {
      useGroupState.getState().start();
      useChatState.getState().start();
      useChatState.getState().fetchDms();
      const { initialize: settingsInitialize, fetchAll } =
        useSettingsState.getState();
      settingsInitialize(api);
      fetchAll();

      useContactState.getState().initialize(api);
    })();
  }, [handleError]);

  const theme = useTheme();
  const isDarkMode = useMedia('(prefers-color-scheme: dark)');

  useEffect(() => {
    if ((isDarkMode && theme === 'auto') || theme === 'dark') {
      document.body.classList.add('dark');
      useLocalState.setState({ currentTheme: 'dark' });
    } else {
      document.body.classList.remove('dark');
      useLocalState.setState({ currentTheme: 'light' });
    }
  }, [isDarkMode, theme]);

  const state = location.state as { backgroundLocation?: Location } | null;

  return (
    <div className="flex h-full w-full">
      {isChat ? (
        <ChatRoutes state={state} location={location} />
      ) : (
        <GroupsRoutes state={state} location={location} />
      )}
    </div>
  );
}

function RoutedApp() {
  const mode = import.meta.env.MODE;
  const basename = (modeName: string) => {
    switch (modeName) {
      case 'mock':
      case 'chatmock':
      case 'chatstaging':
      case 'staging':
        return '/';
      case 'chat':
        return '/apps/chatstead';
      default:
        return '/apps/homestead';
    }
  };
  return (
    <ErrorBoundary
      FallbackComponent={ErrorAlert}
      onReset={() => window.location.reload()}
    >
      <Router basename={basename(mode)}>
        <App />
      </Router>
    </ErrorBoundary>
  );
}

export default RoutedApp;<|MERGE_RESOLUTION|>--- conflicted
+++ resolved
@@ -35,11 +35,7 @@
 import Nav from './components/Nav/Nav';
 import GroupInfoDialog from './groups/GroupInfoDialog';
 import GroupInviteDialog from './groups/GroupInviteDialog';
-<<<<<<< HEAD
 import Message from './dms/Message';
-=======
-import Message from './pages/Message';
->>>>>>> 46e12972
 
 interface RoutesProps {
   state: { backgroundLocation?: Location } | null;
@@ -55,10 +51,7 @@
           <Route index element={<DMHome />} />
           <Route path="new" element={<NewDM />} />
           <Route path=":ship" element={<Message />}>
-<<<<<<< HEAD
-=======
             <Route path="search" element={<Search />} />
->>>>>>> 46e12972
             <Route path="message/:idShip/:idTime" element={<DmThread />} />
           </Route>
         </Route>

import React, { useEffect } from 'react';
import {
  BrowserRouter as Router,
  Routes,
  Route,
  NavLink,
} from 'react-router-dom';
import cn from 'classnames';
import Groups from './pages/Groups';
import Channel from './pages/Channel';
import { useGroup, useGroupList, useGroupState } from './state/groups';
import NewGroup from './pages/NewGroup';
import NewChannel from './pages/NewChannel';
import Members from './pages/Members';
import Roles from './pages/Roles';
import { useChatState } from './state/chat';
import ChannelSettings from './pages/ChannelSettings';

function SidebarRow(props: {
  icon?: string;
  img?: string;
  className?: string;
  children?: React.ReactChild | React.ReactChild[];
}) {
  const { children, icon, img, className = '' } = props;
  return (
    <li className={cn('flex p-2 space-x-2', className)}>
      <div className="border w-6 h-6 rounded"></div>
      {typeof children === 'string' ? <div>{children}</div> : children}
    </li>
  );
}

function GroupItem(props: { flag: string }) {
  const { flag } = props;
  const { meta } = useGroup(flag);
  return (
    <SidebarRow>
      <NavLink to={`/groups/${flag}`}>{meta.title}</NavLink>
    </SidebarRow>
  );
}

function Divider(props: { title: string }) {
  const { title } = props;
  return (
    <div className="flex p-2 space-x-2 items-center">
      <div>{title}</div>
      <div className="grow border-b"></div>
    </div>
  );
}

<<<<<<< HEAD
function App() {
  const groups = useGroupList();
  useEffect(() => {
    useGroupState.getState().fetchAll();
    useChatState.getState().fetchFlags();
  }, []);
  return (
    <Router basename="/apps/homestead">
      <div className="h-full w-full flex">
        <ul className="h-full p-2 w-56 border-r">
          <SidebarRow>Groups</SidebarRow>
          <SidebarRow>Profile</SidebarRow>
          <SidebarRow>
            <NavLink to="/groups/new">New Group</NavLink>
          </SidebarRow>
          <Divider title="All Groups" />
          {groups.map((flag) => (
            <GroupItem key={flag} flag={flag} />
          ))}
        </ul>
        <Routes>
          <Route path="/groups/new" element={<NewGroup />} />
          <Route path="/groups/:ship/:name" element={<Groups />}>
            <Route path="members" element={<Members />} />
            <Route path="roles" element={<Roles />} />
            <Route path="channels/:app/:chShip/:chName" element={<Channel />} />
            <Route
              path="channels/:app/:chShip/:chName/settings"
              element={<ChannelSettings />}
            />
            <Route path="channels/new" element={<NewChannel />} />
          </Route>
        </Routes>
      </div>
    </Router>
  );
}

export default App;
=======
  return <Chat />;
}
>>>>>>> 3309f4f2
<|MERGE_RESOLUTION|>--- conflicted
+++ resolved
@@ -24,8 +24,8 @@
 }) {
   const { children, icon, img, className = '' } = props;
   return (
-    <li className={cn('flex p-2 space-x-2', className)}>
-      <div className="border w-6 h-6 rounded"></div>
+    <li className={cn('flex space-x-2 p-2', className)}>
+      <div className="h-6 w-6 rounded border" />
       {typeof children === 'string' ? <div>{children}</div> : children}
     </li>
   );
@@ -44,24 +44,28 @@
 function Divider(props: { title: string }) {
   const { title } = props;
   return (
-    <div className="flex p-2 space-x-2 items-center">
+    <div className="flex items-center space-x-2 p-2">
       <div>{title}</div>
-      <div className="grow border-b"></div>
+      <div className="grow border-b" />
     </div>
   );
 }
 
-<<<<<<< HEAD
 function App() {
   const groups = useGroupList();
+  const { groups: groupMap } = useGroupState();
+
+  console.log(groupMap);
+
   useEffect(() => {
     useGroupState.getState().fetchAll();
     useChatState.getState().fetchFlags();
   }, []);
+
   return (
     <Router basename="/apps/homestead">
-      <div className="h-full w-full flex">
-        <ul className="h-full p-2 w-56 border-r">
+      <div className="flex h-full w-full">
+        <ul className="h-full w-56 border-r p-2">
           <SidebarRow>Groups</SidebarRow>
           <SidebarRow>Profile</SidebarRow>
           <SidebarRow>
@@ -90,8 +94,4 @@
   );
 }
 
-export default App;
-=======
-  return <Chat />;
-}
->>>>>>> 3309f4f2
+export default App;
// Copyright 2022, Tlon Corporation
import cookies from 'browser-cookies';
import React, { Suspense, useEffect, useState } from 'react';
import { Helmet } from 'react-helmet';
import _ from 'lodash';
import {
  BrowserRouter as Router,
  Routes,
  Route,
  Location,
  useLocation,
  useNavigate,
  NavigateFunction,
} from 'react-router-dom';
import { ErrorBoundary } from 'react-error-boundary';
import { usePostHog } from 'posthog-js/react';
import { TooltipProvider } from '@radix-ui/react-tooltip';
import Groups from '@/groups/Groups';
import { IS_MOCK } from '@/api';
import Dms from '@/dms/Dms';
import NewDM from '@/dms/NewDm';
import ChatThread from '@/chat/ChatThread/ChatThread';
import useMedia, { useIsDark, useIsMobile } from '@/logic/useMedia';
import useErrorHandler from '@/logic/useErrorHandler';
import {
  useAnalyticsId,
  useCalm,
  useLogActivity,
  useSettingsLoaded,
  useTheme,
} from '@/state/settings';
import { toggleDevTools, useLocalState, useShowDevTools } from '@/state/local';
import ErrorAlert from '@/components/ErrorAlert';
import DMHome from '@/dms/DMHome';
import GroupsNav from '@/nav/GroupsNav';
import GroupInviteDialog from '@/groups/GroupInviteDialog';
import GroupLeaveDialog from '@/groups/GroupLeaveDialog';
import Message from '@/dms/Message';
import GroupAdmin from '@/groups/GroupAdmin/GroupAdmin';
import GroupDelete from '@/groups/GroupAdmin/GroupDelete';
import GroupChannelManager from '@/groups/ChannelsList/GroupChannelManager';
import GroupInfo from '@/groups/GroupAdmin/GroupInfo';
import ProfileModal from '@/profiles/ProfileModal';
import MultiDMEditModal from '@/dms/MultiDMEditModal';
import NewChannelModal from '@/channels/NewChannel/NewChannelModal';
import FindGroups from '@/groups/FindGroups';
import JoinGroupModal from '@/groups/Join/JoinGroupModal';
import RejectConfirmModal from '@/groups/Join/RejectConfirmModal';
import EditProfile from '@/profiles/EditProfile/EditProfile';
import HeapDetail from '@/heap/HeapDetail';
import groupsFavicon from '@/assets/groups.svg';
import talkFavicon from '@/assets/talk.svg';
import GroupInvitesPrivacy from '@/groups/GroupAdmin/GroupInvitesPrivacy';
import Notifications from '@/notifications/Notifications';
import ChatChannel from '@/chat/ChatChannel';
import HeapChannel from '@/heap/HeapChannel';
import DiaryChannel from '@/diary/DiaryChannel';
import DiaryNote from '@/diary/DiaryNote';
import DMNotification from '@/notifications/DMNotification';
import GroupNotification from '@/notifications/GroupNotification';
import EditCurioModal from '@/heap/EditCurioModal';
import Members from '@/groups/Members';
import GroupMembers from '@/groups/GroupAdmin/GroupMembers';
import GroupRoles from '@/groups/GroupAdmin/GroupRoles';
import GroupInfoEditor from '@/groups/GroupAdmin/GroupInfoEditor';
import LoadingSpinner from '@/components/LoadingSpinner/LoadingSpinner';
import DisconnectNotice from '@/components/DisconnectNotice';
import TalkNav from '@/nav/TalkNav';
import TalkHead from '@/dms/TalkHead';
import MobileMessagesSidebar from '@/dms/MobileMessagesSidebar';
import MobileSidebar from '@/components/Sidebar/MobileSidebar';
import MobileGroupsNavHome from '@/nav/MobileRoot';
import Leap from '@/components/Leap/Leap';
import { isTalk, preSig } from '@/logic/utils';
import bootstrap from '@/state/bootstrap';
import AboutDialog from '@/components/About/AboutDialog';
import MobileGroupChannelList from '@/groups/MobileGroupChannelList';
import LandscapeWayfinding, {
  LandscapeWayfindingModal,
} from '@/components/LandscapeWayfinding';
import { useScheduler } from '@/state/scheduler';
import { LeapProvider } from '@/components/Leap/useLeap';
import VitaMessage from '@/components/VitaMessage';
import Dialog from '@/components/Dialog';
import useIsStandaloneMode from '@/logic/useIsStandaloneMode';
import EmojiPicker from '@/components/EmojiPicker';
import SettingsDialog from '@/components/Settings/SettingsDialog';
import { captureAnalyticsEvent, captureError } from '@/logic/analytics';
import GroupChannel from '@/groups/GroupChannel';
import PrivacyNotice from '@/groups/PrivacyNotice';
import ActivityModal, { ActivityChecker } from '@/components/ActivityModal';
import Profile from '@/profiles/Profile';
import SettingsView from '@/components/Settings/SettingsView';
import AboutView from '@/components/About/AboutView';
import { DragAndDropProvider } from '@/logic/DragAndDropContext';
import LureAutojoiner from '@/groups/LureAutojoiner';
import NewGroupDialog from './groups/NewGroup/NewGroupDialog';
import NewGroupView from './groups/NewGroup/NewGroupView';
import EyrieMenu from './eyrie/EyrieMenu';
import GroupVolumeDialog from './groups/GroupVolumeDialog';
import ChannelVolumeDialog from './channels/ChannelVolumeDialog';
import { isNativeApp } from './logic/native';
<<<<<<< HEAD
import MobileChatSearch from './chat/ChatSearch/MobileChatSearch';
=======
import BlockedUsersView from './components/Settings/BlockedUsersView';
import BlockedUsersDialog from './components/Settings/BlockedUsersDialog';
>>>>>>> 45070689

const ReactQueryDevtoolsProduction = React.lazy(() =>
  import('@tanstack/react-query-devtools/build/lib/index.prod.js').then(
    (d) => ({
      default: d.ReactQueryDevtools,
    })
  )
);

const Grid = React.lazy(() => import('./components/Grid/grid'));
const TileInfo = React.lazy(() => import('./components/Grid/tileinfo'));
const AppModal = React.lazy(() => import('./components/Grid/appmodal'));

function SuspendedModal({ children }: { children: React.ReactNode }) {
  return (
    <Suspense
      fallback={
        <Dialog defaultOpen modal className="bg-transparent" close="none">
          <LoadingSpinner />
        </Dialog>
      }
    >
      {children}
    </Suspense>
  );
}

const DiaryAddNote = React.lazy(() => import('./diary/diary-add-note'));
const SuspendedDiaryAddNote = (
  <Suspense
    fallback={
      <div className="h-screen w-full flex-1">
        <div className="align-center flex h-full w-full justify-center">
          <LoadingSpinner />
        </div>
      </div>
    }
  >
    <DiaryAddNote />
  </Suspense>
);

const appHead = (appName: string) => {
  switch (appName) {
    case 'chat':
      return {
        title: 'Talk',
        icon: talkFavicon,
      };
    default:
      return {
        title: 'Groups',
        icon: groupsFavicon,
      };
  }
};

interface RoutesProps {
  state: { backgroundLocation?: Location } | null;
  location: Location;
  isMobile: boolean;
  isSmall: boolean;
}

function ChatRoutes({ state, location, isMobile, isSmall }: RoutesProps) {
  return (
    <>
      <Routes location={state?.backgroundLocation || location}>
        <Route element={<TalkNav />}>
          <Route
            index
            element={isMobile ? <MobileMessagesSidebar /> : <DMHome />}
          />
          <Route
            path="/notifications"
            element={
              <Notifications
                child={DMNotification}
                title={`• ${appHead('chat').title}`}
              />
            }
          />
          <Route path="/dm/" element={<Dms />}>
            <Route index element={<DMHome />} />
            <Route path="new">
              <Route index element={<NewDM />} />
              <Route path=":ship" element={<Message />} />
            </Route>
            <Route path=":ship">
              <Route index element={<Message />} />
              <Route path="*" element={<Message />}>
                {isSmall ? null : (
                  <Route
                    path="message/:idShip/:idTime"
                    element={<ChatThread />}
                  />
                )}
              </Route>
            </Route>
            {isSmall && (
              <Route
                path=":ship/message/:idShip/:idTime"
                element={<ChatThread />}
              />
            )}
          </Route>

          <Route path="/groups/:ship/:name/*" element={<Groups />}>
            <Route
              path="channels/chat/:chShip/:chName"
              element={<GroupChannel type="chat" />}
            >
              <Route
                path="*"
                element={<ChatChannel title={` • ${appHead('').title}`} />}
              />
              {isSmall ? (
                <Route
                  path="message/:idShip/:idTime"
                  element={<ChatThread />}
                />
              ) : null}
            </Route>
          </Route>

          <Route
            path="/profile/edit"
            element={
              <EditProfile title={`Edit Profile • ${appHead('chat').title}`} />
            }
          />
        </Route>
      </Routes>
      {state?.backgroundLocation ? (
        <Routes>
          <Route path="/about" element={<AboutDialog />} />
          <Route path="/settings" element={<SettingsDialog />} />
          <Route path="/wayfinding" element={<LandscapeWayfindingModal />} />
          <Route
            path="/grid"
            element={
              <SuspendedModal>
                <Grid />
              </SuspendedModal>
            }
          />
          <Route
            path="/app/:desk"
            element={
              <SuspendedModal>
                <AppModal />
              </SuspendedModal>
            }
          />
          <Route
            path="/app/:desk/info"
            element={
              <SuspendedModal>
                <TileInfo />
              </SuspendedModal>
            }
          />
          <Route path="/dm/:id/edit-info" element={<MultiDMEditModal />} />
          <Route path="/profile/:ship" element={<ProfileModal />} />
          <Route path="/gangs/:ship/:name" element={<JoinGroupModal />} />
          <Route
            path="/gangs/:ship/:name/reject"
            element={<RejectConfirmModal />}
          />
          {isMobile ? (
            <>
              <Route
                path="/groups/:ship/:name/channels/chat/:chShip/:chName/picker/:writShip/:writTime"
                element={<EmojiPicker />}
              />
              <Route
                path="/groups/:ship/:name/channels/chat/:chShip/:chName/message/:idShip/:idTime/picker/:writShip/:writTime"
                element={<EmojiPicker />}
              />
              <Route
                path="/dm/:ship/picker/:writShip/:writTime"
                element={<EmojiPicker />}
              />
              <Route
                path="/dm/:ship/message/:idShip/:idTime/picker/:writShip/:writTime"
                element={<EmojiPicker />}
              />
            </>
          ) : null}
        </Routes>
      ) : null}
    </>
  );
}

function HomeRoute({ isMobile = true }: { isMobile: boolean }) {
  if (isMobile) {
    return <MobileGroupsNavHome />;
  }

  return (
    <Notifications
      child={GroupNotification}
      title={`Activity • ${appHead('').title}`}
    />
  );
}

function GroupsRoutes({ state, location, isMobile, isSmall }: RoutesProps) {
  const groupsTitle = appHead('').title;
  const loaded = useSettingsLoaded();

  useEffect(() => {
    if (loaded) {
      captureAnalyticsEvent('app_open');
    }

    return () => {
      if (loaded) {
        captureAnalyticsEvent('app_close');
      }
    };
  }, [loaded]);

  return (
    <>
      <ActivityChecker />
      <Routes location={state?.backgroundLocation || location}>
        <Route element={<GroupsNav />}>
          <Route element={isMobile ? <MobileSidebar /> : undefined}>
            <Route index element={<HomeRoute isMobile={isMobile} />} />
            <Route
              path="/notifications"
              element={
                <Notifications
                  child={GroupNotification}
                  title={`Activity • ${groupsTitle}`}
                />
              }
            />
            <Route path="/messages" element={<MobileMessagesSidebar />} />
            <Route path="/dm/" element={<Dms />}>
              <Route index element={<DMHome />} />
              <Route path="new">
                <Route index element={<NewDM />} />
                <Route path=":ship" element={<Message />} />
              </Route>
              <Route path=":ship" element={<Message />}>
                {isSmall ? null : (
                  <Route
                    path="message/:idShip/:idTime"
                    element={<ChatThread />}
                  />
                )}
              </Route>
              {isSmall && (
                <Route
                  path=":ship/search/:query?"
                  element={<MobileChatSearch />}
                />
              )}
              {isSmall && (
                <Route
                  path=":ship/message/:idShip/:idTime"
                  element={<ChatThread />}
                />
              )}
            </Route>
            {/* Find by Invite URL */}
            <Route
              path="/find/:ship/:name"
              element={<FindGroups title={`Discover • ${groupsTitle}`} />}
            />
            {/* Find by Nickname or @p */}
            <Route
              path="/find/:ship"
              element={<FindGroups title={`Discover • ${groupsTitle}`} />}
            />
            <Route
              path="/find"
              element={<FindGroups title={`Discover • ${groupsTitle}`} />}
            />
            <Route
              path="/profile/edit"
              element={<EditProfile title={`Edit Profile • ${groupsTitle}`} />}
            />
            <Route
              path="/profile"
              element={<Profile title={`Profile • ${groupsTitle}`} />}
            />
            <Route
              path="/profile/settings"
              element={<SettingsView title={`Settings • ${groupsTitle}`} />}
            />
            <Route
              path="/profile/settings/blocked"
              element={<BlockedUsersView />}
            />
            <Route
              path="/profile/about"
              element={<AboutView title={`About • ${groupsTitle}`} />}
            />
            <Route path="/groups/new-mobile" element={<NewGroupView />} />
            <Route path="/leap" element={<Leap openDefault />} />
            <Route path="/groups/:ship/:name" element={<Groups />}>
              <Route element={isMobile ? <MobileSidebar /> : undefined}>
                <Route
                  index
                  element={isMobile ? <MobileGroupChannelList /> : null}
                />
                <Route
                  path="activity"
                  element={
                    <Notifications
                      child={GroupNotification}
                      title={`• ${groupsTitle}`}
                    />
                  }
                />
                <Route
                  path="channels"
                  element={<GroupChannelManager title={` • ${groupsTitle}`} />}
                />
                <Route path="members" element={<Members />} />
              </Route>
              <Route
                path="channels/chat/:chShip/:chName"
                element={<GroupChannel type="chat" />}
              >
                <Route
                  index
                  element={<ChatChannel title={` • ${groupsTitle}`} />}
                />
                <Route
                  path="*"
                  element={<ChatChannel title={` • ${groupsTitle}`} />}
                >
                  {isSmall ? null : (
                    <Route
                      path="message/:idShip/:idTime"
                      element={<ChatThread />}
                    />
                  )}
                </Route>
                {isSmall ? (
                  <Route
                    path="message/:idShip/:idTime"
                    element={<ChatThread />}
                  />
                ) : null}
              </Route>
<<<<<<< HEAD
              {isSmall && (
                <Route path="search/:query?" element={<MobileChatSearch />} />
              )}
              {isSmall ? (
=======
              <Route
                path="channels/heap/:chShip/:chName"
                element={<GroupChannel type="heap" />}
              >
>>>>>>> 45070689
                <Route
                  index
                  element={<HeapChannel title={` • ${groupsTitle}`} />}
                />
                <Route
                  path="curio/:idCurio"
                  element={<HeapDetail title={` • ${groupsTitle}`} />}
                />
              </Route>
              <Route
                path="channels/diary/:chShip/:chName"
                element={<GroupChannel type="diary" />}
              >
                <Route
                  index
                  element={<DiaryChannel title={` • ${groupsTitle}`} />}
                />
                <Route
                  path="note/:noteId"
                  element={<DiaryNote title={` • ${groupsTitle}`} />}
                />
                <Route path="edit">
                  <Route index element={SuspendedDiaryAddNote} />
                  <Route path=":id" element={SuspendedDiaryAddNote} />
                </Route>
              </Route>
            </Route>
          </Route>
        </Route>
      </Routes>
      {state?.backgroundLocation ? (
        <Routes>
          <Route path="/about" element={<AboutDialog />} />
          <Route path="/privacy" element={<PrivacyNotice />} />
          <Route path="/settings" element={<SettingsDialog />} />
          <Route path="/blocked" element={<BlockedUsersDialog />} />
          <Route path="/wayfinding" element={<LandscapeWayfindingModal />} />
          <Route path="/activity-collection" element={<ActivityModal />} />
          <Route
            path="/grid"
            element={
              <SuspendedModal>
                <Grid />
              </SuspendedModal>
            }
          />
          <Route
            path="/app/:desk"
            element={
              <SuspendedModal>
                <AppModal />
              </SuspendedModal>
            }
          />
          <Route
            path="/app/:desk/info"
            element={
              <SuspendedModal>
                <TileInfo />
              </SuspendedModal>
            }
          />
          <Route path="/groups/new" element={<NewGroupDialog />} />
          <Route path="/groups/:ship/:name">
            <Route path="invite" element={<GroupInviteDialog />} />
          </Route>
          <Route
            path="/groups/:ship/:name/info"
            element={<GroupInfo title={`• ${groupsTitle}`} />}
          />
          <Route
            path="/groups/:ship/:name/volume"
            element={<GroupVolumeDialog title={`• ${groupsTitle}`} />}
          />
          <Route
            path="/groups/:ship/:name/channels/:chType/:chShip/:chName/volume"
            element={<ChannelVolumeDialog title={`• ${groupsTitle}`} />}
          />
          <Route path="/groups/:ship/:name/edit" element={<GroupAdmin />}>
            <Route
              index
              element={<GroupInfoEditor title={`• ${groupsTitle}`} />}
            />
            <Route path="invites-privacy" element={<GroupInvitesPrivacy />} />
            <Route
              path="members"
              element={<GroupMembers title={`• ${groupsTitle}`} />}
            />
            <Route
              path="roles"
              element={<GroupRoles title={`• ${groupsTitle}`} />}
            />
            <Route path="delete" element={<GroupDelete />} />
          </Route>
          <Route
            path="/groups/:ship/:name/leave"
            element={<GroupLeaveDialog />}
          />
          <Route path="/gangs/:ship/:name" element={<JoinGroupModal />} />
          <Route
            path="/gangs/:ship/:name/reject"
            element={<RejectConfirmModal />}
          />
          <Route
            path="/groups/:ship/:name/channels/heap/:chShip/:chName/curio/:idCurio/edit"
            element={<EditCurioModal />}
          />
          <Route
            path="/groups/:ship/:name/channels/new"
            element={<NewChannelModal />}
          />
          <Route
            path="/groups/:ship/:name/channels/new/:section"
            element={<NewChannelModal />}
          />
          <Route path="/profile/:ship" element={<ProfileModal />} />
          {isMobile ? (
            <>
              <Route
                path="/groups/:ship/:name/channels/chat/:chShip/:chName/picker/:writShip/:writTime"
                element={<EmojiPicker />}
              />
              <Route
                path="/groups/:ship/:name/channels/chat/:chShip/:chName/message/:idShip/:idTime/picker/:writShip/:writTime"
                element={<EmojiPicker />}
              />
              <Route
                path="/dm/:ship/picker/:writShip/:writTime"
                element={<EmojiPicker />}
              />
              <Route
                path="/dm/:ship/message/:idShip/:idTime/picker/:writShip/:writTime"
                element={<EmojiPicker />}
              />
            </>
          ) : null}
        </Routes>
      ) : null}
    </>
  );
}

function authRedirect() {
  document.location = `${document.location.protocol}//${document.location.host}`;
}

function checkIfLoggedIn() {
  if (isNativeApp()) {
    return;
  }

  if (IS_MOCK) {
    return;
  }

  if (!('ship' in window)) {
    authRedirect();
  }

  const session = cookies.get(`urbauth-~${window.ship}`);
  if (!session) {
    fetch('/~/name')
      .then((res) => res.text())
      .then((name) => {
        if (name !== preSig(window.ship)) {
          authRedirect();
        }
      })
      .catch(() => {
        authRedirect();
      });
  }
}

function handleGridRedirect(navigate: NavigateFunction) {
  const query = new URLSearchParams(window.location.search);

  if (query.has('grid-note')) {
    // eslint-disable-next-line @typescript-eslint/no-non-null-assertion
    navigate(decodeURIComponent(query.get('grid-note')!));
  } else if (query.has('grid-link')) {
    // eslint-disable-next-line @typescript-eslint/no-non-null-assertion
    navigate(decodeURIComponent(query.get('grid-link')!));
  }
}

function Scheduler() {
  useScheduler();
  return null;
}

function App() {
  const navigate = useNavigate();
  const handleError = useErrorHandler();
  const location = useLocation();
  const isMobile = useIsMobile();
  const isSmall = useMedia('(max-width: 1023px)');
  const { disableWayfinding } = useCalm();

  useEffect(() => {
    handleError(() => {
      checkIfLoggedIn();
      handleGridRedirect(navigate);
    })();
  }, [handleError, navigate]);

  useEffect(() => {
    handleError(() => {
      bootstrap();
    })();
  }, [handleError]);

  useEffect(() => {
    if (!isMobile) return;
    if (location.pathname === '/' || location.pathname.startsWith('/groups')) {
      useLocalState.setState({ groupsLocation: location.pathname });
    } else if (
      location.pathname.startsWith('/messages') ||
      location.pathname.startsWith('/dm')
    ) {
      useLocalState.setState({ messagesLocation: location.pathname });
    }
  }, [location, isMobile]);

  const state = location.state as { backgroundLocation?: Location } | null;

  return (
    <div className="flex h-full w-full flex-col">
      {!disableWayfinding && <LandscapeWayfinding />}
      <DisconnectNotice />
      <LeapProvider>
        <DragAndDropProvider>
          {isTalk ? (
            <>
              <TalkHead />
              <ChatRoutes
                state={state}
                location={location}
                isMobile={isMobile}
                isSmall={isSmall}
              />
            </>
          ) : (
            <GroupsRoutes
              state={state}
              location={location}
              isMobile={isMobile}
              isSmall={isSmall}
            />
          )}
        </DragAndDropProvider>
        <Leap />
      </LeapProvider>
      <VitaMessage />
    </div>
  );
}

function RoutedApp() {
  const mode = import.meta.env.MODE;
  const app = import.meta.env.VITE_APP;
  const [userThemeColor, setUserThemeColor] = useState('#ffffff');
  const showDevTools = useShowDevTools();
  const isStandAlone = useIsStandaloneMode();
  const logActivity = useLogActivity();
  const posthog = usePostHog();
  const analyticsId = useAnalyticsId();
  const body = document.querySelector('body');
  const colorSchemeFromNative = window.colorscheme;

  const basename = (appName: string) => {
    if (mode === 'mock' || mode === 'staging') {
      return '/';
    }

    switch (appName) {
      case 'chat':
        return isStandAlone ? '/apps/talk/' : '/apps/talk';
      default:
        return isStandAlone ? '/apps/groups/' : '/apps/groups';
    }
  };

  const theme = useTheme();
  const isDarkMode = useIsDark();

  useEffect(() => {
    window.toggleDevTools = () => toggleDevTools();
  }, []);

  useEffect(() => {
    if (
      (isDarkMode && theme === 'auto') ||
      theme === 'dark' ||
      colorSchemeFromNative === 'dark'
    ) {
      document.body.classList.add('dark');
      useLocalState.setState({ currentTheme: 'dark' });
      setUserThemeColor('#000000');
    } else {
      document.body.classList.remove('dark');
      useLocalState.setState({ currentTheme: 'light' });
      setUserThemeColor('#ffffff');
    }
  }, [isDarkMode, theme, colorSchemeFromNative]);

  useEffect(() => {
    if (isStandAlone) {
      // this is necessary for the desktop PWA to not have extra padding at the bottom.
      body?.style.setProperty('padding-bottom', '0px');
    }
  }, [isStandAlone, body]);

  useEffect(() => {
    if (posthog && analyticsId !== '' && logActivity) {
      posthog.identify(analyticsId);
    }
  }, [posthog, analyticsId, logActivity]);

  useEffect(() => {
    if (posthog) {
      if (showDevTools) {
        posthog.debug();
      } else {
        posthog.debug(false);
      }
    }
  }, [posthog, showDevTools]);

  return (
    <ErrorBoundary
      FallbackComponent={ErrorAlert}
      onError={(e) => captureError('app error boundary', e)}
      onReset={() => window.location.reload()}
    >
      <Router basename={basename(app)}>
        <Helmet>
          <title>{appHead(app).title}</title>
          <link
            rel="icon"
            href={appHead(app).icon}
            sizes="any"
            type="image/svg+xml"
          />
          <meta name="theme-color" content={userThemeColor} />
        </Helmet>
        <TooltipProvider delayDuration={0} skipDelayDuration={400}>
          <App />
          <Scheduler />
        </TooltipProvider>
        <LureAutojoiner />
        {showDevTools && (
          <>
            <React.Suspense fallback={null}>
              <ReactQueryDevtoolsProduction />
            </React.Suspense>
            <div className="fixed bottom-4 right-4">
              <EyrieMenu />
            </div>
          </>
        )}
      </Router>
    </ErrorBoundary>
  );
}

export default RoutedApp;<|MERGE_RESOLUTION|>--- conflicted
+++ resolved
@@ -100,12 +100,9 @@
 import GroupVolumeDialog from './groups/GroupVolumeDialog';
 import ChannelVolumeDialog from './channels/ChannelVolumeDialog';
 import { isNativeApp } from './logic/native';
-<<<<<<< HEAD
 import MobileChatSearch from './chat/ChatSearch/MobileChatSearch';
-=======
 import BlockedUsersView from './components/Settings/BlockedUsersView';
 import BlockedUsersDialog from './components/Settings/BlockedUsersDialog';
->>>>>>> 45070689
 
 const ReactQueryDevtoolsProduction = React.lazy(() =>
   import('@tanstack/react-query-devtools/build/lib/index.prod.js').then(
@@ -457,17 +454,13 @@
                   />
                 ) : null}
               </Route>
-<<<<<<< HEAD
               {isSmall && (
                 <Route path="search/:query?" element={<MobileChatSearch />} />
               )}
-              {isSmall ? (
-=======
               <Route
                 path="channels/heap/:chShip/:chName"
                 element={<GroupChannel type="heap" />}
               >
->>>>>>> 45070689
                 <Route
                   index
                   element={<HeapChannel title={` • ${groupsTitle}`} />}

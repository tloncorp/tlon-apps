--- conflicted
+++ resolved
@@ -56,9 +56,7 @@
 import HeapChannel from './heap/HeapChannel';
 import DiaryChannel from './diary/DiaryChannel';
 import DiaryNote from './diary/DiaryNote';
-<<<<<<< HEAD
 import DiaryAddNote from './diary/DiaryAddNote';
-=======
 import DMNotification from './notifications/DMNotification';
 import GroupNotification from './notifications/GroupNotification';
 import EditCurioModal from './heap/EditCurioModal';
@@ -77,7 +75,6 @@
       };
   }
 };
->>>>>>> 91fb3ea9
 
 interface RoutesProps {
   state: { backgroundLocation?: Location } | null;
@@ -233,18 +230,15 @@
             element={<DiaryNote />}
           />
           <Route
-<<<<<<< HEAD
             path="channels/diary/:chShip/:chName/add"
             element={<DiaryAddNote />}
           />
-          <Route path="channels" element={<ChannelIndex />} />
-=======
+          <Route
             path="channels"
             element={
               <ChannelIndex title={`${appHead('').title} • All Channels`} />
             }
           />
->>>>>>> 91fb3ea9
         </Route>
         <Route path="/dm/:ship" element={<Message />} />
         <Route

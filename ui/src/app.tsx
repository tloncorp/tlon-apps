--- conflicted
+++ resolved
@@ -290,7 +290,7 @@
 }
 
 function GroupsRoutes({ state, location, isMobile, isSmall }: RoutesProps) {
-<<<<<<< HEAD
+  const groupsTitle = appHead('').title;
   useEffect(() => {
     captureAnalyticsEvent('app_open');
 
@@ -298,9 +298,6 @@
       captureAnalyticsEvent('app_close');
     };
   }, []);
-=======
-  const groupsTitle = appHead('').title;
->>>>>>> 63d6509a
 
   return (
     <>
@@ -403,15 +400,10 @@
                 element={<HeapDetail title={` • ${groupsTitle}`} />}
               />
             </Route>
-<<<<<<< HEAD
             <Route
               path="channels/diary/:chShip/:chName"
               element={<GroupChannel type="diary" />}
             >
-              <Route index element={<DiaryChannel />} />
-              <Route path="note/:noteId" element={<DiaryNote />} />
-=======
-            <Route path="channels/diary/:chShip/:chName">
               <Route
                 index
                 element={<DiaryChannel title={` • ${groupsTitle}`} />}
@@ -420,7 +412,6 @@
                 path="note/:noteId"
                 element={<DiaryNote title={` • ${groupsTitle}`} />}
               />
->>>>>>> 63d6509a
               <Route path="edit">
                 <Route index element={SuspendedDiaryAddNote} />
                 <Route path=":id" element={SuspendedDiaryAddNote} />

--- conflicted
+++ resolved
@@ -19,7 +19,6 @@
 export interface Channel {
   added: number;
   meta: GroupMeta;
-<<<<<<< HEAD
   zone: Zone | null;
   readers: string[];
   join: boolean;
@@ -29,11 +28,6 @@
 
 export interface Zones {
   [key: Zone]: GroupMeta;
-=======
-  join: boolean;
-  readers: string[];
-  zone: string | null;
->>>>>>> 9a79795e
 }
 
 export interface Vessel {
@@ -195,7 +189,6 @@
   cordon: CordonDiffShut | CordonDiffOpen | { swap: Cordon };
 }
 
-<<<<<<< HEAD
 interface ZoneAdd {
   zone: Zone;
   delta: { add: GroupMeta };
@@ -208,10 +201,10 @@
 
 interface ZoneDiff {
   zone: ZoneAdd | ZoneDelete;
-=======
+}
+
 export interface MetaDiff {
   meta: GroupMeta;
->>>>>>> 9a79795e
 }
 
 export interface GroupCreateDiff {

export const allRanks = ['czar', 'king', 'duke', 'earl', 'pawn'] as const;
export type Rank = typeof allRanks[number];

export interface GroupMeta {
  title: string;
  description: string;
  image: string;
  color: string;
}

export interface Cabal {
  meta: GroupMeta;
}

export interface Cabals {
  [sect: string]: Cabal;
}

export interface Channel {
  added: number;
  meta: GroupMeta;
  zone: Zone | null;
  readers: string[];
  join: boolean;
}

export interface Channels {
  [flag: string]: Channel;
}

export type Zone = string;

export interface Zones {
  [key: Zone]: GroupMeta;
}

export interface Vessel {
  sects: string[];
  joined: number;
}

export interface OpenCordon {
  open: {
    ships: string[];
    ranks: string[];
  };
}

export interface ShutCordon {
  shut: string[];
}

export interface AfarCordon {
  afar: {
    app: string;
    path: string;
    desc: string;
  };
}

export type Cordon = OpenCordon | ShutCordon | AfarCordon;

export interface Group {
  fleet: Fleet;
  cabals: Cabals;
<<<<<<< HEAD
  channels: {
    [nest: string]: Channel;
  };
=======
  channels: Channels;
>>>>>>> 24c7175c
  cordon: Cordon;
  meta: GroupMeta;
  zones: Zones;
}

export interface Fleet {
  [ship: string]: Vessel;
}

interface FleetDiffAdd {
  add: null;
}
interface FleetDiffDel {
  del: null;
}

interface FleetDiffAddSects {
  'add-sects': string[];
}

interface FleetDiffDelSects {
  'del-sects': string[];
}

export interface FleetDiff {
  fleet: {
    ships: string[];
    diff: FleetDiffAdd | FleetDiffDel | FleetDiffAddSects | FleetDiffDelSects;
  };
}

interface CabalDiffAdd {
  add: GroupMeta;
}

interface CabalDiffDel {
  del: null;
}

interface CabalDiff {
  cabal: {
    sect: string;
    diff: CabalDiffAdd | CabalDiffDel;
  };
}

interface ChannelDiffAdd {
  add: Channel;
}

interface ChannelDiffDel {
  del: null;
}

interface ChannelDiffAddZone {
  'add-zone': string;
}

interface ChannelDiffDelZone {
  'del-zone': null;
}

interface ChannelDiffAddSects {
  'add-sects': string[];
}

interface ChannelDiffDelSects {
  'del-sects': string[];
}

interface ChannelDiffJoin {
  join: boolean;
}

interface ChannelDiff {
  channel: {
    nest: string;
    diff:
      | ChannelDiffAdd
      | ChannelDiffDel
      | ChannelDiffAddZone
      | ChannelDiffDelZone
      | ChannelDiffAddSects
      | ChannelDiffDelSects
      | ChannelDiffJoin;
  };
}

interface CordonDiffOpenAddShips {
  'add-ships': string[];
}

interface CordonDiffOpenDelShips {
  'del-ships': string[];
}

interface CordonDiffOpenAddRanks {
  'add-ranks': string[];
}
interface CordonDiffOpenDelRanks {
  'del-ranks': string[];
}

interface CordonDiffOpen {
  open:
    | CordonDiffOpenAddShips
    | CordonDiffOpenDelShips
    | CordonDiffOpenAddRanks
    | CordonDiffOpenDelRanks;
}

interface CordonDiffShutAddShips {
  'add-ships': string[];
}

interface CordonDiffShutDelShips {
  'del-ships': string[];
}

interface CordonDiffShut {
  shut: CordonDiffShutAddShips | CordonDiffShutDelShips;
}

export interface CordonDiff {
  cordon: CordonDiffShut | CordonDiffOpen | { swap: Cordon };
}

interface ZoneAdd {
  zone: Zone;
  delta: { add: GroupMeta };
}

interface ZoneDelete {
  zone: Zone;
  delta: { del: null };
}

interface ZoneDiff {
  zone: ZoneAdd | ZoneDelete;
}

export interface MetaDiff {
  meta: GroupMeta;
}

export interface GroupCreateDiff {
  create: Group;
}

export interface GroupDelDiff {
  del: null;
}

// TODO: elaborate
export type GroupDiff =
  | GroupDelDiff
  | GroupCreateDiff
  | MetaDiff
  | FleetDiff
  | CabalDiff
  | ChannelDiff
  | CordonDiff
  | ZoneDiff;

export interface GroupUpdate {
  time: string;
  diff: GroupDiff;
}

export interface GroupAction {
  flag: string;
  update: GroupUpdate;
}

export interface Groups {
  [flag: string]: Group;
}

export interface GroupPreview {
  meta: GroupMeta;
  cordon: Cordon;
  time: number;
}

export interface GroupIndex {
  [flag: string]: GroupPreview;
}

export interface Invite {
  flag: string;
  ship: string;
}

export type JoinProgress = 'adding' | 'watching' | 'done' | 'error';

interface GroupClaim {
  progress: JoinProgress;
  'join-all': boolean;
}

export interface Gang {
  preview: GroupPreview | null;
  invite: Invite | null;
  claim: GroupClaim | null;
}

export interface Gangs {
  [flag: string]: Gang;
}

export type PrivacyType = 'public' | 'private' | 'secret';

export type ChannelPrivacyType = 'public' | 'read-only' | 'secret';

export interface GroupFormSchema extends GroupMeta {
  privacy: PrivacyType;
}

export interface ChannelFormSchema extends Channel {
  privacy: ChannelPrivacyType;
}<|MERGE_RESOLUTION|>--- conflicted
+++ resolved
@@ -25,7 +25,7 @@
 }
 
 export interface Channels {
-  [flag: string]: Channel;
+  [nest: string]: Channel;
 }
 
 export type Zone = string;
@@ -63,13 +63,7 @@
 export interface Group {
   fleet: Fleet;
   cabals: Cabals;
-<<<<<<< HEAD
-  channels: {
-    [nest: string]: Channel;
-  };
-=======
   channels: Channels;
->>>>>>> 24c7175c
   cordon: Cordon;
   meta: GroupMeta;
   zones: Zones;

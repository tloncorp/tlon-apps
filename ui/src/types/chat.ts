--- conflicted
+++ resolved
@@ -9,17 +9,12 @@
   italics: ChatInline;
 }
 
-<<<<<<< HEAD
 export interface Bold {
   bold: ChatInline;
 }
 
 export interface Strikethrough {
   strike: ChatInline;
-=======
-interface Bold {
-  bold: string;
->>>>>>> 878092e7
 }
 
 /**
@@ -82,7 +77,6 @@
 }
 
 export function isLink(item: unknown): item is Link {
-<<<<<<< HEAD
   return typeof item === 'object' && item !== null && 'link' in item;
 }
 
@@ -100,9 +94,6 @@
 
 export function isBreak(item: unknown): item is Break {
   return typeof item === 'object' && item !== null && 'break' in item;
-=======
-  return typeof item === 'object' && item !== null && 'href' in item;
->>>>>>> 878092e7
 }
 
 export interface ChatMessage {

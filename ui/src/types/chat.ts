--- conflicted
+++ resolved
@@ -6,6 +6,7 @@
   BlockReference,
   Bold,
   Break,
+  Inline,
   InlineCode,
   Italics,
   Link,
@@ -19,58 +20,6 @@
 
 export type ChatBlock = ChatImage;
 
-<<<<<<< HEAD
-=======
-export interface Italics {
-  italics: ChatInline[];
-}
-
-export interface Bold {
-  bold: ChatInline[];
-}
-
-export interface Strikethrough {
-  strike: ChatInline[];
-}
-
-/**
- A reference to the accompanying blocks, indexed at 0
-*/
-export interface BlockReference {
-  block: {
-    index: number;
-    text: string;
-  };
-}
-
-export interface Break {
-  break: null;
-}
-
-export interface InlineCode {
-  'inline-code': string;
-}
-
-export interface BlockCode {
-  code: string;
-}
-
-export interface Blockquote {
-  blockquote: ChatInline[];
-}
-
-export interface Tag {
-  tag: string;
-}
-
-export interface Link {
-  link: {
-    href: string;
-    content: string;
-  };
-}
-
->>>>>>> 5bd157c0
 export interface ChatImage {
   image: {
     src: string;
@@ -80,34 +29,6 @@
   };
 }
 
-export type ChatInline =
-  | string
-  | Bold
-  | Italics
-  | Strikethrough
-  | Ship
-  | Break
-  | BlockReference
-  | InlineCode
-  | BlockCode
-  | Blockquote
-  | Tag
-  | Link;
-
-<<<<<<< HEAD
-=======
-export type ChatInlineKey =
-  | 'italics'
-  | 'bold'
-  | 'strike'
-  | 'blockquote'
-  | 'inline-code'
-  | 'block'
-  | 'code'
-  | 'tag'
-  | 'link'
-  | 'break';
-
 export function isBold(item: unknown): item is Bold {
   return typeof item === 'object' && item !== null && 'bold' in item;
 }
@@ -136,14 +57,13 @@
   return typeof item === 'object' && item !== null && 'break' in item;
 }
 
->>>>>>> 5bd157c0
 export function isChatImage(item: unknown): item is ChatImage {
   return typeof item === 'object' && item !== null && 'image' in item;
 }
 
 export interface ChatStory {
   block: ChatBlock[];
-  inline: ChatInline[];
+  inline: Inline[];
 }
 
 export interface ChatSeal {

--- conflicted
+++ resolved
@@ -6,10 +6,7 @@
   BlockReference,
   Bold,
   Break,
-<<<<<<< HEAD
-=======
   Inline,
->>>>>>> 62550994
   InlineCode,
   Italics,
   Link,
@@ -22,10 +19,7 @@
 export type Ship = string;
 
 export type ChatBlock = ChatImage;
-<<<<<<< HEAD
-=======
-
->>>>>>> 62550994
+
 export interface ChatImage {
   image: {
     src: string;
@@ -35,7 +29,6 @@
   };
 }
 
-<<<<<<< HEAD
 export type ChatInline =
   | string
   | Bold
@@ -50,47 +43,6 @@
   | Tag
   | Link;
 
-export type ChatInlineKey =
-  | 'italics'
-  | 'bold'
-  | 'strike'
-  | 'blockquote'
-  | 'inline-code'
-  | 'block'
-  | 'code'
-  | 'tag'
-  | 'link'
-  | 'break';
-=======
-export function isBold(item: unknown): item is Bold {
-  return typeof item === 'object' && item !== null && 'bold' in item;
-}
-
-export function isItalics(item: unknown): item is Italics {
-  return typeof item === 'object' && item !== null && 'italics' in item;
-}
-
-export function isLink(item: unknown): item is Link {
-  return typeof item === 'object' && item !== null && 'link' in item;
-}
-
-export function isStrikethrough(item: unknown): item is Strikethrough {
-  return typeof item === 'object' && item !== null && 'strike' in item;
-}
-
-export function isBlockquote(item: unknown): item is Blockquote {
-  return typeof item === 'object' && item !== null && 'blockquote' in item;
-}
-
-export function isInlineCode(item: unknown): item is InlineCode {
-  return typeof item === 'object' && item !== null && 'inline-code' in item;
-}
-
-export function isBreak(item: unknown): item is Break {
-  return typeof item === 'object' && item !== null && 'break' in item;
-}
->>>>>>> 62550994
-
 export function isChatImage(item: unknown): item is ChatImage {
   return typeof item === 'object' && item !== null && 'image' in item;
 }

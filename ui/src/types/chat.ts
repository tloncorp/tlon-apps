--- conflicted
+++ resolved
@@ -18,59 +18,6 @@
 export type Ship = string;
 
 export type ChatBlock = ChatImage;
-
-<<<<<<< HEAD
-=======
-export interface Italics {
-  italics: ChatInline[];
-}
-
-export interface Bold {
-  bold: ChatInline[];
-}
-
-export interface Strikethrough {
-  strike: ChatInline[];
-}
-
-/**
- A reference to the accompanying blocks, indexed at 0
-*/
-export interface BlockReference {
-  block: {
-    index: number;
-    text: string;
-  };
-}
-
-export interface Break {
-  break: null;
-}
-
-export interface InlineCode {
-  'inline-code': string;
-}
-
-export interface BlockCode {
-  code: string;
-}
-
-export interface Blockquote {
-  blockquote: ChatInline[];
-}
-
-export interface Tag {
-  tag: string;
-}
-
-export interface Link {
-  link: {
-    href: string;
-    content: string;
-  };
-}
-
->>>>>>> b389b80c
 export interface ChatImage {
   image: {
     src: string;
@@ -94,8 +41,6 @@
   | Tag
   | Link;
 
-<<<<<<< HEAD
-=======
 export type ChatInlineKey =
   | 'italics'
   | 'bold'
@@ -108,35 +53,6 @@
   | 'link'
   | 'break';
 
-export function isBold(item: unknown): item is Bold {
-  return typeof item === 'object' && item !== null && 'bold' in item;
-}
-
-export function isItalics(item: unknown): item is Italics {
-  return typeof item === 'object' && item !== null && 'italics' in item;
-}
-
-export function isLink(item: unknown): item is Link {
-  return typeof item === 'object' && item !== null && 'link' in item;
-}
-
-export function isStrikethrough(item: unknown): item is Strikethrough {
-  return typeof item === 'object' && item !== null && 'strike' in item;
-}
-
-export function isBlockquote(item: unknown): item is Blockquote {
-  return typeof item === 'object' && item !== null && 'blockquote' in item;
-}
-
-export function isInlineCode(item: unknown): item is InlineCode {
-  return typeof item === 'object' && item !== null && 'inline-code' in item;
-}
-
-export function isBreak(item: unknown): item is Break {
-  return typeof item === 'object' && item !== null && 'break' in item;
-}
-
->>>>>>> b389b80c
 export function isChatImage(item: unknown): item is ChatImage {
   return typeof item === 'object' && item !== null && 'image' in item;
 }

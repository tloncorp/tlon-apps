import { BigIntOrderedMap } from '@urbit/api';
import {
  BlockCode,
  Blockquote,
  BlockReference,
  Bold,
  Break,
  Inline,
  InlineCode,
  Italics,
  Link,
  Ship as ShipInline,
  Strikethrough,
  Tag,
} from './content';
import { Flag } from './hark';
import { Saga } from './groups';

export type Patda = string;
export type Ship = string;

export type DiaryInline =
  | string
  | Bold
  | Italics
  | Strikethrough
  | ShipInline
  | Break
  | InlineCode
  | BlockCode
  | Blockquote
  | BlockReference
  | Tag
  | Link;

export interface NoteSeal {
  time: string;
  quips: DiaryQuipMap;
  feels: {
    [ship: Ship]: string;
  };
}

export interface NoteCork {
  time: number;
  feels: {
    [ship: Ship]: string;
  };
}

export interface VerseInline {
  inline: DiaryInline[];
}

export interface ChanCite {
  chan: {
    nest: string;
    where: string;
  };
}

export interface GroupCite {
  group: string;
}

export interface DeskCite {
  desk: {
    flag: string;
    where: string;
  };
}

export interface BaitCite {
  bait: {
    group: string;
    graph: string;
    where: string;
  };
}

export type Cite = ChanCite | GroupCite | DeskCite | BaitCite;

export interface DiaryCite {
  cite: Cite;
}

export interface DiaryImage {
  image: {
    src: string;
    height: number;
    width: number;
    alt: string;
  };
}

export interface DiaryList {
  list: {
    type: 'ordered' | 'unordered';
    items: DiaryListing[];
    contents: Inline[];
  };
}

export type DiaryListItem = {
  item: Inline[];
};

export type DiaryListing = DiaryList | DiaryListItem;

export interface DiaryListingBlock {
  listing: DiaryListing;
}

export type DiaryHeaderLevel = 'h1' | 'h2' | 'h3' | 'h4' | 'h5' | 'h6';

export interface DiaryHeader {
  header: {
    tag: DiaryHeaderLevel;
    content: Inline[];
  };
}

export interface DiaryRule {
  rule: null;
}

export interface DiaryCode {
  code: {
    code: string;
    lang: string;
  };
}

export function isDiaryImage(item: unknown): item is DiaryImage {
  return typeof item === 'object' && item !== null && 'image' in item;
}

export type DiaryBlock =
  | DiaryImage
  | DiaryCite
  | DiaryListingBlock
  | DiaryHeader
  | DiaryRule
  | DiaryCode;

export interface VerseBlock {
  block: DiaryBlock;
}

export type Verse = VerseInline | VerseBlock;

export type NoteContent = Verse[];

export interface NoteEssay {
  title: string;
  image: string;
  content: NoteContent;
  author: Ship;
  sent: number;
}

export interface DiaryNote {
  type: 'note';
  seal: NoteSeal;
  essay: NoteEssay;
}

export interface DiaryOutline extends NoteEssay {
  type: 'outline';
  quipCount: number;
  quippers: Ship[];
}

export interface DiaryOutlines {
  [time: string]: DiaryOutline;
}

export type DiaryOutlinesMap = BigIntOrderedMap<DiaryOutline>;

export type DiaryLetter = DiaryOutline | DiaryNote;

export interface DiaryNotes {
  [time: string]: DiaryLetter;
}

export type DiaryNoteMap = BigIntOrderedMap<DiaryLetter>;

export interface DiaryQuip {
  cork: NoteCork;
  memo: DiaryMemo;
}

export interface DiaryStory {
  block: DiaryBlock[];
  inline: Inline[];
}

export interface DiaryMemo {
  content: DiaryStory;
  author: string;
  sent: number;
}

export type DiaryQuipMap = BigIntOrderedMap<DiaryQuip>;

export interface DiaryQuips {
  [id: string]: DiaryQuip;
}

interface NoteDeltaAdd {
  add: NoteEssay;
}

interface NoteDeltaEdit {
  edit: NoteEssay;
}

interface NoteDeltaDel {
  del: null;
}

interface NoteDeltaAddFeel {
  'add-feel': {
    time: string;
    feel: string;
    ship: string;
  };
}

interface NoteDeltaDelFeel {
  'del-feel': string;
}

interface DiaryDiffAddSects {
  'add-sects': string[];
}

interface DiaryDiffDelSects {
  'del-sects': string[];
}

interface DiaryDiffArrangedNotes {
  'arranged-notes': string[];
}

interface DiaryDiffSort {
  sort: DiarySortMode;
}

interface NoteDeltaQuips {
  quips: QuipDiff;
}

export type NoteDelta =
  | NoteDeltaAdd
  | NoteDeltaEdit
  | NoteDeltaDel
  | NoteDeltaAddFeel
  | NoteDeltaDelFeel
  | NoteDeltaQuips;

export interface NoteDiff {
  time: string;
  delta: NoteDelta;
}

export interface DiaryDiffView {
  view: DiaryDisplayMode;
}

export type DiaryDiff =
  | { notes: NoteDiff }
  | DiaryDiffView
  | DiaryDiffAddSects
  | DiaryDiffDelSects
  | DiaryDiffArrangedNotes
  | DiaryDiffSort;

export interface DiaryUpdate {
  time: string;
  diff: DiaryDiff;
}

export interface DiaryAction {
  flag: string;
  update: DiaryUpdate;
}

export interface QuipDeltaAdd {
  add: DiaryMemo;
}

export interface QuipDeltaDel {
  del: null;
}

export interface QuipDeltaAddFeel {
  'add-feel': {
    ship: string;
    feel: string;
  };
}

export interface QuipDeltaDelFeel {
  'del-feel': string;
}

export type QuipDelta =
  | QuipDeltaAdd
  | QuipDeltaDel
  | QuipDeltaAddFeel
  | QuipDeltaDelFeel;

export interface QuipDiff {
  time: string;
  delta: QuipDelta;
}

export type DiaryDisplayMode = 'list' | 'grid';

export type DiarySortMode = 'alpha' | 'time' | 'arranged';

export interface Diary {
  perms: DiaryPerm;
  view: DiaryDisplayMode;
<<<<<<< HEAD
  'arranged-notes': string[];
  sort: DiarySortMode;
=======
  saga: Saga | null;
>>>>>>> b22b37a6
}

export interface Shelf {
  [key: string]: Diary;
}

export interface DiaryBrief {
  last: number;
  count: number;
  'read-id': string | null;
}

export interface DiaryBriefs {
  [flag: DiaryFlag]: DiaryBrief;
}

export interface DiaryBriefUpdate {
  flag: DiaryFlag;
  brief: DiaryBrief;
}

/**
 * `@p`/{name}
 */
export type DiaryFlag = string;

export interface DiaryCreate {
  group: string;
  name: string;
  title: string;
  description: string;
  readers: string[];
  writers: string[];
}

export interface DiaryPerm {
  writers: string[];
  group: Flag;
}

export interface DiarySaid {
  flag: string;
  outline: DiaryOutline;
}

export interface DiaryJoin {
  group: string;
  chan: DiaryFlag;
}

export interface DiaryInit {
  briefs: DiaryBriefs;
  shelf: Shelf;
}<|MERGE_RESOLUTION|>--- conflicted
+++ resolved
@@ -323,12 +323,9 @@
 export interface Diary {
   perms: DiaryPerm;
   view: DiaryDisplayMode;
-<<<<<<< HEAD
   'arranged-notes': string[];
   sort: DiarySortMode;
-=======
   saga: Saga | null;
->>>>>>> b22b37a6
 }
 
 export interface Shelf {

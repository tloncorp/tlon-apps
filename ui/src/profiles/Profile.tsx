import { useEffect, useState } from 'react';
import { Helmet } from 'react-helmet';
import { Link } from 'react-router-dom';
import { motion } from 'framer-motion';
import { QRCodeSVG } from 'qrcode.react';
import { ViewProps } from '@/types/groups';
import { useIsDark, useIsMobile } from '@/logic/useMedia';
import { useOurContact } from '@/state/contact';
import Avatar from '@/components/Avatar';
import ShipName from '@/components/ShipName';
import SidebarItem from '@/components/Sidebar/SidebarItem';
import FeedbackIcon from '@/components/icons/FeedbackIcon';
import GiftIcon from '@/components/icons/GiftIcon';
import InfoIcon from '@/components/icons/InfoIcon';
import AsteriskIcon from '@/components/icons/AsteriskIcon';
import MobileHeader from '@/components/MobileHeader';
import Sheet, { SheetContent } from '@/components/Sheet';
import clipboardCopy from 'clipboard-copy';
import ProfileCoverImage from './ProfileCoverImage';

const pageAnimationVariants = {
  initial: {
    opacity: 0,
    x: '-100vw',
  },
  in: {
    opacity: 1,
    x: 0,
  },
  out: {
    opacity: 0,
    x: '100vw',
  },
};

const pageTransition = {
  type: 'tween',
  ease: 'easeInOut',
  duration: 0.2,
};

export default function Profile({ title }: ViewProps) {
  const [showSheet, setShowSheet] = useState(false);
  const [showQR, setShowQR] = useState(false);
  const [copied, setCopied] = useState(false);
  const isDark = useIsDark();
  const isMobile = useIsMobile();
  const contact = useOurContact();

  const resetSheet = () => {
    setShowSheet(false);
    setShowQR(false);
  };

  const handleSharing = async () => {
    if (navigator.share) {
      try {
        await navigator.share({
          title: 'Join Tlon Local',
          url: 'https://tlon.network/lure/~nibset-napwyn/tlon',
          text: 'Join me in Tlon Local, where the future is always under construction.',
        });
      } catch (error) {
        // eslint-disable-next-line no-console
        console.log(error);
      }
    } else {
      setCopied(true);
      clipboardCopy('https://tlon.network/lure/~nibset-napwyn/tlon');
    }
  };

  useEffect(() => {
    const timeout = setTimeout(() => {
      setCopied(false);
    }, 2000);
    return () => clearTimeout(timeout);
  }, [copied]);

  return (
    <div className="flex h-full flex-col overflow-hidden">
      <Helmet>
        <title>{title}</title>
      </Helmet>
      {isMobile ? <MobileHeader title="Profile" /> : null}
      <motion.div
        initial="initial"
        animate="in"
        exit="out"
        variants={pageAnimationVariants}
        transition={pageTransition}
        className="grow overflow-y-auto bg-white"
      >
        <div className="px-4">
          <ProfileCoverImage
            className="m-auto h-[345px] w-full shadow-2xl"
            cover={contact.cover || ''}
          >
            <Link
              to="/profile/edit"
              className="absolute inset-0 flex h-[345px] w-full flex-col justify-between rounded-[36px] bg-black/30 px-6 pt-6 font-normal dark:bg-white/30"
            >
              <div className="flex w-full justify-end">
                <Link
                  to="/profile/edit"
<<<<<<< HEAD
                  className="text-[18px] font-normal text-white dark:text-black"
=======
                  className="text-[17px] font-normal text-white dark:text-black"
>>>>>>> 60f7fbd1
                >
                  Edit
                </Link>
              </div>
              <div className="flex flex-col space-y-6">
                <div className="flex space-x-2">
                  <Avatar size="big" icon={false} ship={window.our} />
                  <div className="flex flex-col items-start justify-center space-y-1">
                    <ShipName
<<<<<<< HEAD
                      className="text-[18px] font-normal text-white dark:text-black"
=======
                      className="text-[17px] font-normal text-white dark:text-black"
>>>>>>> 60f7fbd1
                      name={window.our}
                      showAlias
                    />
                    <ShipName
                      className="text-[17px] font-normal leading-snug text-white opacity-60 dark:text-black"
                      name={window.our}
                    />
                  </div>
                </div>
                {contact.bio && (
                  <div className="flex flex-col space-y-3">
<<<<<<< HEAD
                    <span className="text-[18px] font-normal text-white opacity-60 dark:text-black">
=======
                    <span className="text-[17px] font-normal text-white opacity-60 dark:text-black">
>>>>>>> 60f7fbd1
                      Info
                    </span>
                    <span className="h-[84px] bg-gradient-to-b from-white via-gray-50 bg-clip-text text-[17px] leading-snug text-transparent dark:from-black">
                      {contact.bio}
                    </span>
                  </div>
                )}
              </div>
            </Link>
          </ProfileCoverImage>
        </div>
        <nav className="flex flex-col space-y-1 px-4">
          <Link to="/profile/settings" className="no-underline">
            <SidebarItem
              color="text-gray-900"
              fontWeight="font-normal"
              fontSize="text-[17px]"
              className="leading-5"
              showCaret
              icon={
                <div className="flex h-12 w-12 items-center justify-center">
                  <AsteriskIcon className="h-6 w-6 text-gray-400" />
                </div>
              }
            >
              App Settings
            </SidebarItem>
          </Link>
          <Link to="/profile/about" className="no-underline">
            <SidebarItem
              color="text-gray-900"
              fontWeight="font-normal"
              fontSize="text-[17px]"
              className="leading-5"
              showCaret
              icon={
                <div className="flex h-12 w-12 items-center justify-center">
                  <InfoIcon className="h-6 w-6 text-gray-400" />
                </div>
              }
            >
              About Groups
            </SidebarItem>
          </Link>
          <a
            className="no-underline"
            href="https://airtable.com/shrflFkf5UyDFKhmW"
            target="_blank"
            rel="noreferrer"
            aria-label="Submit Feedback"
          >
            <SidebarItem
              color="text-gray-900"
              fontWeight="font-normal"
              fontSize="text-[17px]"
              className="leading-5"
              icon={
                <div className="flex h-12 w-12 items-center justify-center">
                  <FeedbackIcon className="h-6 w-6 text-gray-400" />
                </div>
              }
            >
              Submit Feedback
            </SidebarItem>
          </a>
          <SidebarItem
            color="text-gray-900"
            fontWeight="font-normal"
            fontSize="text-[18px]"
            className="leading-5"
            icon={
              <div className="flex h-12 w-12 items-center justify-center">
                <GiftIcon className="h-6 w-6 -rotate-12 text-gray-400" />
              </div>
            }
            onClick={() => setShowSheet(true)}
          >
<<<<<<< HEAD
            Share with Friends
          </SidebarItem>
=======
            <SidebarItem
              color="text-gray-900"
              fontWeight="font-normal"
              fontSize="text-[17px]"
              className="leading-5"
              icon={
                <div className="flex h-12 w-12 items-center justify-center">
                  <GiftIcon className="h-6 w-6 -rotate-12 text-gray-400" />
                </div>
              }
            >
              Share with Friends
            </SidebarItem>
          </a>
>>>>>>> 60f7fbd1
        </nav>
      </motion.div>
      <Sheet open={showSheet} onOpenChange={() => resetSheet()}>
        <SheetContent showClose={false}>
          {!showQR && (
            <div>
              <SidebarItem
                color="text-gray-900"
                fontWeight="font-normal"
                icon={null}
                className="py-3"
                onClick={() => setShowQR(true)}
              >
                Scan QR code
              </SidebarItem>
              <SidebarItem
                color="text-gray-900"
                fontWeight="font-normal"
                icon={null}
                className="py-3"
                onClick={() => handleSharing()}
              >
                {copied ? 'Link copied to clipboard' : 'Share invite link'}
              </SidebarItem>
            </div>
          )}
          {showQR && (
            <div className="py-3">
              <QRCodeSVG
                value={'https://tlon.network/lure/~nibset-napwyn/tlon'}
                size={264}
                bgColor={isDark ? '#000000' : '#ffffff'}
                fgColor={isDark ? '#ffffff' : '#000000'}
                level={'H'}
                includeMargin={false}
              />
            </div>
          )}
        </SheetContent>
      </Sheet>
    </div>
  );
}<|MERGE_RESOLUTION|>--- conflicted
+++ resolved
@@ -103,11 +103,7 @@
               <div className="flex w-full justify-end">
                 <Link
                   to="/profile/edit"
-<<<<<<< HEAD
-                  className="text-[18px] font-normal text-white dark:text-black"
-=======
                   className="text-[17px] font-normal text-white dark:text-black"
->>>>>>> 60f7fbd1
                 >
                   Edit
                 </Link>
@@ -117,11 +113,7 @@
                   <Avatar size="big" icon={false} ship={window.our} />
                   <div className="flex flex-col items-start justify-center space-y-1">
                     <ShipName
-<<<<<<< HEAD
-                      className="text-[18px] font-normal text-white dark:text-black"
-=======
                       className="text-[17px] font-normal text-white dark:text-black"
->>>>>>> 60f7fbd1
                       name={window.our}
                       showAlias
                     />
@@ -133,11 +125,7 @@
                 </div>
                 {contact.bio && (
                   <div className="flex flex-col space-y-3">
-<<<<<<< HEAD
-                    <span className="text-[18px] font-normal text-white opacity-60 dark:text-black">
-=======
                     <span className="text-[17px] font-normal text-white opacity-60 dark:text-black">
->>>>>>> 60f7fbd1
                       Info
                     </span>
                     <span className="h-[84px] bg-gradient-to-b from-white via-gray-50 bg-clip-text text-[17px] leading-snug text-transparent dark:from-black">
@@ -206,7 +194,7 @@
           <SidebarItem
             color="text-gray-900"
             fontWeight="font-normal"
-            fontSize="text-[18px]"
+            fontSize="text-[17px]"
             className="leading-5"
             icon={
               <div className="flex h-12 w-12 items-center justify-center">
@@ -215,25 +203,8 @@
             }
             onClick={() => setShowSheet(true)}
           >
-<<<<<<< HEAD
             Share with Friends
           </SidebarItem>
-=======
-            <SidebarItem
-              color="text-gray-900"
-              fontWeight="font-normal"
-              fontSize="text-[17px]"
-              className="leading-5"
-              icon={
-                <div className="flex h-12 w-12 items-center justify-center">
-                  <GiftIcon className="h-6 w-6 -rotate-12 text-gray-400" />
-                </div>
-              }
-            >
-              Share with Friends
-            </SidebarItem>
-          </a>
->>>>>>> 60f7fbd1
         </nav>
       </motion.div>
       <Sheet open={showSheet} onOpenChange={() => resetSheet()}>

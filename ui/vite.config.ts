/// <reference types="vitest" />
import packageJson from './package.json';
import { loadEnv, defineConfig, BuildOptions } from 'vite';
import react from '@vitejs/plugin-react';
import analyze from 'rollup-plugin-analyzer';
import { visualizer } from 'rollup-plugin-visualizer';
import { urbitPlugin } from '@urbit/vite-plugin-urbit';
import { fileURLToPath } from 'url';
import { VitePWA } from 'vite-plugin-pwa';
import basicSsl from '@vitejs/plugin-basic-ssl';
import manifest from './src/assets/manifest';
import chatmanifest from './src/assets/chatmanifest';

// https://vitejs.dev/config/
export default ({ mode }: { mode: string }) => {
  const app = process.env.APP || 'groups';
  process.env.VITE_APP = app;
  process.env.VITE_STORAGE_VERSION =
    mode === 'dev' ? Date.now().toString() : packageJson.version;

  Object.assign(process.env, loadEnv(mode, process.cwd()));
  const SHIP_URL =
    process.env.SHIP_URL ||
    process.env.VITE_SHIP_URL ||
    'http://localhost:8080';
  console.log(SHIP_URL);
  const SHIP_URL2 =
    process.env.SHIP_URL2 ||
    process.env.VITE_SHIP_URL2 ||
    'http://localhost:8080';
  console.log(SHIP_URL2);

  const base = (mode: string, app: string) => {
    if (mode === 'mock' || mode === 'staging') {
      return '';
    }

    switch (app) {
      case 'chat':
        return '/apps/talk/';
      default:
        return '/apps/groups/';
    }
  };

  const plugins = (mode: string, app: string) => {
    if (mode === 'mock' || mode === 'staging') {
      return [
        basicSsl(),
        react({
          jsxImportSource: '@welldone-software/why-did-you-render',
        }),
      ];
    }

    switch (app) {
      case 'chat':
        return [
<<<<<<< HEAD
          mode === 'native' ? undefined : basicSsl(),
=======
          mode !== 'sw' ? basicSsl() : null,
>>>>>>> 05905a94
          urbitPlugin({
            base: 'talk',
            target: mode === 'dev2' ? SHIP_URL2 : SHIP_URL,
            changeOrigin: true,
            secure: false,
          }),
          react({
            jsxImportSource: '@welldone-software/why-did-you-render',
          }),
          VitePWA({
            base: '/apps/talk/',
            manifest: chatmanifest,
            injectRegister: 'inline',
            registerType: 'prompt',
            strategies: 'injectManifest',
            srcDir: 'src',
            filename: 'sw.ts',
            devOptions: {
              enabled: mode === 'sw',
              type: 'module',
            },
            injectManifest: {
              globPatterns: ['**/*.{js,css,html,ico,png,svg}'],
              maximumFileSizeToCacheInBytes: 100000000,
            },
          }),
        ];
      default:
        return [
<<<<<<< HEAD
          mode === 'native' ? undefined : basicSsl(),
=======
          mode !== 'sw' ? basicSsl() : null,
>>>>>>> 05905a94
          urbitPlugin({
            base: 'groups',
            target: mode === 'dev2' ? SHIP_URL2 : SHIP_URL,
            changeOrigin: true,
            secure: false,
          }),
          react({
            jsxImportSource: '@welldone-software/why-did-you-render',
          }),
          VitePWA({
            base: '/apps/groups/',
            manifest: manifest,
            injectRegister: 'inline',
            registerType: 'prompt',
            strategies: 'injectManifest',
            srcDir: 'src',
            filename: 'sw.ts',
            devOptions: {
              enabled: mode === 'sw',
              type: 'module',
            },
            injectManifest: {
              globPatterns: ['**/*.{js,css,html,ico,png,svg}'],
              maximumFileSizeToCacheInBytes: 100000000,
            },
          }),
        ];
    }
  };

  console.log(process.env.APP);
  console.log(mode, app, base(mode, app));

  const rollupOptions = {
    external:
      mode === 'mock' || mode === 'staging'
        ? ['virtual:pwa-register/react']
        : [],
    output: {
      manualChunks: {
        lodash: ['lodash'],
        'lodash/fp': ['lodash/fp'],
        '@urbit/api': ['@urbit/api'],
        '@urbit/http-api': ['@urbit/http-api'],
        '@tlon/sigil-js': ['@tlon/sigil-js'],
        'any-ascii': ['any-ascii'],
        'react-beautiful-dnd': ['react-beautiful-dnd'],
        'emoji-mart': ['emoji-mart'],
        'prosemirror-view': ['prosemirror-view'],
        '@tiptap/core': ['@tiptap/core'],
        '@tiptap/extension-placeholder': ['@tiptap/extension-placeholder'],
        '@tiptap/extension-link': ['@tiptap/extension-link'],
        'react-virtuoso': ['react-virtuoso'],
        'react-select': ['react-select'],
        'react-hook-form': ['react-hook-form'],
        'framer-motion': ['framer-motion'],
        'date-fns': ['date-fns'],
        'tippy.js': ['tippy.js'],
        '@aws-sdk/client-s3': ['@aws-sdk/client-s3'],
        '@aws-sdk/s3-request-presigner': ['@aws-sdk/s3-request-presigner'],
        refractor: ['refractor'],
        'urbit-ob': ['urbit-ob'],
        'hast-to-hyperscript': ['hast-to-hyperscript'],
        '@radix-ui/react-dialog': ['@radix-ui/react-dialog'],
        '@radix-ui/react-dropdown-menu': ['@radix-ui/react-dropdown-menu'],
        '@radix-ui/react-popover': ['@radix-ui/react-popover'],
        '@radix-ui/react-toast': ['@radix-ui/react-toast'],
        '@radix-ui/react-tooltip': ['@radix-ui/react-tooltip'],
      },
    },
  };

  return defineConfig({
    base: base(mode, app),
    server: {
<<<<<<< HEAD
      https: mode !== 'native',
=======
      https: mode !== 'sw',
>>>>>>> 05905a94
      host: 'localhost',
      port: 3000,
    },
    build:
      mode !== 'profile'
        ? {
            sourcemap: false,
            rollupOptions,
          }
        : ({
            rollupOptions: {
              ...rollupOptions,
              plugins: [
                analyze({
                  limit: 20,
                }),
                visualizer(),
              ],
            },
          } as BuildOptions),
    plugins: plugins(mode, app),
    resolve: {
      alias: {
        '@': fileURLToPath(new URL('./src', import.meta.url)),
      },
    },
    test: {
      globals: true,
      environment: 'jsdom',
      setupFiles: './test/setup.ts',
      deps: {},
    },
  });
};<|MERGE_RESOLUTION|>--- conflicted
+++ resolved
@@ -56,11 +56,7 @@
     switch (app) {
       case 'chat':
         return [
-<<<<<<< HEAD
-          mode === 'native' ? undefined : basicSsl(),
-=======
-          mode !== 'sw' ? basicSsl() : null,
->>>>>>> 05905a94
+          mode === 'native' || mode === 'sw' ? null : basicSsl(),
           urbitPlugin({
             base: 'talk',
             target: mode === 'dev2' ? SHIP_URL2 : SHIP_URL,
@@ -90,11 +86,7 @@
         ];
       default:
         return [
-<<<<<<< HEAD
-          mode === 'native' ? undefined : basicSsl(),
-=======
-          mode !== 'sw' ? basicSsl() : null,
->>>>>>> 05905a94
+          mode === 'native' || mode === 'sw' ? null : basicSsl(),
           urbitPlugin({
             base: 'groups',
             target: mode === 'dev2' ? SHIP_URL2 : SHIP_URL,
@@ -170,11 +162,7 @@
   return defineConfig({
     base: base(mode, app),
     server: {
-<<<<<<< HEAD
-      https: mode !== 'native',
-=======
-      https: mode !== 'sw',
->>>>>>> 05905a94
+      https: mode !== 'native' && mode !== 'sw',
       host: 'localhost',
       port: 3000,
     },

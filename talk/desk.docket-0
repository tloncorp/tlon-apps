:~  title+'Talk'
    info+'Send encrypted direct messages to one or many friends. Talk is a simple chat tool for catching up, getting work done, and everything in between.'
    color+0x10.5ec7
    image+'https://bootstrap.urbit.org/icon-talk.svg?v=1'
<<<<<<< HEAD
    glob-http+['https://bootstrap.urbit.org/glob-0v6.70g96.9e0a4.h3e5d.h9n58.mid76.glob' 0v6.70g96.9e0a4.h3e5d.h9n58.mid76]
=======
    glob-http+['https://bootstrap.urbit.org/glob-0v2.nmce3.b4ei2.15157.h3bmf.dc5r4.glob' 0v2.nmce3.b4ei2.15157.h3bmf.dc5r4]
>>>>>>> b2310ff3
    base+'talk'
    version+[5 0 0]
    website+'https://tlon.io'
    license+'MIT'
==<|MERGE_RESOLUTION|>--- conflicted
+++ resolved
@@ -2,11 +2,7 @@
     info+'Send encrypted direct messages to one or many friends. Talk is a simple chat tool for catching up, getting work done, and everything in between.'
     color+0x10.5ec7
     image+'https://bootstrap.urbit.org/icon-talk.svg?v=1'
-<<<<<<< HEAD
-    glob-http+['https://bootstrap.urbit.org/glob-0v6.70g96.9e0a4.h3e5d.h9n58.mid76.glob' 0v6.70g96.9e0a4.h3e5d.h9n58.mid76]
-=======
     glob-http+['https://bootstrap.urbit.org/glob-0v2.nmce3.b4ei2.15157.h3bmf.dc5r4.glob' 0v2.nmce3.b4ei2.15157.h3bmf.dc5r4]
->>>>>>> b2310ff3
     base+'talk'
     version+[5 0 0]
     website+'https://tlon.io'

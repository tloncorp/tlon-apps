<<<<<<< HEAD
/-  meta, zer=groups-0
=======
/-  meta, e=epic
>>>>>>> 6442882f
|%
++  old
  |%
  ++  zero  zer
  --
::  $flag: ID for a group
::
+$  flag  (pair ship term)
::
::  $nest: ID for a channel, {app}/{ship}/{name}
::
+$  nest  (pair dude:gall flag)
::
::  $sect: ID for cabal, similar to a role
::
+$  sect  term
::
::  $zone: channel grouping
::
::    includes its own metadata for display and keeps the order of 
::    channels within.
::
::    zone: the term that represents the ID of a zone
::    realm: the metadata representing the zone and the order of channels
::    delta: the set of actions that can be taken on a zone
::      %add: create a zone
::      %del: delete the zone
::      %edit: modify the zone metadata
::      %mov: reorders the zone in the group
::      %mov-nest: reorders a channel within the zone
::  
++  zone
  =<  zone
  |%
  +$  zone  @tas
  +$  realm
    $:  met=data:meta
        ord=(list nest)
    ==
  +$  diff  (pair zone delta)
  +$  delta
    $%  [%add meta=data:meta]
        [%del ~]
        [%edit meta=data:meta]
        [%mov idx=@ud]            
        [%mov-nest =nest idx=@ud]
    ==
  --
::
::  $fleet: group members and their associated metadata
::
::    vessel: a user's set of sects or roles and the time that they joined
::    @da default represents an admin added member that has yet to join
::
++  fleet
  =<  fleet
  |%
  +$  fleet  (map ship vessel)
  +$  vessel
    $:  sects=(set sect)
        joined=time
    ==
  +$  diff
    $%  [%add ~]
        [%del ~]
        [%add-sects sects=(set sect)]
        [%del-sects sects=(set sect)]
    ==
  --
::
::  $channel: a medium for interaction
::
++  channel
  =<  channel
  |%
  +$  preview
    $:  =nest
        meta=data:meta
        group=^preview
    ==
  ::
  +$  channels  (map nest channel)
  ::
  ::  $channel: a collection of metadata about a specific agent integration
  ::
  ::    meta: title, description, image, cover
  ::    added: when the channel was created
  ::    zone: what zone or section to bucket in
  ::    join: should the channel be joined by new members
  ::    readers: what sects can see the channel, empty means anyone
  ::
  +$  channel
    $:  meta=data:meta
        added=time
        =zone
        join=?
        readers=(set sect)
    ==
  ::
  ::  $diff: represents the set of actions you can take on a channel
  ::  
  ::    add: create a channel, should be called from agent
  ::    del: delete a channel
  ::    add-sects: add sects to readers
  ::    del-sects: delete sects from readers
  ::    zone: change the zone of the channel
  ::    join: toggle default join
  ::
  +$  diff
    $%  [%add =channel]                 
        [%del ~]
      ::
        [%add-sects sects=(set sect)]   
        [%del-sects sects=(set sect)]
      ::
        [%zone =zone]
      ::
        [%join join=_|]
    ==
  --
::
::  $group: collection of people and the pathways in which they interact
::
::    group holds all data around members, permissions, channel
::    organization, and its own metadata to represent the group
::
+$  group
  $:  =fleet
      cabals=(map sect cabal)
      zones=(map zone realm:zone)
      zone-ord=(list zone)
      =bloc
      =channels:channel
      =cordon
      secret=?
      meta=data:meta
  ==
::
::  $cabal: metadata representing a $sect or role
::
++  cabal
  =<  cabal
  |%
  ::
  +$  cabal
    [meta=data:meta ~]
  ::
  +$  diff
    $%  [%add meta=data:meta]
        [%del ~]
    ==
  --
::
::  $cordon: group entry and visibility permissions
::
++  cordon
  =<  cordon
  |%
  ::
  ::  $open: a group with open entry, only bans are barred entry
  ::
  ++  open
    |%
    ::  $ban: set of ships and ranks/classes that are not allowed entry
    ::
    ::    bans can either be done at the individual ship level or by the
    ::    rank level (comet/moon/etc.)
    ::
    +$  ban  [ships=(set ship) ranks=(set rank:title)]
    +$  diff
      $%  [%add-ships p=(set ship)]
          [%del-ships p=(set ship)]
        ::
          [%add-ranks p=(set rank:title)]
          [%del-ranks p=(set rank:title)]
      ==
    --
  ::
  ::  $shut: a group with closed entry, everyone barred entry
  ::
  ::    a shut cordon means that the group is closed, but still visible.
  ::    people may request entry and either be accepted or denied or
  ::    they may be invited directly
  ::
  ::    ask: represents those requesting entry
  ::    pending: represents those who've been invited
  ::
  ++  shut
    |%
    +$  state  [pend=(set ship) ask=(set ship)]
    +$  kind  ?(%ask %pending)
    +$  diff
      $%  [%add-ships p=kind q=(set ship)]
          [%del-ships p=kind q=(set ship)]
      ==
    --
  ::
  ::  $cordon: a set of metadata to represent the entry policy for a group
  ::
  ::    open: a group with open entry, only bans barred entry
  ::    shut: a group with closed entry, everyone barred entry
  ::    afar: a custom entry policy defined by another agent
  ::
  +$  cordon
    $%  [%shut state:shut]
        [%afar =flag =path desc=@t]
        [%open =ban:open]
    ==
  ::
  ::  $diff: the actions you can take on a cordon
  ::
  +$  diff
    $%  [%shut p=diff:shut]
        [%open p=diff:open]
        [%swap p=cordon]
    ==
  --
::
::  $bloc: superuser sects
::
::    sects in the bloc set are allowed to make modifications to the group
::    and its various metadata and permissions
::
++  bloc
  =<  bloc
  |%
  +$  bloc  (set sect)
  +$  diff
    $%  [%add p=(set sect)]
        [%del p=(set sect)]
    ==
  --
::
::  $diff: the general set of changes that can be made to a group
::
+$  diff
  $%  [%fleet p=(set ship) q=diff:fleet]
      [%cabal p=sect q=diff:cabal]
      [%channel p=nest q=diff:channel]
      [%bloc p=diff:bloc]
      [%cordon p=diff:cordon]
      [%zone p=diff:zone]
      [%meta p=data:meta]
      [%secret p=?]
      [%create p=group]
      [%del ~]
  ==
::
::  $action: the complete set of data required to edit a group
::
+$  action
  (pair flag update)
::
::  $update: a representation in time of a modification of a group
::
+$  update
  (pair time diff)
::
::  $create: a request to make a group
::
+$  create
  $:  name=term
      title=cord
      description=cord
      image=cord  
      cover=cord
      =cordon
      members=(jug ship sect)
      secret=?
  ==
::
+$  init  [=time =group]
::
+$  groups
  (map flag group)
+$  net-groups
  (map flag [net group])
::
::  $log: a time ordered map of all modifications to groups
::
+$  log
  ((mop time diff) lte)
::
++  log-on
  ((on time diff) lte)
::
::  $net: an indicator of whether I'm a host or subscriber
::
+$  net
  $~  [%pub ~]
  $%  [%pub p=log]
      [%sub p=time load=_| =saga:e]
  ==
::
::  $join: a join request, can elect to join all channels
::
+$  join
  $:  =flag
      join-all=?
  ==
::
::  $knock: a request to enter a closed group
::
+$  knock  flag
::
::  $progress: the state of a group join 
::
+$  progress
  ?(%knocking %adding %watching %done %error)
::
::  $claim: a mark for gangs to represent a join in progress
::
+$  claim
  $:  join-all=?
      =progress
  ==
::
::  $preview: the metadata and entry policy for a group
::
+$  preview  
  $:  =flag
      meta=data:meta
      =cordon
      =time
      secret=?
  ==
::
+$  previews  (map flag preview)
::
::  $invite: a marker to show you've been invited to a group
::
+$  invite  (pair flag ship)
::
::  $gang: view of foreign group
::
+$  gang
  $:  cam=(unit claim)
      pev=(unit preview)
      vit=(unit invite)
  ==
::
+$  gangs  (map flag gang)
--<|MERGE_RESOLUTION|>--- conflicted
+++ resolved
@@ -1,13 +1,5 @@
-<<<<<<< HEAD
-/-  meta, zer=groups-0
-=======
 /-  meta, e=epic
->>>>>>> 6442882f
 |%
-++  old
-  |%
-  ++  zero  zer
-  --
 ::  $flag: ID for a group
 ::
 +$  flag  (pair ship term)

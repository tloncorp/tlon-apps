/-  meta, e=epic, s=story
|%
::  +okay: protocol version, defunct
++  okay  `epic:e`4
::  $flag: id for a group
::
+$  flag  (pair ship term)
::  $nest: id for a channel
+$  nest  (pair term flag)
::  $plan: index into channel state
::    p: post being referred to
::    q: reply being referred to, if any
::
+$  plan
  (pair time (unit time))
::  $section-id: section id
::
+$  section-id  term
::  $section: channel section metadata
::
+$  section
  $:  meta=data:meta
      order=(list nest)
  ==
::  $seat: group membership (formerly $vessel)
::
::  .roles: the set of roles assigned to a seat
::  .joined: the time a ship has joined
::
+$  seat
  $:  roles=(set role-id)
      joined=time
  ==
::  $role-id: group member role
::
+$  role-id  term
::  $role-meta: role metadata
::
+$  role  [meta=data:meta ~]
::  $admins: set of privileged roles
::
::    roles in this set are allowed to make modifications to the group
::    and its various metadata and permissions
::
+$  admins  (set role-id)
::  $channel-preview: channel preview
::
::  .nest: channel id
::  .meta: channel metadata
::  .preview: group preview
::
+$  channel-preview
  $:  =nest
      meta=data:meta
      =preview
  ==
::  $channel: a collection of metadata about a channel
::
::  .meta: channel description
::  .added: time channel was added
::  .section: channel section
::  .readers: roles with read permissions. empty set
::            means the channel is accessible by everyone.
::  .join: should the channel be joined by new members
::
+$  channel
  $:  meta=data:meta
      added=time
      section=section-id
      readers=(set role-id)
      join=?
  ==
::  $channels-index: channels group ownership index
+$  channels-index  (map nest flag)
::  $admissions: group entry policy
::
::  .privacy: determines group visibility
::  .banned: ships and ranks blacklist
::  .pending: pending ships
::  .requests: entry requests
::  .tokens: access tokens
::  .referrals: token attribution
::  .invited: invited guest list
::
+$  admissions
  $:  =privacy
      =banned
      pending=(jug ship role-id)
      requests=(map ship [at=@da note=(unit story:s)])
      tokens=(map token token-meta)
      referrals=(jug ship token)
      invited=(map ship [at=@da token=(unit token)])
  ==
::  $token: group access token
+$  token  @uv
::  $token-meta: token metadata
::
::  .scheme: claim scheme
::  .expiry: expiration date
::  .label: optional label
::
+$  token-meta
  $:  scheme=claim-scheme
      expiry=@da
      label=(unit @t)
      ::TODO add attribution or reverse lookup in admissions
  ==
::  $claim-scheme: token claim scheme
::
::  %forever: unlimited claims
::  %limited: limited number of claims
::  %personal: single claim by the named
::
+$  claim-scheme
  $%  [%forever ~]
      [%limited count=@ud]
      [%personal =ship]
  ==
::  $banned: blacklist
::
+$  banned  [ships=(set ship) ranks=(set rank:title)]
::  $privacy: group privacy
::
::  %public: group is indexed and open to public
::  %private: group is indexed and invite-only
::  %secret: group is hidden and invite-only
::
+$  privacy  ?(%public %private %secret)
::  $invite: group invitation
::
::  .flag: target group
::  .time: time received
::  .token: access token
::  .from: inviter ship
::  .note: letter
::  .preview: group preview
::  .sign: preview host signature
::
::  TODO: group invitation should be attested
::        for by the group host, who should sign
::        the [token from preview] triple.
::
+$  invite
  $:  =flag
      =time
      from=ship
      token=(unit token)
      note=(unit story:s)
      =preview
      valid=?
  ==
::  $progress: group join in progress
::
::  %ask: asking for entry
::  %join: joining with a token
::  %watch: waiting for the subscription
::  %done: subscribed to the group
::  %error: error occured
::
+$  progress  ?(%ask %join %watch %done %error)
::  $lookup: preview in progress
::
::  %preview: waiting for preview
::  %done: preview update received
::  %error: error occured
::
+$  lookup  ?(%preview %done %error)
::  $foreign: view of a foreign group
::
::  .invites: received invites
::  .lookup: preview in progress
::  .preview: preview result
::  .progress: join in progress
::  .token: join token
::
+$  foreign
  $:  invites=(list invite)
      lookup=(unit lookup)
      preview=(unit preview)
      progress=(unit progress)
      token=(unit token)
  ==
+$  foreigns  (map flag foreign)
::  $group: collection of people and the pathways in which they interact
::
::    group holds all data around members, permissions, channel
::    organization, and its own metadata to represent the group
::
::  .meta: group metadata
::  .admissions: entry policy
::  .seats: members
::  .roles: member roles
::  .admins: administrators
::  .channels: group channels
::  .active-channels: joined channels
::  .sections: channel sections
::  .section-order: sections order
::  .flagged-content: flagged content
::
+$  group
  $:  meta=data:meta
    ::
      =admissions
      seats=(map ship seat)
    ::
      roles=(map role-id role)
      =admins
    ::
      channels=(map nest channel)
      active-channels=(set nest)
    ::
      sections=(map section-id section)
      section-order=(list section-id)
    ::
      =flagged-content
  ==
::
+$  group-ui
  $:  =group
      init=?
      member-count=@ud
  ==
::  $net: an indicator of whether we are a host or a subscriber
::
+$  net
  $~  [%pub ~]
  $%  [%pub =log]
      [%sub =time init=_|]
  ==
::
+$  groups-ui
  (map flag group-ui)
+$  groups
  (map flag group)
+$  net-groups
  (map flag [net group])
::  $preview: a group preview
::
::  .flag: group flag
::  .meta: group metadata
::  .time: preview timestamp
::  .member-count: group member count
::  .public: whether group is public
::
+$  preview
  $:  =flag
      meta=data:meta
      =time
      member-count=@ud
      =privacy
  ==
::  $previews: collection of group previews
::
+$  previews  (map flag preview)
::  $preview-update: group preview update
::
+$  preview-update  (unit preview)
::  $create-group: a request to create a group
::
::  .name: group name
::  .meta: group meteadata
::  .privacy: admission privacy
::  .banned: admission restrictions
::  .members: group members and their roles
::
+$  create-group
  $:  name=term
      meta=data:meta
      =privacy
      =banned
      members=(jug ship role-id)
  ==
::  $flagged-content: flagged posts and replies that need admin review
::
+$  flagged-content  (map nest (jug plan ship))
::  %groups acur interface
::
::  a-* actions
::    actions are requests to the agent
::    as a group client. most actions
::    become commands which are then passed
::    on to the group host. actions can
::    only originate locally.
::
::  c-* commands
::    commands are requests to the agent
::    as a group host. they are checked
::    for permissions.
::
::  u-* updates
::    updates are generated in response to
::    a group change and disseminated to
::    group members.
::
::  r-* responses
::    responses are generated in response
::    to a group change, and are disseminated
::    to subscribers. most updates also trigger
::    a response.
::
::  $a-groups: groups actions
::
::  %group: operate on a group
::  %invite: send an invite
::  %leave: leave a group
::
+$  a-groups
  $%  [%group =flag =a-group]
      [%invite =flag ships=(set ship) =a-invite]
      [%leave =flag]
  ==
+$  a-group
  $%  [%meta meta=data:meta]
      [%entry =a-entry]
      [%seat ships=(set ship) =a-seat]
      [%role roles=(set role-id) =a-role]
      [%channel =nest =a-channel]
      [%section =section-id =a-section]
      [%navigation =a-navigation]
      [%flag-content =nest =plan src=ship]
  ==
::  $a-invite: invite a ship
+$  a-invite
  $:  token=(unit token)
      note=(unit story:s)
  ==
+$  a-entry  c-entry
+$  a-seat  c-seat
+$  a-role  c-role
+$  a-channel  c-channel
+$  a-section  c-section
<<<<<<< HEAD
::  $a-navigation: specify the group navigation
::
::  group navigation is determined by the order of sections,
::  and, within each section, the order of channels.
::
::  the navigation structure supplied here can be partial, and will
::  be applied as far as possible by the server. for instance,
::  this action can be used to only modify a certain section by
::  supplying it in .sections.
::
=======
>>>>>>> f8c0b33a
+$  a-navigation
  $:  sections=(map section-id section)
      order=(list section-id)
  ==
::  $c-groups: group commands
::
::   %create: create a new group
::   %group: modify group state
::   %ask: request to join a group
::   %join: join a group with token
::   %leave: leave a group
::
+$  c-groups
  $%  [%create =create-group]
      [%group =flag =c-group]
    ::
      [%ask =flag story=(unit story:s)]
      [%join =flag token=(unit token)]
    ::
      [%leave =flag]
  ==
::  $c-group: group command
::
::  %meta: update the metadata
::  %entry: update the entry policy
::  %seat: update seats
::  %role: update roles
::  %update: update a channel
::  %section: update a section
::  %flag-content: flag a post
::  %delete: delete the group
::
+$  c-group
  $%  [%meta meta=data:meta]
      [%entry =c-entry]
      [%seat ships=(set ship) =c-seat]
      [%role roles=(set role-id) =c-role]
      [%channel =nest =c-channel]
      [%section =section-id =c-section]
      [%section-order order=(list section-id)]
      [%flag-content =nest =plan src=ship]
      [%delete ~]
  ==
+$  c-entry
  $%  [%privacy =privacy]
      [%ban =c-ban]
      [%token =c-token]
      [%pending ships=(set ship) =c-pending]
      [%ask ships=(set ship) c-ask=?(%approve %deny)]
  ==
+$  c-ban
  $%  [%set ships=(set ship) ranks=(set rank:title)]
    ::
      [%add-ships ships=(set ship)]
      [%del-ships ships=(set ship)]
    ::
      [%add-ranks ranks=(set rank:title)]
      [%del-ranks ranks=(set rank:title)]
  ==
+$  c-pending
  $%  [%add roles=(set role-id)]
      [%edit roles=(set role-id)]
      [%del ~]
  ==
+$  c-token
  $%  [%add =c-token-add]
      [%del =token]
  ==
+$  c-token-add
  $:  scheme=claim-scheme
      expiry=(unit @dr)
      label=(unit @t)
      referral=?
  ==
::  $c-role: role command
::
::  %add: add role
::  %edit: edit the role metadata
::  %del: delete the role
::  %set-admin: grant admin privileges
::  %del-admin: rescind admin priveleges
::
+$  c-role
  $%  [%add meta=data:meta]
      [%edit meta=data:meta]
      [%del ~]
      [%set-admin ~]
      [%del-admin ~]
  ==
::  $c-seat: membership command
::
::  %add: add a group member
::  %del: remove a group member
::  %add-roles: add member to roles
::  %del-roles: remove member from roles
::
+$  c-seat
  $%  [%add ~]
      [%del ~]
      [%add-roles roles=(set role-id)]
      [%del-roles roles=(set role-id)]
  ==
::  $c-channel: channel command
::
::  %add: add a channel
::  %edit: edit the channel
::  %del: delete the channel
::  %add-readers: add roles to readers set
::  %del-readers: delete roles from readers set
::  %section: assign the channel to a section
::  %join: set the join flag
::
+$  c-channel
  $%  [%add =channel]
      [%edit =channel]
      [%del ~]
    ::
      [%add-readers roles=(set role-id)]
      [%del-readers roles=(set role-id)]
    ::
      [%section =section-id]
    ::
      [%join join=_|]
  ==
::  $c-section: section command
::
::  %add: create a new section
::  %edit: modify the section metadata
::  %del: delete the section
::  %move: reorder the section within a group
::  %move-nest: reorders a channel within a section
::
+$  c-section
  $%  [%add meta=data:meta]
      [%edit meta=data:meta]
      [%del ~]
      [%move idx=@ud]
      [%move-nest =nest idx=@ud]
      [%set order=(list nest)]
  ==
+$  update  [=time =u-group]
+$  u-group
  $%  [%create =group]
      [%meta =data:meta]
      [%entry =u-entry]
      [%seat ships=(set ship) =u-seat]
      [%role roles=(set role-id) =u-role]
      [%channel =nest =u-channel]
      [%section =section-id =u-section]
      [%section-order order=(list section-id)]
      [%flag-content =nest =plan src=ship]
      [%delete ~]
  ==
+$  u-entry
  $%  [%privacy =privacy]
      [%ban =u-ban]
      [%token =u-token]
      [%pending =u-pending]
      [%ask =u-ask]
  ==
+$  u-ban
  $%  [%set ships=(set ship) ranks=(set rank:title)]
    ::
      [%add-ships ships=(set ship)]
      [%del-ships ships=(set ship)]
    ::
      [%add-ranks ranks=(set rank:title)]
      [%del-ranks ranks=(set rank:title)]
  ==
+$  u-token
  $%  [%add =token meta=token-meta]
      [%del =token]
  ==
+$  u-pending
  $%  [%add ships=(set ship) roles=(set role-id)]
      [%edit ships=(set ship) roles=(set role-id)]
      [%del ships=(set ship)]
  ==
+$  u-ask
  $%  [%add =ship at=@da story=(unit story:s)]
      [%del ships=(set ship)]
  ==
+$  u-role
  $%  [%add meta=data:meta]
      [%edit meta=data:meta]
      [%del ~]
      [%set-admin ~]
      [%del-admin ~]
  ==
+$  u-seat
  $%  [%add =seat]
      [%del ~]
      [%add-roles roles=(set role-id)]
      [%del-roles roles=(set role-id)]
  ==
+$  u-channel
  $%  [%add =channel]
      [%edit =channel]
      [%del ~]
      [%add-readers roles=(set role-id)]
      [%del-readers roles=(set role-id)]
      [%section section=section-id]
      [%join join=_|]
  ==
+$  u-section
  $%  [%add meta=data:meta]
      [%edit meta=data:meta]
      [%del ~]
      [%move idx=@ud]
      [%move-nest =nest idx=@ud]
      [%set order=(list nest)]
  ==
+$  r-groups  [=flag =r-group]
+$  r-group
  $%  [%create =group]
      [%meta meta=data:meta]
      [%entry =r-entry]
      [%seat ships=(set ship) =r-seat]
      [%role roles=(set role-id) =r-role]
      [%channel =nest =r-channel]
      [%section =section-id =r-section]
      [%section-order order=(list section-id)]
      [%flag-content =nest =plan src=ship]
      [%delete ~]
  ==
+$  r-entry
  $%  [%privacy =privacy]
      [%ban =r-ban]
      [%token =r-token]
      [%pending =r-pending]
      [%ask =r-ask]
  ==
+$  r-ban      u-ban
+$  r-token    u-token
+$  r-pending  u-pending
+$  r-ask      u-ask
+$  r-seat     u-seat
+$  r-role     u-role
+$  r-channel  u-channel
+$  r-section  u-section
::  $a-foreigns: foreign action
::
::  %reject: ask request rejection
::
+$  a-foreigns
  $%  [%foreign =flag =a-foreign]
      [%invite =invite]
      [%revoke =flag token=(unit token)]
      [%reject =flag]
  ==
::  $a-foreign: foreign group action
::
::  %join: join the group
::  %ask: ask for entry
::  %cancel: cancel a join or an ask in progress
::  %decline: decline an invitation
::
+$  a-foreign
  $%  [%join token=(unit token)]
      [%ask story=(unit story:s)]
      [%cancel ~]
      [%decline token=(unit token)]
  ==
::  $init: initial group update
::
+$  init  [=time =group]
::
+$  log  ((mop time u-group) lte)
::
++  log-on  ((on time u-group) lte)
--<|MERGE_RESOLUTION|>--- conflicted
+++ resolved
@@ -329,7 +329,6 @@
 +$  a-role  c-role
 +$  a-channel  c-channel
 +$  a-section  c-section
-<<<<<<< HEAD
 ::  $a-navigation: specify the group navigation
 ::
 ::  group navigation is determined by the order of sections,
@@ -340,8 +339,6 @@
 ::  this action can be used to only modify a certain section by
 ::  supplying it in .sections.
 ::
-=======
->>>>>>> f8c0b33a
 +$  a-navigation
   $:  sections=(map section-id section)
       order=(list section-id)

--- conflicted
+++ resolved
@@ -186,10 +186,7 @@
       =time
   ==
 ::
-<<<<<<< HEAD
-=======
 +$  previews  (map flag preview)
->>>>>>> 60bbd46f
 +$  invite  (pair flag ship)
 ::  $gang: view of foreign group
 +$  gang

--- conflicted
+++ resolved
@@ -1,6 +1,5 @@
 /-  meta
 |%
-::
 ::  $flag: ID for a group
 ::
 +$  flag  (pair ship term)
@@ -13,7 +12,6 @@
 ::
 +$  sect  term
 ::
-<<<<<<< HEAD
 ::  $zone: channel grouping
 ::
 ::    includes its own metadata for display and keeps the order of 
@@ -27,10 +25,6 @@
 ::      %edit: modify the zone metadata
 ::      %mov: reorders the zone in the group
 ::      %mov-nest: reorders a channel within the zone
-=======
-::  $zone: channel grouping, includes its own metadata for display and
-::  keeps the order of channels within.
->>>>>>> 81dddf48
 ::  
 ++  zone
   =<  zone
@@ -42,7 +36,6 @@
     ==
   +$  diff  (pair zone delta)
   +$  delta
-<<<<<<< HEAD
     $%  [%add meta=data:meta]
         [%del ~]
         [%edit meta=data:meta]
@@ -55,40 +48,24 @@
 ::
 ::    vessel: a user's set of sects or roles and the time that they joined
 ::    @da default represents an admin added member that has yet to join
-=======
-    $%  [%add meta=data:meta]     :: %add is used for creating a zone
-        [%del ~]                  :: %del deletes the zone
-        [%edit meta=data:meta]    :: %edit allows modifying a zone
-        [%mov idx=@ud]            :: %mov reorders the zone in the group
-        [%mov-nest =nest idx=@ud] :: %mov-nest reorders a channel within
-                                  :: the zone
-    ==
-  --
-::
-::  $fleet: map of group members, holds join and sect metadata 
->>>>>>> 81dddf48
 ::
 ++  fleet
   =<  fleet
   |%
   +$  fleet  (map ship vessel)
   +$  vessel
-    $:  sects=(set sect)  :: the member's sects
+    $:  sects=(set sect)
         joined=time
     ==
   +$  diff
-    $%  [%add ~]                        :: add the ship to the fleet
-        [%del ~]                        :: delete the ship from the fleet
-        [%add-sects sects=(set sect)]   :: add sects to the ship
-        [%del-sects sects=(set sect)]   :: delete sects from the ship
-    ==
-  --
-::
-<<<<<<< HEAD
-::  $channel: 
-=======
-::  $channel: a collection of metadata about a specific agent integration
->>>>>>> 81dddf48
+    $%  [%add ~]
+        [%del ~]
+        [%add-sects sects=(set sect)]
+        [%del-sects sects=(set sect)]
+    ==
+  --
+::
+::  $channel: a medium for interaction
 ::
 ++  channel
   =<  channel
@@ -110,20 +87,11 @@
   ::    readers: what sects can see the channel, empty means anyone
   ::
   +$  channel
-<<<<<<< HEAD
     $:  meta=data:meta
         added=time
         =zone
         join=?
         readers=(set sect)
-=======
-    $:  meta=data:meta      :: title, description, image, color
-        added=time          :: when the channel was created
-        zone=(unit zone)    :: what zone or section to bucket in
-        join=?              :: should the channel be joined by new members
-        readers=(set sect)  :: what sects can see the channel, empty
-                            :: means anyone
->>>>>>> 81dddf48
     ==
   ::
   ::  $diff: represents the set of actions you can take on a channel
@@ -136,7 +104,6 @@
   ::    join: toggle default join
   ::
   +$  diff
-<<<<<<< HEAD
     $%  [%add =channel]                 
         [%del ~]
       ::
@@ -144,19 +111,8 @@
         [%del-sects sects=(set sect)]
       ::
         [%zone =zone]
-=======
-    $%  [%add =channel]                 :: create a channel, should be 
-                                        :: called from agent
-        [%del ~]                        :: delete a channel
       ::
-        [%add-sects sects=(set sect)]   :: add sects to readers
-        [%del-sects sects=(set sect)]   :: delete sects from readers
-      ::
-        [%add-zone =zone]               :: change the zone of the channel
-        [%del-zone ~]                   :: remove the channel from a zone
->>>>>>> 81dddf48
-      ::
-        [%join join=_|]                 :: toggle default join
+        [%join join=_|]
     ==
   --
 ::
@@ -165,11 +121,6 @@
 ::    group holds all data around members, permissions, channel
 ::    organization, and its own metadata to represent the group
 ::
-<<<<<<< HEAD
-::    each key is represn
-::
-=======
->>>>>>> 81dddf48
 +$  group
   $:  =fleet
       cabals=(map sect cabal)
@@ -191,8 +142,8 @@
     [meta=data:meta ~]
   ::
   +$  diff
-    $%  [%add meta=data:meta]   :: change sect's metadata
-        [%del ~]                :: delete sect's metadata
+    $%  [%add meta=data:meta]
+        [%del ~]
     ==
   --
 ::
@@ -202,34 +153,25 @@
   =<  cordon
   |%
   ::
-<<<<<<< HEAD
   ::  $open: a group with open entry, only bans are barred entry
-=======
-  ::  $open: an open cordon represents a public group, only bans are 
-  ::  barred entry
->>>>>>> 81dddf48
   ::
   ++  open
     |%
     ::  $ban: set of ships and ranks/classes that are not allowed entry
     ::
-<<<<<<< HEAD
     ::    bans can either be done at the individual ship level or by the
     ::    rank level (comet/moon/etc.)
     ::
-=======
->>>>>>> 81dddf48
     +$  ban  [ships=(set ship) ranks=(set rank:title)]
     +$  diff
-      $%  [%add-ships p=(set ship)]         :: add ships to bans
-          [%del-ships p=(set ship)]         :: remove ships from bans
+      $%  [%add-ships p=(set ship)]
+          [%del-ships p=(set ship)]
         ::
-          [%add-ranks p=(set rank:title)]   :: add rank to bans
-          [%del-ranks p=(set rank:title)]   :: remove rank from bans
+          [%add-ranks p=(set rank:title)]
+          [%del-ranks p=(set rank:title)]
       ==
     --
   ::
-<<<<<<< HEAD
   ::  $shut: a group with closed entry, everyone barred entry
   ::
   ::    a shut cordon means that the group is closed, but still visible.
@@ -246,16 +188,6 @@
     +$  diff
       $%  [%add-ships p=kind q=(set ship)]
           [%del-ships p=kind q=(set ship)]
-=======
-  ::  $shut: a shut cordon means that the group is closed, but still
-  ::  visible. people may request entry and either be accepted or denied
-  ::
-  ++  shut
-    |%
-    ++  diff
-      $%  [%add-ships p=(set ship)]   :: add ships to pending entry set
-          [%del-ships p=(set ship)]   :: remove ships from pending entry
->>>>>>> 81dddf48
       ==
     --
   ::
@@ -266,44 +198,32 @@
   ::    afar: a custom entry policy defined by another agent
   ::
   +$  cordon
-<<<<<<< HEAD
     $%  [%shut state:shut]
         [%afar =flag =path desc=@t]
         [%open =ban:open]
-=======
-    $%  [%shut pending=(set ship)]    :: see $shut above
-        [%afar =flag =path desc=@t]   :: $afar is a secret group which
-                                      :: only allows entry through invite
-        [%open =ban:open]             :: see $open above
->>>>>>> 81dddf48
     ==
   ::
   ::  $diff: the actions you can take on a cordon
   ::
   +$  diff
-    $%  [%shut p=diff:shut]           :: modify $shut
-        [%open p=diff:open]           :: modify $open
-        [%swap p=cordon]              :: change cordon completely
+    $%  [%shut p=diff:shut]
+        [%open p=diff:open]
+        [%swap p=cordon]
     ==
   --
 ::
 ::  $bloc: superuser sects
 ::
-<<<<<<< HEAD
 ::    sects in the bloc set are allowed to make modifications to the group
 ::    and its various metadata and permissions
-=======
-::    sects in bloc are allowed to make modifications to the group and
-::    its various metadata and permissions
->>>>>>> 81dddf48
 ::
 ++  bloc
   =<  bloc
   |%
   +$  bloc  (set sect)
   +$  diff
-    $%  [%add p=(set sect)]   :: add sects to the bloc
-        [%del p=(set sect)]   :: remove sects from the bloc
+    $%  [%add p=(set sect)]
+        [%del p=(set sect)]
     ==
   --
 ::
@@ -359,10 +279,10 @@
 ::  $net: an indicator of whether I'm a host or subscriber
 ::
 +$  net
-  $~  [%pub ~]        :: am publisher/host with fresh log
-  $%  [%pub p=log]    :: start publishing with an existing log 
-      [%sub p=time]   :: subscribed at time, sync log from that point
-      [%load ~]       :: iniating group join
+  $~  [%pub ~]
+  $%  [%pub p=log]
+      [%sub p=time]
+      [%load ~]
   ==
 ::
 ::  $join: a join request, can elect to join all channels
@@ -372,19 +292,14 @@
       join-all=?
   ==
 ::
-<<<<<<< HEAD
 ::  $knock: a request to enter a closed group
 ::
 +$  knock  flag
 ::
-=======
->>>>>>> 81dddf48
 ::  $progress: the state of a group join 
 ::
 +$  progress
   ?(%knocking %adding %watching %done %error)
-::
-::  $claim: a mark for gangs to represent a join in progress
 ::
 ::  $claim: a mark for gangs to represent a join in progress
 ::
@@ -393,11 +308,7 @@
       =progress
   ==
 ::
-<<<<<<< HEAD
 ::  $preview: the metadata and entry policy for a group
-=======
-::  $preview: the metadata and entry permissions for a group
->>>>>>> 81dddf48
 ::
 +$  preview  
   $:  =flag

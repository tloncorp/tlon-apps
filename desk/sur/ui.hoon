/-  g=groups, d=channels, c=chat
|%
+$  init
  $:  groups=groups-ui:g
      =gangs:g
      =channels:d
      =unreads:d
      pins=(list whom)
<<<<<<< HEAD
      profile=?
=======
      =chat
  ==
::
+$  chat
  $:  clubs=(map id:club:c crew:club:c)
      dms=(set ship)
      =unreads:c
      invited=(set ship)
      pins=(list whom:c)
>>>>>>> 35bbae11
  ==
::  $whom: ID for an "item"
::
+$  whom
  $%  [%group =flag:g]
      [%channel =nest:g]
      [%chat =whom:c]
  ==
::
+$  action
  $%  [%pins =a-pins]
  ==
+$  a-pins
  $%  [%add =whom]
      [%del =whom]
  ==
::
+$  vita-enabled  ?
--<|MERGE_RESOLUTION|>--- conflicted
+++ resolved
@@ -6,10 +6,8 @@
       =channels:d
       =unreads:d
       pins=(list whom)
-<<<<<<< HEAD
+      =chat
       profile=?
-=======
-      =chat
   ==
 ::
 +$  chat
@@ -18,7 +16,6 @@
       =unreads:c
       invited=(set ship)
       pins=(list whom:c)
->>>>>>> 35bbae11
   ==
 ::  $whom: ID for an "item"
 ::

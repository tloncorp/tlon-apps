<<<<<<< HEAD
/-  gv=groups-ver, d=channels, c=chat, a=activity
=======
/-  g=groups, d=channels, c=chat, a=activity, oc=chat-3
>>>>>>> c7155cdf
|%
+$  init-5
<<<<<<< HEAD
  $:  groups=groups-ui:v7:gv
      =foreigns:v7:gv
      channel=channel-0
=======
  $:  groups=groups-ui:v5:g
      =gangs:v5:g
      channel=channel-8
>>>>>>> c7155cdf
      =activity:a
      pins=(list whom)
      chat=chat-2
      profile=?
  ==
+$  init-4
  $:  groups=groups-ui:v2:gv
      =gangs:v2:gv
      channel=channel-0
      =activity:a
      pins=(list whom)
      chat=chat-2
      profile=?
  ==
+$  init-3
<<<<<<< HEAD
  $:  groups=groups-ui:v2:gv
      =gangs:v2:gv
      =channels:d
=======
  $:  groups=groups-ui:v2:g
      =gangs:v2:g
      =channels:v7:old:d
>>>>>>> c7155cdf
      =activity:v3:old:a
      pins=(list whom)
      chat=chat-1
      profile=?
  ==
+$  init-2
<<<<<<< HEAD
  $:  groups=groups-ui:v2:gv
      =gangs:v2:gv
      =channels:d
=======
  $:  groups=groups-ui:v2:g
      =gangs:v2:g
      =channels:v7:old:d
>>>>>>> c7155cdf
      activity=activity:v2:old:a
      pins=(list whom)
      chat=chat-1
      profile=?
  ==
::
+$  init-1
<<<<<<< HEAD
  $:  groups=groups-ui:v2:gv
      =gangs:v2:gv
      =channels:d
=======
  $:  groups=groups-ui:v2:g
      =gangs:v2:g
      =channels:v7:old:d
>>>>>>> c7155cdf
      =unreads:d
      pins=(list whom)
      chat=chat-0
      profile=?
  ==
::
+$  init-0
  $:  groups=groups-ui:v2:gv
      =gangs:v2:gv
      channels=channels-0:d
      =unreads:d
      pins=(list whom)
      chat=chat-0
      profile=?
  ==
::
+$  mixed-heads  [chan=channel-heads:v7:old:d chat=chat-heads:oc]
+$  mixed-heads-2  [chan=channel-heads:d chat=chat-heads:c]
::
+$  channel-8
  $:  =channels:d
      hidden-posts=(set id-post:d)
  ==
+$  channel-0
  $:  =channels:v1:old:d
      hidden-posts=(set id-post:d)
  ==
+$  chat-2
  $:  dms=(set ship)
      invited=(set ship)
      clubs=(map id:club:c crew:club:c)
      blocked=(set ship)
      blocked-by=(set ship)
      hidden-messages=(set id:c)
  ==
+$  chat-1
  $:  clubs=(map id:club:c crew:club:c)
      dms=(set ship)
      invited=(set ship)
  ==
+$  chat-0
  $:  clubs=(map id:club:c crew:club:c)
      dms=(set ship)
      =unreads:c
      invited=(set ship)
      pins=(list whom:c)
  ==
::  $whom: ID for an "item"
::
+$  whom
  $%  [%group =flag:v0:gv]
      [%channel =nest:v0:gv]
      [%chat =whom:c]
  ==
::
+$  action
  $%  [%pins =a-pins]
  ==
+$  a-pins
  $%  [%add =whom]
      [%del =whom]
  ==
::
+$  vita-enabled  ?
--<|MERGE_RESOLUTION|>--- conflicted
+++ resolved
@@ -1,19 +1,9 @@
-<<<<<<< HEAD
-/-  gv=groups-ver, d=channels, c=chat, a=activity
-=======
-/-  g=groups, d=channels, c=chat, a=activity, oc=chat-3
->>>>>>> c7155cdf
+/-  gv=groups-ver, d=channels, c=chat, a=activity, oc=chat-3
 |%
 +$  init-5
-<<<<<<< HEAD
   $:  groups=groups-ui:v7:gv
       =foreigns:v7:gv
-      channel=channel-0
-=======
-  $:  groups=groups-ui:v5:g
-      =gangs:v5:g
       channel=channel-8
->>>>>>> c7155cdf
       =activity:a
       pins=(list whom)
       chat=chat-2
@@ -29,30 +19,18 @@
       profile=?
   ==
 +$  init-3
-<<<<<<< HEAD
   $:  groups=groups-ui:v2:gv
       =gangs:v2:gv
-      =channels:d
-=======
-  $:  groups=groups-ui:v2:g
-      =gangs:v2:g
       =channels:v7:old:d
->>>>>>> c7155cdf
       =activity:v3:old:a
       pins=(list whom)
       chat=chat-1
       profile=?
   ==
 +$  init-2
-<<<<<<< HEAD
   $:  groups=groups-ui:v2:gv
       =gangs:v2:gv
-      =channels:d
-=======
-  $:  groups=groups-ui:v2:g
-      =gangs:v2:g
       =channels:v7:old:d
->>>>>>> c7155cdf
       activity=activity:v2:old:a
       pins=(list whom)
       chat=chat-1
@@ -60,15 +38,9 @@
   ==
 ::
 +$  init-1
-<<<<<<< HEAD
   $:  groups=groups-ui:v2:gv
       =gangs:v2:gv
-      =channels:d
-=======
-  $:  groups=groups-ui:v2:g
-      =gangs:v2:g
       =channels:v7:old:d
->>>>>>> c7155cdf
       =unreads:d
       pins=(list whom)
       chat=chat-0

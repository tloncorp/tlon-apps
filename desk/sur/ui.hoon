/-  g=groups, d=channels, c=chat, a=activity
|%
+$  init-5
<<<<<<< HEAD
  $:  groups=groups-ui:g
      =gangs:g
=======
  $:  groups=groups-ui:v5:g
      =gangs:v5:g
>>>>>>> feca9e4c
      channel=channel-8
      =activity:a
      pins=(list whom)
      chat=chat-2
      profile=?
  ==
+$  init-4
  $:  groups=groups-ui:v2:g
      =gangs:v2:g
      channel=channel-0
      =activity:a
      pins=(list whom)
      chat=chat-2
      profile=?
  ==
+$  init-3
<<<<<<< HEAD
  $:  groups=groups-ui:g
      =gangs:g
=======
  $:  groups=groups-ui:v2:g
      =gangs:v2:g
>>>>>>> feca9e4c
      =channels:v7:old:d
      =activity:v3:old:a
      pins=(list whom)
      chat=chat-1
      profile=?
  ==
+$  init-2
<<<<<<< HEAD
  $:  groups=groups-ui:g
      =gangs:g
=======
  $:  groups=groups-ui:v2:g
      =gangs:v2:g
>>>>>>> feca9e4c
      =channels:v7:old:d
      activity=activity:v2:old:a
      pins=(list whom)
      chat=chat-1
      profile=?
  ==
::
+$  init-1
<<<<<<< HEAD
  $:  groups=groups-ui:g
      =gangs:g
=======
  $:  groups=groups-ui:v2:g
      =gangs:v2:g
>>>>>>> feca9e4c
      =channels:v7:old:d
      =unreads:d
      pins=(list whom)
      chat=chat-0
      profile=?
  ==
::
+$  init-0
  $:  groups=groups-ui:v2:g
      =gangs:v2:g
      channels=channels-0:d
      =unreads:d
      pins=(list whom)
      chat=chat-0
      profile=?
  ==
::
+$  mixed-heads  [chan=channel-heads:v7:old:d chat=chat-heads:c]
::
+$  channel-8
  $:  =channels:d
      hidden-posts=(set id-post:d)
  ==
+$  channel-0
  $:  =channels:v1:old:d
      hidden-posts=(set id-post:d)
  ==
+$  chat-2
  $:  dms=(set ship)
      invited=(set ship)
      clubs=(map id:club:c crew:club:c)
      blocked=(set ship)
      blocked-by=(set ship)
      hidden-messages=(set id:c)
  ==
+$  chat-1
  $:  clubs=(map id:club:c crew:club:c)
      dms=(set ship)
      invited=(set ship)
  ==
+$  chat-0
  $:  clubs=(map id:club:c crew:club:c)
      dms=(set ship)
      =unreads:c
      invited=(set ship)
      pins=(list whom:c)
  ==
::  $whom: ID for an "item"
::
+$  whom
  $%  [%group =flag:g]
      [%channel =nest:g]
      [%chat =whom:c]
  ==
::
+$  action
  $%  [%pins =a-pins]
  ==
+$  a-pins
  $%  [%add =whom]
      [%del =whom]
  ==
::
+$  vita-enabled  ?
--<|MERGE_RESOLUTION|>--- conflicted
+++ resolved
@@ -1,13 +1,8 @@
 /-  g=groups, d=channels, c=chat, a=activity
 |%
 +$  init-5
-<<<<<<< HEAD
-  $:  groups=groups-ui:g
-      =gangs:g
-=======
   $:  groups=groups-ui:v5:g
       =gangs:v5:g
->>>>>>> feca9e4c
       channel=channel-8
       =activity:a
       pins=(list whom)
@@ -24,13 +19,8 @@
       profile=?
   ==
 +$  init-3
-<<<<<<< HEAD
-  $:  groups=groups-ui:g
-      =gangs:g
-=======
   $:  groups=groups-ui:v2:g
       =gangs:v2:g
->>>>>>> feca9e4c
       =channels:v7:old:d
       =activity:v3:old:a
       pins=(list whom)
@@ -38,13 +28,8 @@
       profile=?
   ==
 +$  init-2
-<<<<<<< HEAD
-  $:  groups=groups-ui:g
-      =gangs:g
-=======
   $:  groups=groups-ui:v2:g
       =gangs:v2:g
->>>>>>> feca9e4c
       =channels:v7:old:d
       activity=activity:v2:old:a
       pins=(list whom)
@@ -53,13 +38,8 @@
   ==
 ::
 +$  init-1
-<<<<<<< HEAD
-  $:  groups=groups-ui:g
-      =gangs:g
-=======
   $:  groups=groups-ui:v2:g
       =gangs:v2:g
->>>>>>> feca9e4c
       =channels:v7:old:d
       =unreads:d
       pins=(list whom)

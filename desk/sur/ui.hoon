/-  g=groups, d=channels, c=chat, a=activity
|%
+$  init-5
<<<<<<< HEAD
  $:  groups=groups-ui:g
      =gangs:g
      channel=channel-8
=======
  $:  groups=groups-ui:v5:g
      =gangs:v5:g
      channel=channel-0
>>>>>>> a2616d62
      =activity:a
      pins=(list whom)
      chat=chat-2
      profile=?
  ==
+$  init-4
  $:  groups=groups-ui:v2:g
      =gangs:v2:g
      channel=channel-0
      =activity:a
      pins=(list whom)
      chat=chat-2
      profile=?
  ==
+$  init-3
<<<<<<< HEAD
  $:  groups=groups-ui:g
      =gangs:g
      =channels:v7:old:d
=======
  $:  groups=groups-ui:v2:g
      =gangs:v2:g
      =channels:d
>>>>>>> a2616d62
      =activity:v3:old:a
      pins=(list whom)
      chat=chat-1
      profile=?
  ==
+$  init-2
<<<<<<< HEAD
  $:  groups=groups-ui:g
      =gangs:g
      =channels:v7:old:d
=======
  $:  groups=groups-ui:v2:g
      =gangs:v2:g
      =channels:d
>>>>>>> a2616d62
      activity=activity:v2:old:a
      pins=(list whom)
      chat=chat-1
      profile=?
  ==
::
+$  init-1
<<<<<<< HEAD
  $:  groups=groups-ui:g
      =gangs:g
      =channels:v7:old:d
=======
  $:  groups=groups-ui:v2:g
      =gangs:v2:g
      =channels:d
>>>>>>> a2616d62
      =unreads:d
      pins=(list whom)
      chat=chat-0
      profile=?
  ==
::
+$  init-0
  $:  groups=groups-ui:v2:g
      =gangs:v2:g
      channels=channels-0:d
      =unreads:d
      pins=(list whom)
      chat=chat-0
      profile=?
  ==
::
+$  mixed-heads  [chan=channel-heads:v7:old:d chat=chat-heads:c]
::
+$  channel-8
  $:  =channels:d
      hidden-posts=(set id-post:d)
  ==
+$  channel-0
  $:  =channels:v1:old:d
      hidden-posts=(set id-post:d)
  ==
+$  chat-2
  $:  dms=(set ship)
      invited=(set ship)
      clubs=(map id:club:c crew:club:c)
      blocked=(set ship)
      blocked-by=(set ship)
      hidden-messages=(set id:c)
  ==
+$  chat-1
  $:  clubs=(map id:club:c crew:club:c)
      dms=(set ship)
      invited=(set ship)
  ==
+$  chat-0
  $:  clubs=(map id:club:c crew:club:c)
      dms=(set ship)
      =unreads:c
      invited=(set ship)
      pins=(list whom:c)
  ==
::  $whom: ID for an "item"
::
+$  whom
  $%  [%group =flag:g]
      [%channel =nest:g]
      [%chat =whom:c]
  ==
::
+$  action
  $%  [%pins =a-pins]
  ==
+$  a-pins
  $%  [%add =whom]
      [%del =whom]
  ==
::
+$  vita-enabled  ?
--<|MERGE_RESOLUTION|>--- conflicted
+++ resolved
@@ -1,15 +1,9 @@
 /-  g=groups, d=channels, c=chat, a=activity
 |%
 +$  init-5
-<<<<<<< HEAD
-  $:  groups=groups-ui:g
-      =gangs:g
-      channel=channel-8
-=======
   $:  groups=groups-ui:v5:g
       =gangs:v5:g
-      channel=channel-0
->>>>>>> a2616d62
+      channel=channel-8
       =activity:a
       pins=(list whom)
       chat=chat-2
@@ -25,30 +19,18 @@
       profile=?
   ==
 +$  init-3
-<<<<<<< HEAD
-  $:  groups=groups-ui:g
-      =gangs:g
-      =channels:v7:old:d
-=======
   $:  groups=groups-ui:v2:g
       =gangs:v2:g
-      =channels:d
->>>>>>> a2616d62
+      =channels:v7:old:d
       =activity:v3:old:a
       pins=(list whom)
       chat=chat-1
       profile=?
   ==
 +$  init-2
-<<<<<<< HEAD
-  $:  groups=groups-ui:g
-      =gangs:g
-      =channels:v7:old:d
-=======
   $:  groups=groups-ui:v2:g
       =gangs:v2:g
-      =channels:d
->>>>>>> a2616d62
+      =channels:v7:old:d
       activity=activity:v2:old:a
       pins=(list whom)
       chat=chat-1
@@ -56,15 +38,9 @@
   ==
 ::
 +$  init-1
-<<<<<<< HEAD
-  $:  groups=groups-ui:g
-      =gangs:g
-      =channels:v7:old:d
-=======
   $:  groups=groups-ui:v2:g
       =gangs:v2:g
-      =channels:d
->>>>>>> a2616d62
+      =channels:v7:old:d
       =unreads:d
       pins=(list whom)
       chat=chat-0

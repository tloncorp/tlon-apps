<<<<<<< HEAD
/-  g=groups, c=cite, graph-store
/-  metadata-store
/+  lib-graph=graph-store
=======
/-  g=groups, c=cite, zer=diary-0
>>>>>>> cda1f09b
|%
++  old
  |%
  ++  zero  zer
  --
::  $flag: identifier for a diary channel
+$  flag  (pair ship term)
::  $feel: either an emoji identifier like :diff or a URL for custom
+$  feel  @ta
::  $view: the persisted display format for a diary
+$  view  ?(%grid %list)
::  $sort: the persisted sort type for a diary
+$  sort  ?(%alpha %time)
::  $shelf: my ship's diaries
+$  shelf  (map flag:g diary)
::
::  $diary: written longform communication
::
::    net: an indicator of whether I'm a host or subscriber
::    log: the history of all modifications
::    perm: holds the diary's permissions
::    view: what format to display
::    sort: how to order posts
::    notes: the actual contents of the diary
::    remark: what is the last thing we've read
::    banter: comments organized by post
::
+$  diary
  $:  =net
      =log
      =perm
      =view
      =sort
      =notes
      =remark
  ==
::
::  $notes: a set of time ordered diary posts
::
++  notes
  =<  rock
  |%
  +$  rock
    ((mop time note) lte)
  ++  on
    ((^on time note) lte)
  +$  diff
    (pair time delta)
  +$  delta
    $%  [%add p=essay]
        [%edit p=essay]
        [%del ~]
        [%quips p=diff:quips]
        [%add-feel p=ship q=feel]
        [%del-feel p=ship]
    ==
  --
::
::  $quips: a set of time ordered note comments
::
++  quips
  =<  rock
  |%
  +$  rock
    ((mop time quip) lte)
  ++  on
    ((^on time quip) lte)
  +$  diff
    (pair time delta)
  +$  delta
    $%  [%add p=memo]
        [%del ~]
        [%add-feel p=ship q=feel]
        [%del-feel p=ship]
    ==
  --
::
::  $outline: abridged $note
::    .quips: number of comments
::
+$  outline
  [quips=@ud quippers=(set ship) essay]
::
++  outlines
  =<  outlines
  |%
  +$  outlines  ((mop time outline) lte)
  ++  on        ((^on time outline) lte)
  --
::
::  $note: a diary post
::
+$  note  [seal essay]
::  $quip: a post comment
::
+$  quip  [cork memo]
::
::  $seal: host-side data for a note
::
+$  seal
  $:  =time
      =quips
      feels=(map ship feel)
  ==
::
::  $cork: host-side data for a quip
::
+$  cork
  $:  =time
      feels=(map ship feel)
  ==
::  $essay: the post data itself
::
::    title: the name of the post
::    image: a visual displayed as a header
::    content: the body of the post
::    author: the ship that wrote the post
::    sent: the client-side time the post was made
::
+$  essay
  $:  title=@t
      image=@t
      content=(list verse)
      author=ship
      sent=time      
  ==
+$  story  (pair (list block) (list inline))
::  $memo: the comment data itself
::
::    content: the body of the comment
::    author: the ship that wrote the comment
::    sent: the client-side time the comment was made
::
+$  memo
  $:  content=story
      author=ship
      sent=time
  ==
::  $verse: a chunk of post content
::
::    blocks stand on their own. inlines come in groups and get wrapped
::    into a paragraph
::
+$  verse  
  $%  [%block p=block]
      [%inline p=(list inline)]
  ==
::  $listing: recursive type for infinitely nested <ul> or <ol>
+$  listing
  $%  [%list p=?(%ordered %unordered) q=(list listing) r=(list inline)]
      [%item p=(list inline)]
  ==
::  $block: post content that sits outside of the normal text
::
::    %image: a visual, we record dimensions for better rendering
::    %cite: an Urbit reference
::    %header: a traditional HTML heading, h1-h6
::    %listing: a traditional HTML list, ul and ol
::
+$  block
  $%  [%image src=cord height=@ud width=@ud alt=cord]
      [%cite =cite:c]
      [%header p=?(%h1 %h2 %h3 %h4 %h5 %h6) q=(list inline)]
      [%listing p=listing]
      [%rule ~]
  ==
::  $inline: post content that flows within a paragraph
::
::    @t: plain text
::    %italics: italic text
::    %bold: bold text
::    %strike: strikethrough text
::    %inline-code: code formatting for small snippets
::    %blockquote: blockquote surrounded content
::    %block: link/reference to blocks
::    %code: code formatting for large snippets
::    %tag: tag gets special signifier
::    %link: link to a URL with a face
::    %break: line break
::
+$  inline
  $@  @t
  $%  [%italics p=(list inline)]
      [%bold p=(list inline)]
      [%strike p=(list inline)]
      [%blockquote p=(list inline)]
      [%inline-code p=cord]
      [%block p=@ud q=cord]
      [%code p=cord]
      [%tag p=cord]
      [%link p=cord q=cord]
      [%break ~]
  ==
::  $log: a time ordered history of modifications to a diary
::
+$  log
  ((mop time diff) lte)
++  log-on
  ((on time diff) lte)
::
::  $action: the complete set of data required to modify a diary
::
+$  action
  (pair flag:g update)
::
::  $update: a representation in time of a modification to a diary
::
+$  update
  (pair time diff)
::
::  $diff: the full suite of modifications that can be made to a diary
::
+$  diff
  $%  [%notes p=diff:notes]
    ::
      [%add-sects p=(set sect:g)]
      [%del-sects p=(set sect:g)]
    ::
      [%create p=perm]
      [%view p=view]
      [%sort p=sort]
    ::
  ==
::
::  $net: an indicator of whether I'm a host or subscriber
::
::    %load: initiating diary join
::    %pub: am publisher/host with fresh log
::    %sub: subscribed to the ship
::
+$  net
  $~  [%load ~]
  $%  [%sub p=ship]
      [%pub ~] :: TODO: permissions?
      [%load ~]
  ==
::
::  $briefs: a map of diary unread information
::
::    brief: the last time a diary was read, how many posts since,
::    and the id of the last read note
::
++  briefs
  =<  briefs
  |% 
  +$  briefs
    (map flag brief)
  +$  brief
    [last=time count=@ud read-id=(unit time)]
  +$  update
    (pair flag brief)
  --
::  $remark: a marker representing the last note I've read
::
+$  remark
  [last-read=time watching=_| ~]
::
+$  remark-action
  (pair flag remark-diff)
::
+$  remark-diff
  $%  [%read ~]
      [%read-at p=time]
      [?(%watch %unwatch) ~]
  ==
::
::  $perm: represents the permissions for a diary channel and gives a
::  pointer back to the group it belongs to.
::
+$  perm
  $:  writers=(set sect:g)
      group=flag:g
  ==
::  $leave: a flag to pass for a channel leave
::
+$  leave  flag:g
::
::  $create: represents a request to create a channel
::    
::    The name will be used as part of the flag which represents the
::    channel. $create is consumed by the diary agent first and then
::    passed to the groups agent to register the channel with the group.
::  
::    Write permission is stored with the specific agent in the channel,
::    read permission is stored with the group's data.
::
+$  create
  $:  group=flag:g
      name=term
      title=cord
      description=cord
      readers=(set sect:g)
      writers=(set sect:g)
  ==
::  $state-0: initial version
+$  state-0
  $:  %0
      =shelf
  ==
+$  import  [writers=(set ship) =association:met =update-log:gra =graph:gra]
::
+$  imports  (map flag import)
::
++  gra  graph-store
++  orm-gra  orm:lib-graph
++  met  metadata-store

--<|MERGE_RESOLUTION|>--- conflicted
+++ resolved
@@ -1,10 +1,6 @@
-<<<<<<< HEAD
-/-  g=groups, c=cite, graph-store
+/-  g=groups, c=cite, graph-store, zer=diary-0
 /-  metadata-store
 /+  lib-graph=graph-store
-=======
-/-  g=groups, c=cite, zer=diary-0
->>>>>>> cda1f09b
 |%
 ++  old
   |%

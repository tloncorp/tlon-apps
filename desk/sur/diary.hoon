--- conflicted
+++ resolved
@@ -1,12 +1,5 @@
-<<<<<<< HEAD
 /-  g=groups, c=cite, e=epic
-/-  zer=diary-0
-=======
-/-  g=groups, c=cite, graph-store, e=epic
 /-  zer=diary-0, uno=diary-1
-/-  metadata-store
-/+  lib-graph=graph-store
->>>>>>> de21047c
 |%
 ++  old
   |%

<<<<<<< HEAD
/-  g=groups, c=cite, graph-store, zer=diary-0
/-  metadata-store
/+  lib-graph=graph-store
=======
/-  g=groups, c=cite, e=epic
>>>>>>> a54c55d8
|%
::  $flag: identifier for a diary channel
+$  flag  (pair ship term)
::  $feel: either an emoji identifier like :diff or a URL for custom
+$  feel  @ta
::  $view: the persisted display format for a diary
+$  view  ?(%grid %list)
::  $sort: the persisted sort type for a diary
+$  sort  ?(%alpha %time)
::  $shelf: my ship's diaries
+$  shelf  (map flag:g diary)
::
::  $diary: written longform communication
::
::    net: an indicator of whether I'm a host or subscriber
::    log: the history of all modifications
::    perm: holds the diary's permissions
::    view: what format to display
::    sort: how to order posts
::    notes: the actual contents of the diary
::    remark: what is the last thing we've read
::    banter: comments organized by post
::
+$  diary
  $:  =net
      =log
      =perm
      =view
      =sort
      =notes
      =remark
  ==
::
::  $notes: a set of time ordered diary posts
::
++  notes
  =<  rock
  |%
  +$  rock
    ((mop time note) lte)
  ++  on
    ((^on time note) lte)
  +$  diff
    (pair time delta)
  +$  delta
    $%  [%add p=essay]
        [%edit p=essay]
        [%del ~]
        [%quips p=diff:quips]
        [%add-feel p=ship q=feel]
        [%del-feel p=ship]
    ==
  --
::
::  $quips: a set of time ordered note comments
::
++  quips
  =<  rock
  |%
  +$  rock
    ((mop time quip) lte)
  ++  on
    ((^on time quip) lte)
  +$  diff
    (pair time delta)
  +$  delta
    $%  [%add p=memo]
        [%del ~]
        [%add-feel p=ship q=feel]
        [%del-feel p=ship]
    ==
  --
::
::  $outline: abridged $note
::    .quips: number of comments
::
+$  outline
  [quips=@ud quippers=(set ship) essay]
::
++  outlines
  =<  outlines
  |%
  +$  outlines  ((mop time outline) lte)
  ++  on        ((^on time outline) lte)
  --
::
::  $note: a diary post
::
+$  note  [seal essay]
::  $quip: a post comment
::
+$  quip  [cork memo]
::
::  $seal: host-side data for a note
::
+$  seal
  $:  =time
      =quips
      feels=(map ship feel)
  ==
::
::  $cork: host-side data for a quip
::
+$  cork
  $:  =time
      feels=(map ship feel)
  ==
::  $essay: the post data itself
::
::    title: the name of the post
::    image: a visual displayed as a header
::    content: the body of the post
::    author: the ship that wrote the post
::    sent: the client-side time the post was made
::
+$  essay
  $:  title=@t
      image=@t
      content=(list verse)
      author=ship
      sent=time      
  ==
+$  story  (pair (list block) (list inline))
::  $memo: the comment data itself
::
::    content: the body of the comment
::    author: the ship that wrote the comment
::    sent: the client-side time the comment was made
::
+$  memo
  $:  content=story
      author=ship
      sent=time
  ==
::  $verse: a chunk of post content
::
::    blocks stand on their own. inlines come in groups and get wrapped
::    into a paragraph
::
+$  verse  
  $%  [%block p=block]
      [%inline p=(list inline)]
  ==
::  $listing: recursive type for infinitely nested <ul> or <ol>
+$  listing
  $%  [%list p=?(%ordered %unordered) q=(list listing) r=(list inline)]
      [%item p=(list inline)]
  ==
::  $block: post content that sits outside of the normal text
::
::    %image: a visual, we record dimensions for better rendering
::    %cite: an Urbit reference
::    %header: a traditional HTML heading, h1-h6
::    %listing: a traditional HTML list, ul and ol
::
+$  block
  $%  [%image src=cord height=@ud width=@ud alt=cord]
      [%cite =cite:c]
      [%header p=?(%h1 %h2 %h3 %h4 %h5 %h6) q=(list inline)]
      [%listing p=listing]
      [%rule ~]
  ==
::  $inline: post content that flows within a paragraph
::
::    @t: plain text
::    %italics: italic text
::    %bold: bold text
::    %strike: strikethrough text
::    %inline-code: code formatting for small snippets
::    %blockquote: blockquote surrounded content
::    %block: link/reference to blocks
::    %code: code formatting for large snippets
::    %tag: tag gets special signifier
::    %link: link to a URL with a face
::    %break: line break
::
+$  inline
  $@  @t
  $%  [%italics p=(list inline)]
      [%bold p=(list inline)]
      [%strike p=(list inline)]
      [%blockquote p=(list inline)]
      [%inline-code p=cord]
      [%ship p=ship]
      [%block p=@ud q=cord]
      [%code p=cord]
      [%tag p=cord]
      [%link p=cord q=cord]
      [%break ~]
  ==
::  $log: a time ordered history of modifications to a diary
::
+$  log
  ((mop time diff) lte)
++  log-on
  ((on time diff) lte)
::
::  $action: the complete set of data required to modify a diary
::
+$  action
  (pair flag:g update)
::
::  $update: a representation in time of a modification to a diary
::
+$  update
  (pair time diff)
::
::  $diff: the full suite of modifications that can be made to a diary
::
+$  diff
  $%  [%notes p=diff:notes]
    ::
      [%add-sects p=(set sect:g)]
      [%del-sects p=(set sect:g)]
    ::
      [%create p=perm q=notes]
      [%view p=view]
      [%sort p=sort]
    ::
  ==
::
::  $net: an indicator of whether I'm a host or subscriber
::
::    %pub: am publisher/host with fresh log
::    %sub: subscribed to the ship at saga
::
+$  net
  $%  [%sub p=ship load=_| =saga:e]
      [%pub ~] :: TODO: permissions?
  ==
::
::  $briefs: a map of diary unread information
::
::    brief: the last time a diary was read, how many posts since,
::    and the id of the last read note
::
++  briefs
  =<  briefs
  |% 
  +$  briefs
    (map flag brief)
  +$  brief
    [last=time count=@ud read-id=(unit time)]
  +$  update
    (pair flag brief)
  --
::  $remark: a marker representing the last note I've read
::
+$  remark
  [last-read=time watching=_| ~]
::
+$  remark-action
  (pair flag remark-diff)
::
+$  remark-diff
  $%  [%read ~]
      [%read-at p=time]
      [?(%watch %unwatch) ~]
  ==
::
::  $perm: represents the permissions for a diary channel and gives a
::  pointer back to the group it belongs to.
::
+$  perm
  $:  writers=(set sect:g)
      group=flag:g
  ==
::  $leave: a flag to pass for a channel leave
::
+$  leave  flag:g
::
::  $create: represents a request to create a channel
::    
::    The name will be used as part of the flag which represents the
::    channel. $create is consumed by the diary agent first and then
::    passed to the groups agent to register the channel with the group.
::  
::    Write permission is stored with the specific agent in the channel,
::    read permission is stored with the group's data.
::
+$  create
  $:  group=flag:g
      name=term
      title=cord
      description=cord
      readers=(set sect:g)
      writers=(set sect:g)
  ==
<<<<<<< HEAD
::  $state-0: initial version
+$  state-0
  $:  %0
      =shelf
  ==
+$  import  [writers=(set ship) =association:met =update-log:gra =graph:gra]
::
+$  imports  (map flag import)
::
++  gra  graph-store
++  orm-gra  orm:lib-graph
++  orm-log-gra  orm-log:lib-graph
++  met  metadata-store

=======
>>>>>>> a54c55d8
--<|MERGE_RESOLUTION|>--- conflicted
+++ resolved
@@ -1,10 +1,6 @@
-<<<<<<< HEAD
-/-  g=groups, c=cite, graph-store, zer=diary-0
+/-  g=groups, c=cite, graph-store, zer=diary-0, e=epic
 /-  metadata-store
 /+  lib-graph=graph-store
-=======
-/-  g=groups, c=cite, e=epic
->>>>>>> a54c55d8
 |%
 ::  $flag: identifier for a diary channel
 +$  flag  (pair ship term)
@@ -293,12 +289,6 @@
       readers=(set sect:g)
       writers=(set sect:g)
   ==
-<<<<<<< HEAD
-::  $state-0: initial version
-+$  state-0
-  $:  %0
-      =shelf
-  ==
 +$  import  [writers=(set ship) =association:met =update-log:gra =graph:gra]
 ::
 +$  imports  (map flag import)
@@ -307,7 +297,4 @@
 ++  orm-gra  orm:lib-graph
 ++  orm-log-gra  orm-log:lib-graph
 ++  met  metadata-store
-
-=======
->>>>>>> a54c55d8
 --
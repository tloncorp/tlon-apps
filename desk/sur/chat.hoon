--- conflicted
+++ resolved
@@ -20,8 +20,8 @@
 ::
 +$  seal
   $:  =id
-      feels=(map ship feel)   :: reactions to a message
-      replied=(set id)        :: replies to a message
+      feels=(map ship feel)
+      replied=(set id)
   ==
 ::
 ::  $whom: a polymorphic identifier for chats
@@ -34,12 +34,9 @@
 ::
 ::  $briefs: a map of chat/club/dm unread information
 ::
-<<<<<<< HEAD
 ::    brief: the last time a message was read, how many messages since,
 ::    and the id of the last read message
 ::
-=======
->>>>>>> 81dddf48
 ++  briefs
   =<  briefs
   |% 
@@ -74,18 +71,15 @@
 ::    %create: create a new chat
 ::
 +$  diff
-  $%  [%writs p=diff:writs]         :: a chat message update
+  $%  [%writs p=diff:writs]
     ::
-      [%add-sects p=(set sect:g)]   :: add sects to writer permissions
-      [%del-sects p=(set sect:g)]   :: delete sects from writers
+      [%add-sects p=(set sect:g)]
+      [%del-sects p=(set sect:g)]
     ::
       [%create p=perm q=(unit pact)]
   ==
 ::  $index: a map of chat message id to server received message time
-<<<<<<< HEAD
-::
-=======
->>>>>>> 81dddf48
+::
 +$  index   (map id time)
 ::
 ::  $pact: a double indexed map of chat messages, id -> time -> message
@@ -95,28 +89,18 @@
       dex=index
   ==
 ::
-<<<<<<< HEAD
 ::  $club: a direct line of communication between multiple parties
 ::
 ::    uses gossip to ensure all parties keep in sync
-=======
-::  $club: a direct line of communication between multiple parties, uses
-::  gossip to ensure all parties keep in sync
->>>>>>> 81dddf48
 ::
 ++  club
   =<  club
   |%
   ::  $id: an identification signifier for a $club
-<<<<<<< HEAD
   ::
   +$  id  @uvH
   ::  $net: status of club
   ::
-=======
-  +$  id  @uvH
-  ::  $net: status of $club
->>>>>>> 81dddf48
   +$  net  ?(%archive %invited %done)
   +$  club  [=pact crew]
   ::
@@ -129,27 +113,21 @@
   ::    pin: should the $club be pinned to the top
   ::
   +$  crew
-    $:  team=(set ship)   :: members that have accepted an invite
-        hive=(set ship)   :: pending members that have been invited
-        met=data:meta     :: metadata representing club
-        =net              :: status
-        pin=_|            :: should the $club be pinned to the top
+    $:  team=(set ship)
+        hive=(set ship)
+        met=data:meta
+        =net
+        pin=_|
     ==
   ::  $rsvp: a $club invitation response
   ::
   +$  rsvp    [=id =ship ok=?]
   ::  $create: a request to create a $club with a starting set of ships
-<<<<<<< HEAD
   ::
   +$  create
     [=id hive=(set ship)]
   ::  $invite: the contents to send in an invitation to someone
   ::
-=======
-  +$  create
-    [=id hive=(set ship)]
-  ::  $invite: the contents to send in an invitation to someone
->>>>>>> 81dddf48
   +$  invite  [=id team=(set ship) hive=(set ship) met=data:meta]
   ::  $echo: number of times diff has been echoed
   ::
@@ -179,23 +157,20 @@
   +$  diff
     (pair id delta)
   +$  delta
-    $%  [%add p=memo]               :: add message
-        [%del ~]                    :: delete message
-        [%add-feel p=ship q=feel]   :: add reaction to message
-        [%del-feel p=ship]          :: delete reaction
+    $%  [%add p=memo]
+        [%del ~]
+        [%add-feel p=ship q=feel]
+        [%del-feel p=ship]
     ==
   --
 ::
 ::  $dm: a direct line of communication between two ships
 ::
-<<<<<<< HEAD
 ::    net: status of dm
 ::    id: a message identifier
 ::    action: an update to the dm
 ::    rsvp: a response to a dm invitation
 ::
-=======
->>>>>>> 81dddf48
 ++  dm
   =<  dm
   |%
@@ -205,14 +180,10 @@
         =net
         pin=_|
     ==
-  ::  $net: status of dm
   +$  net     ?(%inviting %invited %archive %done)
-  ::  $id: a message identifier
   +$  id      (pair ship time)
   +$  diff    diff:writs
-  ::  $action: an update to the $dm
   +$  action  (pair ship diff)
-  ::  $rsvp: a response to a $dm invitation
   +$  rsvp    [=ship ok=?]
   --
 ::
@@ -251,30 +222,20 @@
 ::
 ::  $story: handwritten contents of a message
 ::
-<<<<<<< HEAD
 ::    blocks precede inline content
 ::
-=======
->>>>>>> 81dddf48
 +$  story
-  (pair (list block) (list inline))   :: blocks precede inline content
+  (pair (list block) (list inline))
 ::
 ::  $block: content which stands on it's own outside of inline content
 ::
-::  $block: content which stands on it's own outside of inline content
-::
 +$  block
-<<<<<<< HEAD
   $%  [%image src=cord height=@ud width=@ud alt=cord]
       [%cite =cite]
-=======
-  $%  [%image src=cord height=@ud width=@ud alt=cord] :: an image
->>>>>>> 81dddf48
   ==
 ::
 ::  $inline: a representation of text with or without formatting
 ::
-<<<<<<< HEAD
 ::    @t: plain text
 ::    %italics: italic text
 ::    %bold: bold text
@@ -301,42 +262,24 @@
       [%tag p=cord]
       [%link p=cord q=cord]
       [%break ~]
-=======
-+$  inline
-  $@  @t                              :: plain text
-  $%  [%italics p=inline]             :: italic text
-      [%bold p=inline]                :: bold text
-      [%strike p=inline]              :: strikethrough text
-      [%inline-code p=cord]           :: code formatting for small snippets
-      [%blockquote p=(list inline)]   :: blockquote surrounded content
-      [%block p=@ud q=cord]           :: link/reference to blocks
-      [%code p=cord]                  :: code formatting for large snippets
-      [%tag p=cord]                   :: tag gets special signifier
-      [%link p=cord q=cord]           :: link to a URL with a face
-      [%break ~]                      :: line break
->>>>>>> 81dddf48
   ==
 ::
 ::  $memo: a chat message with metadata
 ::
-<<<<<<< HEAD
 ::    replying: what message we're replying to
 ::    author: writer of the message
 ::    sent: time (from sender) when the message was sent
 ::    content: body of the message
 ::
-=======
->>>>>>> 81dddf48
 +$  memo  
-  $:  replying=(unit id)  :: what message we're replying to
-      author=ship         :: author of the message
-      sent=time           :: time (from sender) when the message was sent 
-      =content            :: contents of the message
+  $:  replying=(unit id)
+      author=ship
+      sent=time
+      =content
   ==
 ::
 ::  $net: an indicator of whether I'm a host or subscriber
 ::
-<<<<<<< HEAD
 ::    %load: iniating chat join
 ::    %pub: am publisher/host with fresh log
 ::    %sub: subscribed to the ship
@@ -346,13 +289,6 @@
   $%  [%sub p=ship]
       [%pub ~]
       [%load ~]
-=======
-+$  net
-  $~  [%load ~]
-  $%  [%sub p=ship]   :: subscribed to the ship
-      [%pub ~]        :: am publisher/host with fresh log
-      [%load ~]       :: iniating chat join
->>>>>>> 81dddf48
   ==
 ::
 ::  $action: the complete set of data required to edit a chat

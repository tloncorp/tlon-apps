/-  g=groups, graph-store, uno=chat-1, zer=chat-0
/-  meta
/-  metadata-store
/-  cite
/-  e=epic
/+  lib-graph=graph-store
/+  mp=mop-extensions
|%
++  old
  |%
  ++  zero  zer
  ++  one  uno
  --
<<<<<<< HEAD
++  mope  ((mp time (unit writ:c)) lte)
=======
::  +mar:  mark name
++  okay  `epic:e`0
++  mar
  |%
  ++  act  `mark`(rap 3 %chat-action '-' (scot %ud okay) ~)
  ++  upd  `mark`(rap 3 %chat-update '-' (scot %ud okay) ~)
  ++  log  `mark`(rap 3 %chat-logs '-' (scot %ud okay) ~)
  --
>>>>>>> 9990ed91
::
::  $scan: search results
+$  scan  (list (pair time writ))
::  $writ: a chat message
+$  writ   [seal memo]
::  $id: an identifier for chat messages
+$  id     (pair ship time)
::  $feel: either an emoji identifier like :wave: or a URL for custom
+$  feel   @ta
+$  said   (pair flag writ)
::
::  $seal: the id of a chat and its meta-responses
::
::    id: the id of the message  
::    feels: reactions to a message
::    replied: set of replies to a message
::
+$  seal
  $:  =id
      feels=(map ship [rev=@ud =feel])
      replied=(set id)
  ==
::
::  $whom: a polymorphic identifier for chats
::
+$  whom
  $%  [%flag p=flag]
      [%ship p=ship]
      [%club p=id:club]
  == 
::
::  $briefs: a map of chat/club/dm unread information
::
::    brief: the last time a message was read, how many messages since,
::    and the id of the last read message
::
++  briefs
  =<  briefs
  |% 
  +$  briefs
    (map whom brief)
  +$  brief
    [last=time count=@ud read-id=(unit id)]
  +$  update
    (pair whom brief)
  --
::
+$  remark-action
  (pair whom remark-diff)
::
+$  remark-diff
  $%  [%read ~]
      [%read-at p=time]
      [?(%watch %unwatch) ~]
  ==
::
::  $flag: an identifier for a $chat channel
::
+$  flag  (pair ship term)
::
::  $diff: represents an update to state
::
::    %writs: a chat message update
::    %add-sects: add sects to writer permissions
::    %del-sects: delete sects from writers
::    %create: create a new chat
::
+$  diff
  $%  [%writs p=diff:writs]
    ::
      [%add-sects p=(set sect:g)]
      [%del-sects p=(set sect:g)]
    ::
      [%create p=perm q=pact]
  ==
::  $index: a map of chat message id to server received message time
::
+$  index   (map id time)
::
::  $pact: a double indexed map of chat messages, id -> time -> message
::
::    if a message is in dex, it must be non-null in wit, and if it's
::    non-null in wit, then it must be in dex
::
+$  pact
  $:  wit=writs
      dex=index
  ==
::
::  $club: a direct line of communication between multiple parties
::
::    uses gossip to ensure all parties keep in sync
::
++  club
  =<  club
  |%
  ::  $id: an identification signifier for a $club
  ::
  +$  id  @uvH
  ::  $net: status of club
  ::
  +$  net  ?(%archive %invited %done)
  +$  club  [=heard =remark =pact =crew]
  ::
  ::  $crew: a container for the metadata for the club
  ::
  ::    team: members that have accepted an invite
  ::    hive: pending members that have been invited
  ::    met: metadata representing club
  ::    net: status
  ::    pin: should the $club be pinned to the top
  ::
  +$  crew
    $:  team=(set ship)
        hive=(set ship)
        met=data:meta
        =net
        pin=_|
    ==
  ::  $rsvp: a $club invitation response
  ::
  +$  rsvp    [=id =ship ok=?]
  ::  $create: a request to create a $club with a starting set of ships
  ::
  +$  create
    [=id hive=(set ship)]
  ::  $invite: the contents to send in an invitation to someone
  ::
  +$  invite  [=id team=(set ship) hive=(set ship) met=data:meta]
  ::  $uid: unique identifier for each club action
  ::
  +$  uid    @uv
  ::  $heard: the set of action uid's we've already heard
  ::
  +$  heard  (set uid)
  ::
  +$  diff    (pair uid delta)
  ::
  +$  delta    
    $%  [%writ =diff:writs]
        [%meta meta=data:meta]
        [%team =ship ok=?]
        [%hive by=ship for=ship add=?]
        [%init team=(set ship) hive=(set ship) met=data:meta]
    ==
  ::
  +$  action  (pair id diff)
  --
::
::  $writs: a set of time ordered chat messages
::
++  writs
  =<  writs
  |%
  +$  writs
    ((mop time (unit writ)) lte)
  ++  on
    ((^on time (unit writ)) lte)
  +$  diff
    writs
  +$  action
    $%  [%add p=memo]
        [%del ~]
        [%add-feel p=ship q=feel]
        [%del-feel p=ship]
    ==
  ::  Apply a diff to a snapshot.  We don't expect diffs to necessarily
  ::  be in order, and they may be safely applied more than once.
  ::
  ++  wash
    |=  [wit=writs dif=diff]
    ^-  writs
    %-  (uno:mope wit dif)
    |=  [=time a=(unit writ:c) b=(unit writ:c)]
    ^-  (unit writ:c)
    ?~  a
      ~
    ?~  b
      ~
    ?.  =([id memo]:u.a [id memo]:u.b)
      %-  %:  slog
            'chat: unexpected messsage conflict!'
            >[id memo]:u.a<
            >[id memo]:u.b<
          ==
      a
    :-  ~  :_  memo.u.a
    :-  id.u.a
    :_  (~(uni in replied.u.a) replied.u.b)
    ^-  (map ship feel)
    %-  (~(uno by feels.u.a) feels.u.b)
    |=  [=ship a=[rev=@ud =feel] b=[rev=@ud =feel]]
    ^-  [rev=@ud feel]
    ?:  (gth rev.a rev.b)
      a
    b
  ::  Generate a diff between two snapshots.  The result should be the
  ::  smallest diff that can be applied to the old snapshot to produce
  ::  the newer snapshot.
  ::
  ++  walk
    |=  [old=writs new=writs]
    ^-  diff
    =/  a  (dif:mope old new)  :: everything in old must be in new
    ?>  =(~ a)
    =/  b  (dif:mope new old)  :: in new but not old
    =/  c  (int:mope old new)  :: in both, use new
    =/  d  (tin:mope old new)  :: in both with identical values
    =/  e  (dif:mope c d)      :: in both with different values
    (uni:writs:c e b)          :: disjoint union
  --
::
::  $dm: a direct line of communication between two ships
::
::    net: status of dm
::    id: a message identifier
::    action: an update to the dm
::    rsvp: a response to a dm invitation
::
++  dm
  =<  dm
  |%
  +$  dm
    $:  =pact
        =remark
        =net
        pin=_|
    ==
  +$  net     ?(%inviting %invited %archive %done)
  +$  id      (pair ship time)
  +$  diff    diff:writs
  +$  action  (pair ship diff)
  +$  rsvp    [=ship ok=?]
  --
::
::  $log: a time ordered map of all modifications to chats
::
+$  log
  ((mop time diff) lte)
++  log-on
  ((on time diff) lte)
+$  remark
  [last-read=time watching=_| ~]
::
::  $chat: a group based channel for communicating
::
+$  chat
  [=net =remark =log =perm =pact]
::
::  $notice: the contents of an automated message
::  
::    pfix: text preceding ship name
::    sfix: text following ship name
::
+$  notice  [pfix=@t sfix=@t]
::
::  $content: the contents of a message whether handwritten or automated
::
+$  content
  $%  [%story p=story]
      [%notice p=notice]
  ==
::
::  $draft: the contents of an unsent message at a particular $whom
::
+$  draft
  (pair whom story)
::
::  $story: handwritten contents of a message
::
::    blocks precede inline content
::
+$  story
  (pair (list block) (list inline))
::
::  $block: content which stands on it's own outside of inline content
::
+$  block
  $%  [%image src=cord height=@ud width=@ud alt=cord]
      [%cite =cite]
  ==
::
::  $inline: a representation of text with or without formatting
::
::    @t: plain text
::    %italics: italic text
::    %bold: bold text
::    %strike: strikethrough text
::    %blockquote: blockquote surrounded content
::    %inline-code: code formatting for small snippets
::    %ship: a mention of a ship
::    %block: link/reference to blocks
::    %code: code formatting for large snippets
::    %tag: tag gets special signifier
::    %link: link to a URL with a face
::    %break: line break
::
+$  inline
  $@  @t
  $%  [%italics p=(list inline)]
      [%bold p=(list inline)]
      [%strike p=(list inline)]
      [%blockquote p=(list inline)]
      [%inline-code p=cord]
      [%ship p=ship]
      [%block p=@ud q=cord]
      [%code p=cord]
      [%tag p=cord]
      [%link p=cord q=cord]
      [%break ~]
  ==
::
::  $memo: a chat message with metadata
::
::    replying: what message we're replying to
::    author: writer of the message
::    sent: time (from sender) when the message was sent
::    content: body of the message
::
+$  memo  
  $:  replying=(unit id)
      author=ship
      sent=time
      =content
  ==
::
::  $net: an indicator of whether I'm a host or subscriber
::
::    %load: iniating chat join
::    %pub: am publisher/host with fresh log
::    %sub: subscribed to the ship
::
+$  net
  $%  [%sub host=ship load=_| =saga:e]
      [%pub ~]
  ==
::
::  $action: the complete set of data required to edit a chat
::
+$  action
  (pair flag update)
::
::  $update: a representation in time of a modification of a chat
::
+$  update
  (pair time diff)
::
::  $logs: a time ordered map of all modifications to groups
::
+$  logs
  ((mop time diff) lte)
::
::  $perm: represents the permissions for a channel and gives a pointer
::  back to the group it belongs to.
::
+$  perm
  $:  writers=(set sect:g)
      group=flag:g
  ==
::  $join: a group + channel flag to join a channel, group required for perms
::
+$  join
  $:  group=flag:g
      chan=flag:g
  ==
::  $leave: a flag to pass for a channel leave
::
+$  leave  flag:g
::
::  $create: represents a request to create a channel
::    
::    The name will be used as part of the flag which represents the
::    channel. $create is consumed by the chat agent first 
::    and then passed to the groups agent to register the channel with 
::    the group. 
::  
::    Write permission is stored with the specific agent in the channel,
::    read permission is stored with the group's data.
::
+$  create
  $:  group=flag:g
      name=term
      title=cord
      description=cord
      readers=(set sect:g)
      writers=(set sect:g)
  ==
++  met     metadata-store
+$  club-import  [ships=(set ship) =association:met =graph:gra]
+$  club-imports  (map flag club-import)
::
+$  import  [writers=(set ship) =association:met =update-log:gra =graph:gra]
::
+$  imports  (map flag import)
::
++  gra  graph-store
++  orm-gra  orm:lib-graph
++  orm-log-gra  orm-log:lib-graph
--<|MERGE_RESOLUTION|>--- conflicted
+++ resolved
@@ -11,9 +11,6 @@
   ++  zero  zer
   ++  one  uno
   --
-<<<<<<< HEAD
-++  mope  ((mp time (unit writ:c)) lte)
-=======
 ::  +mar:  mark name
 ++  okay  `epic:e`0
 ++  mar
@@ -22,7 +19,8 @@
   ++  upd  `mark`(rap 3 %chat-update '-' (scot %ud okay) ~)
   ++  log  `mark`(rap 3 %chat-logs '-' (scot %ud okay) ~)
   --
->>>>>>> 9990ed91
+::
+++  mope  ((mp time (unit writ:c)) lte)
 ::
 ::  $scan: search results
 +$  scan  (list (pair time writ))
@@ -36,7 +34,7 @@
 ::
 ::  $seal: the id of a chat and its meta-responses
 ::
-::    id: the id of the message  
+::    id: the id of the message
 ::    feels: reactions to a message
 ::    replied: set of replies to a message
 ::
@@ -52,7 +50,7 @@
   $%  [%flag p=flag]
       [%ship p=ship]
       [%club p=id:club]
-  == 
+  ==
 ::
 ::  $briefs: a map of chat/club/dm unread information
 ::
@@ -61,7 +59,7 @@
 ::
 ++  briefs
   =<  briefs
-  |% 
+  |%
   +$  briefs
     (map whom brief)
   +$  brief
@@ -161,7 +159,7 @@
   ::
   +$  diff    (pair uid delta)
   ::
-  +$  delta    
+  +$  delta
     $%  [%writ =diff:writs]
         [%meta meta=data:meta]
         [%team =ship ok=?]
@@ -273,7 +271,7 @@
   [=net =remark =log =perm =pact]
 ::
 ::  $notice: the contents of an automated message
-::  
+::
 ::    pfix: text preceding ship name
 ::    sfix: text following ship name
 ::
@@ -342,7 +340,7 @@
 ::    sent: time (from sender) when the message was sent
 ::    content: body of the message
 ::
-+$  memo  
++$  memo
   $:  replying=(unit id)
       author=ship
       sent=time
@@ -393,12 +391,12 @@
 +$  leave  flag:g
 ::
 ::  $create: represents a request to create a channel
-::    
+::
 ::    The name will be used as part of the flag which represents the
-::    channel. $create is consumed by the chat agent first 
-::    and then passed to the groups agent to register the channel with 
-::    the group. 
-::  
+::    channel. $create is consumed by the chat agent first
+::    and then passed to the groups agent to register the channel with
+::    the group.
+::
 ::    Write permission is stored with the specific agent in the channel,
 ::    read permission is stored with the group's data.
 ::

/-  g=groups
|%
+$  writ   [seal memo]
+$  id     (pair ship time)
+$  feel   @ta
::
+$  seal
  $:  =id
      feels=(map ship feel)
      replied=(set id)
  ==
::
+$  remark-action
  (pair flag remark-diff)
::
+$  remark-diff
  $%  [%read ~]
      [%read-at p=time]
      [?(%watch %unwatch) ~]
  ==
::
+$  flag  (pair ship term)
+$  diff
<<<<<<< HEAD
  $%  [%writs p=diff:writs]

=======
  $%  [%add p=memo]
      [%del p=time] 
      [%add-feel p=time q=ship r=feel]
      [%del-feel p=time q=ship]
      [%draft p=content]
>>>>>>> e404b9ed
    ::
      [%add-sects p=(set sect:g)]
      [%del-sects p=(set sect:g)]
    ::
      [%create p=perm]
  ==

+$  index   (map id time)
::
+$  pact
  $:  wit=writs
      dex=index
  ==
::
++  writs
  =<  writs
  |%
  +$  writs
    ((mop time writ) lte)
  ++  on
    ((^on time writ) lte)
  +$  diff
    (pair id delta)
  +$  delta
    $%  [%add p=memo]
        [%del ~]
        [%add-feel p=ship q=feel]
        [%del-feel p=ship]
    ==
  --
::
++  dm
  |%
  +$  dm
    $:  =writs
        dex=index
    ==
  +$  id      (pair ship time)
  +$  diff    diff:writs
  +$  action  (pair ship diff)
  --
::
+$  log
  ((mop time diff) lte)
++  log-on
  ((on time diff) lte)
+$  remark
  [last-read=time watching=_| ~]
::
+$  perm
  $:  writers=(set sect:g)
      group=flag
  ==
+$  chat
<<<<<<< HEAD
  [=net =remark =log =perm =pact]
=======
  [=net =remark =log =perm =writs draft=content]
>>>>>>> e404b9ed
::
+$  content
  (pair (list block) (list inline))
::
+$  block
  $%  [%image src=cord height=@ud width=@ud alt=cord]
  ==
::
+$  inline
  $@  @t
  $%  [%italics p=inline]
      [%bold p=inline]
      [%strike p=inline]
      [%inline-code p=inline]
      [%blockquote p=(list inline)]
      [%block p=@ud q=cord]
      [%code p=cord]
      [%tag p=cord]
      [%link p=cord q=cord]
      [%break ~]
  ==
::
+$  memo  
  $:  replying=(unit id)
      author=ship
      sent=time
      =content
  ==
::
+$  net
  $~  [%load ~]
  $%  [%sub p=ship]
      [%pub ~] :: TODO: permissions?
      [%load ~]
  ==
::
+$  action
  (pair flag update)
+$  update
  (pair time diff)
+$  logs
  ((mop time diff) lte)
::
+$  create
  $:  group=flag  :: TODO: unmanaged-style group chats
      name=term
      title=cord
      description=cord
      readers=(set sect:g)
  ==
--<|MERGE_RESOLUTION|>--- conflicted
+++ resolved
@@ -21,16 +21,8 @@
 ::
 +$  flag  (pair ship term)
 +$  diff
-<<<<<<< HEAD
   $%  [%writs p=diff:writs]
-
-=======
-  $%  [%add p=memo]
-      [%del p=time] 
-      [%add-feel p=time q=ship r=feel]
-      [%del-feel p=time q=ship]
       [%draft p=content]
->>>>>>> e404b9ed
     ::
       [%add-sects p=(set sect:g)]
       [%del-sects p=(set sect:g)]
@@ -85,11 +77,7 @@
       group=flag
   ==
 +$  chat
-<<<<<<< HEAD
-  [=net =remark =log =perm =pact]
-=======
-  [=net =remark =log =perm =writs draft=content]
->>>>>>> e404b9ed
+  [=net =remark =log =perm =pact draft=content]
 ::
 +$  content
   (pair (list block) (list inline))

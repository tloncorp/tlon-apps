/-  g=groups, d=channel, dos=chat-2, uno=chat-1, zer=chat-0
/-  meta
|%
++  old
  |%
  ++  zero  zer
  ++  one   uno
  ++  two   dos
  --
::
::  $id: an identifier for chat messages
+$  id     (pair ship time)
<<<<<<< HEAD
::  $writ: a chat message
+$  writ   [seal essay]
::  $reply: a chat reply
+$  reply   [reply-seal memo:d]
::  $react: either an emoji identifier like :wave: or a URL for custom
+$  react   @ta
::  $scan: search results
+$  scan  (list reference)
=======
::  $feel: either an emoji identifier like :wave: or a URL for custom
+$  feel   @ta
+$  said   (pair flag writ)
>>>>>>> c3716cb3
::  $blocked: a set of ships that the user has blocked
+$  blocked  (set ship)
+$  blocked-by  (set ship)
+$  hidden-messages  (set id)
<<<<<<< HEAD
+$  message-toggle
  $%  [%hide =id]
      [%show =id]
  ==
+$  reference
  $%  [%writ =writ]
      [%reply =id =reply]
  ==
=======
>>>>>>> c3716cb3
::
::  $seal: the id of a chat and its meta-responses
::
::    id: the id of the message
<<<<<<< HEAD
::    time: the time the message was received
::    replies: set of replies to a message
::    reacts: reactions to a message
=======
::    feels: reactions to a message
::    replied: set of replies to a message
>>>>>>> c3716cb3
::
+$  seal
  $:  =id
      time=id-post:d
      =reacts
      =replies
      meta=reply-meta
  ==
+$  reply-meta
  $:  reply-count=@ud
      last-repliers=(set ship)
      last-reply=(unit time)
  ==
::
<<<<<<< HEAD
::  $reply-seal: chat reply metadata
+$  reply-seal
  $:  =id
      parent-id=id
      time=id-post:d
      =reacts
  ==
::
::  $essay: a chat message with metadata
+$  essay  [memo:d %chat =kind]
::  $kind: whether or not the chat is a system message
+$  kind  $@(~ [%notice ~])
::  $reacts: a set of reactions to a chat message
+$  reacts  (map ship react)
=======
::  $whom: a polymorphic identifier for chats
::
+$  whom
  $%  [%flag p=flag]
      [%ship p=ship]
      [%club p=id:club]
  ==
::
::  $briefs: a map of chat/club/dm unread information
::
::    brief: the last time a message was read, how many messages since,
::    and the id of the last read message
::
++  briefs
  =<  briefs
  |%
  +$  briefs
    (map whom brief)
  +$  brief
    [last=time count=@ud read-id=(unit id)]
  +$  update
    (pair whom brief)
  --
>>>>>>> c3716cb3
::
::  $pact: a double indexed map of chat messages, id -> time -> message
::
+$  pact
  $:  wit=writs
      dex=index
  ==
::
::  $writs: a set of time ordered chat messages
::
++  writs
  =<  writs
  |%
  +$  writs
    ((mop time writ) lte)
  ++  on
    ((^on time writ) lte)
  +$  diff
    (pair id delta)
  +$  delta
    ::  time and meta are units because we won't have it when we send,
    ::  but we need it upon receipt
    $%  [%add =memo:d =kind time=(unit time)]
        [%del ~]
        [%reply =id meta=(unit reply-meta) =delta:replies]
        [%add-react =ship =react]
        [%del-react =ship]
    ==
  --
::
::  $replies: a set of time ordered chat replies
::
++  replies
  =<  replies
  |%
  +$  replies
    ((mop time reply) lte)
  ++  on
    ((^on time reply) lte)
  +$  delta
    $%  [%add =memo:d time=(unit time)]
        [%del ~]
        [%add-react =ship =react]
        [%del-react =ship]
    ==
  --
::
::  $index: a map of chat message id to server received message time
::
+$  index   (map id time)
::
::  $club: a direct line of communication between multiple parties
::
::    uses gossip to ensure all parties keep in sync
::
++  club
  =<  club
  |%
  ::  $id: an identification signifier for a $club
  ::
  +$  id  @uvH
  ::  $net: status of club
  ::
  +$  net  ?(%archive %invited %done)
  +$  club  [=heard =remark =pact =crew]
  ::
  ::  $crew: a container for the metadata for the club
  ::
  ::    team: members that have accepted an invite
  ::    hive: pending members that have been invited
  ::    met: metadata representing club
  ::    net: status
  ::    pin: should the $club be pinned to the top
  ::
  +$  crew
    $:  team=(set ship)
        hive=(set ship)
        met=data:meta
        =net
        pin=_|
    ==
  ::  $rsvp: a $club invitation response
  ::
  +$  rsvp    [=id =ship ok=?]
  ::  $create: a request to create a $club with a starting set of ships
  ::
  +$  create
    [=id hive=(set ship)]
  ::  $invite: the contents to send in an invitation to someone
  ::
  +$  invite  [=id team=(set ship) hive=(set ship) met=data:meta]
  ::  $uid: unique identifier for each club action
  ::
  +$  uid    @uv
  ::  $heard: the set of action uid's we've already heard
  ::
  +$  heard  (set uid)
  ::
  +$  diff    (pair uid delta)
  ::
  +$  delta
    $%  [%writ =diff:writs]
        [%meta meta=data:meta]
        [%team =ship ok=?]
        [%hive by=ship for=ship add=?]
        [%init team=(set ship) hive=(set ship) met=data:meta]
    ==
  ::
  +$  action  (pair id diff)
  --
::
<<<<<<< HEAD
=======
::  $writs: a set of time ordered chat messages
::
++  writs
  =<  writs
  |%
  +$  writs
    ((mop time writ) lte)
  ++  on
    ((^on time writ) lte)
  +$  diff
    (pair id delta)
  +$  delta
    $%  [%add p=memo]
        [%del ~]
        [%add-feel p=ship q=feel]
        [%del-feel p=ship]
    ==
  +$  response  [=id response=response-delta]
  +$  response-delta
    $%  [%add =memo =time]
        [%del ~]
        [%add-feel =ship =feel]
        [%del-feel =ship]
    ==
  --
::
>>>>>>> c3716cb3
::  $dm: a direct line of communication between two ships
::
::    net: status of dm
::    id: a message identifier
::    action: an update to the dm
::    rsvp: a response to a dm invitation
::
++  dm
  =<  dm
  |%
  +$  dm
    $:  =pact
        =remark
        =net
        pin=_|
    ==
  +$  net       ?(%inviting %invited %archive %done)
  +$  id        (pair ship time)
  +$  diff      diff:writs
  +$  action    (pair ship diff)
  +$  rsvp      [=ship ok=?]
  --
::
<<<<<<< HEAD
::  $whom: a polymorphic identifier for chats
=======
::  $log: a time ordered map of all modifications to chats
::
+$  log
  ((mop time diff) lte)
++  log-on
  ((on time diff) lte)
+$  remark
  [last-read=time watching=_| ~]
::
::  $chat: a group based channel for communicating
::
+$  chat
  [=net =remark =log =perm =pact]
::
::  $notice: the contents of an automated message
::
::    pfix: text preceding ship name
::    sfix: text following ship name
::
+$  notice  [pfix=@t sfix=@t]
::
::  $content: the contents of a message whether handwritten or automated
::
+$  content
  $%  [%story p=story]
      [%notice p=notice]
  ==
::
::  $draft: the contents of an unsent message at a particular $whom
::
+$  draft
  (pair whom story)
::
::  $story: handwritten contents of a message
::
::    blocks precede inline content
::
+$  story
  (pair (list block) (list inline))
::
::  $block: content which stands on it's own outside of inline content
::
+$  block
  $%  [%image src=cord height=@ud width=@ud alt=cord]
      [%cite =cite]
  ==
::
::  $inline: a representation of text with or without formatting
::
::    @t: plain text
::    %italics: italic text
::    %bold: bold text
::    %strike: strikethrough text
::    %blockquote: blockquote surrounded content
::    %inline-code: code formatting for small snippets
::    %ship: a mention of a ship
::    %block: link/reference to blocks
::    %code: code formatting for large snippets
::    %tag: tag gets special signifier
::    %link: link to a URL with a face
::    %break: line break
::
+$  inline
  $@  @t
  $%  [%italics p=(list inline)]
      [%bold p=(list inline)]
      [%strike p=(list inline)]
      [%blockquote p=(list inline)]
      [%inline-code p=cord]
      [%ship p=ship]
      [%block p=@ud q=cord]
      [%code p=cord]
      [%tag p=cord]
      [%link p=cord q=cord]
      [%break ~]
  ==
::
::  $memo: a chat message with metadata
::
::    replying: what message we're replying to
::    author: writer of the message
::    sent: time (from sender) when the message was sent
::    content: body of the message
::
+$  memo
  $:  replying=(unit id)
      author=ship
      sent=time
      =content
  ==
::
::  $net: an indicator of whether I'm a host or subscriber
::
::    %load: iniating chat join
::    %pub: am publisher/host with fresh log
::    %sub: subscribed to the ship
>>>>>>> c3716cb3
::
+$  whom
  $%  [%ship p=ship]
      [%club p=id:club]
  ==
::
::  $unreads: a map of club/dm unread information
::
::    unread: the last time a message was read, how many messages since,
::    and the id of the last read message
::
++  unreads
  =<  unreads
  |%
  +$  unreads
    (map whom unread)
  +$  unread
    [last=time count=@ud read-id=(unit id)]
  +$  update
    (pair whom unread)
  --
::
+$  remark
  [last-read=time watching=_| ~]
::
<<<<<<< HEAD
+$  remark-action
  (pair whom remark-diff)
=======
::  $create: represents a request to create a channel
::
::    The name will be used as part of the flag which represents the
::    channel. $create is consumed by the chat agent first
::    and then passed to the groups agent to register the channel with
::    the group.
::
::    Write permission is stored with the specific agent in the channel,
::    read permission is stored with the group's data.
>>>>>>> c3716cb3
::
+$  remark-diff
  $%  [%read ~]
      [%read-at p=time]
      [?(%watch %unwatch) ~]
  ==
<<<<<<< HEAD
=======
::
+$  message-toggle
  $%  [%hide =id]
      [%show =id]
  ==
++  met     metadata-store
+$  club-import  [ships=(set ship) =association:met =graph:gra]
+$  club-imports  (map flag club-import)
::
+$  import  [writers=(set ship) =association:met =update-log:gra =graph:gra]
::
+$  imports  (map flag import)
::
++  gra  graph-store
++  orm-gra  orm:lib-graph
++  orm-log-gra  orm-log:lib-graph
>>>>>>> c3716cb3
--<|MERGE_RESOLUTION|>--- conflicted
+++ resolved
@@ -10,7 +10,6 @@
 ::
 ::  $id: an identifier for chat messages
 +$  id     (pair ship time)
-<<<<<<< HEAD
 ::  $writ: a chat message
 +$  writ   [seal essay]
 ::  $reply: a chat reply
@@ -19,16 +18,10 @@
 +$  react   @ta
 ::  $scan: search results
 +$  scan  (list reference)
-=======
-::  $feel: either an emoji identifier like :wave: or a URL for custom
-+$  feel   @ta
-+$  said   (pair flag writ)
->>>>>>> c3716cb3
 ::  $blocked: a set of ships that the user has blocked
 +$  blocked  (set ship)
 +$  blocked-by  (set ship)
 +$  hidden-messages  (set id)
-<<<<<<< HEAD
 +$  message-toggle
   $%  [%hide =id]
       [%show =id]
@@ -37,20 +30,13 @@
   $%  [%writ =writ]
       [%reply =id =reply]
   ==
-=======
->>>>>>> c3716cb3
 ::
 ::  $seal: the id of a chat and its meta-responses
 ::
 ::    id: the id of the message
-<<<<<<< HEAD
 ::    time: the time the message was received
 ::    replies: set of replies to a message
 ::    reacts: reactions to a message
-=======
-::    feels: reactions to a message
-::    replied: set of replies to a message
->>>>>>> c3716cb3
 ::
 +$  seal
   $:  =id
@@ -65,7 +51,6 @@
       last-reply=(unit time)
   ==
 ::
-<<<<<<< HEAD
 ::  $reply-seal: chat reply metadata
 +$  reply-seal
   $:  =id
@@ -80,31 +65,6 @@
 +$  kind  $@(~ [%notice ~])
 ::  $reacts: a set of reactions to a chat message
 +$  reacts  (map ship react)
-=======
-::  $whom: a polymorphic identifier for chats
-::
-+$  whom
-  $%  [%flag p=flag]
-      [%ship p=ship]
-      [%club p=id:club]
-  ==
-::
-::  $briefs: a map of chat/club/dm unread information
-::
-::    brief: the last time a message was read, how many messages since,
-::    and the id of the last read message
-::
-++  briefs
-  =<  briefs
-  |%
-  +$  briefs
-    (map whom brief)
-  +$  brief
-    [last=time count=@ud read-id=(unit id)]
-  +$  update
-    (pair whom brief)
-  --
->>>>>>> c3716cb3
 ::
 ::  $pact: a double indexed map of chat messages, id -> time -> message
 ::
@@ -133,6 +93,14 @@
         [%add-react =ship =react]
         [%del-react =ship]
     ==
+  +$  response  [=id response=response-delta]
+  +$  response-delta
+    $%  [%add =memo:d =time]
+        [%del ~]
+        [%reply =id meta=(unit reply-meta) delta=response-delta:replies]
+        [%add-react =ship =react]
+        [%del-react =ship]
+    ==
   --
 ::
 ::  $replies: a set of time ordered chat replies
@@ -150,6 +118,12 @@
         [%add-react =ship =react]
         [%del-react =ship]
     ==
+  +$  response-delta
+    $%  [%add =memo:d =time]
+        [%del ~]
+        [%add-react =ship =react]
+        [%del-react =ship]
+    ==
   --
 ::
 ::  $index: a map of chat message id to server received message time
@@ -216,35 +190,6 @@
   +$  action  (pair id diff)
   --
 ::
-<<<<<<< HEAD
-=======
-::  $writs: a set of time ordered chat messages
-::
-++  writs
-  =<  writs
-  |%
-  +$  writs
-    ((mop time writ) lte)
-  ++  on
-    ((^on time writ) lte)
-  +$  diff
-    (pair id delta)
-  +$  delta
-    $%  [%add p=memo]
-        [%del ~]
-        [%add-feel p=ship q=feel]
-        [%del-feel p=ship]
-    ==
-  +$  response  [=id response=response-delta]
-  +$  response-delta
-    $%  [%add =memo =time]
-        [%del ~]
-        [%add-feel =ship =feel]
-        [%del-feel =ship]
-    ==
-  --
-::
->>>>>>> c3716cb3
 ::  $dm: a direct line of communication between two ships
 ::
 ::    net: status of dm
@@ -268,106 +213,7 @@
   +$  rsvp      [=ship ok=?]
   --
 ::
-<<<<<<< HEAD
 ::  $whom: a polymorphic identifier for chats
-=======
-::  $log: a time ordered map of all modifications to chats
-::
-+$  log
-  ((mop time diff) lte)
-++  log-on
-  ((on time diff) lte)
-+$  remark
-  [last-read=time watching=_| ~]
-::
-::  $chat: a group based channel for communicating
-::
-+$  chat
-  [=net =remark =log =perm =pact]
-::
-::  $notice: the contents of an automated message
-::
-::    pfix: text preceding ship name
-::    sfix: text following ship name
-::
-+$  notice  [pfix=@t sfix=@t]
-::
-::  $content: the contents of a message whether handwritten or automated
-::
-+$  content
-  $%  [%story p=story]
-      [%notice p=notice]
-  ==
-::
-::  $draft: the contents of an unsent message at a particular $whom
-::
-+$  draft
-  (pair whom story)
-::
-::  $story: handwritten contents of a message
-::
-::    blocks precede inline content
-::
-+$  story
-  (pair (list block) (list inline))
-::
-::  $block: content which stands on it's own outside of inline content
-::
-+$  block
-  $%  [%image src=cord height=@ud width=@ud alt=cord]
-      [%cite =cite]
-  ==
-::
-::  $inline: a representation of text with or without formatting
-::
-::    @t: plain text
-::    %italics: italic text
-::    %bold: bold text
-::    %strike: strikethrough text
-::    %blockquote: blockquote surrounded content
-::    %inline-code: code formatting for small snippets
-::    %ship: a mention of a ship
-::    %block: link/reference to blocks
-::    %code: code formatting for large snippets
-::    %tag: tag gets special signifier
-::    %link: link to a URL with a face
-::    %break: line break
-::
-+$  inline
-  $@  @t
-  $%  [%italics p=(list inline)]
-      [%bold p=(list inline)]
-      [%strike p=(list inline)]
-      [%blockquote p=(list inline)]
-      [%inline-code p=cord]
-      [%ship p=ship]
-      [%block p=@ud q=cord]
-      [%code p=cord]
-      [%tag p=cord]
-      [%link p=cord q=cord]
-      [%break ~]
-  ==
-::
-::  $memo: a chat message with metadata
-::
-::    replying: what message we're replying to
-::    author: writer of the message
-::    sent: time (from sender) when the message was sent
-::    content: body of the message
-::
-+$  memo
-  $:  replying=(unit id)
-      author=ship
-      sent=time
-      =content
-  ==
-::
-::  $net: an indicator of whether I'm a host or subscriber
-::
-::    %load: iniating chat join
-::    %pub: am publisher/host with fresh log
-::    %sub: subscribed to the ship
->>>>>>> c3716cb3
 ::
 +$  whom
   $%  [%ship p=ship]
@@ -393,43 +239,12 @@
 +$  remark
   [last-read=time watching=_| ~]
 ::
-<<<<<<< HEAD
 +$  remark-action
   (pair whom remark-diff)
-=======
-::  $create: represents a request to create a channel
-::
-::    The name will be used as part of the flag which represents the
-::    channel. $create is consumed by the chat agent first
-::    and then passed to the groups agent to register the channel with
-::    the group.
-::
-::    Write permission is stored with the specific agent in the channel,
-::    read permission is stored with the group's data.
->>>>>>> c3716cb3
 ::
 +$  remark-diff
   $%  [%read ~]
       [%read-at p=time]
       [?(%watch %unwatch) ~]
   ==
-<<<<<<< HEAD
-=======
-::
-+$  message-toggle
-  $%  [%hide =id]
-      [%show =id]
-  ==
-++  met     metadata-store
-+$  club-import  [ships=(set ship) =association:met =graph:gra]
-+$  club-imports  (map flag club-import)
-::
-+$  import  [writers=(set ship) =association:met =update-log:gra =graph:gra]
-::
-+$  imports  (map flag import)
-::
-++  gra  graph-store
-++  orm-gra  orm:lib-graph
-++  orm-log-gra  orm-log:lib-graph
->>>>>>> c3716cb3
 --
--- conflicted
+++ resolved
@@ -169,16 +169,13 @@
   ==
 +$  unread-point  [message-key count=@ud notify=_|]
 +$  volume  [unreads=? notify=?]
-<<<<<<< HEAD
 +$  notifications-allowed  ?(%all %some %none)
-=======
 +$  activity-bundle
   $:  =source
       latest=time
       events=(list time-event)
   ==
 ::
->>>>>>> 09b7ed8c
 +|  %primitives
 +$  whom
   $%  [%ship p=ship]

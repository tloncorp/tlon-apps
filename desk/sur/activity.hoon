--- conflicted
+++ resolved
@@ -182,11 +182,7 @@
       notify=_|
       unread=(unit unread-point)
       children=(set source)
-<<<<<<< HEAD
-      =reads
-=======
       reads=*  ::  DO NOT USE, 🚨 ⚠️ REMOVE
->>>>>>> f0ccaff4
   ==
 +$  unread-point  [message-key count=@ud notify=_|]
 +$  volume  [unreads=? notify=?]
@@ -233,13 +229,10 @@
 +|  %old-types
 ++  old
   |%
-<<<<<<< HEAD
-=======
   ++  v4
     |%
     +$  feed  (list activity-bundle)
     --
->>>>>>> f0ccaff4
   ++  v3
     |%
     +$  index  [=stream =reads]

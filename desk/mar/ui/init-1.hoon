/-  u=ui
/+  gj=groups-json, cj=chat-json, dj=channel-json
|_  init=init-1:u
++  grad  %noun
++  grow
  |%
  ++  noun  init
  ++  json
    =,  enjs:format
    ^-  ^json
    %-  pairs
<<<<<<< HEAD
    :~  groups/(groups-ui:enjs:gj groups.init)
        gangs/(gangs:enjs:gj gangs.init)
=======
    :~  groups/(groups-ui:v2:enjs:gj groups.init)
        gangs/(gangs:v2:enjs:gj gangs.init)
>>>>>>> feca9e4c
        channels/(channels:v7:enjs:dj channels.init)
        unreads/(unreads:enjs:dj unreads.init)
        pins/a/(turn pins.init whom:enjs:gj)
        profile/b/profile.init
      ::
        :-  %chat
        %-  pairs
        :~  clubs/(clubs:enjs:cj clubs.chat.init)
            dms/a/(turn ~(tap in dms.chat.init) ship:enjs:gj)
            unreads/(unreads:enjs:cj unreads.chat.init)
            invited/a/(turn ~(tap in invited.chat.init) ship:enjs:gj)
        ==
    ==
  --
++  grab
  |%
  ++  noun  init-1:u
  --
--<|MERGE_RESOLUTION|>--- conflicted
+++ resolved
@@ -9,13 +9,8 @@
     =,  enjs:format
     ^-  ^json
     %-  pairs
-<<<<<<< HEAD
-    :~  groups/(groups-ui:enjs:gj groups.init)
-        gangs/(gangs:enjs:gj gangs.init)
-=======
     :~  groups/(groups-ui:v2:enjs:gj groups.init)
         gangs/(gangs:v2:enjs:gj gangs.init)
->>>>>>> feca9e4c
         channels/(channels:v7:enjs:dj channels.init)
         unreads/(unreads:enjs:dj unreads.init)
         pins/a/(turn pins.init whom:enjs:gj)

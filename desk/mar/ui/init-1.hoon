/-  u=ui
/+  gj=groups-json, cj=chat-json, dj=channel-json
|_  init=init-1:u
++  grad  %noun
++  grow
  |%
  ++  noun  init
  ++  json
    =,  enjs:format
    ^-  ^json
    %-  pairs
<<<<<<< HEAD
    :~  groups/(groups-ui:enjs:gj groups.init)
        gangs/(gangs:enjs:gj gangs.init)
        channels/(channels:v7:enjs:dj channels.init)
=======
    :~  groups/(groups-ui:v2:enjs:gj groups.init)
        gangs/(gangs:v2:enjs:gj gangs.init)
        channels/(channels-2:enjs:dj channels.init)
>>>>>>> a2616d62
        unreads/(unreads:enjs:dj unreads.init)
        pins/a/(turn pins.init whom:enjs:gj)
        profile/b/profile.init
      ::
        :-  %chat
        %-  pairs
        :~  clubs/(clubs:enjs:cj clubs.chat.init)
            dms/a/(turn ~(tap in dms.chat.init) ship:enjs:gj)
            unreads/(unreads:enjs:cj unreads.chat.init)
            invited/a/(turn ~(tap in invited.chat.init) ship:enjs:gj)
        ==
    ==
  --
++  grab
  |%
  ++  noun  init-1:u
  --
--<|MERGE_RESOLUTION|>--- conflicted
+++ resolved
@@ -9,15 +9,9 @@
     =,  enjs:format
     ^-  ^json
     %-  pairs
-<<<<<<< HEAD
-    :~  groups/(groups-ui:enjs:gj groups.init)
-        gangs/(gangs:enjs:gj gangs.init)
-        channels/(channels:v7:enjs:dj channels.init)
-=======
     :~  groups/(groups-ui:v2:enjs:gj groups.init)
         gangs/(gangs:v2:enjs:gj gangs.init)
-        channels/(channels-2:enjs:dj channels.init)
->>>>>>> a2616d62
+        channels/(channels:v7:enjs:dj channels.init)
         unreads/(unreads:enjs:dj unreads.init)
         pins/a/(turn pins.init whom:enjs:gj)
         profile/b/profile.init

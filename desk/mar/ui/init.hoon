--- conflicted
+++ resolved
@@ -10,13 +10,8 @@
     =,  enjs:format
     ^-  ^json
     %-  pairs
-<<<<<<< HEAD
-    :~  groups/(groups-ui:enjs:gj groups.init)
-        gangs/(gangs:enjs:gj gangs.init)
-=======
     :~  groups/(groups-ui:v2:enjs:gj groups.init)
         gangs/(gangs:v2:enjs:gj gangs.init)
->>>>>>> feca9e4c
         channels/(channels:v0:enjs:dj channels.init)
         unreads/(unreads:enjs:dj unreads.init)
         pins/a/(turn pins.init whom:enjs:gj)

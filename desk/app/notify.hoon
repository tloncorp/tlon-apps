::
/-  *notify, resource, a=activity, c=channels, h=hark
/+  cu=channel-utils, n=notify, default-agent, verb, dbug, agentio
/$  activity-event-to-json  %activity-event  %json
/$  hark-yarn-to-json       %hark-yarn       %json
::
|%
+$  card  card:agent:gall
::
+$  provider-state  (map term provider-entry)
+$  provider-entry
  $:  notify-endpoint=@t
      binding-endpoint=@t
      auth-token=@t
      clients=(map ship binding=(unit @t))
      =whitelist
  ==
++  clear-interval  ~d7
++  daily-stats-interval  ~d1
::
+$  client-state
  $:  providers=(jug @p term)
  ==
::
+$  base-state-0
  $:  =provider-state
      =client-state
  ==
+$  base-state-2
::  We set notifications to * because we had an issue with the notification type
::  definition being wrong and this wrong state made its way onto some ships.
  $:  notifications=*
      base-state-0
  ==
::
+$  base-state-3
::  We set notifications to * because we had an issue with the notification type
::  definition being wrong and this wrong state made its way onto some ships.
  $:  last-timer=time
      notifications=*
      base-state-0
  ==
::
+$  base-state-4
  $:  last-timer=time
      notifications=(map uid notification)
      base-state-0
  ==
::
+$  state-0
  [%0 base-state-0]
::
+$  state-1
  [%1 base-state-0]
::
+$  state-2
  [%2 base-state-2]
+$  state-3
  [%3 base-state-2]
::
+$  state-4
  [%4 base-state-3]
::
+$  state-5
  [%5 base-state-4]
::
+$  state-6
  $:  %6
      last-timer=time
      notifications=(map time-id:a event:a)
      base-state-0
  ==
::
+$  state-7
  $:  %7
      last-timer=time
      notifications=(map time-id:a event)
      base-state-0
  ==
::
+$  event
  $:  =event:a
      ::TODO  if we poked the provider instead, we could track time-to-ack
      first-req=(unit @da)
  ==
::
+$  versioned-state
  $%  state-0
      state-1
      state-2
      state-3
      state-4
      state-5
      state-6
      state-7
  ==
::
+$  current-state  state-7
::
++  migrate-state
  |=  old=versioned-state
  ^-  current-state
  ?-  -.old
    %0  $(old (migrate-0-to-1 old))
    %1  $(old (migrate-1-to-2 old))
    %2  $(old (migrate-2-to-3 old))
    %3  $(old (migrate-3-to-4 old))
    %4  $(old (migrate-4-to-5 old))
    %5  $(old (migrate-5-to-6 old))
    %6  $(old (migrate-6-to-7 old))
    %7  old
  ==
::
++  migrate-0-to-1
  |=  old=state-0
  ^-  state-1
  [%1 [+.old]]
::
++  migrate-1-to-2
  |=  old=state-1
  ^-  state-2
  [%2 [~ +.old]]
::
++  migrate-2-to-3
  |=  old=state-2
  ^-  state-3
  [%3 [+.old]]
::
++  migrate-3-to-4
  |=  old=state-3
  ^-  state-4
  [%4 `@da`0 [+.old]]
::
++  migrate-4-to-5
  |=  old=state-4
  ^-  state-5
  old(- %5, notifications ~)
::
++  migrate-5-to-6
  |=  old=state-5
  ^-  state-6
  old(- %6, notifications ~)
::
++  migrate-6-to-7
  |=  old=state-6
  ^-  state-7
  old(- %7, notifications ~)
::
--
::
=|  current-state
=*  state  -
::
%-  agent:dbug
%+  verb  |
^-  agent:gall
::
=<
  |_  =bowl:gall
  +*  this  .
      def   ~(. (default-agent this %|) bowl)
      do    ~(. +> bowl)
      io    ~(. agentio bowl)
      pass  pass:io
  ::
  ++  on-init
    :_  this
    :~  (~(watch-our pass:io /activity) %activity /notifications)
        (~(wait pass:io /clear) (add now.bowl clear-interval))
        [%pass / %agent [our.bowl %notify] %poke %provider-state-message !>(0)]
        [%pass /eyre %arvo %e %connect [~ /apps/groups/~/notify] dap.bowl]
    ==
  ::
  ++  on-save   !>(state)
  ++  on-load
    |=  =vase
    ^-  (quip card _this)
    =+  !<([old-state=versioned-state] vase)
    =/  caz=(list card)
      ?.  (lth -.old-state %7)  ~
      [%pass /eyre %arvo %e %connect [~ /apps/groups/~/notify] dap.bowl]~
    =/  migrated  (migrate-state old-state)
    :_  this(state migrated)
    :-  [%pass / %agent [our.bowl %notify] %poke %provider-state-message !>(0)]
    ?:  (~(has by wex.bowl) [/activity our.bowl %activity])
      caz
    :_  caz
    [(~(watch-our pass:io /activity) %activity /notifications)]
  ::
  ++  on-poke
    |=  [=mark =vase]
    ^-  (quip card _this)
    |^
    =^  cards  state
      ?+  mark  (on-poke:def mark vase)
          %noun
        |-
        ?+  q.vase  !!
          [%clear ~]  $(vase !>([%clear (sub now.bowl clear-interval)]))
        ::
            [%clear @]
          =+  !<([%clear before=@da] vase)
          =.  notifications
            %-  my
            %+  skip  ~(tap by notifications)
            |=  [=time-id:a *]
            (lth time-id before)
          [~ state]
        ==
      ::
        %provider-state-message  provider-state-message
        %notify-provider-action  (handle-provider-action !<(provider-action vase))
        %notify-client-action    (handle-client-action !<(client-action vase))
        %handle-http-request     (handle-http-request !<([@ta inbound-request:eyre] vase))
      ==
    [cards this]
    ::
    ++  handle-provider-action
      |=  act=provider-action
      ^-  (quip card _state)
      ?-  -.act
          %add
        ?>  (team:title our.bowl src.bowl)
        =/  new-entry=provider-entry
          :*  notify.act
              binding.act
              auth-token.act
              ~
              whitelist.act
          ==
        [~ state(provider-state (~(put by provider-state) service.act new-entry))]
      ::
          %remove
        ?>  (team:title our.bowl src.bowl)
        =/  entry=(unit provider-entry)  (~(get by provider-state) service.act)
        ?~  entry
          ~|("no such service: {<service.act>}" !!)
        :_  state(provider-state (~(del by provider-state) service.act))
        %+  turn  ~(tap by clients.u.entry)
        |=  [who=@p *]
        ^-  card
        (leave-path:pass [who %notify] /notify/(scot %p who)/[service.act])
      ::
          %client-join
        =/  entry=(unit provider-entry)  (~(get by provider-state) service.act)
        ?~  entry
          ~|("no such service: {<service.act>}" !!)
        ?.  (is-whitelisted:do src.bowl u.entry)
          ~|("permission denied" !!)
        =.  clients.u.entry  (~(put by clients.u.entry) src.bowl ~)
        =/  cards=(list card)
          :_  ~
          %:  register-binding:do
              service.act
              u.entry
              binding-endpoint.u.entry
              src.bowl
              address.act
              binding.act
          ==
        =/  =wire  /agentio-watch/notify/(scot %p src.bowl)/[service.act]
        =?  cards  !(~(has by wex.bowl) wire src.bowl %notify)
          :_  cards
          %+  watch:pass
            [src.bowl %notify]
          /notify/(scot %p src.bowl)/[service.act]
        :-  cards
        state(provider-state (~(put by provider-state) service.act u.entry))
      ::
          %client-leave
        =/  entry=(unit provider-entry)  (~(get by provider-state) service.act)
        ?~  entry
          ~|("no such service: {<service.act>}" !!)
        ?.  (is-client:do src.bowl u.entry)
          ~|("permission denied" !!)
        =/  client-info=(unit @t)  (~(got by clients.u.entry) src.bowl)
        =.  clients.u.entry        (~(del by clients.u.entry) src.bowl)
        :_  state(provider-state (~(put by provider-state) service.act u.entry))
        ?~  client-info
          :_  ~
          %+  leave-path:pass
            [src.bowl %notify]
          /notify/(scot %p src.bowl)/[service.act]
        :~  %:  remove-binding:do
                service.act
                u.entry
                src.bowl
                binding-endpoint.u.entry
                u.client-info
            ==
            %+  leave-path:pass
              [src.bowl %notify]
            /notify/(scot %p src.bowl)/[service.act]
        ==
      ==
    ::
    ++  handle-client-action
      |=  act=client-action
      ^-  (quip card _state)
      ?>  (team:title our.bowl src.bowl)
      ?-  -.act
          %connect-provider
        =*  binding  'apn'
        =.  providers.client-state
          (~(put ju providers.client-state) who.act service.act)
        =/  pact=provider-action  [%client-join service.act address.act binding]
        :_  state
        [(poke:pass [who.act %notify] %notify-provider-action !>(pact))]~
      ::
          %connect-provider-with-binding
        =.  providers.client-state
          (~(put ju providers.client-state) who.act service.act)
        =/  pact=provider-action  [%client-join service.act address.act binding.act]
        :_  state
        [(poke:pass [who.act %notify] %notify-provider-action !>(pact))]~
      ::
          %remove-provider
        =.  providers.client-state
          (~(del ju providers.client-state) who.act service.act)
        =/  pact=provider-action  [%client-leave service.act]
        :_  state
        [(poke:pass [who.act %notify] %notify-provider-action !>(pact))]~
      ==
    ::
    ++  handle-http-request
      |=  [eyre-id=@ta inbound-request:eyre]
      ^-  (quip card _state)
      ?.  ?=(%'GET' method.request)
        [~ state]
      =/  [[ext=(unit @ta) site=(pole @t)] args=*]
        (rash url.request ;~(plug apat:de-purl:html yque:de-purl:html))
      ?.  ?=([%apps %groups %'~' %notify %note uid=@ format=?(%activity-event %hark-yarn) ~] site)
        [~ state]
      ?.  ?=([~ %json] ext)
        [~ state]
      =/  =time-id:a
        (need (mate (slaw %da uid.site) (slaw %uv uid.site)))
      ?~  event=(~(get by notifications) time-id)
        :_  state
        (give-simple-payload eyre-id [[404 ~] ~])
      =?  notifications  ?=(~ first-req.u.event)
        %+  ~(put by notifications)  time-id
        u.event(first-req `now.bowl)
      :_  state
      %+  give-simple-payload  eyre-id
      ?-  format.site
          %activity-event
        :-  [200 ['content-type' 'application-json'] ~]
        %-  some
        %-  as-octs:mimes:html
        %-  en:json:html
        (activity-event-to-json time-id event.u.event)
      ::
          %hark-yarn
        =/  yarn=(unit yarn:h)
          (event-to-yarn:n our.bowl now.bowl time-id event.u.event)
        ?~  yarn
          [[404 ~] ~]
        :-  [200 ['content-type' 'application-json'] ~]
        %-  some
        %-  as-octs:mimes:html
        %-  en:json:html
        (hark-yarn-to-json u.yarn)
      ==
    ::
    ++  provider-state-message
      ^-  (quip card _state)
      ~&  "provider-state-message"
      ?>  =(our.bowl ~rivfur-livmet)
      =/  now  now.bowl
      =/  time-since-last  (sub `@`last-timer `@`now)
      ~&  ['time since last daily-stats-interval' time-since-last]
      ?>  (gth time-since-last daily-stats-interval)
      ~&  [provider-state]
      =/  ps-list  ~(tap by provider-state)
      =/  total-providers  (lent ps-list)
      ~&  ['total providers' total-providers]
      =/  total-clients
        %+  roll  ps-list
          |=  [[provider=@tas =provider-entry] accumulator=@]
          ^-  @
          (add accumulator (lent ~(tap by clients.provider-entry)))
      ~&  ['total clients on all providers' total-clients]
      =/  story=story:c  [[%inline [[%bold ['BotPoast: ' ~]] 'Daily ' [%inline-code '%notify'] ' provider check-in. Total providers: ' [%bold [(scot %u total-providers) ~]] ', total clients: ' [%bold [(scot %u total-clients) ~]] '.' ~]]~]
      =/  essay=essay:c  [[story our.bowl now.bowl] [%chat ~]]
      =/  nest=nest:c  [%chat ~bitpyx-dildus %interface]
      =/  channel-action=a-channels:c  [%channel nest [%post [%add essay]]]
      =/  new-timer  (add now daily-stats-interval)
      =.  last-timer  new-timer
      :_  state
      :~  [(poke:pass [our.bowl %channels] %channel-action !>(channel-action))]
          [(~(wait pass:io /daily-timer) new-timer)]
      ==
    --
  ::
  ++  on-watch
    |=  =path
    ^-  (quip card _this)
    ?+  path  (on-watch:def path)
      [%http-response *]  [~ this]
    ::
        [%notify @ @ ~]
      =*  service  i.t.t.path
      ?.  (~(has ju providers.client-state) src.bowl service)
        ~|("permission denied" !!)
      `this
    ==
  ::
  ++  on-leave
    |=  =path
    ^-  (quip card _this)
    `this
  ::
  ++  on-peek
    |=  =path
    ^-  (unit (unit cage))
    =/  =(pole knot)  path
    ?+  pole  [~ ~]
        [%x %note ~]
      ``noun+!>(notifications)
    ::
        [%x %note uid=@ %activity-event ~]
      =/  =uid  (need (mate (slaw %da uid.pole) (slaw %uv uid.pole)))
      =/  =event  (~(got by notifications) `@`uid)
      ``activity-event+!>(event.event)
    ::
        [%x %provider-state ~]  ``noun+!>(provider-state)
        [%x %client-state ~]    ``client-state+!>(client-state)
    ==
  ::
  ++  on-agent
    |=  [=wire =sign:agent:gall]
    ^-  (quip card _this)
    ?+  wire  (on-agent:def wire sign)
    ::
    ::  subscription from client to their own hark-store
    ::NOTE  codepath deprecated in favor of /activity
    ::
        [%hark ~]
      :_  this
      [%pass wire %agent [our.bowl %hark] %leave ~]~
    ::
        [%activity ~]
      ?+  -.sign  (on-agent:def wire sign)
          %fact
        ?.  ?=(%activity-event p.cage.sign)
          `this
        =+  !<([=time-id:a =event:a] q.cage.sign)
        :_  this(notifications (~(put by notifications) time-id [event ~]))
        =-  (zing (turn - drop))
        ^-  (list (unit card))
        :_  [(fact-all:io %notify-update !>(`update`[`@`time-id %notify]))]~
        ::  if supported, convert the event to a hark notification (yarn) and
        ::  inject it into hark, so that old clients may continue retrieving
        ::  notifications from hark, using the id this agent gives them in the
        ::  %notify-update above
        ::
        ^-  (unit card)
        =/  yarn=(unit yarn:h)
          (event-to-yarn:n our.bowl now.bowl time-id event)
        ?~  yarn  ~
        =/  =action:h  [%add-yarn & | u.yarn]
        `[%pass /hark/copy %agent [our.bowl %hark] %poke %hark-action !>(action)]
      ::
          %kick
        :_  this
        [%pass wire %agent [our.bowl %activity] %watch /notifications]~
      ==
    ::
    ::  subscription from provider to client
    ::
        [%agentio-watch %notify @ @ ~]
      =/  who      (slav %p i.t.t.wire)
      =*  service  i.t.t.t.wire
      ?+  -.sign  (on-agent:def wire sign)
          %fact
        ?>  ?=(%notify-update p.cage.sign)
        =+  !<(=update q.cage.sign)
        :_  this
        =/  entry=(unit provider-entry)  (~(get by provider-state) service)
        ?~  entry
          ~
        [(send-notification:do u.entry who update)]~
      ::
          %kick
        :_  this
        [(watch:pass [who %notify] /notify/(scot %p who)/[service])]~
      ::
          %watch-ack
        ?~  p.sign
          `this
        ((slog u.p.sign) `this)
      ==
    ==
  ::
  ++  on-arvo
    |=  [=wire =sign-arvo]
    ^-  (quip card _this)
    ?+  wire  (on-arvo:def wire sign-arvo)
      [%eyre ~]  [~ this]
    ::
        [%daily-timer ~]
      ?>  ?=([%behn %wake *] sign-arvo)
      :_  this
      [%pass / %agent [our.bowl %notify] %poke %provider-state-message !>(0)]~
    ::
        [%register-binding @ @ @ ~]
      =/  who=@p   (slav %p i.t.wire)
      =*  service  i.t.t.wire
      ::
      ?>  ?=(%iris -.sign-arvo)
      ?>  ?=(%http-response +<.sign-arvo)
      ?>  ?=(%finished -.client-response.sign-arvo)
      ?>  ?=(^ full-file.client-response.sign-arvo)
      =/  =mime-data:iris  u.full-file.client-response.sign-arvo
      ?>  =('application/json' type.mime-data)
      =/  jon=json
        (fall (de:json:html (@t q.data.mime-data)) *json)
      =/  [sid=@t message=@t]
        %.  jon
        %-  ot:dejs:format
        :~  sid+so:dejs:format
            message+so:dejs:format
        ==
      ::
      =/  entry=(unit provider-entry)  (~(get by provider-state) service)
      :-  ~
      ?~  entry
        this
      =.  clients.u.entry  (~(put by clients.u.entry) who `sid)
      this(provider-state (~(put by provider-state) service u.entry))
    ::
        [%remove-binding *]  `this
    ::
        [%send-notification *]
      ?>  ?=(%iris -.sign-arvo)
      ?>  ?=(%http-response +<.sign-arvo)
      =*  res  client-response.sign-arvo
      ?>  ?=(%finished -.res)
      %.  `this
      =*  status  status-code.response-header.res
      ?:  =(200 status)  same
      %+  slog
        leaf/"Error sending notfication, status: {(scow %ud status)}"
      ?~  full-file.res  ~
      ~[leaf/(trip `@t`q.data.u.full-file.res)]
    ::
        [%clear ~]
      ?>  ?=([%behn %wake *] sign-arvo)
      =.  notifications
        %-  my
        %+  skip  ~(tap by notifications)
        |=  [=time-id:a *]
        (lth time-id (sub now.bowl clear-interval))
      :_  this
      ~[(~(wait pass:io /clear) (add now.bowl clear-interval))]
    ==
  ::
  ++  on-fail   on-fail:def
  --
|_  bowl=bowl:gall
::
++  filter-notifications
  |=  =action:h
  ^-  (unit update)
  ?.  ?=(%add-yarn -.action)  ~
  `[id.yarn.action %notify]
::
++  is-whitelisted
  |=  [who=@p entry=provider-entry]
  ^-  ?
  |^
  ?|  public.whitelist.entry
      =(our.bowl who)
      is-kid
      (~(has in users.whitelist.entry) who)
      in-group
  ==
  ::
  ++  is-kid
    ?&  kids.whitelist.entry
        =(our.bowl (sein:title our.bowl now.bowl who))
    ==
  ::
  ++  in-group
    =/  gs  ~(tap in groups.whitelist.entry)
    |-
    ?~  gs  %.n
    =+  .^  members=(set ship)
          %gx
          (scot %p our.bowl)
          %groups
          (scot %da now.bowl)
          /groups/(scot %p entity.i.gs)/[name.i.gs]/fleet/ships/ships
        ==
    ?:  (~(has in members) who)
      %.y
    $(gs t.gs)
  --
::
++  is-client
  |=  [who=@p entry=provider-entry]
  ^-  ?
  (~(has by clients.entry) who)
::
++  post-form
  |=  [=wire url=@t auth=@t params=(list [@t @t])]
  ^-  card
  ~&  "post-form to {<url>} with {<params>}"
  =/  data
    %+  roll
      %+  sort  params
      |=  [[p=@t @t] [q=@t @t]]
      (aor p q)
    |=  [[p=@t q=@t] out=_url]
    (rap 3 out p q ~)
  =/  hmac-sig  (hmac-sha1t:hmac:crypto auth data)
  =/  b64-sig   (en:base64:mimes:html (met 3 hmac-sig) (swp 3 hmac-sig))
  =/  headers
    :~  ['X-Twilio-Signature' b64-sig]
        ['Content-Type' 'application/x-www-form-urlencoded']
    ==
  =/  form-data  (build-form-data params)
  =/  =request:http
    [%'POST' url headers `[(met 3 form-data) form-data]]
  [%pass wire %arvo %i %request request *outbound-config:iris]
::
++  build-form-data
  |=  data=(list [@t @t])
  ^-  @t
  %+  roll  data
  |=  [[p=@t q=@t] out=@t]
  ?:  =(out '')
    (rap 3 p '=' q ~)
  (rap 3 out '&' p '=' q ~)
::
++  send-notification
  |=  [entry=provider-entry who=@p =update]
  ^-  card
  ~&  "sending notification to {<who>} with {<update>} with {<notify-endpoint.entry>}"
  =/  params=(list [@t @t])
    :~  identity+(rsh [3 1] (scot %p who))
        action+`@t`action.update
        uid+(scot %uv uid.update)
<<<<<<< HEAD
        id+(scot %da id.update)
=======
        id+(scot %da uid.update)
>>>>>>> d428516f
    ==
  %:  post-form
      /send-notification/(scot %uv (sham eny.bowl))
      notify-endpoint.entry
      auth-token.entry
      params
  ==
::
++  register-binding
  |=  [service=term entry=provider-entry url=@t who=@p address=@t binding=@t]
  ^-  card
  ~&  "registering binding for {<who>} with {<address>} on {<service>} with {<binding>} with {<url>} and {<notify-endpoint.entry>}"
  =/  params=(list [@t @t])
    :~  identity+(rsh [3 1] (scot %p who))
        bindingtype+binding
        address+address
        action+'add'
    ==
  %:  post-form
      /register-binding/(scot %p who)/[service]/(scot %uv (sham eny.bowl))
      binding-endpoint.entry
      auth-token.entry
      params
  ==
::
++  remove-binding
  |=  [service=term entry=provider-entry who=@p url=@t sid=@t]
  ^-  card
  =/  params=(list [@t @t])
    :~  sid+sid
        action+'remove'
    ==
  %:  post-form
      /remove-binding/(scot %p who)/[service]/(scot %uv (sham eny.bowl))
      binding-endpoint.entry
      auth-token.entry
      params
  ==
::
++  give-simple-payload
  |=  [eyre-id=@ta =simple-payload:http]
  ^-  (list card:agent:gall)
  =/  header-cage
    [%http-response-header !>(response-header.simple-payload)]
  =/  data-cage
    [%http-response-data !>(data.simple-payload)]
  :~  [%give %fact ~[/http-response/[eyre-id]] header-cage]
      [%give %fact ~[/http-response/[eyre-id]] data-cage]
      [%give %kick ~[/http-response/[eyre-id]] ~]
  ==
--<|MERGE_RESOLUTION|>--- conflicted
+++ resolved
@@ -642,11 +642,7 @@
     :~  identity+(rsh [3 1] (scot %p who))
         action+`@t`action.update
         uid+(scot %uv uid.update)
-<<<<<<< HEAD
-        id+(scot %da id.update)
-=======
         id+(scot %da uid.update)
->>>>>>> d428516f
     ==
   %:  post-form
       /send-notification/(scot %uv (sham eny.bowl))

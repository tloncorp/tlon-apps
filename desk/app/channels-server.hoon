--- conflicted
+++ resolved
@@ -1117,14 +1117,9 @@
         %edit
       =/  reply  (get:on-v-replies:c replies id.c-reply)
       ?~  reply    `replies
-<<<<<<< HEAD
-      ?~  u.reply  `replies
-      ?>  =(src.bowl author.u.u.reply)
-      ?>  (lte (met 3 (jam memo.c-reply)) size-limit)
-=======
       ?:  ?=(%| -.u.reply)  `replies
       ?>  =(src.bowl author.u.reply)
->>>>>>> 91dff59a
+      ?>  (lte (met 3 (jam memo.c-reply)) size-limit)
       =^  result=(each event:h tang)  cor
         =/  =event:h  [%on-reply %edit parent +.u.reply memo.c-reply]
         (run-hooks event nest 'edit blocked')

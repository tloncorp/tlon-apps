--- conflicted
+++ resolved
@@ -2,13 +2,8 @@
 ::
 ::    this is the server-side from which /app/channels gets its data.
 ::
-<<<<<<< HEAD
-/-  c=channels, g=groups, h=hooks, m=meta
+/-  c=channels, g=groups, gv=groups-ver, h=hooks, m=meta
 /+  utils=channel-utils, imp=import-aid, em=emojimart
-=======
-/-  c=channels, g=groups, gv=groups-ver, h=hooks, m=meta
-/+  utils=channel-utils, imp=import-aid
->>>>>>> dcab4a13
 /+  default-agent, verb, dbug,
     neg=negotiate, discipline, logs
 /+  hj=hooks-json

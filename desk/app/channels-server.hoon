--- conflicted
+++ resolved
@@ -618,19 +618,12 @@
   |=  [=(pole knot) =sign:agent:gall]
   ^+  cor
   ?+    pole  ~|(bad-agent-wire+pole !!)
-<<<<<<< HEAD
-    [%logs ~]        cor
-    [%pimp ~]        cor
-    [%wake ~]        cor
-    [%numbers ~]     cor
-    [%tombstones ~]  cor
-=======
     [%logs ~]          cor
     [%pimp ~]          cor
     [%wake ~]          cor
     [%numbers ~]       cor
+    [%tombstones ~]    cor
     [%request-join ~]  cor
->>>>>>> 3ea85fbc
   ::
       [=kind:c *]
     ?+    -.sign  !!

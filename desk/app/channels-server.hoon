--- conflicted
+++ resolved
@@ -49,13 +49,9 @@
     ==
 ::
 %-  %-  agent:neg
-<<<<<<< HEAD
-    :+  notify=&
-      [~.channels^%1 ~ ~]
+    :+  notify=|
+      [~.channels^%2 ~ ~]
     (my %groups^[~.groups^%1 ~ ~] ~)
-=======
-    [| [~.channels^%2 ~ ~] ~]
->>>>>>> c7155cdf
 %-  agent:dbug
 %+  verb  |
 ::

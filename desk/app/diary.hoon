--- conflicted
+++ resolved
@@ -96,45 +96,16 @@
     =;  [sta=versioned-state ba=?]  [sta okay ba]
     =-  %+  fall  -  ~&  >  %bad-load  [state &]
     (mole |.([!<(versioned-state vase) |]))
+  =.  state  old
+  =.  cor
+    (emil (drop load:epos))
+  =/  diaries  ~(tap in ~(key by shelf))
   |-
-<<<<<<< HEAD
-  ?-  -.old
-      %1
-    =.  state  old
-    =?  cor  bad  (emit (keep !>(old)))
-    =.  cor
-      (emil (drop load:epos))
-    =/  diaries  ~(tap in ~(key by shelf))
-    |-
-    ?~  diaries
-      cor
-    =.  cor
-      di-abet:di-upgrade:(di-abed:di-core i.diaries)
-    $(diaries t.diaries)
-  ::
-          %0
-    %=  $
-      old  (state-0-to-1 old)
-    ==
-  ==
-=======
-  =.  state  old
-  ?:  =(okay cool)  cor
-  =?  cor  bad  (emit (keep !>(old)))
-  =-  (give %fact ~(tap in -) epic+!>(okay))
-  %-  ~(gas in *(set path))
-  %+  murn  ~(val by sup.bowl)
-  |=  [=ship =path]
-  ^-  (unit _path)
-  ?.  |(=(/epic path) ?=([%diary @ @ %updates *] path))  ~
-  `path
->>>>>>> 4a385d6f
-  ::
-  ++  keep
-    |=  bad=^vase
-    ^-  card
-    ~&  >  %keep
-    [%pass /keep/chat %arvo %k %fard q.byk.bowl %keep %noun bad]
+  ?~  diaries
+    cor
+  =.  cor
+    di-abet:di-upgrade:(di-abed:di-core i.diaries)
+  $(diaries t.diaries)
   ::
   +$  versioned-state  $%(current-state)
   --

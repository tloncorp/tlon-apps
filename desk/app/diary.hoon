/-  d=diary, g=groups, ha=hark
/-  meta
/+  default-agent, verb, dbug
/+  not=notes
/+  qup=quips
/+  diary-json
/+  migrate=diary-graph
/+  chat-migrate=chat-graph
^-  agent:gall
=>
  |%
  +$  card  card:agent:gall
  +$  current-state
    $:  %1
        =shelf:d
    ==
  --
=|  current-state
=*  state  -
=< 
  %+  verb  &
  %-  agent:dbug
  |_  =bowl:gall
  +*  this  .
      def   ~(. (default-agent this %|) bowl)
      cor   ~(. +> [bowl ~])
  ++  on-init  
    ^-  (quip card _this)
    =^  cards  state
      abet:init:cor
    [cards this]
  ::
  ++  on-save  !>(state)
  ++  on-load
    |=  =vase
    =|  cards=(list card)
    |^  ^-  (quip card _this)
    =+  !<(old=versioned-state vase)
    |-
    ?-  -.old
      %1  [cards this(state old)]
    ::
        %0
      %=  $
        old  (state-0-to-1 old)
      ==
    ==
    ::
    +$  versioned-state
      $%  state-0
          state-1
      ==
    +$  state-0  [%0 =shelf:zero]
    ++  zero     zero:old:d
    +$  state-1  current-state
    ++  one      d
    ++  state-0-to-1
      |=  sta=state-0
      ^-  state-1
      :-  %1
      %-  ~(run by shelf.sta)
      |=  =diary:zero
      ^-  diary:one
      %*  .  *diary:one
        net    net.diary
        log    (log-0-to-1 log.diary)
        perm   perm.diary
        view   view.diary
        sort   sort.diary
        notes  (notes-0-to-1 notes.diary banter.diary)
        remark  remark.diary
      ==
    ::
    ++  log-0-to-1
      |=  =log:zero
      ^-  log:one
      %+  gas:log-on:one  *log:one
      %+  turn  (tap:log-on:zero log)
      |=  [=time =diff:zero]
      ^-  [_time diff:one]
      :-  time
      ^-  diff:one
      ?+    -.diff  diff
      ::
          %create
        [%create p.diff *notes:d]
      ::
          %quips
        ^-  diff:one
        [%notes p.diff %quips (quips-diff-0-to-1 q.diff)]
      ==
    ::
    ++  quips-diff-0-to-1
      |=  =diff:quips:zero
      ^-  diff:quips:one
      :-  p.diff
      ?.  ?=(%add -.q.diff)  q.diff
      add/(memo-0-to-1 p.q.diff)
    ::
    ++  notes-0-to-1
      |=  [=notes:zero banter=(map time quips:zero)] 
      ^-  notes:one
      %+  gas:on:notes:one  *notes:one
      %+  turn  (tap:on:notes:zero notes)
      |=  [=time =note:zero]
      ^-  [_time note:one]
      :-  time
      :_  +.note
      ^-  seal:one
      [time (quips-0-to-1 (~(gut by banter) time *quips:zero)) feels.note]
    ::
    ++  quips-0-to-1
      |=  =quips:zero
      ^-  quips:one
      %+  gas:on:quips:one  *quips:one
      ^-  (list [time quip:one])
      %+  turn  (tap:on:quips:zero quips)
      |=  [=time =quip:zero]
      [time -.quip (memo-0-to-1 +.quip)]
    ::
    ++  memo-0-to-1
      |=  =memo:zero
      ^-  memo:one
      [`content author sent]:memo
    --
  ::
  ++  on-poke
    |=  [=mark =vase]
    ^-  (quip card _this)
    =^  cards  state
      abet:(poke:cor mark vase)
    [cards this]
  ++  on-watch
    |=  =path
    ^-  (quip card _this)
    =^  cards  state
      abet:(watch:cor path)
    [cards this]
  ::
  ++  on-peek   peek:cor
  ::
  ++  on-leave   on-leave:def
  ++  on-fail    on-fail:def
  ::
  ++  on-agent
    |=  [=wire =sign:agent:gall]
    ^-  (quip card _this)
    =^  cards  state
      abet:(agent:cor wire sign)
    [cards this]
  ++  on-arvo
    |=  [=wire sign=sign-arvo]
    ^-  (quip card _this)
    =^  cards  state
      abet:(arvo:cor wire sign)
    [cards this]
  --
|_  [=bowl:gall cards=(list card)]
++  abet  [(flop cards) state]
++  cor   .
++  emit  |=(=card cor(cards [card cards]))
++  emil  |=(caz=(list card) cor(cards (welp (flop caz) cards)))
++  give  |=(=gift:agent:gall (emit %give gift))
++  init
  ^+  cor
  watch-groups
::
++  watch-groups
  ^+  cor
  (emit %pass /groups %agent [our.bowl %groups] %watch /groups)
::
++  poke
  |=  [=mark =vase]
  |^  ^+  cor 
  ?+    mark  ~|(bad-poke/mark !!)
  ::
      %graph-imports  (import !<(imports:d vase))
  ::
      ?(%flag %channel-join)
    =+  !<(=flag:d vase)
    ?<  =(our.bowl p.flag)
    (join flag)
  ::
      %diary-leave
    =+  !<(=leave:d vase)
    ?<  =(our.bowl p.leave)  :: cannot leave chat we host
    di-abet:di-leave:(di-abed:di-core leave)
  ::
      %diary-create
    =+  !<(req=create:d vase)
    (create req)
  ::
      ?(%diary-action-0 %diary-action)
    =+  !<(=action:d vase)
    =.  p.q.action  now.bowl
    =/  diary-core  (di-abed:di-core p.action)
    ?:  =(p.p.action our.bowl)
      di-abet:(di-update:diary-core q.action)
    di-abet:(di-proxy:diary-core q.action)
  ::
      %diary-remark-action
    =+  !<(act=remark-action:d vase)
    di-abet:(di-remark-diff:(di-abed:di-core p.act) q.act)
  ==
  ++  join
    |=  =flag:d
    ^+  cor
    =.  shelf  (~(put by shelf) flag *diary:d)
    di-abet:(di-join:di-core flag)
  ::
  ++  create
    |=  req=create:d
<<<<<<< HEAD
    ^+  cor
    =/  =flag:d  [our.bowl name.req]
    =|  =diary:d
    =/  =perm:d  [writers.req group.req]
    =.  perm.diary  perm
    =.  net.diary  [%pub ~]
    =.  shelf  (~(put by shelf) flag diary)
    di-abet:(di-init:(di-abed:di-core flag) req)
  

=======
    |^  ^+  cor
    ~_  leaf+"Create failed: check group permissions"
      ?>  can-nest
      ?>  ((sane %tas) name.req)
      =/  =flag:d  [our.bowl name.req]
      =|  =diary:d
      =/  =perm:d  [writers.req group.req]
      =.  perm.diary  perm
      =.  net.diary  [%pub ~]
      =.  shelf  (~(put by shelf) flag diary)
      di-abet:(di-init:(di-abed:di-core flag) req)
    ::  +can-nest: does group exist, are we allowed
    ::
    ++  can-nest
      ^-  ?
      =/  gop  (~(got by groups) group.req)
      %-  ~(any in bloc.gop)
      ~(has in sects:(~(got by fleet.gop) our.bowl))
    ::  +groups:
    ::
    ::  this has to be duplicated because
    ::  +di-groups-scry does not allow me
    ::  to properly adjust for a possible
    ::  group.
    ::
    ++  groups
      .^  groups:g
        %gx
        /(scot %p our.bowl)/groups/(scot %da now.bowl)/groups/noun
      ==
    --
>>>>>>> d1f7df44
  --
::
++  import
  |=  =imports:d
  ^+  cor
  =/  imports  ~(tap by imports)
  |-  =*  loop  $
  ?~  imports  cor
  =/  [=flag:d writers=(set ship) =association:met:d =update-log:gra:d =graph:gra:d]
    i.imports
  |^
  =/  =perm:d
    :_  group.association
    ?:(=(~ writers) ~ (silt (rap 3 %diary '-' (scot %p p.flag) '-' q.flag ~) ~))
  =/  =remark:d
    [now.bowl | ~]
  =/  =notes:d  graph-to-notes
  =/  =diary:d
    :*  net=?:(=(our.bowl p.flag) pub/~ sub/p.flag)
        log=(import-log notes perm)
        perm
        %grid  :: TODO: check defaults with design
        %time
        notes
        remark
    ==
  =.  shelf  (~(put by shelf) flag diary)
  =.  cor  di-abet:(di-import:(di-abed:di-core flag) writers association)
  loop(imports t.imports)
  ::
  ++  import-log  
    |=  [=notes:d =perm:d]
    ^-  log:d
    =/  =time  (fall (bind (ram:orm-log-gra:d update-log) head) *time)
    %+  gas:log-on:d  *log:d
    :~  [time %create perm notes]
    ==
  ::
  ++  graph-to-notes
    %+  gas:on:notes:d  *notes:d
    %+  murn  (tap:orm-gra:d graph)
    |=  [=time =node:gra:d]
    ^-  (unit [_time note:d])
    ?~  not=(node-to-note time node)
      ~
    `[time u.not]
  ++  orm  orm-gra:d
  ++  node-to-children
    |=  =node:gra:d
    ^-  (unit graph:gra:d)
    ?.  ?=(%graph -.children.node)
      ~
    `p.children.node
  ::
  ++  node-to-post
    |=  =node:gra:d
    ^-  (unit post:gra:d)
    ?.  ?=(%& -.post.node)
      ~
    `p.post.node
  ::
  ++  get-latest-post
    |=  =node:gra:d
    ^-  (unit post:gra:d)
    ;<  =graph:gra:d           _biff   (node-to-children node)
    ;<  nod=node:gra:d         _biff   (get:orm graph 1)
    ;<  revs=graph:gra:d       _biff   (node-to-children nod)
    ;<  [@ recent=node:gra:d]  _biff   (pry:orm revs)
    (node-to-post recent)
  ::  TODO: review crashing semantics
  ::        check graph ordering (backwards iirc)
  ++  node-to-note
    |=  [=time =node:gra:d]
    ^-  (unit note:d)
    ?~  pos=(get-latest-post node)
      ~
    ::  =/  coms=(note-to-quips)
    =/  =seal:d  [time ~ ~]
    ::  =/  comments  (node-to-comments com-node)
    ?.  ?=([[%text *] *] contents.u.pos)
      ~  :: XX: should be invariant, don't want to risk it
    =/  con=(list verse:d)  (migrate flag `@ud`time t.contents.u.pos)
    =/  =essay:d
      =,(u.pos [text.i.contents '' con author time-sent])
    `[seal essay]
  ::
  ++  node-to-quips
    |=  =node:gra:d
    ^-  quips:d
    =/  coms=(unit graph:gra:d)
      ;<  =graph:gra:d      _biff  (node-to-children node)
      ;<  coms=node:gra:d   _biff  (get:orm graph 2)
      (node-to-children coms)
    %+  gas:on:quips:d  *quips:d
    %+  murn  ?~(coms ~ (tap:orm u.coms))
    |=  [=time =node:gra:d]
    ?~  qup=(node-to-quip time node)
      ~
    `[time u.qup]
  ::
  ++  node-to-quip
    |=  [=time =node:gra:d]
    ^-  (unit quip:d)
    ;<  =graph:gra:d           _biff  (node-to-children node)
    ;<  [@ latest=node:gra:d]  _biff  (pry:orm graph)
    ;<  =post:gra:d            _biff  (node-to-post latest)
    =/  =cork:d  [time ~]
    =/  =memo:d  =,(post [[~ (inline:chat-migrate contents)] author time-sent])
    `[cork memo]
  --
::
++  watch
  |=  =path
  ^+  cor
  ?+    path  ~|(bad-watch-path/path !!)
      [%briefs ~]  ?>(from-self cor)
      [%ui ~]      ?>(from-self cor)
    ::
      [%diary @ @ *]
    =/  =ship  (slav %p i.t.path)
    =*  name   i.t.t.path
    di-abet:(di-watch:(di-abed:di-core ship name) t.t.t.path)
  ==
::
++  agent
  |=  [=wire =sign:agent:gall]
  ^+  cor
  ?+    wire  ~|(bad-agent-wire/wire !!)
  ::
      [%hark ~]
    ?>  ?=(%poke-ack -.sign)
    ?~  p.sign  cor
    %-  (slog leaf/"Failed to hark" u.p.sign)
    cor
  ::
      [%diary @ @ *]
    =/  =ship  (slav %p i.t.wire)
    =*  name   i.t.t.wire
    di-abet:(di-agent:(di-abed:di-core ship name) t.t.t.wire sign)
  ::
      [%groups ~]
    ?+    -.sign  !!
      %kick  watch-groups
    ::
        %watch-ack
      %.  cor
      ?~  p.sign  same
      =/  =tank
        leaf/"Failed groups subscription in {<dap.bowl>}, unexpected"
      (slog tank u.p.sign)
    ::
        %fact
      ?.  =(%group-action p.cage.sign)  cor
      (take-groups !<(=action:g q.cage.sign))
    ==
  ==
++  take-groups
  |=  =action:g
  =/  affected=(list flag:d)
    %+  murn  ~(tap by shelf)
    |=  [=flag:d =diary:d]
    ?.  =(p.action group.perm.diary)  ~
    `flag
  ?+    q.q.action  cor
      [%fleet * %del ~]
    ~&  'revoke perms for'
    %+  roll  affected
    |=  [=flag:d co=_cor]
    ^+  cor
    %+  roll  ~(tap in p.q.q.action)
    |=  [=ship ci=_cor]
    ^+  cor
    =/  di  (di-abed:di-core:ci flag)
    di-abet:(di-revoke:di ship)
  ::
      [%fleet * %del-sects *]
    ~&  'recheck permissions'
    %+  roll  affected
    |=  [=flag:d co=_cor]
    =/  di  (di-abed:di-core:co flag)
    di-abet:di-recheck:di
  ::
      [%channel * %del-sects *]
    ~&  'recheck permissions'
    %+  roll  affected
    |=  [=flag:d co=_cor]
    =/  di  (di-abed:di-core:co flag)
    di-abet:di-recheck:di
  ==
::
++  arvo
  |=  [=wire sign=sign-arvo]
  ^+  cor
  ~&  arvo/wire
  cor
++  peek
  |=  =path
  ^-  (unit (unit cage))
  ?+  path  [~ ~]
  ::
    [%x %shelf ~]  ``shelf+!>(shelf)
  ::
      [%x %diary @ @ *]
    =/  =ship  (slav %p i.t.t.path)
    =*  name   i.t.t.t.path
    (di-peek:(di-abed:di-core ship name) t.t.t.t.path)
    ::
      [%x %briefs ~]
    =-  ``diary-briefs+!>(-)
    ^-  briefs:d
    %-  ~(gas by *briefs:d)
    %+  turn  ~(tap in ~(key by shelf))
    |=  =flag:d
    :-  flag
    di-brief:(di-abed:di-core flag)
  ==
::
++  give-brief
  |=  [=flag:d =brief:briefs:d]
  (give %fact ~[/briefs] diary-brief-update+!>([flag brief]))
::
++  pass-hark
  |=  [all=? desk=? =yarn:ha]
  ^-  card
  =/  =wire  /hark
  =/  =dock  [our.bowl %hark]
  =/  =cage  hark-action+!>([%add-yarn all desk yarn])
  [%pass wire %agent dock %poke cage]
++  spin
  |=  [=rope:ha con=(list content:ha) wer=path but=(unit button:ha)]
  ^-  yarn:ha
  =/  id  (end [7 1] (shax eny.bowl))
  [id rope now.bowl con wer but]
++  from-self  =(our src):bowl
++  di-core
  |_  [=flag:d =diary:d gone=_|]
  +*  di-notes  ~(. not notes.diary)
  ++  di-core  .
  ::  TODO: archive??
  ++  di-abet  
    %_  cor
        shelf  
      ?:(gone (~(del by shelf) flag) (~(put by shelf) flag diary))
    ==
  ++  di-abed
    |=  f=flag:d
    di-core(flag f, diary (~(got by shelf) f))
  ++  di-area  `path`/diary/(scot %p p.flag)/[q.flag]
  ++  di-spin
    |=  [rest=path con=(list content:ha) but=(unit button:ha)]
    =*  group  group.perm.diary
    =/  =nest:g  [dap.bowl flag]
    =/  rope  [`group `nest q.byk.bowl (welp /(scot %p p.flag)/[q.flag] rest)]
    =/  link  
      (welp /groups/(scot %p p.group)/[q.group]/channels/diary/(scot %p p.flag)/[q.flag] rest)
    (spin rope con link but)
  ::  TODO: add metadata
  ::        maybe delay the watch?
  ++  di-import
    |=  [writers=(set ship) =association:met:d]
    ^+  di-core
    =?  di-core  ?=(%sub -.net.diary)
      di-sub
    di-core
  ::
  ++  di-watch
    |=  =path
    ^+  di-core
    ?+    path  !!
      [%updates *]    (di-pub t.path)
      [%ui ~]         ?>(from-self di-core)
      [%ui %notes ~]  ?>(from-self di-core)
    ::
    ==
  ++  di-pass
    |%
    ++  writer-sect
      |=  [ships=(set ship) =association:met:d]
      =/  =sect:g
        (rap 3 %diary '-' (scot %p p.flag) '-' q.flag ~)
      =/  title=@t
        (rap 3 'Writers: ' title.metadatum.association ~)
      =/  desc=@t
        (rap 3 'The writers role for the ' title.metadatum.association ' notebook' ~)
      %+  poke-group  %import-writers
      :+  group.association   now.bowl
      [%cabal sect %add title desc '' '']
    ::
    ++  poke-group
      |=  [=term =action:g]
      ^+  di-core
      =/  =dock      [our.bowl %groups] :: [p.p.action %groups] XX: check?
      =/  =wire      (snoc di-area term)
      =.  cor
        (emit %pass wire %agent dock %poke group-action+!>(action))
      di-core
    ::
    ++  create-channel
      |=  [=term group=flag:g =channel:g]
      ^+  di-core
      %+  poke-group  term
      ^-  action:g
      :+  group  now.bowl
      [%channel [dap.bowl flag] %add channel]
    ::
    ++  import-channel
      |=  =association:met:d
      =/  meta=data:meta:g
        [title description '' '']:metadatum.association
      (create-channel %import group.association meta now.bowl zone=%default %| ~)
    ::
    ++  add-channel
      |=  req=create:d
      %+  create-channel  %create
      [group.req =,(req [[title description '' ''] now.bowl %default | readers])]
    ::
    --
  ++  di-init
    |=  req=create:d
    =/  =perm:d  [writers.req group.req]
    =.  cor
      (give-brief flag di-brief)
    =.  di-core  (di-update now.bowl %create perm notes.diary)
    (add-channel:di-pass req)
  ::
  ++  di-agent
    |=  [=wire =sign:agent:gall]
    ^+  di-core
    ?+  wire  !!
        ~  :: noop wire, should only send pokes
      di-core
    ::
        [%updates ~]
      (di-take-update sign)
    ::
        [%create ~]
      ?>  ?=(%poke-ack -.sign)
      %.  di-core  :: TODO rollback creation if poke fails?
      ?~  p.sign  same
      (slog leaf/"poke failed" u.p.sign)
    ::
        [%import ~]
      ?>  ?=(%poke-ack -.sign)
      ?~  p.sign  di-core
      %-  (slog u.p.sign)
      ::  =.  cor  (emit %pass /pyre %pyre leaf/"Failed group import" u.p.sign)
      di-core
    ==
  ::
  ++  di-brief  (brief:di-notes our.bowl last-read.remark.diary)
  ::
  ++  di-peek
    |=  =(pole knot)
    ^-  (unit (unit cage))
    ?+  pole  [~ ~]
        [%notes rest=*]  (peek:di-notes rest.pole)
        [%perm ~]        ``diary-perm+!>(perm.diary)
    ==
  ::
  ++  di-revoke
    |=  her=ship
    %+  roll  ~(tap in di-subscriptions)
    |=  [[=ship =path] he=_di-core]
    ?.  =(ship her)  he
    he(cor (emit %give %kick ~[path] `ship))
  ::
  ++  di-recheck
    %+  roll  ~(tap in di-subscriptions)
    |=  [[=ship =path] di=_di-core]
    ?:  (di-can-read:di ship)  di
    di(cor (emit %give %kick ~[path] `ship))
  ::
  ++  di-take-update
    |=  =sign:agent:gall
    ^+  di-core
    ?+    -.sign  di-core
      %kick  di-sub
    ::
        %watch-ack
      =.  net.diary  [%sub src.bowl]
      ?~  p.sign  di-core
      %-  (slog leaf/"Failed subscription" u.p.sign)
      :: =.  gone  &
      di-core
    ::
        %fact
      =*  cage  cage.sign 
      ?+  p.cage  di-core
        ?(%diary-logs %diary-logs-0)      (di-apply-logs !<(log:d q.cage))
        ?(%diary-update %diary-update-0)  (di-update !<(update:d q.cage))
      ==
    ==
  ++  di-proxy
    |=  =update:d
    ^+  di-core
    ?>  di-can-write
    =/  =dock  [p.flag dap.bowl]
    =/  =cage  diary-action+!>([flag update])
    =.  cor
      (emit %pass di-area %agent dock %poke cage)
    di-core
  ::
  ++  di-groups-scry
    =*  group  group.perm.diary
    /(scot %p our.bowl)/groups/(scot %da now.bowl)/groups/(scot %p p.group)/[q.group]
  ::
  ++  di-can-write
    ?:  =(p.flag src.bowl)  &
    =/  =path
      %+  welp  di-groups-scry
      /fleet/(scot %p src.bowl)/vessel/noun
    =+  .^(=vessel:fleet:g %gx path)
    ?:  =(~ writers.perm.diary)  &
    !=(~ (~(int in writers.perm.diary) sects.vessel))
  ::
  ++  di-can-read
    |=  her=ship
    =/  =path
      %+  welp  di-groups-scry
      /channel/[dap.bowl]/(scot %p p.flag)/[q.flag]/can-read/(scot %p her)/loob
    .^(? %gx path)
  ::
  ++  di-pub
    |=  =path
    ^+  di-core
    ?>  (di-can-read src.bowl)
    =/  =log:d
      ?~  path  log.diary
      =/  =time  (slav %da i.path)
      (lot:log-on:d log.diary `time ~)
    =/  =cage  diary-logs+!>(log)
    =.  cor  (give %fact ~ cage)
    di-core
  ::
  ++  di-sub
    ^+  di-core
    =/  tim=(unit time)
      (bind (ram:log-on:d log.diary) head)
    =/  base=wire  (snoc di-area %updates)
    =/  =path 
      %+  weld  base
      ?~  tim  ~
      /(scot %da u.tim)
    =/  =card
      [%pass base %agent [p.flag dap.bowl] %watch path]
    =.  cor  (emit card)
    di-core
  ::
  ++  di-join
    |=  f=flag:d
    ^+  di-core
    =.  shelf  (~(put by shelf) f *diary:d)
    =.  di-core  (di-abed f)
    =.  cor  (give-brief flag di-brief)
    di-sub
  ::
  ++  di-leave
    =/  =dock  [p.flag dap.bowl]
    =/  =wire  (snoc di-area %updates)
    =.  cor  (emit %pass wire %agent dock %leave ~)
    =.  cor  (emit %give %fact ~[/briefs] diary-leave+!>(flag))
    =.  gone  &
    di-core
  ::
  ++  di-apply-logs
    |=  =log:d
    ^+  di-core
    =/  updates=(list update:d)
      (tap:log-on:d log)
    %+  roll  updates
    |=  [=update:d di=_di-core]
    (di-update:di update)
  ::
  ++  di-subscriptions
    %+  roll  ~(val by sup.bowl)
    |=  [[=ship =path] out=(set [ship path])]
    ?.  =((scag 4 path) (snoc di-area %updates))
      out
    (~(put in out) [ship path])
  ::
  ++  di-give-updates
    |=  [=time d=diff:d]
    ^+  di-core
    =/  paths=(set path)
      %-  ~(gas in *(set path))
      (turn ~(tap in di-subscriptions) tail)
    =.  paths  (~(put in paths) (snoc di-area %ui))
    ~&  [flag [time d]]
    =.  cor  (give %fact ~[/ui] diary-action+!>([flag [time d]]))
    =/  cag=cage  diary-update+!>([time d])
    =.  cor
      (give %fact ~(tap in paths) cag)
    di-core
  ::
  ++  di-remark-diff
    |=  diff=remark-diff:d
    ^+  di-core
    =.  cor
      (give %fact ~[(snoc di-area %ui)] diary-remark-action+!>([flag diff]))
    =.  remark.diary
      ?-  -.diff
        %watch    remark.diary(watching &)
        %unwatch  remark.diary(watching |)
        %read-at  !!
      ::
          %read   remark.diary(last-read now.bowl)
      ==
    =.  cor
      (give-brief flag di-brief)
    di-core
  ::
  ++  di-update
    |=  [=time dif=diff:d]
    ?>  di-can-write
    ^+  di-core
    =.  log.diary
      (put:log-on:d log.diary time dif)
    =.  di-core
      (di-give-updates time dif)
    ?-    -.dif
        %notes
      =.  notes.diary  (reduce:di-notes time p.dif)
      =/  cons=(list (list content:ha))
        (hark:di-notes our.bowl p.dif)
      =.  cor
        %-  emil
        %+  turn  cons
        |=  cs=(list content:ha)
        (pass-hark & & (di-spin /note/(rsh 4 (scot %ui time)) cs ~))
      di-core
    ::
        %add-sects
      =*  p  perm.diary
      =.  writers.p  (~(uni in writers.p) p.dif)
      di-core
    ::
        %del-sects
      =*  p  perm.diary
      =.  writers.p  (~(dif in writers.p) p.dif)
      di-core
    ::
        %create
      =:  notes.diary  q.dif
          perm.diary   p.dif
        ==
      di-core
    ::
        %sort
      =.  sort.diary  p.dif
      di-core
    ::
        %view
      =.  view.diary  p.dif
      di-core
    ==
  --
--<|MERGE_RESOLUTION|>--- conflicted
+++ resolved
@@ -210,8 +210,10 @@
   ::
   ++  create
     |=  req=create:d
-<<<<<<< HEAD
-    ^+  cor
+    |^  ^+  cor
+    ~_  leaf+"Create failed: check group permissions"
+    ?>  can-nest
+    ?>  ((sane %tas) name.req)
     =/  =flag:d  [our.bowl name.req]
     =|  =diary:d
     =/  =perm:d  [writers.req group.req]
@@ -219,20 +221,6 @@
     =.  net.diary  [%pub ~]
     =.  shelf  (~(put by shelf) flag diary)
     di-abet:(di-init:(di-abed:di-core flag) req)
-  
-
-=======
-    |^  ^+  cor
-    ~_  leaf+"Create failed: check group permissions"
-      ?>  can-nest
-      ?>  ((sane %tas) name.req)
-      =/  =flag:d  [our.bowl name.req]
-      =|  =diary:d
-      =/  =perm:d  [writers.req group.req]
-      =.  perm.diary  perm
-      =.  net.diary  [%pub ~]
-      =.  shelf  (~(put by shelf) flag diary)
-      di-abet:(di-init:(di-abed:di-core flag) req)
     ::  +can-nest: does group exist, are we allowed
     ::
     ++  can-nest
@@ -253,7 +241,6 @@
         /(scot %p our.bowl)/groups/(scot %da now.bowl)/groups/noun
       ==
     --
->>>>>>> d1f7df44
   --
 ::
 ++  import

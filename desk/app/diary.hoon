/+  default-agent, dbug
^-  agent:gall
=>
  |%
  +$  card  card:agent:gall
  +$  current-state  [@ *]
  ::NOTE  if @ is %2, noun contains the following, d is /sur/diary from 828f5ed:
  ::  $:  %2
  ::      =shelf:d
  ::      hidden-posts=(set time)
  ::      voc=(map [flag:d plan:d] (unit said:d))
  ::      ::  true represents imported, false pending import
  ::      imp=(map flag:d ?)
  ::  ==
  --
=|  current-state
=*  state  -
%-  agent:dbug
|_  =bowl:gall
+*  this  .
    def   ~(. (default-agent this %|) bowl)
    cor   ~(. +> [bowl ~])
++  on-init
  ^-  (quip card _this)
  `this
::
++  on-save  !>([state 3])
++  on-load
  |=  =vase
  ^-  (quip card _this)
  `this(state -:!<([current-state *] vase))
::
++  on-poke
  |=  [=mark =vase]
<<<<<<< HEAD
  |^  ^+  cor
  ?+    mark  ~|(bad-poke/mark !!)
  ::
      %flag
    =+  !<(f=flag:d vase)
    ?<  =(our.bowl p.f)
    (join [*flag:gv f])
  ::
      %channel-join
    =+  !<(j=join:d vase)
    ?<  =(our.bowl p.chan.j)
    (join j)
  ::
      ?(%channel-leave %diary-leave)
    =+  !<(=leave:d vase)
    ?<  =(our.bowl p.leave)  :: cannot leave chat we host
    di-abet:di-leave:(di-abed:di-core leave)
  ::
      %post-toggle
    =+  !<(toggle=post-toggle:d vase)
    ?>  from-self
    (toggle-post toggle)
  ::
      %leave-old-channels
    =/  groups-path  /(scot %p our.bowl)/groups/(scot %da now.bowl)/v2/groups/noun
    =/  groups  .^(groups:v9:gv %gx groups-path)
    =/  diary-flags-from-groups
      %+  turn  ~(tap by groups)
      |=  [group-flag=flag:gv group=group:v9:gv]
      %+  turn
        %+  skim  ~(tap by channels.group)
        |=  [=nest:gv *]
        ?:(=(%diary p.nest) %.y %.n)
      |=  [=nest:gv *]
      q.nest
    =/  diaries-without-groups
      %+  skim  ~(tap by shelf)
      |=  [=flag:gv *]
      ?:(=((find [flag]~ (zing diary-flags-from-groups)) ~) %.y %.n)
    %+  roll
      diaries-without-groups
    |=  [[=flag:gv *] core=_cor]
    di-abet:di-leave:(di-abed:di-core:core flag)
  ::
      %recheck-all-perms
    %+  roll
      ~(tap by shelf)
    |=  [[=flag:d *] core=_cor]
    =/  di  (di-abed:di-core:core flag)
    di-abet:(di-recheck:di ~)
  ::
      %diary-create
    =+  !<(req=create:d vase)
    (create req)
  ::
      ?(%diary-action-2 %diary-action-1 %diary-action-0 %diary-action)
    =+  !<(=action:d vase)
    =/  diary-core  (di-abed:di-core p.action)
    ?:  =(p.p.action our.bowl)
      di-abet:(di-update:diary-core q.action)
    di-abet:(di-proxy:diary-core q.action)
  ::
      %diary-remark-action
    =+  !<(act=remark-action:d vase)
    di-abet:(di-remark-diff:(di-abed:di-core p.act) q.act)
  ::
      %diary-migrate-server  ?>(from-self server:migrate)
      %diary-migrate         ?>(from-self client:migrate)
  ::
      %diary-migrate-refs
    ?>  from-self
    =+  !<(flag=[ship term] vase)
    (refs:migrate flag)
  ==
  ++  join
    |=  =join:d
    ^+  cor
    ?<  (~(has by shelf) chan.join)
    di-abet:(di-join:di-core join)
  ::
  ++  toggle-post
    |=  toggle=post-toggle:d
    ^+  cor
    =.  hidden-posts
      ?-  -.toggle
        %hide  (~(put in hidden-posts) time.toggle)
        %show  (~(del in hidden-posts) time.toggle)
      ==
    (give %fact ~[/ui] toggle-post+!>(toggle))
  ::
  ++  create
    |=  req=create:d
    |^  ^+  cor
    ~_  leaf+"Create failed: check group permissions"
    ?>  can-nest
    ?>  ((sane %tas) name.req)
    =/  =flag:d  [our.bowl name.req]
    =|  =diary:d
    =/  =perm:d  [writers.req group.req]
    =.  perm.diary  perm
    =.  net.diary  [%pub ~]
    =.  shelf  (~(put by shelf) flag diary)
    di-abet:(di-init:(di-abed:di-core flag) req)
    ::  +can-nest: does group exist, are we allowed
    ::
    ++  can-nest
      ^-  ?
      =/  gop  (~(got by groups) group.req)
      %-  ~(any in admins.gop)
      ~(has in roles:(~(got by seats.gop) our.bowl))
    ::  this has to be duplicated because
    ::  +di-groups-scry does not allow to properly 
    ::  adjust for a possible group.
    ::
    ++  groups
      .^  groups:v7:gv
        %gx
        /(scot %p our.bowl)/groups/(scot %da now.bowl)/v2/groups/noun
      ==
    --
  --
=======
  ^-  (quip card _this)
  ~|(%deprecated !!)
>>>>>>> 756c50f2
::
++  on-watch
  |=  =path
  ^-  (quip card _this)
  ~|(%deprecated !!)
::
++  on-peek   |=(* ~)
::
++  on-leave   on-leave:def
++  on-fail    on-fail:def
::
++  on-agent
  |=  [=wire =sign:agent:gall]
  ^-  (quip card _this)
  ?<  ?=(%fact -.sign)  ::  get live subscriptions killed
  `this
::
<<<<<<< HEAD
++  agent
  |=  [=(pole knot) =sign:agent:gall]
  ^+  cor
  ?+    pole  ~|(bad-agent-wire/pole !!)
      ~  cor
      [%migrate ~]  cor
  ::
      [%epic ~]  (take-epic sign)
  ::
      [%hark ~]
    ?>  ?=(%poke-ack -.sign)
    ?~  p.sign  cor
    %-  (slog leaf/"Failed to hark" u.p.sign)
    cor
  ::
      [%diary ship=@ name=@ rest=*]
    =/  =ship  (slav %p ship.pole)
    di-abet:(di-agent:(di-abed:di-core ship name.pole) rest.pole sign)
  ::
      [%said host=@ name=@ %note time=@ quip=?(~ [@ ~])]
    =/  host=ship   (slav %p host.pole)
    =/  =flag:d     [host name.pole]
    =/  =plan:d     =,(pole [(slav %ud time) ?~(quip ~ `(slav %ud -.quip))])
    (take-said flag plan sign)
  ::
      [%groups ~]
    ?+    -.sign  !!
      %kick  watch-groups
    ::
        %watch-ack
      ?~  p.sign
       (give %fact ~ epic+!>(okay:d))
      =/  =tank
        leaf/"Failed groups subscription in {<dap.bowl>}, unexpected"
      ((slog tank u.p.sign) cor)
    ::
        %fact
      ?.  ?=(%group-response-1 p.cage.sign)  cor
      (take-groups !<(=r-groups:v9:gv q.cage.sign))
    ==
  ==
++  take-groups
  |=  =r-groups:v9:gv
  =/  affected=(list flag:d)
    %+  murn  ~(tap by shelf)
    |=  [=flag:d =diary:d]
    ?.  =(flag.r-groups group.perm.diary)  ~
    `flag
  =*  r-group  r-group.r-groups
  ?+    r-group  cor
      [%seat * %del ~]
    ~&  "%diary: revoke perms for {<affected>}"
    %+  roll  affected
    |=  [=flag:d co=_cor]
    ^+  cor
    %-  ~(rep in ships.r-group)
    |=  [=ship ci=_cor]
    ^+  cor
    =/  di  (di-abed:di-core:ci flag)
    di-abet:(di-revoke:di ship)
  ::
      [%seat * %add-roles *]       (recheck-perms affected ~)
      [%seat * %del-roles *]       (recheck-perms affected ~)
      [%channel * %edit *]         (recheck-perms affected ~)
      [%channel * %add-readers *]  (recheck-perms affected ~)
      [%channel * %del-readers *]  (recheck-perms affected ~)
  ::
      [%role * %del *]
    (recheck-perms affected roles.r-group)
  ==
::
++  recheck-perms
  |=  [affected=(list flag:d) sects=(set sect:v0:gv)]
  ~&  "%diary recheck permissions for {<affected>}"
  %+  roll  affected
  |=  [=flag:d co=_cor]
  =/  di  (di-abed:di-core:co flag)
  di-abet:(di-recheck:di sects)
++  arvo
=======
++  on-arvo
>>>>>>> 756c50f2
  |=  [=wire sign=sign-arvo]
  ^-  (quip card _this)
  `this
--<|MERGE_RESOLUTION|>--- conflicted
+++ resolved
@@ -32,132 +32,8 @@
 ::
 ++  on-poke
   |=  [=mark =vase]
-<<<<<<< HEAD
-  |^  ^+  cor
-  ?+    mark  ~|(bad-poke/mark !!)
-  ::
-      %flag
-    =+  !<(f=flag:d vase)
-    ?<  =(our.bowl p.f)
-    (join [*flag:gv f])
-  ::
-      %channel-join
-    =+  !<(j=join:d vase)
-    ?<  =(our.bowl p.chan.j)
-    (join j)
-  ::
-      ?(%channel-leave %diary-leave)
-    =+  !<(=leave:d vase)
-    ?<  =(our.bowl p.leave)  :: cannot leave chat we host
-    di-abet:di-leave:(di-abed:di-core leave)
-  ::
-      %post-toggle
-    =+  !<(toggle=post-toggle:d vase)
-    ?>  from-self
-    (toggle-post toggle)
-  ::
-      %leave-old-channels
-    =/  groups-path  /(scot %p our.bowl)/groups/(scot %da now.bowl)/v2/groups/noun
-    =/  groups  .^(groups:v9:gv %gx groups-path)
-    =/  diary-flags-from-groups
-      %+  turn  ~(tap by groups)
-      |=  [group-flag=flag:gv group=group:v9:gv]
-      %+  turn
-        %+  skim  ~(tap by channels.group)
-        |=  [=nest:gv *]
-        ?:(=(%diary p.nest) %.y %.n)
-      |=  [=nest:gv *]
-      q.nest
-    =/  diaries-without-groups
-      %+  skim  ~(tap by shelf)
-      |=  [=flag:gv *]
-      ?:(=((find [flag]~ (zing diary-flags-from-groups)) ~) %.y %.n)
-    %+  roll
-      diaries-without-groups
-    |=  [[=flag:gv *] core=_cor]
-    di-abet:di-leave:(di-abed:di-core:core flag)
-  ::
-      %recheck-all-perms
-    %+  roll
-      ~(tap by shelf)
-    |=  [[=flag:d *] core=_cor]
-    =/  di  (di-abed:di-core:core flag)
-    di-abet:(di-recheck:di ~)
-  ::
-      %diary-create
-    =+  !<(req=create:d vase)
-    (create req)
-  ::
-      ?(%diary-action-2 %diary-action-1 %diary-action-0 %diary-action)
-    =+  !<(=action:d vase)
-    =/  diary-core  (di-abed:di-core p.action)
-    ?:  =(p.p.action our.bowl)
-      di-abet:(di-update:diary-core q.action)
-    di-abet:(di-proxy:diary-core q.action)
-  ::
-      %diary-remark-action
-    =+  !<(act=remark-action:d vase)
-    di-abet:(di-remark-diff:(di-abed:di-core p.act) q.act)
-  ::
-      %diary-migrate-server  ?>(from-self server:migrate)
-      %diary-migrate         ?>(from-self client:migrate)
-  ::
-      %diary-migrate-refs
-    ?>  from-self
-    =+  !<(flag=[ship term] vase)
-    (refs:migrate flag)
-  ==
-  ++  join
-    |=  =join:d
-    ^+  cor
-    ?<  (~(has by shelf) chan.join)
-    di-abet:(di-join:di-core join)
-  ::
-  ++  toggle-post
-    |=  toggle=post-toggle:d
-    ^+  cor
-    =.  hidden-posts
-      ?-  -.toggle
-        %hide  (~(put in hidden-posts) time.toggle)
-        %show  (~(del in hidden-posts) time.toggle)
-      ==
-    (give %fact ~[/ui] toggle-post+!>(toggle))
-  ::
-  ++  create
-    |=  req=create:d
-    |^  ^+  cor
-    ~_  leaf+"Create failed: check group permissions"
-    ?>  can-nest
-    ?>  ((sane %tas) name.req)
-    =/  =flag:d  [our.bowl name.req]
-    =|  =diary:d
-    =/  =perm:d  [writers.req group.req]
-    =.  perm.diary  perm
-    =.  net.diary  [%pub ~]
-    =.  shelf  (~(put by shelf) flag diary)
-    di-abet:(di-init:(di-abed:di-core flag) req)
-    ::  +can-nest: does group exist, are we allowed
-    ::
-    ++  can-nest
-      ^-  ?
-      =/  gop  (~(got by groups) group.req)
-      %-  ~(any in admins.gop)
-      ~(has in roles:(~(got by seats.gop) our.bowl))
-    ::  this has to be duplicated because
-    ::  +di-groups-scry does not allow to properly 
-    ::  adjust for a possible group.
-    ::
-    ++  groups
-      .^  groups:v7:gv
-        %gx
-        /(scot %p our.bowl)/groups/(scot %da now.bowl)/v2/groups/noun
-      ==
-    --
-  --
-=======
   ^-  (quip card _this)
   ~|(%deprecated !!)
->>>>>>> 756c50f2
 ::
 ++  on-watch
   |=  =path
@@ -175,89 +51,7 @@
   ?<  ?=(%fact -.sign)  ::  get live subscriptions killed
   `this
 ::
-<<<<<<< HEAD
-++  agent
-  |=  [=(pole knot) =sign:agent:gall]
-  ^+  cor
-  ?+    pole  ~|(bad-agent-wire/pole !!)
-      ~  cor
-      [%migrate ~]  cor
-  ::
-      [%epic ~]  (take-epic sign)
-  ::
-      [%hark ~]
-    ?>  ?=(%poke-ack -.sign)
-    ?~  p.sign  cor
-    %-  (slog leaf/"Failed to hark" u.p.sign)
-    cor
-  ::
-      [%diary ship=@ name=@ rest=*]
-    =/  =ship  (slav %p ship.pole)
-    di-abet:(di-agent:(di-abed:di-core ship name.pole) rest.pole sign)
-  ::
-      [%said host=@ name=@ %note time=@ quip=?(~ [@ ~])]
-    =/  host=ship   (slav %p host.pole)
-    =/  =flag:d     [host name.pole]
-    =/  =plan:d     =,(pole [(slav %ud time) ?~(quip ~ `(slav %ud -.quip))])
-    (take-said flag plan sign)
-  ::
-      [%groups ~]
-    ?+    -.sign  !!
-      %kick  watch-groups
-    ::
-        %watch-ack
-      ?~  p.sign
-       (give %fact ~ epic+!>(okay:d))
-      =/  =tank
-        leaf/"Failed groups subscription in {<dap.bowl>}, unexpected"
-      ((slog tank u.p.sign) cor)
-    ::
-        %fact
-      ?.  ?=(%group-response-1 p.cage.sign)  cor
-      (take-groups !<(=r-groups:v9:gv q.cage.sign))
-    ==
-  ==
-++  take-groups
-  |=  =r-groups:v9:gv
-  =/  affected=(list flag:d)
-    %+  murn  ~(tap by shelf)
-    |=  [=flag:d =diary:d]
-    ?.  =(flag.r-groups group.perm.diary)  ~
-    `flag
-  =*  r-group  r-group.r-groups
-  ?+    r-group  cor
-      [%seat * %del ~]
-    ~&  "%diary: revoke perms for {<affected>}"
-    %+  roll  affected
-    |=  [=flag:d co=_cor]
-    ^+  cor
-    %-  ~(rep in ships.r-group)
-    |=  [=ship ci=_cor]
-    ^+  cor
-    =/  di  (di-abed:di-core:ci flag)
-    di-abet:(di-revoke:di ship)
-  ::
-      [%seat * %add-roles *]       (recheck-perms affected ~)
-      [%seat * %del-roles *]       (recheck-perms affected ~)
-      [%channel * %edit *]         (recheck-perms affected ~)
-      [%channel * %add-readers *]  (recheck-perms affected ~)
-      [%channel * %del-readers *]  (recheck-perms affected ~)
-  ::
-      [%role * %del *]
-    (recheck-perms affected roles.r-group)
-  ==
-::
-++  recheck-perms
-  |=  [affected=(list flag:d) sects=(set sect:v0:gv)]
-  ~&  "%diary recheck permissions for {<affected>}"
-  %+  roll  affected
-  |=  [=flag:d co=_cor]
-  =/  di  (di-abed:di-core:co flag)
-  di-abet:(di-recheck:di sects)
-++  arvo
-=======
 ++  on-arvo
->>>>>>> 756c50f2
   |=  [=wire sign=sign-arvo]
   ^-  (quip card _this)
   `this

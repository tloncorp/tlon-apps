--- conflicted
+++ resolved
@@ -8,20 +8,12 @@
 =>
   |%
   +$  card  card:agent:gall
-<<<<<<< HEAD
-  +$  version
-    $%  state-0:d
-    ==
-  --
-=|  state-0:d
-=======
   +$  current-state
     $:  %1
         =shelf:d
     ==
   --
 =|  current-state
->>>>>>> cf4e1789
 =*  state  -
 =< 
   %+  verb  &
@@ -39,13 +31,6 @@
   ++  on-save  !>(state)
   ++  on-load
     |=  =vase
-<<<<<<< HEAD
-    ^-  (quip card _this)
-    =/  old  !<(version vase)
-    ?-  -.old
-      %0  `this(state old)
-    ==
-=======
     =|  cards=(list card)
     |^  ^-  (quip card _this)
     =+  !<(old=versioned-state vase)
@@ -130,7 +115,6 @@
       ^-  memo:one
       [`content author sent]:memo
     --
->>>>>>> cf4e1789
   ::
   ++  on-poke
     |=  [=mark =vase]

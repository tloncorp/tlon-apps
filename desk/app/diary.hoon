--- conflicted
+++ resolved
@@ -231,16 +231,8 @@
       q.nest
     =/  diaries-without-groups
       %+  skim  ~(tap by shelf)
-<<<<<<< HEAD
-      |=  diary=[=flag:g *]
-      =((find [diary]~ diary-flags-from-groups) ~)
-    ~&  diary-flags-from-groups
-    ~&  diaries-without-groups
-    ?~  diaries-without-groups  cor
-=======
       |=  [=flag:g *]
       ?:(=((find [flag]~ (zing diary-flags-from-groups)) ~) %.y %.n)
->>>>>>> 0c006213
     %+  roll
       diaries-without-groups
     |=  [[=flag:g *] core=_cor]

--- conflicted
+++ resolved
@@ -1,13 +1,5 @@
 ::  broadcaster: multi-target dms
 ::
-<<<<<<< HEAD
-/-  c=chat, c3=chat-3
-/+  cu=channel-utils, cj=channel-json,
-    dbug, verb
-::
-|%
-+$  state-1
-=======
 /-  c=chat, ch=channels, c3=chat-3
 /+  cj=channel-json, dm,
     dbug, verb
@@ -15,7 +7,6 @@
 |%
 +$  versioned-state  $%(current-state state-0)
 +$  current-state
->>>>>>> 0829a4cd
   $:  %1
       cohorts=(map @t cohort)
   ==
@@ -62,11 +53,7 @@
 %-  agent:dbug
 ^-  agent:gall
 ::
-<<<<<<< HEAD
-=|  state-1
-=======
 =|  current-state
->>>>>>> 0829a4cd
 =*  state  -
 ::
 |_  =bowl:gall
@@ -78,59 +65,6 @@
 ::
 ++  on-save  !>(state)
 ++  on-load
-<<<<<<< HEAD
-  |=  ole=vase
-  |^  ^-  (quip card _this)
-      =+  !<(old=state-any ole)
-      =?  old  ?=(%0 -.old)  (state-0-to-1 old)
-      ?>  ?=(%1 -.old)
-      [~ this(state old)]
-  ::
-  +$  state-any  $%(state-0 state-1)
-  ::
-  +$  state-0  [%0 cohorts=(map @t cohort-0)]
-  +$  cohort-0
-    $:  targets=(set ship)
-        logging=(list relive)
-        outward=(list writ:c3)  ::NOTE  invented-here fake seal?
-    ==
-  +$  relive
-    $:  wen=@da
-    $%  [%add targets=(set ship)]
-        [%del targets=(set ship)]
-        [%msg =story:v7:old:d:c3]  ::NOTE  this nests in newer type
-        [%err err=@t]
-    ==  ==
-  ::
-  ++  state-0-to-1
-    |=  s=state-0
-    ^-  state-1
-    %=  s  -  %1
-        cohorts
-      %-  ~(run by cohorts.s)
-      |=  c=cohort-0
-      c(outward (turn outward.c writ-c3-to-c))
-    ==
-  ::NOTE  the below copied from /app/chat.hoon
-  ++  writ-c3-to-c
-    |=  =writ:c3
-    ^-  writ:c
-    %=  writ
-      reacts  (~(run by reacts.writ) react-7-to-8:cu)
-      replies  (run:on:replies:c3 replies.writ reply-c3-to-c)
-      :: essay
-      +  =-  ?>(?=([%chat *] kind.-) -)
-         (essay-7-to-8:cu +.writ)
-    ==
-  ++  reply-c3-to-c
-    |=  =reply:c3
-    ^-  reply:c
-    %=  reply
-      reacts  (~(run by reacts.reply) react-7-to-8:cu)
-      ::  memo
-      +  (memo-7-to-8:cu +.reply)
-    ==
-=======
   |^  |=  ole=vase
   ^-  (quip card _this)
   =+  !<(old=versioned-state ole)
@@ -156,7 +90,6 @@
     |=  outward=(list writ:c3)
     ^-  (list writ:c)
     (turn outward writ-7-to-8:dm)
->>>>>>> 0829a4cd
   --
 ::
 ++  on-poke
@@ -218,17 +151,6 @@
     ^-  card
     =/  =wire
       /broadcast/(scot %t cohort.action)/(scot %da now.bowl)/(scot %p who)
-<<<<<<< HEAD
-    =;  =action:dm:c
-      [%pass wire %agent [our.bowl %chat] %poke %chat-dm-action !>(action)]
-    =;  =essay:c
-      [who [our now]:bowl %add essay ~]
-    :*  `memo:d:c`[story.action our.bowl now.bowl]
-        kind=[%chat /]
-        meta=~
-        blob=~
-    ==
-=======
     =/  =essay:c
       [[story.action our.bowl now.bowl] [%chat /] ~ ~]
     =/  =action:dm:c
@@ -236,7 +158,6 @@
       :-  [our now]:bowl
       [%add essay ~]
     [%pass wire %agent [our.bowl %chat] %poke %chat-dm-action !>(action)]
->>>>>>> 0829a4cd
   ::
       %delete
     =/  =cohort

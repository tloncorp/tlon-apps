--- conflicted
+++ resolved
@@ -147,17 +147,10 @@
     ::  normalize lure invites: we cast tokens which are not a @uv string
     ::  into a flag form.
     ::
-<<<<<<< HEAD
-    =^  norm-md=(map token:reel metadata:v0:reel)  stable-id
-      %+  roll
-        ~(tap by our-metadata.old)
-      |=  [[=token:reel =metadata:v0:reel] [md=_our-metadata.old id=_stable-id]]
-=======
     =^  norm-md  stable-id
       %+  roll
         ~(tap by our-metadata.old)
       |=  [[=token:reel =metadata:reel] [md=_our-metadata.old id=_stable-id]]
->>>>>>> 19c6a2f1
       ?^  (slaw %uv token)  [md id]
       ?^  (rush token flag)
         :-  md
@@ -172,11 +165,7 @@
         vic.old
         civ.old
         *contact:t  ::  profile
-<<<<<<< HEAD
         (~(run by norm-md) v1:metadata:v0:conv)
-=======
-        norm-md
->>>>>>> 19c6a2f1
         open-link-requests.old
         open-describes.old
         stable-id

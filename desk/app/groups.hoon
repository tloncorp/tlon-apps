::  groups: agent for managing group membership, metadata and permissions
::
::  groups agent can act both as a group server and
::  as a subscriber to remote groups. unlike channels, this agent is
::  not separated into two distinct subscriber and server agents, but
::  rather achieves this separation with two distinct cores:
::  the server core +se-core and client core +go-core.
::
/-  g=groups, gv=groups-ver, c=chat, d=channels, s=story,
    activity
/-  meta
/+  default-agent, verb, dbug
/+  gc=groups-conv, v=volume, s=subscriber, imp=import-aid, logs,
    t=contacts
/+  of
/+  neg=negotiate
::  performance, keep warm
/+  groups-json
/*  desk-bill  %bill  /desk/bill
=/  verbose  |
::
%-  %-  agent:neg
    :+  notify=|
      [~.groups^%1 ~ ~]
    %-  my
    :~  %groups^[~.groups^%1 ~ ~]
        %channels^[~.channels^%1 ~ ~]
        %channels-server^[~.channels^%1 ~ ~]
    ==
%-  agent:dbug
%+  verb  |
::
^-  agent:gall
=>
  |%
  +$  card  card:agent:gall
  +$  current-state
    $:  %7
        groups=net-groups:v7:gv
        =channels-index:v7:gv
        =foreigns:v7:gv
        ::TODO remove
        =volume:v
        =^subs:s
        =pimp:imp
    ==
  --
=|  current-state
=*  state  -
=<
  |_  =bowl:gall
  +*  this  .
      def   ~(. (default-agent this %|) bowl)
      log   ~(. logs [our.bowl /logs])
      cor   ~(. +> [bowl ~])
  ++  on-init
    ^-  (quip card _this)
    =^  cards  state
      abet:init:cor
    [cards this]
  ::
  ++  on-save  !>([state ~])
  ++  on-load
    |=  =vase
    ^-  (quip card _this)
    =^  cards  state
      abet:(load:cor vase)
    [cards this]
  ::
  ++  on-poke
    |=  [=mark =vase]
    ^-  (quip card _this)
    =^  cards  state
      abet:(poke:cor mark vase)
    [cards this]
  ++  on-watch
    |=  =path
    ^-  (quip card _this)
    =^  cards  state
      abet:(watch:cor path)
    [cards this]
  ::
  ++  on-peek   peek:cor
  ::
  ++  on-leave   on-leave:def
  ++  on-fail
    |=  [=term =tang]
    ^-  (quip card _this)
    %-  (slog term tang)
    :_  this
    [(fail:log term tang ~)]~
  ::
  ++  on-agent
    |=  [=wire =sign:agent:gall]
    ^-  (quip card _this)
    =^  cards  state
      abet:(agent:cor wire sign)
    [cards this]
  ++  on-arvo
    |=  [=wire sign=sign-arvo]
    ^-  (quip card _this)
    =^  cards  state
      abet:(arvo:cor wire sign)
    [cards this]
  --
|_  [=bowl:gall cards=(list card)]
++  abet  [(flop cards) state]
++  cor   .
++  emit  |=(=card cor(cards [card cards]))
++  emil  |=(caz=(list card) cor(cards (welp (flop caz) cards)))
++  give  |=(=gift:agent:gall (emit %give gift))
++  server  dap.bowl
::
++  submit-activity
  |=  =action:activity
  ^+  cor
  ?.  .^(? %gu /(scot %p our.bowl)/activity/(scot %da now.bowl)/$)
    cor
  %-  emit
  =/  =cage  activity-action+!>(`action:activity`action)
  [%pass /activity/submit %agent [our.bowl %activity] %poke cage]
::  |l: logging core
::
++  l
  |_  flow=(unit @t)
  ++  fail
    |=  [desc=term trace=tang]
    =/  =card
      (~(fail logs our.bowl /logs) desc trace deez)
    |*  etc=*
    =.  cor  (emit card)
    etc
  ::
  ++  tell
    |=  [vol=volume:logs =echo:logs]
    =/  =card
      (~(tell logs our.bowl /logs) vol echo deez)
    |*  etc=*
    =.  cor  (emit card)
    etc
  ::  +deez: log message details
  ::
  ++  deez
    ^-  (list (pair @t json))
    =;  l=(list (unit (pair @t json)))
      (murn l same)
    :~  ?~(flow ~ `%flow^s+u.flow)
    ==
  --
++  poke
  |=  [=mark =vase]
  ^+  cor
  ?+    mark  ~|(bad-mark+mark !!)
      %noun
    ?+    q.vase  !!
        [%group-wake flag:g]
      =+  ;;(=flag:g +.q.vase)
      ?.  |(=(our src):bowl =(p.flag src.bowl))
        cor
      ?~  g=(~(get by groups) flag)
        cor
      go-abet:(go-safe-sub:(go-abed:go-core flag) |)
    ::
        %pimp-ready
      ?-  pimp
        ~         cor(pimp `&+~)
        [~ %& *]  cor
        [~ %| *]  (run-import p.u.pimp)
      ==
    ==
    ::
        %group-command
      =+  !<(=c-groups:v7:gv vase)
      ?-    -.c-groups
          %create
        =/  =flag:g  [our.bowl name.create-group.c-groups]
        ?<  (~(has by groups) flag)
        se-abet:(se-c-create:se-core flag create-group.c-groups)
        ::  self-join
      ::
          %group
        =/  server-core  (se-abed:se-core flag.c-groups)
        se-abet:(se-c-group:server-core c-group.c-groups)
      ::
          %join
        =*  server-core  (se-abed:se-core flag.c-groups)
        se-abet:(se-c-join:server-core token.c-groups)
      ::
          %ask
        =*  server-core  (se-abed:se-core flag.c-groups)
        se-abet:(se-c-ask:server-core story.c-groups)
      ::
          %leave
        =*  server-core  (se-abed:se-core flag.c-groups)
        se-abet:se-c-leave:server-core
      ==
    ::
        %group-action-4
      =+  !<(=a-groups:v7:gv vase)
      ?-    -.a-groups
          %group
        =/  group-core  (go-abed:go-core flag.a-groups)
        go-abet:(go-a-group:group-core a-group.a-groups)
      ::
          %invite
        =/  group-core  (go-abed:go-core flag.a-groups)
        go-abet:(go-a-invite:group-core a-invite.a-groups)
      ::
          %leave
        =/  group-core  (go-abed:go-core flag.a-groups)
        go-abet:(go-leave:group-core &)
      ==
    ::
        ::  deprecated
        %group-action-3
      =+  !<(=action:v2:gv vase)
      =*  flag  p.action
      =*  diff  q.q.action
      ?:  ?=(%del -.diff)
        ?>  =(p.flag our.bowl)
        =/  =c-groups:g
          [%group flag [%delete ~]]
        $(+< group-command+!>(c-groups))
      ?:  ?=(%secret -.diff)
        =/  =group:v7:gv  +:(~(got by groups) flag)
        ?:  p.diff
          ::  enable group secrecy
          ::
          =/  =a-groups:v7:gv  [%group flag [%entry %privacy %secret]]
          $(+< group-action-4+!>(a-groups))
        ::  disable group secrecy
        ::
        ?:  ?=(?(%public %private) privacy.admissions.group)  cor
        ::  group is secret, make it private
        =/  =a-groups:v7:gv  [%group flag [%entry %privacy %private]]
        $(+< group-action-4+!>(a-groups))
      ::  translate the shut cordon poke:
      ::  1. pending operations translate into entry pending commands.
      ::  2. ask operations translate into foreign ask actions, if it is
      ::     a client request, or into entry ask commands if it is an
      ::     admin request.
      ::
      ?:  ?=([%cordon %shut *] diff)
        =*  cordon-diff  p.p.diff
        ?-  -.cordon-diff
            %add-ships
          ?-    p.cordon-diff
              %ask
            ::  only allow client ask requests
            ?>  =(q.cordon-diff (silt our.bowl ~))
            =/  =a-foreigns:v7:gv
              [%foreign flag %ask ~]
            $(+< group-foreign-1+!>(a-foreigns))
          ::
              %pending
            =/  =a-group:v7:gv
              [%entry %pending q.cordon-diff %add ~]
            $(+< group-action-4+!>(`a-groups:v7:gv`[%group flag a-group]))
          ==
        ::
            %del-ships
          ?-    p.cordon-diff
              %ask
            ?:  =(q.cordon-diff (silt our.bowl ~))
              ::  client: cancel our own ask request
              ::
              =/  =a-foreigns:v7:gv
              [%foreign flag %cancel ~]
              $(+< group-foreign-1+!>(a-foreigns))
            ::  admin: deny ask requests
            ::
            =/  =a-group:v7:gv
              [%entry %ask q.cordon-diff %deny]
            $(+< group-action-4+!>([%group flag a-group]))
          ::
              %pending
            =/  =a-group:v7:gv
              [%entry %pending q.cordon-diff %del ~]
            $(+< group-action-4+!>(`a-groups:v7:gv`[%group flag a-group]))
          ==
        ==
      =/  a-group-list=(list a-group:v7:gv)
        (a-group:v7:diff:v2:gc diff)
      ?:  =(~ a-group-list)  cor
      %+  roll  a-group-list
      |=  [=a-group:v7:gv =_cor]
      =/  =a-groups:v7:gv  [%group flag a-group]
      ^$(+< group-action-4+!>(a-groups))
    ::
        ::  deprecated
        %group-leave
      =+  !<(=flag:g vase)
      ?>  from-self
      ?<  =(our.bowl p.flag)
      go-abet:(go-leave:(go-abed:go-core flag) &)
    ::
    ::  foreign groups interface
    ::
        %group-foreign-1
      =+  !<(=a-foreigns:v7:gv vase)
      ?-    -.a-foreigns
          %foreign
        =/  foreign-core  (fi-abed:fi-core flag.a-foreigns)
        fi-abet:(fi-a-foreign:foreign-core a-foreign.a-foreigns)
      ::
          %invite
        =/  foreign-core  (fi-abed:fi-core flag.invite.a-foreigns)
        fi-abet:(fi-invite:foreign-core invite.a-foreigns)
      ==
    ::
    ::  deprecated gang interface
    ::
        %group-join
      ?>  from-self
      =+  !<(=join:v0:gv vase)
      ~|  f=flag.join
      =/  =foreign:v7:gv  (~(got by foreigns) flag.join)
      =/  tok=(unit token:g)
        ?~  invites.foreign  ~
        token.i.invites.foreign
      fi-abet:(fi-join:(fi-abed:fi-core flag.join) tok)
    ::
        %group-knock
      ?>  from-self
      =+  !<(=flag:g vase)
      =/  =a-foreigns:v7:gv
        [%foreign flag %ask ~]
      $(+< group-foreign-1+!>(a-foreigns))
    ::
        %group-rescind
      ?>  from-self
      =+  !<(=flag:g vase)
      =/  =a-foreigns:v7:gv
        [%foreign flag %cancel ~]
      $(+< group-foreign-1+!>(a-foreigns))
    ::
        %group-cancel
      =+  !<(=flag:g vase)
      ?>  from-self
      fi-abet:fi-cancel:(fi-abed:fi-core flag)
    ::
        %group-invite
      =+  !<(invite-0=invite:v0:gv vase)
      ?:  =(q.invite-0 our.bowl)
        ::  invitee, deprecated
        ::
        ~|(group-invite-deprecated+%invitee !!)
      :: inviter
      ::
      ?>  (~(has by groups) p.invite-0)
      =/  =a-invite:v7:gv  [q.invite-0 ~ ~]
      $(+< group-action-4+!>(`a-groups:v7:gv`[%invite p.invite-0 a-invite]))
    ::
        %invite-decline
      =+  !<(=flag:g vase)
      ?>  from-self
      ~|  f=flag
      =/  =foreign:v7:gv  (~(got by foreigns) flag)
      ::  backward compatibility: decline all invites
      ::
      %+  roll  invites.foreign
      |=  [=invite:g =_cor]
      =/  =a-foreigns:v7:gv
        [%foreign flag %decline token.invite]
      (poke:cor group-foreign-1+!>(a-foreigns))
  ::
    %reset-all-perms  reset-all-perms
  ::
      %reset-group-perms
    =+  !<(=flag:g vase)
    =/  val  (~(get by groups) flag)
    ?~  val
      cor
    ((reset-group-perms cor) [flag u.val] cor)
  ::
      %volume-set
    ?>  =(our src):bowl
    =+  !<([=scope:v =value:v] vase)
    ?-  scope
        ~
      ?<  ?=(~ value)
      cor(base.volume value)
    ::
        [%group *]
      =-  cor(area.volume -)
      ?~  value
        (~(del by area.volume) +.scope)
      (~(put by area.volume) +.scope value)
    ::
        [%channel *]
      =-  cor(chan.volume -)
      ?~  value
        (~(del by chan.volume) +.scope)
      (~(put by chan.volume) +.scope value)
    ==
  ::
      %egg-any
    =+  !<(=egg-any:gall vase)
    ?-  pimp
      ~         cor(pimp `|+egg-any)
      [~ %& *]  (run-import egg-any)
      [~ %| *]  ~&  [dap.bowl %overwriting-pending-import]
                cor(pimp `|+egg-any)
    ==
  ::
      %handle-http-request
    ::  we may (in some hosting circumstances) have been bound to serve
    ::  on the root path, making us act as a catch-all for http requests.
    ::  handle all requests that hit us by redirecting back into the web app.
    ::
    =+  !<([id=@ta inbound-request:eyre] vase)
    =/  pax=path                 /http-response/[id]
    =/  pay=simple-payload:http  [[307 ['location' '/apps/groups/']~] ~]
    %-  emil
    :~  [%give %fact ~[pax] %http-response-header !>(response-header.pay)]
        [%give %fact ~[pax] %http-response-data !>(data.pay)]
        [%give %kick ~[pax] ~]
    ==
  ==
::
++  run-import
  |=  =egg-any:gall
  ^+  cor
  =.  pimp  ~
  ?-  -.egg-any
      ?(%15 %16)
    ?.  ?=(%live +<.egg-any)
      ~&  [dap.bowl %egg-any-not-live]
      cor
    =/  bak  (load -:!>([*any-state:load ~]) +>.old-state.egg-any)
    ::  restore any previews & invites we might've had
    ::
    =.  foreigns
      %+  roll  ~(tap by foreigns:bak)
      |=  [[=flag:g far=foreign:g] =_foreigns]
      %+  ~(put by foreigns)  flag
      ?.  (~(has by foreigns) flag)
        far(lookup ~, progress ~, token ~)
      =/  hav  (~(got by foreigns) flag)
      ::  merge foreign:
      ::  1. join invite lists
      ::  2. preserve current lookup, progress and token
      ::  3. prefer current preview
      ::
      :*  (weld invites.hav invites.far)
          lookup.hav
          ?~(preview.hav preview.far preview.hav)
          progress.hav
          token.hav
      ==
    ::  restore the groups we were in, taking care to re-establish
    ::  subscriptions to the group, and to tell %channels to re-establish
    ::  its subscriptions to the groups' channels as well.
    ::
    =.  cor
      %+  roll  ~(tap by groups:bak)
      |=  [[=flag:g gr=[=net:g =group:g]] =_cor]
      ?:  (~(has by groups.cor) flag)
        cor
      =.  groups.cor  (~(put by groups.cor) flag gr)
      =+  goc=(go-abed:go-core:cor flag)
      =.  goc  (go-safe-sub:goc |)
      =.  cor  go-abet:goc
      ::  wake our members if we are the host
      ::
      =?  cor  =(p.flag our.bowl)
        (emil:cor go-wake-members:go-pass:goc)
      %-  emil:cor
      %-  join-channels:go-pass:goc
      ~(tap in ~(key by channels.group.gr))
    =.  volume
      :+  base.volume:bak
        (~(uni by area.volume:bak) area.volume)
      (~(uni by chan.volume:bak) chan.volume)
    cor
  ==
::
++  channels-scry
  |=  =nest:g
  ^-  path
  /(scot %p our.bowl)/channels/(scot %da now.bowl)/[p.nest]/(scot %p p.q.nest)/[q.q.nest]
::
++  reset-all-perms
  (~(rep by groups) (reset-group-perms cor))
::
++  reset-group-perms
  |=  core=_cor
  |=  [[=flag:g [=net:g =group:g]] cr=_core]
  ?.  =(our.bowl p.flag)  cr
  (~(rep by channels.group) (reset-channel-perms flag cr))
::
++  reset-channel-perms
  |=  [=flag:g cr=_cor]
  |=  [[=nest:g =channel:g] core=_cr]
  ?.  ?=(?(%diary %heap %chat) p.nest)  core
  =.  cards.core
    :_
    :_  cards.core
      ^-  card
      =/  wire  /groups
      =/  dock  [our.bowl dap.bowl]
      =/  =c-groups:g  [%group flag [%channel nest %del-readers readers.channel]]
      =/  cage  group-command+!>(c-groups)
      [%pass wire %agent dock %poke cage]
    ^-  card
    =/  =path  (welp (channels-scry nest) /perm/noun)
    =/  perms  .^(perm:d %gx path)
    =/  =c-channels:d  [%channel nest %del-writers writers.perms]
    =/  =wire  /diary
    =/  =dock  [our.bowl %channels-server]
    =/  =cage  channel-command+!>(c-channels)
    [%pass wire %agent dock %poke cage]
  core
::  +init: initialize agent
++  init
  ^+  cor
  inflate-io
::  +load: load next state
++  load
  |^  |=  =vase
  ^+  cor
  =+  !<([old=any-state *] vase)
  =?  old  ?=(%0 -.old)  (state-0-to-1 old)
  =?  old  ?=(%1 -.old)  (state-1-to-2 old)
  =?  old  ?=(%2 -.old)  (state-2-to-3 old)
  =?  old  ?=(%3 -.old)  (state-3-to-4 old)
  ::
  ::  v4 -> v5: leave all /epic subscriptions
  ::
  =?  cor  ?=(%4 -.old)
    %+  roll  ~(tap by wex.bowl)
    |=  [[[=wire =dock] *] =_cor]
    ?.  ?=([%epic ~] wire)  cor
    =^  caz=(list card)  subs.cor
      (~(unsubscribe s [subs bowl]) wire dock)
    =.  cor  (emil:cor caz)
    ::  force leave
    (emit:cor [%pass wire %agent dock %leave ~])
  ::  v4 -> v5: initialize $group .active-channels
  ::
  =?  cor  ?=(%4 -.old)
    (emit [%pass /load/active-channels %arvo %b %wait now.bowl])
  =?  old  ?=(%4 -.old)  (state-4-to-5 old)
  =?  old  ?=(%5 -.old)  (state-5-to-6 old)
  =^  caz-6-to-7=(list card)  old
    ?.  ?=(%6 -.old)  [~ old]
    (state-6-to-7 old)
  ?>  ?=(%7 -.old)
  =.  state  old
  inflate-io
  ::
  ::
  +$  any-state
    $%  state-7
        state-6
        state-5
        state-4
        state-3
        state-2
        state-1
        state-0
    ==
  +$  state-0
    $:  %0
        groups=net-groups:v0:gv
        xeno=gangs:v0:gv
        shoal=(map flag:g dude:gall)
    ==
  ::
  +$  state-1
    $:  %1
      groups=net-groups:v0:gv
      ::
        $=  volume
        $:  base=level:v
            area=(map flag:g level:v)  ::  override per group
            chan=(map nest:g level:v)  ::  override per channel
        ==
      ::
        xeno=gangs:v0:gv
        ::  graph -> agent
        shoal=(map flag:g dude:gall)
    ==
  ::
  +$  state-2
    $:  %2
        groups=net-groups:v2:gv
      ::
        $=  volume
        $:  base=level:v
            area=(map flag:g level:v)  ::  override per group
            chan=(map nest:g level:v)  ::  override per channel
        ==
      ::
        xeno=gangs:v2:gv
        ::  graph -> agent
        shoal=(map flag:g dude:gall)
    ==
  ::
  +$  state-3
    $:  %3
        groups=net-groups:v2:gv
        =volume:v
        xeno=gangs:v2:gv
        ::  graph -> agent
        shoal=(map flag:g dude:gall)
        =^subs:s
    ==
  ::
  +$  state-4
    $:  %4
        groups=net-groups:v2:gv
        =volume:v
        xeno=gangs:v2:gv
        ::  graph -> agent
        shoal=(map flag:g dude:gall)
        =^subs:s
        =pimp:imp
    ==
  ::
  +$  state-5
    $:  %5
        groups=net-groups:v5:gv
        =volume:v
        xeno=gangs:v5:gv
        ::  graph -> agent
        shoal=(map flag:g dude:gall)
        =^subs:s
        =pimp:imp
    ==
  ::
  +$  state-6
    $:  %6
        groups=net-groups:v5:gv
        =volume:v
        xeno=gangs:v6:gv
        =^subs:s
        =pimp:imp
    ==
  ::
  +$   state-7  current-state
  ::
  ++  state-0-to-1
    |=  state-0
    ^-  state-1
    [%1 groups [*level:v ~ ~] xeno shoal]
  ::
  ++  state-1-to-2
    |=  state-1
    ^-  state-2
    [%2 (v2:groups:v0:gc groups) volume xeno shoal]
  ::
  ++  state-2-to-3
    |=  state-2
    ^-  state-3
    [%3 groups volume xeno shoal *^subs:s]
  ::
  ++  state-3-to-4
    |=  state-3
    ^-  state-4
    [%4 groups volume xeno shoal subs ~]
  ::
  ++  state-4-to-5
    |=  state-4
    ^-  state-5
    :*  %5
        (~(run by groups) v5:net-group:v2:gc)
        volume
        (~(run by xeno) v5:gang:v2:gc)
        shoal
        subs
        ~
    ==
  ::
  ++  state-5-to-6
    |=  state-5
    ^-  state-6
    :*  %6
        groups
        volume
        (~(run by xeno) v6:gang:v5:gc)
        subs
        ~
    ==
  ::
  ++  state-6-to-7
    |=  state-6
    ^-  (quip card state-7)
    ::  clean up old /cast subscriptions
    ::
    =|  caz=(list card)
    =.  caz
      %+  roll  ~(tap by wex.bowl)
      |=  [[[=wire =dock] *] =_caz]
      ?.  ?=([%cast @ @ ~] wire)  caz
      :_  caz
      [%pass wire %agent dock %leave ~]
    ::  schedule foreigns and admissions migration
    ::
    =.  caz
      :-  [%pass /load/v7/foreigns %arvo %b %wait now.bowl]
      :-  [%pass /load/v7/admissions %arvo %b %wait now.bowl]
      caz
    =/  channels-index=(map nest:g flag:g)
      %-  ~(gas by *(map nest:g flag:g))
      %-  zing
      %+  turn  ~(tap by groups)
      |=  [=flag:g [* =group:v6:gv]]
      ^-  (list [nest:g flag:g])
      (turn ~(tap in ~(key by channels.group)) (late flag))
    :-  caz
    :*  %7
        (~(run by groups) v7:net-group:v5:gc)
        channels-index
        (~(run by xeno) v7:gang:v6:gc)
        volume
        subs
        ~  ::  pimp
    ==
  --
::
++  inflate-io
  ^+  cor
  ::
  =.  cor  (watch-contacts |)
  =.  cor  (watch-channels |)
  ::
  =.  cor
    %+  roll
      ~(tap by groups)
    |=  [[=flag:g [=net:g *]] =_cor]
    ?.  ?=(%pub -.net)  cor
    go-abet:(go-safe-sub:(go-abed:go-core:cor flag) |)
  cor
::
++  watch
  |=  =(pole knot)
  ^+  cor
  ~|  watch-path=`path`pole
  ?+  pole  ~|(bad-watch-path+pole !!)
  ::
    ::
    ::  server paths
    ::
  ::
      [%server %groups ship=@ name=@ rest=*]
    =+  ship=(slav %p ship.pole)
    ?>  =(our.bowl ship)
    se-abet:(se-watch:(se-abed:se-core [our.bowl name.pole]) rest.pole)
  ::
      [%server %groups ship=@ name=@ %preview ~]
    =+  ship=(slav %p ship.pole)
    ?>  =(our.bowl ship)
    ?:  (~(has by groups) our.bowl name.pole)
      se-abet:(se-watch:(se-abed:se-core [our.bowl name.pole]) /preview)
    =/  =preview-update:v7:gv  ~
    =.  cor
      (emit %give %fact ~ group-preview-3+!>(preview-update))
    (emit %give %kick ~ ~)
  ::
      [%server %groups %index ~]
    se-abet:se-watch-index:se-core
  ::
    ::
    ::  client paths
    ::
  ::
    [%v1 %groups ~]  ?>(from-self cor)
  ::
      [ver=?(%v0 %v1) %channels app=@ ship=@ name=@ rest=*]
    ?>  from-self
    =/  ship=@p  (slav %p ship.pole)
    =/  =nest:g  [app.pole ship name.pole]
    =/  =flag:g  (~(got by channels-index) nest)
    go-abet:(go-watch:(go-abed:go-core flag) ver.pole +.pole)
  ::
      ::  deprecated
      [%chan app=@ ship=@ name=@ rest=*]
    ?>  ?=(~ rest.pole)
    $(pole [%v0 %channels app ship name %preview rest]:pole)
  ::
    ::  deprecated
    [%groups %ui ~]  ?>(from-self cor)
  ::
      [%v1 %foreigns ship=@ name=@ rest=*]
    =+  ship=(slav %p ship.pole)
    fi-abet:(fi-watch:(fi-abed:fi-core ship name.pole) %v1 rest.pole)
  ::
      [%v1 %foreigns %index ship=@ ~]
    =+  ship=(slav %p ship.pole)
    fi-abet:(fi-watch-index:fi-core %v1 ship)
  ::
      ::  deprecated
      [%gangs ship=@ name=@ %preview ~]
    ?>  from-self
    $(pole /v1/foreigns/[ship.pole]/[name.pole]/preview)
  ::
      ::  deprecated
      [%gangs %index ship=@ ~]
    ?>  from-self
    $(pole /v1/foreigns/index/[ship.pole])
  ::
    ::  deprecated
    [%gangs %updates ~]  ?>(from-self cor)
  ::
    :: deprecated
    [%epic ~]  (give %fact ~ epic+!>(okay:g))
  ==
++  peek
  |=  =(pole knot)
  ^-  (unit (unit cage))
  ?+    pole  [~ ~]
  ::
    ::
    ::  client paths
    ::
  ::
      ::  deprecated
      [%x %init %v1 ~]
    =/  net-groups-7=net-groups:v7:gv
      %-  ~(run by groups)
      |=  [=net:v7:gv =group:v7:gv]
      :-  net
      (drop-seats:group:v7:gc group our.bowl)
    =/  groups-light-ui-2
      %-  ~(urn by net-groups-7)
      |=  [=flag:g =net:v7:gv =group:v7:gv]
      =/  =status:neg
        (read-status:neg bowl [p.flag %groups])
      (group-ui:v2:group:v7:gc status net group)
    ::  we filter out foreigns which are %done,
    ::  since completed gangs are removed after
    ::  the group join in old groups.
    ::
    =/  gangs-2
      %-  ~(gas by *(map flag:g gang:v2:gv))
      %+  murn  ~(tap by foreigns)
      |=  [=flag:g =foreign:g]
      ?:  ?&  ?=(^ progress.foreign)
              ?=(%done u.progress.foreign)
          ==
        ~
      %-  some
      :-  flag
      (gang:v2:foreign:v7:gc foreign)
    ``noun+!>([groups-light-ui-2 gangs-2])
  ::
      [%x %v2 %init ~]
    =/  groups-light-ui-7=(map flag:v7:gv group-ui:v7:gv)
      %-  ~(urn by groups)
      |=  [=flag:g =net:v7:gv =group:v7:gv]
      =*  light-group  (drop-seats:group:v7:gc group our.bowl)
      =+  (group-ui:group:v7:gc net light-group)
      ::  recompute member count after dropping seats
      -(member-count ~(wyt by seats.group))
    ``noun+!>([~ `foreigns:v7:gv`foreigns])
  ::
       [%x ver=?(%v0 %v1 %v2) %groups ~]
    =/  groups-7=groups:v7:gv  (~(run by groups) tail)
    ?-    ver.pole
        %v0  ``groups+!>((~(run by groups-7) v2:group:v7:gc))
        %v1  ``groups-1+!>((~(run by groups-7) v5:group:v7:gc))
        %v2  ``groups-2+!>(groups-7)
    ==
  ::
      [%x ver=?(%v0 %v1 %v2) %light %groups ~]
    =/  groups-7=groups:v7:gv
      %-  ~(run by groups)
      |=  [=net:v7:gv =group:v7:gv]
      (drop-seats:group:v7:gc group our.bowl)
    ?-    ver.pole
        %v0  ``groups+!>((~(run by groups-7) v2:group:v7:gc))
        %v1  ``groups-1+!>((~(run by groups-7) v5:group:v7:gc))
        %v2  ``groups-2+!>(groups-7)
    ==
  ::
      [%x ver=?(%v0 %v1 %v2) %ui %groups ~]
    =/  net-groups-7=net-groups:v7:gv  groups
    ?-    ver.pole
        %v0
      =-  ``groups-ui+!>(-)
      %-  ~(urn by net-groups-7)
      |=  [=flag:g =net:v7:gv =group:v7:gv]
      =/  =status:neg
        (read-status:neg bowl [p.flag %groups])
      (group-ui:v2:group:v7:gc status net group)
    ::
      %v1  ``groups-ui-1+!>((~(run by net-groups-7) group-ui:v5:group:v7:gc))
      %v2  ``groups-ui-2+!>((~(run by net-groups-7) group-ui:group:v7:gc))
    ==
  ::
    ::  deprecated
    [%x %groups ~]  $(pole /x/v0/groups)
    ::  deprecated
    [%x %groups %light ~]  $(pole /x/v0/light/groups)
  ::
      [%x ver=?(%v0 %v1 %v2) %groups ship=@ name=@ rest=*]
    =+  ship=(slav %p ship.pole)
    =/  =flag:g  [ship name.pole]
    =+  net-group=(~(get by groups) flag)
    ?~  net-group  [~ ~]
    ?.  ?=(~ rest.pole)
      (go-peek:(go-abed:go-core ship name.pole) ver.pole rest.pole)
    ?-    ver.pole
        %v0
      ``group+!>((v2:group:v7:gc +.u.net-group))
    ::
        %v1
      ``group-1+!>((v5:group:v7:gc +.u.net-group))
    ::
        %v2
      ``group-2+!>(`group:v7:gv`+.u.net-group)
    ==
  ::
      [%x ver=?(%v0 %v1 %v2) %ui %groups ship=@ name=@ rest=*]
    =+  ship=(slav %p ship.pole)
    =/  =flag:g  [ship name.pole]
    =+  net-group=(~(get by groups) flag)
    ?~  net-group  [~ ~]
    ?.  ?=(~ rest.pole)
      ?:  ?=([%v1 ~] rest.pole)
        ::  deprecated
        $(pole [%x ver %ui %groups ship name ~]:pole)
      ~|(peek-bad-path+pole !!)
    ?-    ver.pole
        %v0
      =/  =status:neg
        (read-status:neg bowl [p.flag %groups])
      ``group-ui+!>((group-ui:v2:group:v7:gc status u.net-group))
    ::
        %v1
      ``group-ui-1+!>((group-ui:v5:group:v7:gc u.net-group))
    ::
        %v2
      ``group-ui-2+!>((group-ui:group:v7:gc u.net-group))
    ==
  ::
      ::  deprecated
      [%x %groups ship=@ name=@ rest=*]
    $(pole [%x %v0 %ui %groups ship.pole name.pole rest.pole])
  ::
      [%u %groups ship=@ name=@ ~]
    =+  ship=(slav %p ship.pole)
    ``noun+!>((~(has by groups) [ship name.pole]))
  ::
      [%x ver=?(%v1) %foreigns ~]
    ``foreigns-1+!>(`foreigns:v7:gv`foreigns)
  ::
      [%x ver=?(%v1) %foreigns ship=@ name=@ ~]
    =+  ship=(slav %p ship.pole)
    =/  =flag:g  [ship name.pole]
    ?~  far=(~(get by foreigns) flag)  [~ ~]
    ``foreign-1+!>(`foreign:v7:gv`u.far)
  ::
  ::
      [%x %volume ~]
    ::TODO remove?
    ``volume-value+!>(base.volume)
  ::
      [%x %volume %all ~]
    ::TODO remove?
    ``noun+!>(volume)
  ::
      [%x %volume ship=@ name=@ ~]
    =/  ship  (slav %p ship.pole)
    :^  ~  ~  %volume-value
    !>  ^-  value:v
    %-  ~(gut by area.volume)
    [[(slav %p ship.pole) name.pole] ~]
  ::
      [%x %volume app=@ ship=@ name=@ ~]
    =/  =ship    (slav %p ship.pole)
    =/  =nest:g  [app.pole ship name.pole]
    :^  ~  ~  %volume-value
    !>  ^-  value:v
    ?^  vol=(~(get by chan.volume) nest)
      u.vol
    ::NOTE  searching through all groups like this is... inefficient,
    ::      but the alternative is depending on the dude knowing what
    ::      group the nest belongs to and scrying that out of it...
    ::
    =/  groups=(list [=flag:g net:g group:g])
      ~(tap by groups)
    |-
    ?~  groups  ~
    ?.  (~(has by channels.i.groups) nest)
      $(groups t.groups)
    (~(gut by area.volume) flag.i.groups ~)
  ==
::
++  agent
  |=  [=(pole knot) =sign:agent:gall]
  ^+  cor
  ~|  `wire`pole
  ?+    pole  ~|(bad-agent-take+pole !!)
      ~   cor
      [%epic ~]  cor
      [%logs ~]  cor
      [%activity %submit *]  cor
  ::
      [%server %groups ship=@ name=@ rest=*]
    =+  ship=(slav %p ship.pole)
    se-abet:(se-agent:(se-abed:se-core ship name.pole) rest.pole sign)
  ::
      [%groups ship=@ name=@ rest=*]
    =/  =ship  (slav %p ship.pole)
    ::  ignore responses after we have left the group
    ::
    ?:  ?&  ?|  ?=(%kick -.sign)
                ?=([%command %leave ~] rest.pole)
                ?=([%leave-channels ~] rest.pole)
            ==
            !(~(has by groups) ship name.pole)
        ==
      cor
    go-abet:(go-agent:(go-abed:go-core ship name.pole) rest.pole sign)
  ::
      [%foreigns ship=@ name=@ rest=*]
    =/  ship  (slav %p ship.pole)
    ?:  ?&  ?=(%kick -.sign)
            !(~(has by foreigns) ship name.pole)
        ==
      ::  ignore kicks for non-existent foreigns
      ::
      cor
    fi-abet:(fi-agent:(fi-abed:fi-core ship name.pole) rest.pole sign)
  ::
      [%foreigns %index ship=@ ~]
    =+  ship=(slav %p ship.pole)
    fi-abet:(fi-take-index:fi-core ship sign)
  ::
      [%chan app=@ ship=@ name=@ rest=*]
    =/  =ship  (slav %p ship.pole)
    =/  =nest:g  [app.pole ship name.pole]
    ?~  flag=(~(get by channels-index) nest)
      ~|(%channel-group-not-found !!)
    =/  =path
      %+  weld
        /v0/groups/(scot %p p.u.flag)/[q.u.flag]
      `path`[%channels +.pole]
    $(pole path)
  ::
    [%channels %perms ~]  cor
  ::
      [%contacts ~]
    (take-contacts sign)
  ==
::
++  arvo
  |=  [=(pole knot) sign=sign-arvo]
  ^+  cor
  ?+  pole  ~|(bad-arvo-take/pole !!)
      [%~.~ %cancel-retry rest=*]  cor
  ::
      [%~.~ %retry rest=*]
    =^  caz=(list card)  subs
      (~(handle-wakeup s [subs bowl]) pole)
    (emil caz)
  ::
      :: v4 -> v5
      :: initialize .active-channels in $group
      ::
      [%load %active-channels ~]
    ::
    =.  groups
      %-  ~(run by groups)
      |=  [=net:g =group:g]
      =/  nests
        ~(tap in ~(key by channels.group))
      :-  net
      %_  group  active-channels
        %-  silt
        %+  skim  nests
        |=  =nest:g
        .^(? %gu (channels-scry nest))
      ==
    cor
  ::
      ::  v6 -> v7
      ::  migrate foreigns
      [%load %v7 %foreigns ~]
    ::  refresh preview for each foreign group
    ::
    =.  cor
      %+  roll  ~(tap in ~(key by foreigns))
      |=  [=flag:g =_cor]
      =/  fc  (fi-abed:fi-core:cor flag)
      fi-abet:(fi-safe-preview:fc |)
    ::  for each group join in progress:
    ::
    ::  %ask: we have requested an entry, repeat the request.
    ::  %join: we have asked to join the group, repeat the request
    ::         if an invitation is present. otherwise set progress
    ::         to error.
    ::  %watch: we have issue a watch to the group. there should already
    ::          be a group entry. if there is, resubscribe. if there is
    ::          not, set error.
    ::  %done: do nothing.
    ::  %error: do nothing.
    ::
    %+  roll  ~(tap by foreigns)
    |=  [[=flag:g far=foreign:g] =_cor]
    ?~  progress.far  cor
    ?:  ?=(?(%done %error) u.progress.far)  cor
    =*  fc  (fi-abed:fi-core:cor flag)
    =.  cor  fi-abet:fi-cancel:fc
    =<  fi-abet
    ?-    u.progress.far
      %ask  (fi-ask:fc ~)
    ::
        %join
      ?~  invites.far  fi-error:fc
      (fi-join:fc token.i.invites.far)
    ::
        %watch
      ?.  (~(has by groups) flag)
        ::  group is not found
        fi-error:fc
      =.  cor
        go-abet:(go-safe-sub:(go-abed:go-core:cor flag) |)
      ::NB  cor has changed, we need to resolve +fi-core anew
      (fi-abed:fc flag)
    ==
  ::
      ::  v6 -> v7
      ::  migrate $group
      ::
      [%load %v7 %admissions ~]
    ::  host: send invites to each ship on the pending list in
    ::  .admissions.$group.
    ::
    %+  roll  ~(tap by groups)
    |=  [[=flag:g [=net:g =group:g]] =_cor]
    ?.  ?=(%pub -.net)  cor
    =<  se-abet
    %-  se-send-invites:(se-abed:se-core flag)
    ~(key by pending.admissions.group)
  ==
::  does not overwite if wire and dock exist.  maybe it should
::  leave/rewatch if the path differs?
::
++  safe-watch
  |=  [=wire =dock =path]
  |=  delay=?
  ^+  cor
  ?:  (~(has by wex.bowl) wire dock)  cor
  =^  caz=(list card)  subs
    (~(subscribe s [subs bowl]) wire dock path delay)
  (emil caz)
::
++  watch-channels
  (safe-watch /channels [our.bowl %channels] /v1)
::
++  take-channels
  |=  =sign:agent:gall
  ?+    -.sign  cor
  ::
      %kick
    (watch-channels &)
  ::
      %fact
<<<<<<< HEAD
    ::TODO handle this properly during merge with develop
    =+  !<(=r-channels:d q.cage.sign)
=======
    ?.  =(%channel-response-2 p.cage.sign)  cor
    =+  !<(=r-channels:v7:old:d q.cage.sign)
>>>>>>> c7155cdf
    =*  rc  r-channel.r-channels
    ?+    -.rc  cor
        %create
      ?.  (~(has by groups) group.perm.rc)  cor
      =+  group=(~(got by groups) group.perm.rc)
      %_  cor  groups
        %+  ~(put by groups)
          group.perm.rc
        %_  group  active-channels
          (~(put in active-channels.group) nest.r-channels)
        ==
      ==
    ::
        %join
      ?.  (~(has by groups) group.rc)  cor
      =+  group=(~(got by groups) group.rc)
      %_  cor  groups
        %+  ~(put by groups)
          group.rc
        %_  group  active-channels
          (~(put in active-channels.group) nest.r-channels)
        ==
      ==
    ::TODO  this is inefficient, but %leave, unlike %join and %create,
    ::      does not carry group information. thus, we have
    ::      to comb through our groups to find matches.
    ::      there is at least one other place where this happens,
    ::      so it might be worth doing something about it.
    ::
    ::      use channels-index.
    ::
        %leave
      %_  cor  groups
        %-  ~(run by groups)
        |=  [=net:g =group:g]
        ^-  [_net _group]
        ?:  =(~ channels.group)
          [net group]
        ?.  (~(has by channels.group) nest.r-channels)
          [net group]
        :-  net
        %_  group  active-channels
          (~(del in active-channels.group) nest.r-channels)
        ==
      ==
    ==
  ==
::
++  watch-contacts
  (safe-watch /contacts [our.bowl %contacts] /v1/news)
::  +take-contacts: get favourite group previews for a contact
::
++  take-contacts
  |=  =sign:agent:gall
  ^+  cor
  ?+  -.sign  cor
      %kick
    (watch-contacts &)
  ::
      %watch-ack
    cor
  ::
      %fact
    =+  !<(=update:t q.cage.sign)
    ?~  con.update  cor
    =/  groups=(set $>(%flag value:t))
      (~(gos cy:t con.update) groups+%flag)
    ?:  =(~ groups)  cor  ::TMI
    %+  roll  ~(tap in groups)
    |=  [val=$>(%flag value:t) =_cor]
    fi-abet:(fi-watch:(fi-abed:fi-core:cor p.val) /preview)
  ==
::
++  from-self  =(our src):bowl
::  +se-core: group server core
::
++  se-core
  |_  [=flag:g =log:g =group:g gone=_|]
  ::
  +*  ad  admissions.group
  ::
  ++  se-core  .
  ++  emit  |=(=card se-core(cor cor(cards [card cards])))
  ++  give  |=(=gift:agent:gall (emit %give gift))
  ::  +se-abed: init
  ::
  ++  se-abed
    |=  =flag:g
    ^+  se-core
    ?>  =(p.flag our.bowl)
    ~|  flag=flag
    =/  [=net:g =group:g]  (~(got by groups) flag)
    ?>  ?=(%pub -.net)
    se-core(flag flag, log log.net, group group)
  ::  +se-abet: final
  ::
  ++  se-abet
    ^+  cor
    ?>  =(p.flag our.bowl)
    =?  se-core  gone
      (se-update [%delete ~])
    %_  cor  groups
      ?:  gone
        (~(del by groups) flag)
      (~(put by groups) flag [%pub log] group)
    ==

  ::  +se-area: group base path
  ++  se-area  `path`/server/groups/(scot %p p.flag)/[q.flag]
  ::  +se-sub-path: group updates path
  ++  se-sub-path  `path`(weld se-area /updates)
  ::
  ++  se-subscription-paths
    ^-  (list path)
    %+  skim  ~(tap in (~(gas in *(set path)) (turn ~(val by sup.bowl) tail)))
    |=  =path
    =((scag ^~((lent se-sub-path)) path) se-sub-path)
  ::
  ++  se-admin-subscription-paths
    ^-  (list path)
    %+  skim  ~(tap in (~(gas in *(set path)) (turn ~(val by sup.bowl) tail)))
    |=  =path
    ?.  =((scag 4 path) se-sub-path)  |
    =/  rest=^path  (slag 4 path)
    ?.  ?=([ship=@ *] rest)  |
    =/  ship  (slav %p i.rest)
    ::XX cache this with ~+?
    (se-is-admin ship)
  ::  +se-update: record and send group update
  ::
  ++  se-update
    |=  =u-group:g
    ^+  se-core
    =/  =time
      |-
      =/  reply  (get:log-on:g log now.bowl)
      ?~  reply  now.bowl
      $(now.bowl `@da`(add now.bowl ^~((div ~s1 (bex 16)))))
    =/  =update:g  [time u-group]
    =.  log  (put:log-on:g log update)
    (se-give-update update)
  ::  +se-pass: server cards core
  ::
  ++  se-pass
    |%
    --
  ::  +se-is-joined: check if the ship has already joined the group
  ::
  ++  se-is-joined
    |=  =ship
    ^-  ?
    ?~  seat=(~(get by seats.group) ship)  |
    ?:  =(*@da joined.u.seat)  |
    &
  ::  +se-is-admin: check whethert the ship has admin rights
  ::
  ++  se-is-admin
    |=  =ship
    ^-  ?
    ?:  =(ship p.flag)  &
    ?~  seat=(~(get by seats.group) ship)  |
    !=(~ (~(int in roles.u.seat) admins.group))
  ::  +se-admins: the set of members with admin rights
  ::
  ++  se-admins
    =-  (~(put in -) our.bowl)
    %+  roll  ~(tap by seats.group)
    |=  [[who=ship =seat:g] out=(set ship)]
    ?:  =(~ (~(int in roles.seat) admins.group))
      out
    (~(put in out) who)
 ::
 ++  se-is-banned
    |=  =ship
    ?:  =(our.bowl ship)  |
    =*  banned  banned.admissions.group
    ?|  (~(has in ships.banned) ship)
        ?&  !(se-is-admin ship)
            (~(has in ranks.banned) (clan:title ship))
        ==
    ==
  ::  +se-channel-hosts: set of ships hosting a group channel
  ::
  ++  se-channel-hosts
    ^-  (set ship)
    %-  ~(gas in *(set ship))
    %+  turn
      ~(tap by channels.group)
    |=  [=nest:g *]
    p.q.nest
  ::  +se-is-member: check whether the ship has a seat
  ::
  ++  se-is-member  ~(has by seats.group)
  ::  +se-give-update: send an update to subscribers
  ::
  ++  se-give-update
    |=  =update:g
    ^+  se-core
    ::  update +go-core
    ::
    =.  cor
      go-abet:(go-u-group:(go-abed:go-core flag) update)
    ::  update subscribers: either everyone
    ::  or admins only.
    ::
    =/  paths
      ?:  (se-is-admin-update u-group.update)
        se-admin-subscription-paths
      se-subscription-paths
    ?:  =(~ paths)  se-core
    (give %fact paths group-update+!>(update))
  ::  +se-c-create: create a group
  ::
  ++  se-c-create
    |=  [=flag:g create=create-group:g]
    ?>  from-self
    ?>  ((sane %tas) name.create)
    =/  =flag:g  [our.bowl name.create]
    =/  =admissions:g
      %*  .  *admissions:g
        privacy  privacy.create
        banned   banned.create
      ==
    =/  =group:g
      %*  .  *group:g
        meta  meta.create
        admissions  admissions
      ==
    =.  roles.group
      %+  ~(put by roles.group)  %admin
      ^-  role:g
      =;  meta=data:meta
        [meta ~]
      :*  'Admin'
          'Admins can add and remove channels and edit metadata'
          ''
          ''
      ==
    =.  admins.group  (~(put in admins.group) %admin)
    =.  sections.group
      %+  ~(put by sections.group)  %default
      ^-  section:g
      :-  ['Sectionless' '' '' '']
      %+  murn  (sort ~(tap by channels.group) aor)
      |=  [=nest:g =channel:g]
      ^-  (unit nest:g)
      ?.  =(section.channel %default)
        ~
      `nest
    =.  section-order.group  (~(push of section-order.group) %default)
    =/  =seat:g  (~(gut by seats.group) our.bowl *seat:g)
    =.  joined.seat  now.bowl
    =.  roles.seat  (~(put in roles.seat) %admin)
    =.  seats.group  (~(put by seats.group) our.bowl seat)
    ::  populate group members and their roles
    ::
    ::  TODO  this should use +se-c-seat to create new seats
    ::        so that any new logic implemented there is also
    ::        executed at the group creation. likewise, to populate the roles
    ::        we should use +se-c-role.
    ::
    =.  group
      %+  roll  ~(tap by members.create)
      |=  [[=ship roles=(set role-id:g)] =_group]
      =/  =seat:g  (~(gut by seats.group) ship *seat:g)
      =.  joined.seat  now.bowl
      =.  roles.seat  roles
      =.  seats.group  (~(put by seats.group) ship seat)
      =.  roles.group
        %-  ~(gas by roles.group)
        %+  turn  ~(tap in roles)
        |=  =role-id:g
        [role-id *role:g]
      group
    =.  groups  (~(put by groups) flag [%pub *log:g] group)
    =+  se-core=(se-abed flag)
    =.  se-core  (se-update:se-core [%create group])
    (se-send-invites:se-core ~(key by members.create))
  ::  +se-c-delete: delete the group
  ::
  ++  se-c-delete
    se-core(gone &)
  ::  +se-join: handle group join request
  ::
  ::  a ship can join the group if she has a valid token.
  ::  for a public group no token is required for entry.
  ::  a private or secret group requires a valid token issued by
  ::  the group host.
  ::
  ::  a banned ship can not enter the group.
  ::
  ::  re-joining the group with valid credentials is vacuous.
  ::
  ++  se-c-join
    |=  tok=(unit token:g)
    ^+  se-core
    ::XX  se-is-banned should be at top level.
    ?<  (se-is-banned src.bowl)
    =^  access=?  ad
      (se-admit src.bowl tok)
    ~|  %se-c-join-access-denied
    ?>  access
    ?:  (se-is-joined src.bowl)  se-core
    (se-c-seat (sy src.bowl ~) [%add ~])
  ::  +se-c-ask: handle a group ask request
  ::
  ::  a ship can request to join the group. for a public group,
  ::  the request is automatically approved. for a private group,
  ::  the request is visible to admins, who can then approve or deny.
  ::  denying an ask request does not result in the ship ban.
  ::
  ::  if a user has already joined the group, the ask request is vacuous.
  ::
  ++  se-c-ask
    |=  story=(unit story:s:g) ::XX something is messed up with story imports
    ^+  se-core
    !.  ::  prevent secret group discovery
    ?<  (se-is-banned src.bowl)
    ?<  ?=(%secret privacy.ad)
    ?:  (se-is-joined src.bowl)
      se-core
    ?:  ?=(%public privacy.ad)
      ::  public group: wait until we receive the ask watch
      se-core
    ::  private group: record in requests
    ::
    =.  requests.ad  (~(put by requests.ad) src.bowl story)
    (se-update %entry %ask [%add src.bowl story])
  ::  +se-c-leave: handle a group leave request
  ::
  ::  a client is considered registered by the group host
  ::  in the following cases:
  ::  (1) he has already joined group,
  ::  (2) he is in the process of joining the group and has registered a seat,
  ::  (3) he has a record in the requests set.
  ::  (4) he has a record in the pending set.
  ::
  ::  if the client then wishes to forfeit that registration,
  ::  he can issue a group leave request. the group host then:
  ::  1. deletes the client's seat and kicks
  ::     any outstanding group subscriptions. the host
  ::     also cleans up the pending and request records.
  ::     (this is handled in +se-c-seat.)
  ::  2. deletes the client's ask request and kicks
  ::     any outstanding ask subscriptions.
  ::  3. delete the client's pending record.
  ::
  ++  se-c-leave
    ^+  se-core
    ?<  (se-is-banned src.bowl)
    ?:  (~(has by seats.group) src.bowl)
      (se-c-seat (sy src.bowl ~) [%del ~])
    =?  se-core  (~(has by pending.ad) src.bowl)
      =.  pending.ad  (~(del by pending.ad) src.bowl)
      (se-update %entry %pending %del (sy src.bowl ~))
    =?  se-core  (~(has by requests.ad) src.bowl)
      =.  requests.ad  (~(del by requests.ad) src.bowl)
      =.  se-core  (se-update %entry %ask %del (sy src.bowl ~))
      (give %kick ~[(weld se-area /ask/(scot %p src.bowl))] ~)
    se-core
  ::  +se-admit: verify and register .ship entry with .token
  ::
  ++  se-admit
    |=  [=ship tok=(unit token:g)]
    ^-  [? _ad]
    =*  deny   [| ad]
    ?:  (se-is-banned ship)  deny
    ?:  &(=(~ tok) ?=(%public privacy.ad))
      [& ad]
    ?:  &(=(~ tok) (~(has by pending.ad) ship))
      [& ad]
    ?~  tok  deny
    ::TODO referrals
    =/  meta=(unit token-meta:g)  (~(get by tokens.ad) u.tok)
    ?~  meta  deny
    ?:  (gth now.bowl expiry.u.meta)  deny
    ?-    -.scheme.u.meta
      %forever  [& ad]
    ::
        %limited
      ?.  (gth count.scheme.u.meta 0)  deny
      =/  =claim-scheme:g  [%limited (dec count.scheme.u.meta)]
      :-  &
      %_  ad  tokens
        (~(put by tokens.ad) u.tok u.meta(scheme claim-scheme))
      ==
    ::
        %personal
      ?.  =(ship ship.scheme.u.meta)  deny
      :-  &
      %_  ad  tokens
        (~(del by tokens.ad) u.tok)
      ==
    ==
  ::  +se-c-group: execute the group command
  ::
  ++  se-c-group
    |=  =c-group:g
    ^+  se-core
    ::TODO  commands that change permissions/seats should re-evaluate
    ::      subscriptions, and kick subscriptions from people that are
    ::      no longer allowed.
    ::
    ?<  (se-is-banned src.bowl)
    =*  se-src-is-admin  (se-is-admin src.bowl)
    ::
    ?-    -.c-group
        %meta
      ?>  se-src-is-admin
      ?:  =(meta.group meta.c-group)  se-core
      =.  meta.group  meta.c-group
      (se-update %meta meta.group)
    ::
        %entry
      ?>  se-src-is-admin
      (se-c-entry c-entry.c-group)
    ::
        %seat
      ?>  se-src-is-admin
      (se-c-seat [ships c-seat]:c-group)
    ::
        %role
      ?>  se-src-is-admin
      (se-c-role [roles c-role]:c-group)
    ::
        %channel
      ?>  se-src-is-admin
      (se-c-channel [nest c-channel]:c-group)
    ::
        %section
      ?>  se-src-is-admin
      (se-c-section [section-id c-section]:c-group)
    ::
        %flag-content
      (se-c-flag-content [nest plan src]:c-group)
    ::
        %delete
      ?>  from-self
      se-c-delete
  ==
  ::  +se-c-entry: execute an entry command
  ::
  ++  se-c-entry
    |=  =c-entry:g
    ^+  se-core
    ?-  -.c-entry
      %privacy  (se-c-entry-privacy privacy.c-entry)
      %ban      (se-c-entry-ban c-ban.c-entry)
      %token    +:(se-c-entry-token c-token.c-entry)
      %pending  (se-c-entry-pending [ships c-pending]:c-entry)
      %ask      (se-c-entry-ask [ships c-ask]:c-entry)
    ==
  ::  +se-c-entry-privacy: execute a privacy command
  ::
  ++  se-c-entry-privacy
    |=  =privacy:g
    ^+  se-core
    =.  privacy.ad  privacy
    (se-update [%entry %privacy privacy])
  ::  +se-c-entry-ban: execute an entry ban command
  ::
  ::  the entry ban command is used to forbid a ship or a class of
  ::  ships of certain rank from joining the group, requesting to join
  ::  the group, or executing any commands on the group host.
  ::
  ::  the ship and rank blacklists do not affect the group host.
  ::  it is illegal to execute any $c-ban commands that affects
  ::  the group host in any way.
  ::
  ::  the rank blacklist does not affect admins. it is illegal
  ::  for an admin to execute a $c-ban command that affects
  ::  another admin ship.
  ::
  ::
  ++  se-c-entry-ban
    |=  =c-ban:g
    ^+  se-core
    ::  disallow operations affecting the host
    ?<  ?|  ?&  ?=(?(%add-ships %del-ships) -.c-ban)
                (~(has in ships.c-ban) our.bowl)
            ==
            ?&  ?=(%set -.c-ban)
                (~(has in ships.c-ban) our.bowl)
            ==
        ==
    ::  disallow operations on admins unless executed by the host
    ?>  ?|  =(p.flag src.bowl)
        ?!  ?|  ?&  ?=(?(%add-ships %del-ships) -.c-ban)
                !=(~ (~(int in se-admins) ships.c-ban))
                ==
                ?&  ?=(%set -.c-ban)
                    !=(~ (~(int in se-admins) ships.c-ban))
                ==
            ==
        ==
    =*  banned  banned.ad
    ?-    -.c-ban
        %set
      =.  ships.banned  ships.c-ban
      =.  ranks.banned  ranks.c-ban
      =.  se-core  se-enforce-banned
      (se-update [%entry %ban %set [ships ranks]:c-ban])
    ::
        %add-ships
      =.  ships.banned
        (~(uni in ships.banned) ships.c-ban)
      =.  se-core  se-enforce-banned
      (se-update [%entry %ban %add-ships ships.c-ban])
    ::
        %del-ships
      =.  ships.banned
        (~(dif in ships.banned) ships.c-ban)
      (se-update [%entry %ban %del-ships ships.c-ban])
    ::
        %add-ranks
      =.  ranks.banned
        (~(uni in ranks.banned) ranks.c-ban)
      =.  se-core  se-enforce-banned
      (se-update [%entry %ban %add-ranks ranks.c-ban])
    ::
        %del-ranks
      =.  ranks.banned
        (~(dif in ranks.banned) ranks.c-ban)
      (se-update [%entry %ban %del-ranks ranks.c-ban])
    ==
  ::  +se-enforce-banned: enforce bans in group seats and requests
  ::
  ++  se-enforce-banned
    ^+  se-core
    ::  delete banned members
    ::
    =/  del-ships=(set ship)
      %+  roll  ~(tap in ~(key by seats.group))
      |=  [=ship ships=(set ship)]
      ?.  (se-is-banned ship)  ships
      (~(put in ships) ship)
    =?  se-core  !=(~ del-ships)
      (se-c-seat del-ships [%del ~])
    ::  deny banned ships
    ::
    =/  deny-ships=(set ship)
      %+  roll  ~(tap in ~(key by requests.ad))
      |=  [=ship ships=(set ship)]
      ?.  (se-is-banned ship)  ships
      (~(put in ships) ship)
    =?  se-core  !=(~ deny-ships)
      (se-c-entry-ask deny-ships %deny)
    ::TODO purge banned ships from the pending set
    ::
    se-core
  ::  +se-c-entry-token: execute an entry token command
  ::
  ++  se-c-entry-token
    |=  =c-token:g
    ^-  [(unit token:g) _se-core]
    ?-    -.c-token
        %add
      =*  c-token-add  c-token-add.c-token
      =/  =token:g
        =+  i=(end 7 eny.bowl)
        |-  ?.  (~(has by tokens.ad) i)  i
        $(i +(i))
      =/  =token-meta:g
        =,  c-token-add
        :*  scheme
            (add now.bowl (fall expiry ~d365))
            label
        ==
      ::TODO implement referrals
      :: =?  referrals.ad  referral.c-token-add
      ::   (~(put ju referrals.ad) src.bowl)
      =.  tokens.ad
        (~(put by tokens.ad) token token-meta)
      :-  `token
      (se-update [%entry %token %add token token-meta])
    ::
        %del
      ?>  (~(has by tokens.ad) token.c-token)
      =.  tokens.ad
        (~(del by tokens.ad) token.c-token)
      :-  ~
      (se-update [%entry %token %del token.c-token])
    ==
  ::  +se-c-entry-pending: add or delete ships from the pending set
  ::
  ::  a ship can be granted entry to the group by virtue of its record
  ::  in the pending ships set. the pending set allows for pre-assigning
  ::  member roles that are assigned when the ship joins the group.
  ::
  ::  if a ship is in the pending set, it is granted entry with an
  ::  empty token.
  ::
  ::  a ship that is banned can not be added to the pending list.
  ::
  ++  se-c-entry-pending
    |=  [ships=(set ship) =c-pending:g]
    ^+  se-core
    ?<  ?&  ?=(%add -.c-pending)
            (~(any in ships) se-is-banned)
        ==
    ?-    -.c-pending
        %add
      =.  pending.ad
        %+  roll  ~(tap in ships)
        |=  [=ship =_pending.ad]
        =/  roles=(set role-id:g)
          (~(gut by pending) ship *(set role-id:g))
        (~(put by pending) ship (~(uni in roles) roles.c-pending))
      =.  se-core  (se-send-invites ships)
      (se-update [%entry %pending %add ships roles.c-pending])
    ::
        %edit
      =.  pending.ad
        %+  roll  ~(tap in ships)
        |=  [=ship =_pending.ad]
        =/  roles=(unit (set role-id:g))
          (~(get by pending) ship)
        ?~  roles  pending
        (~(put by pending) ship roles.c-pending)
      (se-update [%entry %pending %add ships roles.c-pending])
    ::
        %del
      =.  pending.ad
        %+  roll  ~(tap in ships)
        |=  [=ship =_pending.ad]
        (~(del by pending) ship)
      (se-update [%entry %pending %del ships])
    ==
  ::  +se-c-entry-ask: approve or deny a set of ask request
  ::
  ::  an admin can approve or deny ask requests.
  ::
  ::  if a request is approved the host issues
  ::  an access token to the requester.
  ::
  ::  if a request is denied the host kicks the requester
  ::  and deletes the request.
  ::
  ::
  ++  se-c-entry-ask
    |=  [ships=(set ship) c-ask=?(%approve %deny)]
    ^+  se-core
    ?-    c-ask
        %approve
      =/  reqs=(set ship)
        (~(int in ~(key by requests.ad)) ships)
      ?:  =(~ reqs)  se-core
      =.  se-core
        %+  roll  ~(tap in reqs)
        |=  [=ship =_se-core]
        =.  requests.admissions.group.se-core
          (~(del by requests.admissions.group.se-core) ship)
        =^  tok=(unit token:g)  se-core
          (se-c-entry-token:se-core %add [personal+ship ~ ~ |])
        =/  =cage  group-token+!>(tok)
        =/  =path  (weld se-area /ask/(scot %p ship))
        =.  se-core
          (give:se-core %fact ~[path] cage)
        (give:se-core %kick ~[path] ~)
      (se-update [%entry %ask %del reqs])
    ::
        %deny
      =/  reqs=(set ship)
        (~(int in ~(key by requests.ad)) ships)
      ?:  =(~ reqs)  se-core
      =.  se-core
        %+  roll  ~(tap in reqs)
        |=  [=ship =_se-core]
        =.  requests.admissions.group.se-core
          (~(del by requests.admissions.group.se-core) ship)
        =.  se-core
          (give:se-core %kick ~[(weld se-area /ask/(scot %p ship))] ~)
        se-core
      (se-update [%entry %ask %del reqs])
    ==
  ::  +se-c-seat: execute a seat command
  ::
  ::  seats are used to manage group membership.
  ::  seats can be created in two ways: when a user joins
  ::  the group or when group members are manually added
  ::  by a group admin.
  ::
  ::  the case of a user join can be detected by verifying
  ::  that the ship set contains only the ship originating
  ::  the request. the joined time for a user join is .now.bowl.
  ::
  ::  group seats can also be added manually by a group admin. this
  ::  is indended only as an escape hatch - pre-populating group
  ::  members should be done using the %pending variant of $c-entry.
  ::
  ::
  ++  se-c-seat
    |=  [ships=(set ship) =c-seat:g]
    ^+  se-core
    =/  user-join  =(ships (sy src.bowl ~))
    ::
    ?-    -.c-seat
        %add
      =.  seats.group
        %-  ~(uni by seats.group)
        %-  malt
        ^-  (list [ship seat:g])
        %+  turn  ~(tap in ships)
        |=  =ship
        ::  ships added by admins have default joined time
        =/  joined  ?:(user-join now.bowl *time)
        :-  ship
        %*(. (~(gut by seats.group) ship *seat:g) joined joined)
      ::
      =.  se-core
        ::  create a seat for each ship.
        ::
        ::  we first delete the ship from requests.
        ::  next, we check whether the ship has pre-assigned
        ::  roles in .pending.ad, use those, and remove the ship
        ::  from the pending set. finally, a new seat is created.
        ::  the roles set of the seat is a union of existing and
        ::  pre-assigned roles.
        ::
        %+  roll  ~(tap in ships)
        |=  [=ship =_se-core]
        =*  ad  admissions.group.se-core
        ::TODO kick the user from subscriptions
        =.  requests.ad
          (~(del by requests.ad) ship)
        =/  roles  (~(get by pending.ad) ship)
        =?  pending.ad  ?=(^ roles)
          (~(del by pending.ad) ship)
        =+  seat=(~(got by seats.group.se-core) ship)
        =?  roles.seat  ?=(^ roles)
          (~(uni in roles.seat) u.roles)
        (se-update:se-core %seat (sy ship ~) [%add seat])
      ::  send invites to manually added ships
      ::
      =?  se-core  !user-join  (se-send-invites ships)
      se-core
    ::
        %del
      ~|  %se-c-seat-delete-channel-host
      ?<  ?|  (~(has in ships) our.bowl)
              !=(~ (~(int in ships) se-channel-hosts))
          ==
      ::  clean up ask and pending record
      ::
      =.  pending.ad   (~(del by pending.ad) ship)
      ::TODO kick from subscriptions
      =.  requests.ad  (~(del by requests.ad) ship)
      ::TODO if any of the ships was pending and invited,
      ::     cancel their tokens.
      ::
      =.  seats.group
        %-  ~(rep in ships)
        |=  [=ship =_seats.group]
        (~(del by seats) ship)
      ::  kick out deleted members from the groups updates path
      ::
      =/  kicks
        %+  roll  ~(tap by sup.bowl)
        |=  [[* [=ship =path]] paths=(list path)]
        ?.  (~(has in ships) ship)  paths
        ?.  ?=([%server %groups ship=@ name=@ %updates time=@ ~] path)
          paths
        [path paths]
      ::  nb: we send seat deletion update before kicking,
      ::  so that deleted members will not attempt to re-establish
      ::  the subscription.
      ::
      =?  se-core  !=(~ kicks)  (emit [%give %kick kicks ~])
      (se-update:se-core %seat ships [%del ~])
    ::
        %add-roles
      =.  roles.c-seat
        (~(int in ~(key by roles.group)) roles.c-seat)
      ?:  =(~ roles.c-seat)  se-core
      =.  seats.group
        %-  ~(rep in ships)
        |=  [=ship =_seats.group]
        =+  seat=(~(got by seats) ship)
        =.  seat
          seat(roles (~(uni in roles.seat) roles.c-seat))
        (~(put by seats) ship seat)
      (se-update:se-core %seat ships [%add-roles roles.c-seat])
    ::
        %del-roles
      =.  seats.group
        %-  ~(rep in ships)
        |=  [=ship =_seats.group]
        =+  seat=(~(got by seats) ship)
        =.  seat
          seat(roles (~(dif in roles.seat) roles.c-seat))
        (~(put by seats) ship seat)
      (se-update:se-core %seat ships [%del-roles roles.c-seat])
    ==
  ::  +se-send-invites: invite ships
  ::
  ++  se-send-invites
    |=  ships=(set ship)
    ^+  se-core
    ::TODO record each invited ship in .invited.ad?
    %+  roll  ~(tap in ships)
    |=  [=ship =_se-core]
    =*  her  +<-
    =*  acc  +<+
    =,  se-core
    =/  =wire  (weld se-area /invite/(scot %p her))
    =^  tok=(unit token:g)  acc
      ?:  ?=(%public privacy.ad)
        [~ acc]
      (se-c-entry-token [%add personal+her ~ ~ |])
    =/  =invite:g
        :*  flag
            now.bowl
            our.bowl
            tok
            ~  ::  note
            se-preview
        ==
    =/  =a-foreigns:v7:gv
      [%invite invite]
    =/  cage  group-foreign-1+!>(a-foreigns)
    (emit [%pass wire %agent [her dap.bowl] %poke cage])
  ::  +se-c-role: execute a role command
  ::
  ::  roles determine member permissions. there are currently
  ::  three kinds of permissions in groups:
  ::
  ::  1. permission to read a channel, stored in .readers in a $channel
  ::  2. permission to write to a channel, stored in the channels agent
  ::  3. admin permissions to manage the group, stored in .admins in a $group
  ::
  ::  these permissions do not affect the group host, who always
  ::  possesses full power to access and administer the group.
  ::
  ::  only the group host can change the set of admin roles.
  ::
  ++  se-c-role
    |=  [roles=(set role-id:g) =c-role:g]
    ^+  se-core
    ::  forbid duplicate roles
    ?<  ?&  ?=(%add -.c-role)
            =(roles (~(int in ~(key by roles.group)) roles))
        ==
    ::  forbid anyone but the group host to change admin roles
    ?<  ?&  !=(p.flag src.bowl)
            ?=(?(%set-admin %del-admin) -.c-role)
        ==
    ?-    -.c-role
        %add
      =/  =role:g
        [meta.c-role ~]
      =.  roles.group
        %-  ~(rep in roles)
        |=  [=role-id:g =_roles.group]
        (~(put by roles) role-id role)
      (se-update %role roles [%add meta.c-role])
    ::
        %edit
      =.  roles.group
        %-  ~(rep in roles)
        |=  [=role-id:g =_roles.group]
        =+  role=(~(got by roles) role-id)
        =.  role  role(meta meta.c-role)
        (~(put by roles) role-id role)
      (se-update %role roles [%edit meta.c-role])
    ::
        %del
      =.  roles.group
        %-  ~(rep in roles)
        |=  [=role-id:g =_roles.group]
        (~(del by roles) role-id)
      =.  seats.group
        %-  ~(urn by seats.group)
        |=  [* =seat:g]
        seat(roles (~(dif in roles.seat) roles))
      ::  remove roles from channels
      ::
      =/  channels  ~(tap by channels.group)
      =.  se-core
        |-
        ?~  channels  se-core
        =*  next  $(channels t.channels)
        =/  [=nest:g =channel:g]  i.channels
        ::  repair readers as needed
        ::
        =.  se-core  (se-channel-del-roles nest roles)
        ::  repair writers as needed
        ::
        ::  not host
        ?:  !=(our.bowl p.q.nest)  next
        =+  .^(has=? %gu (channels-scry nest))
        ::  missing channel
        ?.  has  next
        ::  unsupported channel
        ?.  ?=(?(%chat %heap %diary) p.nest)  next
        =/  cmd=c-channels:d
          [%channel nest %del-writers (sects:v2:roles:v7:gc roles)]
        =/  cage  channel-command+!>(cmd)
        =/  dock  [p.q.nest %channels-server]
        =.  se-core  (emit %pass /channels/perms %agent dock %poke cage)
        next
      (se-update %role roles [%del ~])
    ::
        %set-admin
      =.  admins.group  (~(uni in admins.group) roles)
      (se-update %role roles [%set-admin ~])
    ::
        %del-admin
      =.  admins.group  (~(dif in admins.group) roles)
      (se-update %role roles [%del-admin ~])
    ==
  ::  +se-c-channel: execute a channel command
  ::
  ++  se-c-channel
    |=  [=nest:g =c-channel:g]
    ^+  se-core
    =*  by-ch  ~(. by channels.group)
    =*  chan  channel.c-channel
    ?<  &(?=(%add -.c-channel) (has:by-ch nest))
    ?-    -.c-channel
        %add
      =.  added.chan  now.bowl
      =.  sections.group  (se-section-add-channel nest chan)
      =.  channels.group  (put:by-ch nest chan)
      =.  channels-index
        (~(put by channels-index) nest flag)
      (se-update %channel nest [%add chan])
    ::
        %edit
      =.  sections.group  (se-section-add-channel nest chan)
      =.  channels.group  (put:by-ch nest chan)
      (se-update %channel nest [%edit chan])
    ::
        %del
      =/  =channel:g   (got:by-ch nest)
      =.  sections.group
        ?.  (~(has by sections.group) section.channel)
          sections.group
        %+  ~(jab by sections.group)  section.channel
        |=(=section:g section(order (~(del of order.section) nest)))
      =.  channels.group  (del:by-ch nest)
      =.  channels-index
        (~(del by channels-index) nest)
      (se-update %channel nest [%del ~])
    ::
        %add-readers
      ::  forbid adding non-existent roles as readers
      ::
      ?>  =(~ (~(dif in roles.c-channel) ~(key by roles.group)))
      =/  =channel:g  (got:by-ch nest)
      =.  readers.channel  (~(uni in readers.channel) roles.c-channel)
      =.  channels.group  (put:by-ch nest channel)
      (se-update %channel nest [%add-readers roles.c-channel])
    ::
        %del-readers
      =.  se-core  (se-channel-del-roles nest roles.c-channel)
      (se-update %channel nest [%del-readers roles.c-channel])
    ::
        %section
      =/  =channel:g  (got:by-ch nest)
      ?>  (~(has by sections.group) section-id.c-channel)
      =.  section.channel   section-id.c-channel
      =.  channels.group  (put:by-ch nest channel)
      ::  add the channel to section in order, by first
      ::  removing it.
      ::
      =.  sections.group
        %+  ~(jab by sections.group)  section.channel
        |=(=section:g section(order (~(push of order.section) nest)))
      (se-update %channel nest [%section section-id.c-channel])
    ::
        %join
      =.  channels.group
        %+  ~(jab by channels.group)  nest
        |=  =channel:g
        channel(join join.c-channel)
      (se-update %channel nest [%join join.c-channel])
    ==
  ::  +se-channel-del-roles: remove roles from channel readers
  ::
  ++  se-channel-del-roles
    |=  [=nest:g roles=(set role-id:g)]
    ^+  se-core
    =.  channels.group
      %+  ~(jab by channels.group)  nest
      |=  =channel:g
      channel(readers (~(dif in readers.channel) roles))
    se-core
  ::  +se-section-add-channel: add channel to section
  ::
  ++  se-section-add-channel
    |=  [=nest:g =channel:g]
    ^+  sections.group
    ?.  (~(has by sections.group) section.channel)
      sections.group
    %+  ~(jab by sections.group)  section.channel
    |=(=section:g section(order (~(push of order.section) nest)))
  ::  +se-c-section: execute a section command
  ::
  ++  se-c-section
    |=  [=section-id:g =c-section:g]
    ^+  se-core
    ?-    -.c-section
        %add
      =/  =section:g  [meta.c-section ~]
      =.  sections.group  (~(put by sections.group) section-id section)
      =.  section-order.group  (~(push of section-order.group) section-id)
      (se-update %section section-id [%add meta.c-section])
    ::
        %edit
      =.  sections.group
        %+  ~(jab by sections.group)  section-id
        |=  =section:g
        section(meta meta.c-section)
      (se-update %section section-id [%edit meta.c-section])
    ::
        %del
      ?<  =(%default section-id)
      =.  sections.group
        (~(del by sections.group) section-id)
      =.  section-order.group
        (~(del of section-order.group) section-id)
      =.  channels.group
        %-  ~(run by channels.group)
        |=  =channel:g
        %_  channel  section
          ?:  =(section-id section.channel)
            %default
          section.channel
        ==
      (se-update %section section-id [%del ~])
    ::
        %move
      =.  section-order.group
        (~(into of section-order.group) idx.c-section section-id)
      (se-update %section section-id [%move idx.c-section])
    ::
        %move-nest
      ?.  (~(has by sections.group) section-id)  se-core
      =/  =section:g  (~(got by sections.group) section-id)
      ?.  (~(has of order.section) nest.c-section)  se-core
      =.  order.section
        (~(into of order.section) [idx nest]:c-section)
      =.  sections.group  (~(put by sections.group) section-id section)
      (se-update %section section-id [%move-nest [nest idx]:c-section])
    ==
  ++  se-c-flag-content
    |=  [=nest:g =plan:g src=ship]
    ^+  se-core
    =/  posts
      (~(gut by flagged-content.group) nest *(jug plan:g ship))
    =/  channel-flagged
      (~(put ju posts) plan src)
    =.  flagged-content.group
      (~(put by flagged-content.group) nest channel-flagged)
    (se-update %flag-content nest plan src)
  ::
  ++  se-watch
    |=  =path
    ^+  se-core
    ?<  (se-is-banned src.bowl)
    ?+    path  ~|(se-watch-bad+path !!)
        ::  receive updates since .after time
        ::
        [%updates ship=@ after=@ ~]
      =/  ship   (slav %p i.t.path)
      =/  after  (slav %da i.t.t.path)
      ?>  =(ship src.bowl)
      ?>  (se-is-member src.bowl)
      (se-watch-updates ship after)
    ::
      ::  fetch group preview
      ::
      [%preview rest=*]  (se-watch-preview t.path)
    ::
        ::  request token for a ship
        ::
        [%token ship=@ ~]
      =+  ship=(slav %p i.t.path)
      ?>  (se-is-admin src.bowl)
      (se-watch-token ship)
    ::
        ::  ask for access token
        ::
        [%ask ship=@ ~]
      =+  ship=(slav %p i.t.path)
      ?>  =(ship src.bowl)
      (se-watch-ask ship)
    ==
  ::
  ++  se-watch-updates
    |=  [=ship =@da]
    ^+  se-core
    =/  =log:g  (lot:log-on:g log `da ~)
    ::  filter out admin updates
    ::
    =?  log  !(se-is-admin ship)
      (se-log-exclude log se-is-admin-update)
    (give %fact ~ group-log+!>(log))
  ::  +se-log-exclude: exclusively filter update log
  ::
  ++  se-log-exclude
    |=  [=log:g fit=$-(u-group:g ?)]
    ^+  log
    %+  gas:log-on:g  *log:g
    %+  skip  (tap:log-on:g log)
    |=  [=time =u-group:g]
    (fit u-group)
  ::  +se-watch-index: handle index request
  ::
  ++  se-watch-index
    ^+  se-core
    ?<  (se-is-banned src.bowl)
    =;  =cage
      =.  se-core  (emit %give %fact ~ cage)
      (emit %give %kick ~ ~)
    :-  %group-previews-1
    !>  ^-  previews:v7:gv
    %-  ~(gas by *previews:v7:gv)
    %+  murn  ~(tap by groups)
    |=  [=flag:g =net:g =group:g]
    ^-  (unit [flag:g preview:v7:gv])
    ?.  &(=(our.bowl p.flag) !?=(%secret privacy.admissions.group))
      ~
    `[flag se-preview]
  ::  +se-is-admin-u-group: check if group update is restricted
  ::
  ++  se-is-admin-update
    |=  =u-group:g
    ?+  u-group  |
      [%entry %token *]    &
      [%entry %pending *]  &
      [%entry %ask *]      &
    ==
  ::
  ++  se-watch-preview
    |=  =path
    ^+  se-core
    =/  allow=?
      ?.  ?=(%secret privacy.ad)  &
      ::
      ?:  ?=(~ path)  |
      ?>  ?=([token=@ ~] path)
      =+  token=(slav %uv i.path)
      ::  TODO a secret group requires an access token.
      ::       for now, reject as in old %groups
      ::
      |
    =/  =preview-update:g
      ?.  allow  ~
      `se-preview
    =.  se-core
      (give %fact ~ group-preview-3+!>(`preview-update:v7:gv`preview-update))
    (give %kick ~ ~)
  ::  +se-preview: the group preview
  ::
  ++  se-preview
    =,  group
    :*  flag
        meta
        now.bowl
        ~(wyt by seats)
        privacy.admissions
    ==
  ::  +se-watch-token: ask for a personal token for a ship
  ::
  ++  se-watch-token
    |=  =ship
    ^+  se-core
    =^  tok=(unit token:g)  se-core
      (se-c-entry-token %add [personal+ship ~ ~ &])
    =.  se-core  (give %fact ~ group-token+!>(tok))
    (give %kick ~ ~)
  ::  +se-watch-ask: handle a group ask request
  ::
  ++  se-watch-ask
    |=  =ship
    ^+  se-core
    ?.  =(%public privacy.ad)  ::TMI
      :: for a private group we wait until the request is approved
      se-core
    ::  for a public group we send back an invite
    ::
    =.  se-core  (give %fact ~ group-token+!>(~))
    (give %kick ~ ~)
  ++  se-agent
    |=  [=path =sign:agent:gall]
    ^+  se-core
    ?+    path  ~|(se-agent-bad-path+path !!)
        [%invite ship=@ ~]
      =+  ship=(slav %p i.t.path)
      ?>  ?=(%poke-ack -.sign)
      ?~  p.sign  se-core
      %-  (slog leaf+"failed to invite ship {<ship>}" u.p.sign)
      se-core
    ==
  --
::  +go-core: group client core
::
++  go-core
  |_  [=flag:g =net:g =group:g gone=_|]
  +*  ad  admissions.group
  ::
  ++  go-core  .
  ::  +go-abed: init
  ::
  ++  go-abed
    |=  f=flag:g
    ^+  go-core
    ~|  flag=f
    =/  [=net:g =group:g]  (~(got by groups) f)
    go-core(flag f, group group, net net)
  ::  +go-abet: final
  ::
  ++  go-abet
    ^+  cor
    =.  groups
      ?:  gone
        (~(del by groups) flag)
      (~(put by groups) flag net group)
    ?.  gone  cor
    =.  go-core  (go-response [%delete ~])
    =?  cor  !go-our-host  (emil leave-subs:go-pass)
    cor
  ::  +go-area: group base path
  ++  go-area  `path`/groups/(scot %p p.flag)/[q.flag]
  ::  go-server-path: group server base path
  ++  go-server-path  `path`/server/groups/(scot %p p.flag)/[q.flag]
  ::  +go-sub-wire: group updates wire
  ++  go-sub-wire  `path`(weld go-area /updates)
  ::  +go-activity: notify about a group event
  ::
  ++  go-activity
    =,  activity
    |=  $=  concern
        $%  [%join =ship]
            [%kick =ship]
            [%flag-post key=message-key =nest:d group=flag:g]
            [%flag-reply key=message-key parent=message-key =nest:d group=flag:g]
            [%role =ship roles=(set role-id:g)]
            [%ask =ship]
        ==
    ^+  go-core
    =.  cor
      %-  submit-activity
      ^-  action
      =,  concern
      ::TODO port %activity to new %groups types
      :-  %add
      ?-  -.concern
        %ask   [%group-ask ^flag ship]
        %join  [%group-join ^flag ship]
        %kick  [%group-kick ^flag ship]
        %role  [%group-role ^flag ship (~(run in roles) |=(=role-id:g `sect:v0:gv`role-id))]
        %flag-post  [%flag-post key nest group]
        %flag-reply  [%flag-reply key parent nest group]
      ==
    go-core
  ::  +go-is-admin: check whether the ship has admin rights
  ::
  ++  go-is-admin
    |=  =ship
    ^-  ?
    ?:  =(ship p.flag)  &
    =/  =seat:g  (~(got by seats.group) ship)
    !=(~ (~(int in roles.seat) admins.group))
  ::  +go-is-banned: check whether the ship is banned
  ::
 ++  go-is-banned
    |=  =ship
    =*  banned  banned.admissions.group
    ?|  (~(has in ranks.banned) (clan:title ship))
        (~(has in ships.banned) ship)
    ==
  ::  go-our-host: check whether we are the host
  ::
  ++  go-our-host  ?=(%pub -.net)
  ::  +go-channel-hosts: set of ships hosting a group channel
  ::
  ++  go-channel-hosts
    ^-  (set ship)
    %-  ~(gas in *(set ship))
    %+  turn
      ~(tap by channels.group)
    |=  [=nest:g *]
    p.q.nest
  ::  +go-pass: cards core
  ::
  ++  go-pass
    |%
    ++  request-token
      |=  =ship
      ^-  card
      =/  =wire  (weld go-area /invite/(scot %p ship)/token)
      =/  =dock  [p.flag server]
      =/  =path  (weld go-server-path /token/(scot %p ship))
      [%pass wire %agent dock %watch path]
    ::
    ++  leave-subs
      ^-  (list card)
      =/  =wire  (snoc go-area %updates)
      =/  =dock  [p.flag dap.bowl]
      =^  caz=(list card)  subs
        (~(unsubscribe s [subs bowl]) wire dock)
      caz
    ::
    ++  leave-group
      ^-  card
      =/  =wire  (weld go-area /command/leave)
      =/  =dock  [p.flag server]
      [%pass wire %agent dock %poke group-command+!>(`c-groups:g`[%leave flag])]
    ::
    ++  leave-channels
      |=  nests=(list nest:g)
      ^-  (list card)
      %+  murn
          nests
      |=  nes=nest:g
      ^-  (unit card)
      ?.  ?=(?(%chat %diary %heap) p.nes)
        ~
      =/  =dock  [our.bowl %channels]
      ::TODO use versioned channel api
      =/  action=a-channels:d  [%channel nes %leave ~]
      =/  =cage  channel-action-1+!>(action)
      =/  =wire  (snoc go-area %leave-channels)
      `[%pass wire %agent dock %poke cage]
    ::
    ++  join-channels
      |=  nests=(list nest:g)
      ^-  (list card)
      %+  murn
          nests
      |=  nes=nest:g
      ^-  (unit card)
      ?.  ?=(?(%chat %diary %heap) p.nes)
        ~
      =/  =dock  [our.bowl %channels]
      ::TODO use version channels types
      =/  action=a-channels:d  [%channel nes %join flag]
<<<<<<< HEAD
      =/  =cage  channel-action+!>(action)
=======
      =/  =cage  channel-action-1+!>(action)
>>>>>>> c7155cdf
      =/  =wire  (snoc go-area %join-channels)
      `[%pass wire %agent dock %poke cage]
    ::
    ++  preview-channel
      |=  =nest:g
      ^-  (list card)
      =*  ship  p.q.nest
      =/  =wire
        %+  weld  go-area
        /channels/[p.nest]/(scot %p ship)/[q.q.nest]/preview
      =/  =dock  [ship %groups]
      =/  =path
        /v1/channels/[p.nest]/(scot %p ship)/[q.q.nest]/preview
      :~  [%pass wire %agent dock %leave ~]
          [%pass wire %agent dock %watch path]
      ==
    ::
    ++  go-wake-members
      ^-  (list card)
      %+  turn
        ~(tap in (~(del in ~(key by seats.group)) our.bowl))
      |=  who=ship
      ^-  card
      =/  =wire  (snoc go-area %wake)
      =/  =cage  noun+!>([%group-wake flag])
      [%pass wire %agent [who dap.bowl] %poke cage]
    --
  ::  +go-has-sub: check if we are subscribed to the group
  ::
  ++  go-has-sub
    (~(has by wex.bowl) [(snoc go-area %updates) p.flag server])
  ::  +go-safe-sub: safely subscribe to the group for updates
  ::
  ++  go-safe-sub
    |=  delay=?
    ^+  go-core
    ?:  |(go-has-sub go-our-host)  go-core
    (go-start-updates delay)
  ::  +go-start-updates: subscribe to the group for updates
  ::
  ++  go-start-updates
    |=  delay=?
    ^+  go-core
    ?>  ?=(%sub -.net)
    =.  cor
      %.  delay
      %^  safe-watch  go-sub-wire  [p.flag server]
      (weld go-server-path /updates/(scot %p our.bowl)/(scot %da time.net))
    go-core
  ::  +go-leave: leave the group and cancel all channel subscriptions
  ::
  ++  go-leave
    |=  send-leave=?
    ^+  go-core
    ?>  from-self
    =.  cor
      (submit-activity [%del %group flag])
    ::NOTE  we leave all channels, not just those that
    ::      are joined, as this is robust to bugs
    ::      in active channels tracking.
    ::
    =/  channels  ~(tap in ~(key by channels.group))
    =.  cor  (emil (leave-channels:go-pass channels))
    =?  cor  send-leave  (emit leave-group:go-pass)
    go-core(gone &)
  ::  +go-preview: generate the preview of the group
  ::
  ++  go-preview
    ^-  preview:v7:gv
    :*  flag
        meta.group
        now.bowl
        ~(wyt by seats.group)
        privacy.ad
    ==
  ::  +go-a-invite: send an invite
  ::
  ++  go-a-invite
    |=  =a-invite:g
    ?>  from-self
    ?:  =(ship.a-invite src.bowl)
      go-core
    ?:  &(?=(~ token.a-invite) !?=(%public privacy.ad))
      ::  if we don't have a suitable token for a non-public group,
      ::  we are going to request it
      ::
      ::  TODO: this loses the note.a-invite.
      ::
      =.  cor  (emit (request-token:go-pass ship.a-invite))
      go-core
    =/  =wire
      %+  weld  go-area
      /invite/(scot %p ship.a-invite)
    =/  =invite:v7:gv
      :*  flag
          now.bowl
          our.bowl
          token.a-invite
          note.a-invite
          go-preview
      ==
    =.  invited.ad
      (~(put by invited.ad) ship.a-invite [now.bowl token.a-invite])
    =.  cor
      =/  =cage
        group-foreign-1+!>(`a-foreigns:v7:gv`[%invite invite])
      %^  emit  %pass  wire
      [%agent [ship.a-invite dap.bowl] %poke cage]
    go-core

  ::  +go-a-group: execute group action
  ::
  ++  go-a-group
    |=  =a-group:g
    ^+  go-core
    ?>  from-self
    (go-send-command /command `c-group:g`a-group)
  ::  +go-send-command:  send command to the group host
  ::
  ++  go-send-command
    |=  [=wire =c-group:g]
    ^+  go-core
    ?>  from-self
    =/  =^wire  (weld go-area wire)
    =/  =cage  group-command+!>(`c-groups:g`[%group flag c-group])
    =.  cor  (emit %pass wire %agent [p.flag server] %poke cage)
    go-core
  ::  +go-watch: handle group watch request
  ::
  ++  go-watch
    |=  [ver=?(%v0 %v1) =(pole knot)]
    ^+  go-core
    ?<  (go-is-banned src.bowl)
    ?+    pole  ~|(go-bad-watch+pole !!)
        [%channels app=@ ship=@ name=@ %preview ~]
      =+  ship=(slav %p ship.pole)
      =/  =nest:g  [app.pole ship name.pole]
      ?.  =(ship.pole our.bowl)
        ::  proxy the request to the channel host
        =.  cor  (emil (preview-channel:go-pass nest))
        go-core
      =+  chan=(~(get by channels.group) nest)
      ?~  chan  ~|(go-watch-bad-channel-preview+nest !!)
      ::TODO verify this: if a ship has permissions to read
      ::     a channel, this implies she can also preview a (secret) group.
      ::
      ?>  (go-can-read src.bowl u.chan)
      =/  =channel-preview:v7:gv
        :*  nest
            meta.u.chan
            go-preview
        ==
      (go-give-channel-preview channel-preview &)
    ==
  ::  +go-give-channel-preview: give channel preview to subscribers
  ::
  ++  go-give-channel-preview
    |=  [=channel-preview:g watch=?]
    ^+  go-core
    =*  nest  nest.channel-preview
    ::  v0
    ::
    =/  preview-2
      (v2:channel-preview:v7:gc channel-preview)
    =/  path-0=path  ?:  watch  ~
      /chan/[p.nest]/(scot %p p.q.nest)/[q.q.nest]
    =.  cor  (emit %give %fact ~[path-0] channel-preview+!>(preview-2))
    =?  cor  watch  (emit %give %kick ~[path-0] ~)
    ::  v1
    ::
    =/  preview-7=channel-preview:v7:gv  channel-preview
    =/  path-1=path  ?:  watch  ~
      /v1/channels/[p.nest]/(scot %p p.q.nest)/[q.q.nest]/preview
    =.  cor  (emit %give %fact ~[path-1] channel-preview-1+!>(preview-7))
    =?  cor  watch  (emit %give %kick ~[path-1] ~)
    go-core
  ++  go-agent
    |=  [=wire =sign:agent:gall]
    ^+  go-core
    ?+    wire  ~|(go-agent-bad+wire !!)
        ::  waked up subscribers after the import
        [%wake ~]
      ?>  ?=(%poke-ack -.sign)
      ?~  p.sign  go-core
      %-  (fail:l %poke-ack 'failed subscriber wake' u.p.sign)
      go-core
    ::
      [%updates ~]  (go-take-update sign)
    ::
        ::  poked group host with a command
        ::
        [%command ~]
      ?>  ?=(%poke-ack -.sign)
      ?~  p.sign  go-core
      %-  (fail:l %poke-ack 'failed group command' u.p.sign)
      go-core
    ::
        ::  invited a ship to the group
        ::
        [%invite ship=@ ~]
      ?>  ?=(%poke-ack -.sign)
      ?~  p.sign  go-core
      %-  (fail:l %poke-ack 'failed to invite a ship' u.p.sign)
      go-core
    ::
        ::  requested a personal invite token for a ship
        ::
        [%invite ship=@ %token ~]
      ~|  go-agent-bad-invite+-.sign
      ?+    -.sign  !!
        %kick       go-core  ::  single-shot watch
      ::
          %watch-ack
        ?~  p.sign  go-core
        %-  (fail:l %watch-ack 'failed invite token request' u.p.sign)
        go-core
      ::
          %fact
        =*  cage  cage.sign
        ?>  ?=(%group-token p.cage)
        =+  !<(=token:g q.cage)
        =+  ship=(slav %p i.t.wire)
        (go-a-invite ship `token ~)
      ==
    ::
        ::  joined or left channels
        ::
        [?(%join-channels %leave-channels) ~]
      ?>  ?=(%poke-ack -.sign)
      ?~  p.sign  go-core
      ?-    i.wire
        ::
            %join-channels
          %-  (fail:l %poke-ack 'failed to join channels' u.p.sign)
          go-core
        ::
            %leave-channels
          %-  (fail:l %poke-ack 'failed to leave channels' u.p.sign)
          go-core
      ==
    ::
        ::  requested a channel preview
        [%channels app=@ ship=@ name=@ %preview ~]
      ?+    -.sign  ~|(go-agent-bad-channels+-.sign !!)
          %kick
        =+  ship=(slav %p i.t.t.wire)
        =/  =nest:g  [i.t i.t.t i.t.t.t]:wire
        =/  path-0=path
          /chan/[p.nest]/(scot %p p.q.nest)/[q.q.nest]
        =/  path-1=path
          /v1/channels/[p.nest]/(scot %p p.q.nest)/[q.q.nest]/preview
        =.  cor  (emit %give %kick ~[path-0 path-1] ~)
        go-core
      ::
          %watch-ack
        ?~  p.sign  go-core
        %-  (fail:l %watch-ack 'failed channel preview request' u.p.sign)
        go-core
      ::
          %fact
        =+  !<(=channel-preview:v7:gv q.cage.sign)
        (go-give-channel-preview channel-preview |)
      ==
    ==
  ::
  ++  go-take-update
    |=  =sign:agent:gall
    ^+  go-core
    ?+   -.sign  ~|(go-take-update-bad+-.sign !!)
      %kick  (go-safe-sub &)
    ::
        %watch-ack
      =+  log=~(. l `'group-join')
      =?  cor  (~(has by foreigns) flag)
        fi-abet:(fi-watched:(fi-abed:fi-core flag) p.sign)
      ?^  p.sign
        %-  (fail:log %watch-ack 'group watch failed' u.p.sign)
        (go-leave &)
      go-core
    ::
        %fact
      =*  cage  cage.sign
      ?+  p.cage  ~|(go-take-update-bad-fact+p.cage !!)
        %group-log     (go-apply-log !<(log:g q.cage))
        %group-update  (go-u-group !<(update:g q.cage))
      ==
    ==
  ::  +go-apply-log: apply group log
  ::
  ++  go-apply-log
    |=  =log:g
    ?~  log  go-core
    =/  init=?  ?>(?=(%sub -.net) init.net)  ::TMI in roll
    =.  go-core
      %+  roll  (tap:log-on:g log)
      |=  [=update:g =_go-core]
      ::  we need to filter out our past kicks upon joining
      ::
      =*  u-group  u-group.update
      ?:  ?&  init
              ?=(%seat -.u-group)
              (~(has in ships.u-group) our.bowl)
              ?=([%del ~] u-seat.u-group)
          ==
        go-core
      (go-u-group:go-core update)
    ?:  init  go-core
    ?>  ?=(%sub -.net)
    =.  init.net  &
    ::  join the channels upon initial group log
    ::
    =/  readable-channels
      %-  ~(gas in *(set nest:g))
      %+  murn  ~(tap in channels.group)
      |=  [=nest:g =channel:g]
      ?.  (go-can-read our.bowl channel)  ~
      `nest
    =.  cor
      (emil (join-channels:go-pass ~(tap in readable-channels)))
    go-core
  ::  +go-u-group: apply group update
  ::
  ++  go-u-group
    |=  =update:g
    ^+  go-core
    =?  net  ?=(%sub -.net)
      ?>  (gte time.update time.net)
      [%sub time.update init.net]
    =*  u-group  u-group.update
    ?-  -.u-group
      %create        (go-u-create group.u-group)
      %meta          (go-u-meta data.u-group)
      %entry         (go-u-entry u-entry.u-group)
      %seat          (go-u-seat [ships u-seat]:u-group)
      %role          (go-u-role [roles u-role]:u-group)
      %channel       (go-u-channel [nest u-channel]:u-group)
      %section       (go-u-section [section-id u-section]:u-group)
      %flag-content  (go-u-flag-content [nest plan src]:u-group)
      %delete        (go-leave |)
    ==
  ::  +go-u-create: apply initial update
  ::
  ++  go-u-create
    |=  gr=group:g
    ^+  go-core
    =.  go-core  (go-response [%create gr])
    ?:  go-our-host  go-core
    ::
    ?>  ?=(%sub -.net)
    =.  group  gr
    go-core
  ::  +go-u-meta: apply meta update
  ::
  ++  go-u-meta
    |=  meta=data:meta
    ^+  go-core
    =.  go-core  (go-response [%meta meta])
    ?:  go-our-host  go-core
    ::
    =.  meta.group  meta
    go-core
  ::  +go-u-entry: apply entry update
  ::
  ++  go-u-entry
    |=  =u-entry:g
    ^+  go-core
    ?-  -.u-entry
      %privacy  (go-u-entry-privacy privacy.u-entry)
      %ban      (go-u-entry-ban u-ban.u-entry)
      %token    (go-u-entry-token u-token.u-entry)
      %pending  (go-u-entry-pending u-pending.u-entry)
      %ask      (go-u-entry-ask u-ask.u-entry)
    ==
  ::  +go-u-entry-privacy: apply privacy update
  ::
  ++  go-u-entry-privacy
    |=  =privacy:g
    ^+  go-core
    =.  go-core  (go-response [%entry %privacy privacy])
    ?:  go-our-host  go-core
    ::
    =.  privacy.admissions.group  privacy
    go-core
  ::  +go-u-entry-ban: apply entry ban update
  ::
  ++  go-u-entry-ban
    |=  =u-ban:g
    ^+  go-core
    =.  go-core  (go-response [%entry %ban u-ban])
    ?:  go-our-host  go-core
    ::
    =*  banned  banned.admissions.group
    ?-    -.u-ban
        %set
      =.  ships.banned  ships.u-ban
      =.  ranks.banned  ranks.u-ban
      go-core
    ::
        %add-ships
      =.  ships.banned
        (~(uni in ships.banned) ships.u-ban)
      go-core
    ::
        %del-ships
      =.  ships.banned
        (~(dif in ships.banned) ships.u-ban)
      go-core
    ::
        %add-ranks
      =.  ranks.banned
        (~(uni in ranks.banned) ranks.u-ban)
      go-core
    ::
        %del-ranks
      =.  ranks.banned
        (~(dif in ranks.banned) ranks.u-ban)
      go-core
    ==
  ::  +go-u-entry-token: apply entry token update
  ::
  ++  go-u-entry-token
    |=  =u-token:g
    ^+  go-core
    =.  go-core  (go-response [%entry %token u-token])
    ?:  go-our-host  go-core
    ::
    ?-    -.u-token
        %add
      =.  tokens.ad
        (~(put by tokens.ad) [token meta]:u-token)
      go-core
    ::
        %del
      ::TODO if a token we had used for inviting someone to the group
      ::     has been revoked, we should signal to the invitee.
      ::
      ?>  (~(has by tokens.ad) token.u-token)
      =.  tokens.ad  (~(del by tokens.ad) token.u-token)
      go-core
    ==
  ::  +go-u-entry-pending: apply entry pending update
  ::
  ++  go-u-entry-pending
    |=  =u-pending:g
    ^+  go-core
    =.  go-core  (go-response [%entry %pending u-pending])
    ?:  go-our-host  go-core
    ?-    -.u-pending
        %add
      =.  pending.ad
        %+  roll  ~(tap in ships.u-pending)
        |=  [=ship =_pending.ad]
        =/  roles=(set role-id:g)
          (~(gut by pending) ship *(set role-id:g))
        (~(put by pending) ship (~(uni in roles) roles.u-pending))
      go-core
    ::
        %edit
      =.  pending.ad
        %+  roll  ~(tap in ships.u-pending)
        |=  [=ship =_pending.ad]
        =/  roles=(unit (set role-id:g))
          (~(get by pending) ship)
        ::TODO consider crashing?
        ?~  roles  pending
        (~(put by pending) ship roles.u-pending)
      go-core
    ::
        %del
      =.  pending.ad
        %+  roll  ~(tap in ships.u-pending)
        |=  [=ship =_pending.ad]
        (~(del by pending) ship)
      go-core
    ==
  ::  +go-u-entry-ask: apply entry requests update
  ::
  ++  go-u-entry-ask
    |=  =u-ask:g
    ^+  go-core
    =.  go-core  (go-response [%entry %ask u-ask])
    =?  go-core  ?=(%add -.u-ask)
      (go-activity %ask ship.u-ask)
    ?:  go-our-host  go-core
    ?-    -.u-ask
        %add
      =.  requests.ad  (~(put by requests.ad) [ship story]:u-ask)
      go-core
    ::
        %del
      =.  requests.ad
        %+  roll  ~(tap in ships.u-ask)
        |=  [=ship =_requests.ad]
        (~(del by requests.ad) ship)
      go-core
    ==
  ::  +go-u-seat: apply seat update
  ::
  ++  go-u-seat
    |=  [ships=(set ship) =u-seat:g]
    ^+  go-core
    ?-    -.u-seat
        %add
      =.  go-core  (go-response %seat ships [%add seat.u-seat])
      =?  go-core  !=(joined.seat.u-seat *@da)
        %-  ~(rep in ships)
        |=  [=ship =_go-core]
        (go-activity:go-core %join ship)
      ?:  go-our-host  go-core
      ::
      =.  seats.group
        %-  ~(rep in ships)
        |=  [=ship =_seats.group]
        (~(put by seats) ship seat.u-seat)
      go-core
    ::
        %del
      =+  leave=(~(has in ships) our.bowl)
      =.  go-core  (go-response %seat ships [%del ~])
      =.  go-core
        %-  ~(rep in ships)
        |=  [=ship =_go-core]
        ::  only notify about ships which had actually joined the group
        ::
        ?~  seat=(~(get by seats.group) ship)  go-core
        ?:  =(*@da joined.u.seat)  go-core
        (go-activity:go-core %kick ship)
      ?:  go-our-host  go-core
      ::
      =.  seats.group
        %-  ~(rep in ships)
        |=  [=ship =_seats.group]
        (~(del by seats.group) ship)
      =?  go-core  leave  (go-leave |)
      go-core
    ::
        %add-roles
      =.  go-core  (go-response %seat ships [%add-roles roles.u-seat])
      =.  go-core
        %-  ~(rep in ships)
        |=  [=ship =_go-core]
        =+  seat=(~(got by seats.group) ship)
        ?:  =(~ (~(dif in roles.u-seat) roles.seat))  go-core
        (go-activity:go-core %role ship roles.u-seat)
      ?:  go-our-host  go-core
      ::
      =.  seats.group
        %-  ~(rep in ships)
        |=  [=ship =_seats.group]
        =+  seat=(~(got by seats) ship)
        =.  seat
          seat(roles (~(uni in roles.seat) roles.u-seat))
        (~(put by seats) ship seat)
      go-core
    ::
        %del-roles
      =.  go-core  (go-response %seat ships [%del-roles roles.u-seat])
      =.  go-core
        %-  ~(rep in ships)
        |=  [=ship =_go-core]
        =+  seat=(~(got by seats.group) ship)
        ?:  =(~ (~(int in roles.u-seat) roles.seat))  go-core
        (go-activity:go-core %role ship roles.u-seat)
      ?:  go-our-host  go-core
      ::
      =.  seats.group
        %-  ~(rep in ships)
        |=  [=ship =_seats.group]
        =+  seat=(~(got by seats) ship)
        =.  seat
          seat(roles (~(dif in roles.seat) roles.u-seat))
        (~(put by seats) ship seat)
      go-core
    ==
  ::  +go-u-role: apply role update
  ::
  ++  go-u-role
    |=  [roles=(set role-id:g) =u-role:g]
    ^+  go-core
    ::TODO review updates in other places. do we no-op
    ::     when a resource does not exist?
    ::
    ?.  ?|  ?=(%add -.u-role)
            =(roles (~(int in ~(key by roles.group)) roles))
        ==
      go-core
    ?-    -.u-role
        %add
      =.  go-core  (go-response %role roles [%add meta.u-role])
      ?:  go-our-host  go-core
      ::
      =/  =role:g
        [meta.u-role ~]
      =.  roles.group
        %-  ~(rep in roles)
        |=  [=role-id:g =_roles.group]
        (~(put by roles) role-id role)
      go-core
    ::
        %edit
      =.  go-core  (go-response %role roles [%edit meta.u-role])
      ?:  go-our-host  go-core
      ::
      =.  roles.group
        %-  ~(rep in roles)
        |=  [=role-id:g =_roles.group]
        =+  role=(~(got by roles) role-id)
        =.  role  role(meta meta.u-role)
        (~(put by roles) role-id role)
      go-core
    ::
        %del
      =.  go-core  (go-response %role roles [%del ~])
      ?:  go-our-host  go-core
      ::
      =.  roles.group
        %-  ~(rep in roles)
        |=  [=role-id:g =_roles.group]
        (~(del by roles) role-id)
      =.  seats.group
        %-  ~(urn by seats.group)
        |=  [* =seat:g]
        seat(roles (~(dif in roles.seat) roles))
      ::  remove roles from channels
      ::
      =/  channels  ~(tap by channels.group)
      =.  go-core
        |-
        ?~  channels  go-core
        =*  next  $(channels t.channels)
        =/  [=nest:g =channel:g]  i.channels
        ::  repair readers as needed
        ::
        =.  go-core  (go-channel-del-roles nest roles)
        ::  repair writers as needed
        ::
        ::  not host
        ?:  !=(our.bowl p.q.nest)  next
        =+  .^(has=? %gu (channels-scry nest))
        ::  missing channel
        ?.  has  next
        ::  unsupported channel
        ?.  ?=(?(%chat %heap %diary) p.nest)  next
        =/  =c-channels:d
          [%channel nest %del-writers (sects:v2:roles:v7:gc roles)]
        =/  cage  channel-command+!>(c-channels)
        =/  dock  [p.q.nest %channels-server]
        =.  cor  (emit %pass /channels/perms %agent dock %poke cage)
        next
      go-core
    ::
        %set-admin
      =.  go-core  (go-response %role roles [%set-admin ~])
      ?:  go-our-host  go-core
      ::
      =.  admins.group  (~(uni in admins.group) roles)
      go-core
    ::
        %del-admin
      =.  go-core  (go-response %role roles [%del-admin ~])
      ?:  go-our-host  go-core
      ::
      =.  admins.group  (~(dif in admins.group) roles)
      go-core
    ==
  ::  +go-u-channel: apply channel update
  ::
  ++  go-u-channel
    |=  [=nest:g =u-channel:g]
    ^+  go-core
    =*  by-ch  ~(. by channels.group)
    =*  chan  channel.u-channel
    ?.  |(?=(%add -.u-channel) (has:by-ch nest))  go-core
    ?-    -.u-channel
        %add
      =.  go-core  (go-response %channel nest [%add chan])
      ?:  go-our-host  go-core
      ::
      =.  sections.group  (go-section-add-channel nest chan)
      =.  channels.group  (put:by-ch nest chan)
      go-core
    ::
        %edit
      =.  go-core  (go-response %channel nest [%edit chan])
      ?:  go-our-host  go-core
      ::
      =.  sections.group  (go-section-add-channel nest chan)
      =.  channels.group  (put:by-ch nest chan)
      go-core
    ::
        %del
      =.  go-core  (go-response %channel nest [%del ~])
      ?:  go-our-host  go-core
      ::
      =/  =channel:g   (got:by-ch nest)
      =.  sections.group
        ?.  (~(has by sections.group) section.channel)
          sections.group
        %+  ~(jab by sections.group)  section.channel
        |=(=section:g section(order (~(del of order.section) nest)))
      =.  channels.group  (del:by-ch nest)
      go-core
    ::
        %add-readers
      ?>  =(~ (~(dif in roles.u-channel) ~(key by roles.group)))
      =.  go-core  (go-response %channel nest [%add-readers roles.u-channel])
      ?:  go-our-host  go-core
      ::
      =.  channels.group
        %+  ~(jab by channels.group)  nest
        |=  =channel:g
        channel(readers (~(uni in readers.channel) roles.u-channel))
      go-core
    ::
        %del-readers
      =.  go-core  (go-response %channel nest [%del-readers roles.u-channel])
      ?:  go-our-host  go-core
      ::
      =.  go-core  (go-channel-del-roles nest roles.u-channel)
      go-core
    ::
        %section
      =.  go-core  (go-response %channel nest [%section section.u-channel])
      ?:  go-our-host  go-core
      ::
      =/  =channel:g  (got:by-ch nest)
      ?>  (~(has by sections.group) section.u-channel)
      =.  section.channel   section.u-channel
      =.  channels.group  (put:by-ch nest channel)
      =.  sections.group
        %+  ~(jab by sections.group)  section.channel
        |=(=section:g section(order (~(push of order.section) nest)))
      go-core
    ::
        %join
      =.  go-core  (go-response %channel nest [%join join.u-channel])
      ?:  go-our-host  go-core
      =.  channels.group
        %+  ~(jab by channels.group)  nest
        |=  =channel:g
        channel(join join.u-channel)
      go-core
    ==
  ::  +go-channel-del-roles: remove roles from channel readers
  ::
  ++  go-channel-del-roles
    |=  [=nest:g roles=(set role-id:g)]
    ^+  go-core
    =.  channels.group
      %+  ~(jab by channels.group)  nest
      |=  =channel:g
      channel(readers (~(dif in readers.channel) roles))
    go-core
  ::  +go-section-add-channel: add channel to section
  ::
  ++  go-section-add-channel
    |=  [=nest:g =channel:g]
    ^+  sections.group
    ?.  (~(has by sections.group) section.channel)
      sections.group
    %+  ~(jab by sections.group)  section.channel
    |=(=section:g section(order (~(push of order.section) nest)))
  ::  +go-u-section: apply section update
  ::
  ++  go-u-section
    |=  [=section-id:g =u-section:g]
    ^+  go-core
    ?-    -.u-section
        %add
      =.  go-core  (go-response %section section-id [%add meta.u-section])
      ?:  go-our-host  go-core
      ::
      =/  =section:g  [meta.u-section ~]
      =.  sections.group  (~(put by sections.group) section-id section)
      =.  section-order.group  (~(push of section-order.group) section-id)
      go-core
    ::
        %edit
      =.  go-core  (go-response %section section-id [%edit meta.u-section])
      ?:  go-our-host  go-core
      ::
      =.  sections.group
        %+  ~(jab by sections.group)  section-id
        |=  =section:g
        section(meta meta.u-section)
      go-core
    ::
        %del
      =.  go-core  (go-response %section section-id [%del ~])
      ?:  go-our-host  go-core
      ::
      ?<  =(%default section-id)
      =.  sections.group
        (~(del by sections.group) section-id)
      =.  section-order.group
        (~(del of section-order.group) section-id)
      =.  channels.group
        %-  ~(run by channels.group)
        |=  =channel:g
        %_  channel  section
          ?:  =(section-id section.channel)
            %default
          section.channel
        ==
      go-core
    ::
        %move
      =.  go-core
        (go-response %section section-id [%move idx.u-section])
      ?:  go-our-host  go-core
      ::
      =.  section-order.group
        (~(into of section-order.group) idx.u-section section-id)
      go-core
    ::
        %move-nest
      =.  go-core
        (go-response %section section-id [%move-nest [nest idx]:u-section])
      ?:  go-our-host  go-core
      ::
      ?.  (~(has by sections.group) section-id)  go-core
      =/  =section:g  (~(got by sections.group) section-id)
      ?.  (~(has of order.section) nest.u-section)  go-core
      =.  order.section
        (~(into of order.section) [idx nest]:u-section)
      =.  sections.group  (~(put by sections.group) section-id section)
      go-core
    ==
  ::  +go-u-flag-content: apply flag content update
  ::
  ++  go-u-flag-content
    |=  [=nest:g =plan:g src=ship]
    ^+  go-core
    =.  go-core  (go-response %flag-content nest plan src)
    ?:  go-our-host  go-core
    ::
    =/  posts
      (~(gut by flagged-content.group) nest *(jug plan:g ship))
    =/  channel-flagged
      (~(put ju posts) plan src)
    =.  flagged-content.group
      (~(put by flagged-content.group) nest channel-flagged)
    ::  only notify about flagged contant if it has been reported
    ::  by someone else and we are an admin
    ::
    ?.  &(!from-self (go-is-admin our.bowl))  go-core
    =/  new-message-id  [src p.plan]
    =/  kind-from-nest=kind:d
      ?:  =(p.nest %chat)  %chat
      ?:  =(p.nest %heap)  %heap
      ?:  =(p.nest %diary)  %diary
      ~|  "Invalid nest kind"  !!
    =/  converted-nest=nest:d  [kind-from-nest p.q.nest q.q.nest]
    =.  go-core
       ?~  q.plan
          %+  go-activity  %flag-post
          :*  [new-message-id p.plan]
              converted-nest
              flag
          ==
        =/  new-reply-message-id=message-id:activity  [src u.q.plan]
        %+  go-activity  %flag-reply
        :*  [new-reply-message-id u.q.plan]
            [new-message-id p.plan]
            converted-nest
            flag
        ==
    go-core
  ::  +go-response: send response to our subscribers
  ::
  ++  go-response
    |=  =r-group:g
    ^+  go-core
    ::  v1 response, requires v7
    ::
    =/  r-groups-7=r-groups:v7:gv  [flag r-group]
    =/  v1-paths  ~[/v1/groups [%v1 go-area]]
    =.  cor  (give %fact v1-paths group-response-1+!>(r-groups-7))
    ::  v0 backcompat
    ::
    =/  diffs-2=(list diff:v2:gv)
      (diff:v2:r-group:v7:gc r-group [seats admissions]:group)
    =.  cor
      %+  roll  diffs-2
      |=  [=diff:v2:gv =_cor]
      =/  action-2=action:v2:gv  [flag now.bowl diff]
      (give:cor %fact ~[/groups/ui] group-action-3+!>(action-2))
    go-core
  ::  +go-peek: handle group scry request
  ::
  ++  go-peek
    |=  [ver=?(%v0 %v1 %v2) =(pole knot)]
    ^-  (unit (unit cage))
    ::TODO some of these should be versioned, at least
    ::     those used by the client.
    ::
    ?+    pole  ~|(go-peek-bad+pole !!)
    ::
      ::  local preview
      [%preview ~]
    ``noun+!>(go-preview)
    ::
      ::
      ::  seats queries
      ::
        [%seats %ships ~]
      ``ships+!>(~(key by seats.group))
    ::
        [%seats ship=@ ~]
      =+  ship=(slav %p ship.pole)
      ?~  seat=(~(get by seats.group) ship)  [~ ~]
      ``noun+!>(u.seat)
    ::
        [%seats ship=@ %is-admin ~]
      =+  ship=(slav %p ship.pole)
      ``loob+!>((go-is-admin ship))
    ::
        [%seats ship=@ %is-banned ~]
      =+  ship=(slav %p ship.pole)
      ``loob+!>((go-is-banned ship))
    ::
      ::
      ::  channels queries
      ::
        [%channels app=@ ship=@ name=@ rest=*]
      =/  =nest:g  [app.pole (slav %p ship.pole) name.pole]
      ?+    rest.pole  [~ ~]
          [%can-read ship=@ ~]
        ?~  channel=(~(get by channels.group) nest)
          ``loob+!>(|)
        =+  ship=(slav %p ship.rest.pole)
        ``loob+!>((go-can-read ship u.channel))
        ::
          [%can-write ship=@ ~]
        =+  ship=(slav %p ship.rest.pole)
        ^-  (unit (unit cage))
        ?~  seat=(~(get by seats.group) ship)  [~ ~]
        ?:  (go-is-banned ship)  [~ ~]
        =-  ``noun+!>(-)
        %-  some
        :-  admin=(go-is-admin ship)
        roles=roles.u.seat
      ==
    ::
        [%channels %can-read ~]
      =-  ``noun+!>(-)
      !>  ^-  $-([ship nest:g] ?)
      |=  [=ship =nest:g]
      ?~  chan=(~(get by channels.group) nest)  |
      (go-can-read ship u.chan)
    ::
      ::
      ::  admissions queries
      ::
        [%entry %tokens ~]
      ``noun+!>(tokens.ad)
    ==
  ++  go-can-read
    |=  [=ship =channel:g]
    ^-  ?
    =/  public=?  ?=(%public privacy.admissions.group)
    =/  open  =(~ readers.channel)
    =/  seat  (~(get by seats.group) ship)
    ?:  (go-is-banned ship)  |
    ::  allow to read the channel in case:
    ::  (1) the ship is admin
    ::  (2) the channel is public and open
    ::  (3) the ship is a member and the channel is open
    ::  (4) the ship has a reader role explicitly
    ::
    ?:  ?|  (go-is-admin ship)
            &(public open)
            &(!=(~ seat) open)
        ==
      &
    ?~  seat  |
    !=(~ (~(int in readers.channel) roles.u.seat))
  --
::  +fi-core: foreign group and invites core
::
++  fi-core
  |_  [=flag:g foreign:g]
  ::
  ++  fi-core  .
  ::  +fi-abed: init
  ::
  ++  fi-abed
    |=  f=flag:g
    ^+  fi-core
    ~|  flag=f
    =/  far=foreign:g  (~(gut by foreigns) f [~ ~ ~ ~ ~])
    fi-core(flag f, +<+ far)
  ::  +fi-abet: final
  ::
  ++  fi-abet
    ^+  cor
    =.  foreigns  (~(put by foreigns) flag +<+)
    ::TODO figure out the foreign lifetime logic after designining
    ::     new endpoints for the client
    ::
    =?  foreigns  ?=([~ %done] progress)
      (~(del by foreigns) flag)
    =.  fi-core  fi-give-update
    cor
  ::  +fi-give-update: give foreigns update
  ::
  ++  fi-give-update
    =/  foreigns  (~(put by foreigns) flag +<+)
    =/  gangs-2
      (~(run by foreigns) gang:v2:foreign:v7:gc)
    =.  cor  (give %fact ~[/gangs/updates] gangs+!>(gangs-2))
    fi-core
  ::
  ++  fi-activity
    =,  activity
    |=  concern=[%group-invite =ship]
    ^+  fi-core
    =.  cor
      %-  submit-activity
      ^-  action
      [%add %group-invite ^flag ship.concern]
    fi-core
  ::  +fi-area: foreign base path
  ++  fi-area  `path`/foreigns/(scot %p p.flag)/[q.flag]
  ::  +fi-server-path: groups server base path
  ++  fi-server-path  `path`/server/groups/(scot %p p.flag)/[q.flag]
  ::  +fi-preview-path: groups server preview path
  ++  fi-preview-path  `path`/server/groups/(scot %p p.flag)/[q.flag]/preview
  ::  +fi-pass: cards core
  ::
  ++  fi-pass
    |%
    ++  leave-group
      ^-  card
      =/  =wire  (weld fi-area /command/leave)
      =/  =dock  [p.flag server]
      [%pass wire %agent dock %poke group-command+!>(`c-groups:g`[%leave flag])]
    ::
    ++  join
      |=  tok=(unit token:g)
      ^-  card
      =/  =wire  (weld fi-area /join/[?~(tok %public (scot %uv u.tok))])
      =/  =cage
        group-command+!>(`c-groups:g`[%join flag tok])
      [%pass wire %agent [p.flag server] %poke cage]
    ::
    ++  ask
      |=  story=(unit story:s:g)  ::XX something is broken with story import
      ^-  (list card)
      =/  =wire  (weld fi-area /ask)
      =/  =path  (weld fi-server-path /ask)
      =/  =cage
        group-command+!>(`c-groups:g`[%ask flag story])
      :~  [%pass wire %agent [p.flag server] %poke cage]
          [%pass wire %agent [p.flag server] %watch path]
      ==
    ::
    ++  leave-ask
      ^-  card
      =/  =wire  (weld fi-area /join/ask)
      [%pass wire %agent [p.flag server] %leave ~]
    ::
    ++  get-index
      |=  =ship
      ^-  (list card)
      =/  =wire  /foreigns/index/(scot %p ship)
      =/  =dock  [ship server]
      =/  =path  /server/groups/index
      ::  clean up the old sub before watching again
      :~  [%pass wire %agent dock %leave ~]
          [%pass wire %agent dock %watch path]
      ==
    --
  ::  +fi-a-foreign: execute foreign group action
  ::
  ++  fi-a-foreign
    |=  =a-foreign:g
    ^+  fi-core
    ?>  from-self
    ?-  -.a-foreign
      %join     (fi-join token.a-foreign)
      %ask      (fi-ask story.a-foreign)
      %cancel   fi-cancel
      %decline  (fi-decline token.a-foreign)
    ==
  ::  +fi-join: join the group
  ::
  ::
  ++  fi-join
    |=  tok=(unit token:g)
    ^+  fi-core
    =.  cor  (emit (initiate:neg [p.flag server]))
    ::TODO  fix the case of a failed group subscription.
    ::      if a subscription failed, the group will persist,
    ::      but it won't be possible to restart the subscription
    ::
    ?:  (~(has by groups) flag)  fi-core
    ::  leave the ask subscription in case it has not yet closed
    =?  cor  ?=([~ %ask] progress)
      (emit leave-ask:fi-pass)
    ?:  ?&  ?=(^ progress)
            ?=(?(%join %watch %done) u.progress)
        ==
      ::  join already in progress
      fi-core
    =.  progress  `%join
    =.  token  tok
    =.  cor  (emit (join:fi-pass tok))
    fi-core
  ::  +fi-ask: ask to join the group
  ::
  ++  fi-ask
    |=  story=(unit story:s:g)
    ^+  fi-core
    =.  cor  (emit (initiate:neg [p.flag server]))
    ?:  (~(has by groups) flag)  fi-core
    ?:  ?&  ?=(^ progress)
            ?=(?(%ask %join %watch %done) u.progress)
        ==
      ::  join already in progress
      fi-core
    =.  progress  `%ask
    =.  token  ~
    =.  cor  (emil (ask:fi-pass story))
    fi-core
  ::  +fi-watched: complete group subscription
  ::
  ++  fi-watched
    |=  p=(unit tang)
    ^+  fi-core
    ?~  progress
      ::NOTE  the $foreign in state might be "stale", if it's no longer
      ::      tracking progress it's safe for it to ignore $group subscription
      ::      updates.
      fi-core
    ?^  p
      ::TODO log through logs
      %-  (slog leaf/"Failed to join" u.p)
      =.  progress  `%error
      fi-core
    =.  progress  `%done
    fi-core
  ::  +fi-error: end a foreign sequence with an error
  ::  TODO log based on progress
  ::
  ++  fi-error
    ^+  fi-core
    =.  progress  `%error
    fi-core
  ::  +fi-cancel: cancel a group join in progress
  ::
  ++  fi-cancel
    ^+  fi-core
    =+  pro=progress  ::TMI
    ?:  ?=(~ pro)  fi-core
    ?-    u.pro
        %ask
      =.  cor  (emit leave-ask:fi-pass)
      =.  progress  ~
      fi-core
    ::
        %join
      =.  cor  (emit leave-group:fi-pass)
      =.  progress  ~
      fi-core
    ::
        %watch
      =.  cor  go-abet:(go-leave:(go-abed:go-core flag) &)
      =.  progress  ~
      fi-core
    ::
        %error
      =.  progress  ~
      fi-core
    ::
        ::NB  should never be hit as long as we delete
        ::    foreigns on done.
        %done
      %-  (tell:l %warn 'cancel invoked on a %done foreign group' ~)
      fi-core
    ==
  ::  +fi-invite: receive a group invitation
  ::
  ++  fi-invite
    |=  =invite:g
    ^+  fi-core
    :: guard against invite spoofing
    ?>  =(from.invite src.bowl)
    =.  invites  [invite(time now.bowl) invites]
    ::  make sure we keep the latest preview
    ::
    =.  preview
      ?~  preview  `preview.invite
      ?:  (gte time.preview.invite time.u.preview)
        `preview.invite
      preview
    =.  fi-core  (fi-activity %group-invite src.bowl)
    fi-core
  ::  +fi-decline: reject a group invitation
  ::
  ++  fi-decline
    |=  tok=(unit token:g)
    ^+  fi-core
    =.  invites
      %+  skip  invites
      |=(=invite:g =(token.invite tok))
    fi-core
  ::  +fi-watch: handle watch request
  ::
  ++  fi-watch
    |=  =(pole knot)
    ?>  from-self
    ^+  fi-core
    ?+    pole  ~|(bad-fi-watch+pole !!)
    ::
        [%preview ~]
      =.  lookup  `%preview
      (fi-safe-preview |)
    ==
  ::  +fi-safe-preview: safely subscribe for a group preview
  ::
  ++  fi-safe-preview
    |=  delay=?
    ^+  fi-core
    =/  =wire  (weld fi-area /preview)
    =/  =dock  [p.flag dap.bowl]
    =^  caz=(list card)  subs
      (~(unsubscribe s [subs bowl]) wire dock)
    =.  cor  %.  delay
      (safe-watch (weld fi-area /preview) [p.flag dap.bowl] fi-preview-path)
    fi-core
  ::  +fi-watch-index: handle index watch request
  ::
  ++  fi-watch-index
    |=  [ver=?(%v0 %v1) =ship]
    ^+  fi-core
    ?>  from-self
    =.  cor  (emil (get-index:fi-pass ship))
    fi-core
  ::TODO unfortunate inherintance from old groups:
  ::     since updates are sent out in +fi-abet,
  ::     any calls to fi-agent will send out the whole update,
  ::     even though no foreign group might be change. we
  ::     should rather manually generate updates at the points
  ::     that foreigns is affected.
  ::
  ::  +fi-agent: receive foreign sign
  ::
  ++  fi-agent
    |=  [=(pole knot) =sign:agent:gall]
    ^+  fi-core
    ?+    pole  ~|(fi-agent-bad+pole !!)
    ::
        ::  sent an invite to .ship with .token
        ::
        [%invite ship=@ token=@ ~]
      =/  ship  (slav %p ship.pole)
      =/  token  (slav %uv token.pole)
      ?>  ?=(%poke-ack -.sign)
      ?~  p.sign  fi-core
      %-  (slog u.p.sign)
      fi-core
    ::
        ::  poked with token to join the group
        ::
        [%join token=@ ~]
      =+  log=~(. l `'group-join')
      ?>  ?=(%poke-ack -.sign)
      ::  we aren't joining anymore, ignore
      ?.  &(?=(^ progress) =(%join u.progress))  fi-core
      ?^  p.sign
        %-  (tell:log %warn 'group join with token failed' u.p.sign)
        =.  progress  `%error
        fi-core
      =.  progress  `%watch
      =/  =net:g  [%sub *@da |]
      =|  =group:g
      =?  meta.group  ?=(^ preview)  meta.u.preview
      =.  groups  (~(put by groups) flag [net group])
      =.  cor
        go-abet:(go-safe-sub:(go-abed:go-core flag) |)
      fi-core
    ::
        ::  asked to join the group
        ::
        [%ask ~]
      =+  log=~(. l `'group-join')
      ?.  &(?=(^ progress) =(%ask u.progress))
        ::  we aren't asking anymore, ignore
        fi-core
      ?-    -.sign
          %poke-ack
        ?^  p.sign
          %-  (tell:log %warn 'group ask failed' u.p.sign)
          =.  progress  `%error
          fi-core
        fi-core
      ::
          %kick
        %-  (tell:log %warn 'group ask kicked' ~)
        =.  progress  `%error
        fi-core
      ::
          %watch-ack
        ?^  p.sign
          %-  (fail:log %watch-ack 'group ask watch' u.p.sign)
          =.  progress  `%error
          fi-core
        fi-core
      ::
          %fact
        ?>  =(%group-token p.cage.sign)
        =+  !<(tok=(unit token:g) q.cage.sign)
        (fi-join tok)
      ==
    ::
        ::  requested a group preview
        ::
        [%preview ~]
      =+  log=~(. l `'group-preview')
      ?+    -.sign  ~|(fi-agent-bad-preview+[pole -.sign] !!)
          %kick
        ?~  lookup
          %-  (tell:log %warn 'unexpected preview kick' ~)
          fi-core
        ?:  ?=(%preview u.lookup)
          %-  (tell:log %info 'retrying preview after kick' ~)
          (fi-safe-preview &)
        fi-core
      ::
          %watch-ack
        =+  lok=lookup
        ?>  ?=([~ %preview] lok)
        ?~  p.sign  fi-core
        =.  lookup  `%error
        %-  (fail:log 'watch-ack' 'group preview watch' u.p.sign)
        fi-core
      ::
          %fact
        ?>  ?=(%group-preview-3 p.cage.sign)
        =+  !<(=preview-update:v7:gv q.cage.sign)
        =+  lok=lookup
        ?>  ?=([~ %preview] lok)
        =.  lookup  `%done
        =.  preview  preview-update
        =.  cor
          =/  path-0  /gangs/(scot %p p.flag)/[q.flag]/preview
          =/  path-1  [%v1 (snoc fi-area %preview)]
          =?  cor  ?=(^ preview)
            %-  emil
            :~  :: v0
                ::
                [%give %fact ~[path-0] group-preview+!>((v2:preview:v7:gc u.preview))]
                [%give %kick ~[path-0] ~]
            ==
          %-  emil
          :~  ::  v1
              ::
              :^  %give  %fact
                ~[path-1]
              group-preview-3+!>(`preview-update:v7:gv`preview-update)
              [%give %kick ~[path-1] ~]
          ==
        fi-core
      ==
    ::
        :: command poke
        [%command *]
      =+  log=~(. l `'foreign-group-command')
      ?>  ?=(%poke-ack -.sign)
      ?~  p.sign  fi-core
      %-  (fail:log 'poke-ack' 'foreign group command' u.p.sign)
      fi-core
    ==
  ::  +fi-take-index: receive ship index
  ::
  ++  fi-take-index
    |=  [=ship =sign:agent:gall]
    ^+  fi-core
    ?+    -.sign  ~|(fi-take-index-bad+-.sign !!)
      %kick  fi-core  ::  single-shot subscription
    ::
        %watch-ack
      ?~  p.sign  fi-core
      %-  (slog u.p.sign)
      fi-core
    ::
        %fact
      ?>  ?=(%group-previews-1 p.cage.sign)
      =+  !<(=previews:v7:gv q.cage.sign)
      ::  v1
      ::
      =/  path-1  /v1/foreigns/index/(scot %p ship)
      =.  cor  %-  emil
        :~  :^  %give  %fact
              ~[path-1]
            group-previews-1+!>(`previews:v7:gv`previews)
          ::
            [%give %kick ~[path-1] ~]
        ==
      ::  v0
      ::
      =/  path-0  /gangs/index/(scot %p ship)
      =/  previews-2=previews:v2:gv
        (~(run by previews) v2:preview:v7:gc)
      =.  cor  %-  emil
        :~  :^  %give  %fact
              ~[path-0]
            group-previews+!>(previews-2)
          ::
            [%give %kick ~[path-0] ~]
        ==
      fi-core
    ==
  --
--<|MERGE_RESOLUTION|>--- conflicted
+++ resolved
@@ -1159,13 +1159,8 @@
     (watch-channels &)
   ::
       %fact
-<<<<<<< HEAD
-    ::TODO handle this properly during merge with develop
-    =+  !<(=r-channels:d q.cage.sign)
-=======
     ?.  =(%channel-response-2 p.cage.sign)  cor
     =+  !<(=r-channels:v7:old:d q.cage.sign)
->>>>>>> c7155cdf
     =*  rc  r-channel.r-channels
     ?+    -.rc  cor
         %create
@@ -2505,11 +2500,7 @@
       =/  =dock  [our.bowl %channels]
       ::TODO use version channels types
       =/  action=a-channels:d  [%channel nes %join flag]
-<<<<<<< HEAD
-      =/  =cage  channel-action+!>(action)
-=======
       =/  =cage  channel-action-1+!>(action)
->>>>>>> c7155cdf
       =/  =wire  (snoc go-area %join-channels)
       `[%pass wire %agent dock %poke cage]
     ::

<<<<<<< HEAD
/-  g=groups, zero=groups-0, ha=hark, h=heap, d=channels, c=chat
=======
/-  g=groups, ha=hark, h=heap, d=channels, c=chat, tac=contacts
/-  g-one=group
/-  m-one=metadata-store
>>>>>>> 7200b8a0
/-  meta
/-  e=epic
/+  default-agent, verb, dbug
/+  v=volume
/+  of
/+  epos-lib=saga
::  performance, keep warm
/+  groups-json
/*  desk-bill  %bill  /desk/bill
^-  agent:gall
=>
  |%
  +$  card  card:agent:gall
  ++  import-epoch  ~2022.10.11
  +$  current-state
    $:  %2
        groups=net-groups:g
      ::
        $=  volume
        $:  base=level:v
            area=(map flag:g level:v)  ::  override per group
            chan=(map nest:g level:v)  ::  override per channel
        ==
      ::
        xeno=gangs:g
        ::  graph -> agent
        shoal=(map flag:g dude:gall)
    ==
  ::
  --
=|  current-state
=*  state  -
=<
  %+  verb  |
  %-  agent:dbug
  |_  =bowl:gall
  +*  this  .
      def   ~(. (default-agent this %|) bowl)
      cor   ~(. +> [bowl ~])
  ++  on-init
    ^-  (quip card _this)
    `this
  ::
  ++  on-save  !>([state okay:g])
  ++  on-load
    |=  =vase
    ^-  (quip card _this)
    =^  cards  state
      abet:(load:cor vase)
    [cards this]
  ::
  ++  on-poke
    |=  [=mark =vase]
    ^-  (quip card _this)
    =^  cards  state
      abet:(poke:cor mark vase)
    [cards this]
  ++  on-watch
    |=  =path
    ^-  (quip card _this)
    =^  cards  state
      abet:(watch:cor path)
    [cards this]
  ::
  ++  on-peek   peek:cor
  ::
  ++  on-leave   on-leave:def
  ++  on-fail    on-fail:def
  ::
  ++  on-agent
    |=  [=wire =sign:agent:gall]
    ^-  (quip card _this)
    =^  cards  state
      abet:(agent:cor wire sign)
    [cards this]
  ++  on-arvo
    |=  [=wire sign=sign-arvo]
    ^-  (quip card _this)
    =^  cards  state
      abet:(arvo:cor wire sign)
    [cards this]
  --
|_  [=bowl:gall cards=(list card)]
+*  epos  ~(. epos-lib [bowl %group-update okay:g])
++  abet  [(flop cards) state]
++  cor   .
++  emit  |=(=card cor(cards [card cards]))
++  emil  |=(caz=(list card) cor(cards (welp (flop caz) cards)))
++  give  |=(=gift:agent:gall (emit %give gift))
++  check-known
  |=  =ship
  ^-  ?(%alien %known)
  =-  (fall (~(get by -) ship) %alien)
  .^((map ^ship ?(%alien %known)) %ax /(scot %p our.bowl)//(scot %da now.bowl)/peers)
++  poke
  |=  [=mark =vase]
  ^+  cor
  ?+    mark  ~|(bad-mark/mark !!)
      %noun
    ?+  q.vase  !!
      %reset-all-perms  reset-all-perms
      %verify-cabals  verify-cabals
    ==
  ::
      %reset-group-perms
    =+  !<(=flag:g vase)
    =/  val  (~(get by groups) flag)
    ?~  val
      ~&  'No group found'
      cor
    ((reset-group-perms cor) [flag u.val] cor)
  ::
      %group-leave
    =+  !<(=flag:g vase)
    ?<  =(our.bowl p.flag)
    go-abet:go-leave:(go-abed:group-core flag)
  ::
      %group-create
    =+  !<(=create:g vase)
    ?>  ((sane %tas) name.create)
    =/  =flag:g  [our.bowl name.create]
    =/  =fleet:g
      %-  ~(run by members.create)
      |=  sects=(set sect:g)
      ^-  vessel:fleet:g
      [sects *time]
    =/  =group:g
      :*  fleet
          ~  ~  ~  ~  ~  ~
          cordon.create
          secret.create
          :*  title.create
              description.create
              image.create
              cover.create
          ==
          ~
      ==
    =.  groups  (~(put by groups) flag *net:g group)
    =.  cor  (give-invites flag ~(key by members.create))
    go-abet:(go-init:(go-abed:group-core flag) ~)
  ::
      ?(%group-action-3 %group-action-2 %group-action-1 %group-action-0)
    =+  !<(=action:g vase)
    =.  p.q.action  now.bowl
    =/  group-core  (go-abed:group-core p.action)
    ?:  &(!=(our.bowl p.p.action) from-self)
      go-abet:(go-proxy:group-core q.action)
    go-abet:(go-update:group-core q.action)
  ::
      %group-invite
    =+  !<(=invite:g vase)
    ?:  =(q.invite our.bowl)
      :: invitee
      ga-abet:(ga-invite:(ga-abed:gang-core p.invite) invite)
    :: inviter
    =/  cage  group-invite+!>(invite)
    (emit [%pass /gangs/invite %agent [q.invite dap.bowl] %poke cage])
  ::
      %group-join
    =+  !<(=join:g vase)
    =/  =gang:g  (~(gut by xeno) flag.join [~ ~ ~])
    =/  =claim:g  [join-all.join %adding]
    =.  cam.gang  `claim
    =.  xeno  (~(put by xeno) flag.join gang)
    ga-abet:ga-start-join:(ga-abed:gang-core flag.join)
  ::
      %group-knock
    =+  !<(=flag:g vase)
    =/  =gang:g  (~(gut by xeno) flag [~ ~ ~])
    =/  =claim:g  [| %knocking]
    =.  cam.gang  `claim
    =.  xeno  (~(put by xeno) flag gang)
    ga-abet:ga-knock:(ga-abed:gang-core flag)
  ::
      %group-rescind
    =+  !<(=flag:g vase)
    ga-abet:ga-rescind:(ga-abed:gang-core flag)
  ::
      %group-cancel
    =+  !<(=flag:g vase)
    ga-abet:ga-cancel:(ga-abed:gang-core flag)
  ::
      %invite-decline
    =+  !<(=flag:g vase)
    ga-abet:ga-invite-reject:(ga-abed:gang-core flag)
  ::
      %volume-set
    ?>  =(our src):bowl
    =+  !<([=scope:v =value:v] vase)
    ?-  scope
        ~
      ?<  ?=(~ value)
      cor(base.volume value)
    ::
        [%group *]
      =-  cor(area.volume -)
      ?~  value
        (~(del by area.volume) +.scope)
      (~(put by area.volume) +.scope value)
    ::
        [%channel *]
      =-  cor(chan.volume -)
      ?~  value
        (~(del by chan.volume) +.scope)
      (~(put by chan.volume) +.scope value)
    ==
  ==
++  channel-scry
  |=  =nest:g
  ^-  path
  /(scot %p our.bowl)/channels/(scot %da now.bowl)/[p.nest]/(scot %p p.q.nest)/[q.q.nest]
::
++  reset-all-perms
  (~(rep by groups) (reset-group-perms cor))
::
++  reset-group-perms
  |=  core=_cor
  |=  [[=flag:g [=net:g =group:g]] cr=_core]
  ?.  =(our.bowl p.flag)  cr
  (~(rep by channels.group) (reset-channel-perms flag cr))
::
++  reset-channel-perms
  |=  [=flag:g cr=_cor]
  |=  [[=nest:g =channel:g] core=_cr]
  ?.  ?=(?(%diary %heap %chat) p.nest)  core
  =.  cards.core
    :_
    :_  cards.core
      ^-  card
      =/  wire  /groups
      =/  dock  [our.bowl dap.bowl]
      =/  =action:g  [flag [now.bowl [%channel nest [%del-sects readers.channel]]]]
      =/  cage  [act:mar:g !>(action)]
      [%pass wire %agent dock %poke cage]
    ^-  card
    =/  =path  (welp (channel-scry nest) /perm/noun)
    =/  perms  .^(perm:d %gx path)
    =/  =c-channels:d  [%channel nest %del-writers writers.perms]
    =/  =wire  /diary
    =/  =dock  [our.bowl %channels-server]
    =/  =cage  [%channel-command !>(c-channels)]
    [%pass wire %agent dock %poke cage]
  core
::
++  verify-cabals  (roll ~(tap by groups) verify-group-cabals)
++  verify-group-cabals
  |=  [[=flag:g [* =group:g]] core=_cor]
  =.  core
    ::  repair members as needed
    ::
    %+  roll
      ~(tap by fleet.group)
    |=  [[s=ship =vessel:fleet:g] cre=_core]
    =/  diff  (~(dif in sects.vessel) ~(key by cabals.group))
    ?:  =(~(wyt in diff) 0)  cre
    =/  action  [flag now.bowl %fleet (~(gas in *(set ship)) ~[s]) %del-sects diff]
    cre(cards [[%pass /groups/role %agent [our.bowl dap.bowl] %poke [act:mar:g !>(action)]] cards.cre])
  %+  roll
    ~(tap by channels.group)
  |=  [[=nest:g =channel:g] cr=_core]
  =.  cr
    ::  repair readers as needed
    ::
    =/  readers  (~(dif in readers.channel) ~(key by cabals.group))
    ?.  (gth ~(wyt in readers) 0)  cr
    =/  action  [flag now.bowl %channel nest %del-sects readers]
    cr(cards [[%pass /groups/role %agent [our.bowl dap.bowl] %poke [act:mar:g !>(action)]] cards.cr])
  ::  repair writers as needed
  ::
  =+  .^(has=? %gu (channel-scry nest))
  ?.  has  cr
  =+  .^([writers=(set sect:g) *] %gx (welp (channel-scry nest) /perm/noun))
  =/  diff  (~(dif in writers) ~(key by cabals.group))
  ?.  (gth ~(wyt in diff) 0)  cr
  ?.  ?=(?(%chat %heap %diary) p.nest)  cr
  =/  cmd=c-channels:d  [%channel nest %del-writers diff]
  =/  cage  [%channel-command !>(cmd)]
  cr(cards [[%pass /groups/role %agent [p.q.nest %channels-server] %poke cage] cards.cr])
::
::  +load: load next state
++  load
  |=  =vase
  |^  ^+  cor
  =+  !<([old=versioned-state cool=epic:e] vase)
  |-
  ?-  -.old
      %0  $(old (state-0-to-1 old))
      %1  $(old (state-1-to-2 old))
  ::
      %2
    =.  state  old
    =.  cor  restore-missing-subs
    =.  cor  (emit %pass /groups/role %agent [our.bowl dap.bowl] %poke noun+!>(%verify-cabals))
    =.  cor  watch-contact
    ?:  =(okay:g cool)  cor
    =.  cor  (emil (drop load:epos))
    =/  groups  ~(tap in ~(key by groups))
    |-
    ?~  groups
      cor
    =.  cor
      go-abet:go-upgrade:(go-abed:group-core i.groups)
    $(groups t.groups)
  ==
  +$  versioned-state  $%(current-state state-1 state-0)
  +$  state-0
    $:  %0
        groups=net-groups:zero
        xeno=gangs:zero
        shoal=(map flag:zero dude:gall)
    ==
  ::
  +$  state-1
    $:  %1
      groups=net-groups:zero
      ::
        $=  volume
        $:  base=level:v
            area=(map flag:zero level:v)  ::  override per group
            chan=(map nest:zero level:v)  ::  override per channel
        ==
      ::
        xeno=gangs:zero
        ::  graph -> agent
        shoal=(map flag:zero dude:gall)
    ==
  ::
  ++  state-0-to-1
    |=  state-0
    ^-  state-1
    [%1 groups [*level:v ~ ~] xeno shoal]
  ::
  ++  state-1-to-2
    |=  state-1
    ^-  current-state
    [%2 (groups-1-to-2 groups) volume xeno shoal]
  ::
  ++  groups-1-to-2
    |=  groups=net-groups:zero
    ^-  net-groups:g
    %-  ~(run by groups)
    |=  [=net:zero gr=group:zero]
    ^-  [net:g group:g]
    :_  (group-1-to-2 gr)
    ?-  -.net
        %sub  net
        %pub
      :-  %pub
      %+  gas:log-on:g  *log:g
      %+  turn
        (tap:log-on:zero p.net)
      |=  [t=time =diff:zero]
      ^-  [time diff:g]
      :-  t
      ?+  -.diff  diff
        %create  [%create (group-1-to-2 p.diff)]
      ==
    ==
  ++  group-1-to-2
    |=  gr=group:zero
    ^-  group:g
    %*  .  *group:g
      fleet            fleet.gr
      cabals           cabals.gr
      zones            zones.gr
      zone-ord         zone-ord.gr
      bloc             bloc.gr
      channels         channels.gr
      imported         imported.gr
      cordon           cordon.gr
      secret           secret.gr
      meta             meta.gr
      flagged-content  ~
    ==
  ::
  ++  restore-missing-subs
    %+  roll
      ~(tap by groups)
    |=  [[=flag:g *] core=_cor]
    go-abet:(go-safe-sub:(go-abed:group-core:core flag) &)
  --
::
++  watch
  |=  =(pole knot)
  ^+  cor
  ?+  pole  ~|(bad-watch/pole !!)
    [%init ~]             (give %kick ~ ~)
    [%groups ~]           cor
    [%groups %ui ~]       cor
    [%gangs %updates ~]   cor
  ::
    [%epic ~]  (give %fact ~ epic+!>(okay:g))
  ::
      [%bait s=@ n=@ gs=@ gn=@ ~]
    =,(pole (cast [(slav %p gs) gn] [(slav %p s) n]))
  ::
      [%groups ship=@ name=@ rest=*]
    =/  ship=@p  (slav %p ship.pole)
    go-abet:(go-watch:(go-abed:group-core ship name.pole) rest.pole)
  ::
      [%gangs %index ship=@ ~]
    =/  =ship  (slav %p ship.pole)
    ?:  =(our.bowl ship)  res-gang-index
    ::  XX remove when ames fix is in
    =+  (check-known ship)
    ?.  ?=(%known -)  (hi-and-req-gang-index ship)
    (req-gang-index ship)
  ::
      [%hi ship=@ ~]
    =/  =ship  (slav %p ship.pole)
    (hi-ship ship)
  ::
     [%gangs ship=@ name=@ rest=*]
    =/  ship=@p  (slav %p ship.pole)
    ga-abet:(ga-watch:(ga-abed:gang-core ship name.pole) rest.pole)
  ::
     [%chan app=@ ship=@ name=@ rest=*]
    =/  ship=@p  (slav %p ship.pole)
    =/  =nest:g  [app.pole ship name.pole]
    (watch-chan nest)
  ==
++  peek
  |=  =(pole knot)
  ^-  (unit (unit cage))
  ?+    pole  [~ ~]
      [%x %gangs ~]  ``gangs+!>(xeno)
      [%x %init ~]  ``noun+!>([groups-light xeno])
      [%x %init %v0 ~]  ``noun+!>([groups-light-ui-v0 xeno])
      [%x %init %v1 ~]  ``noun+!>([groups-light-ui xeno])
      [%x %groups %light ~]  ``groups+!>(groups-light)
      [%x %groups %light %v0 ~]  ``groups-ui-v0+!>(groups-light-ui-v0)
      [%x %groups %light %v1 ~]  ``groups-ui+!>(groups-light-ui)
  ::
      [%x %groups ~]
    ``groups+!>(`groups:g`(~(run by groups) tail))
  ::
      [%x %groups %v0 ~]
    ``groups-ui-v0+!>(`groups-ui:zero`(~(run by groups) to-group-ui-v0))
  ::
      [%x %groups %v1 ~]
    ``groups-ui+!>(`groups-ui:g`(~(run by groups) to-group-ui))
  ::
      [%x %groups ship=@ name=@ rest=*]
    =/  ship  (slav %p ship.pole)
    =/  group  (~(get by groups) [ship name.pole])
    ?~  group  [~ ~]
    ?~  rest.pole
      ``group+!>(+.u.group)
    ?:  =(/v0 rest.pole)
      ``group-ui-v0+!>(`group-ui:zero`(to-group-ui-v0 u.group))
    ?:  =(/v1 rest.pole)
      ``group-ui+!>(`group-ui:g`(to-group-ui u.group))
    (go-peek:(go-abed:group-core ship name.pole) rest.pole)
  ::
      [%x %exists ship=@ name=@ rest=*]
      =/  src  (slav %p ship.pole)
      ``noun+!>((~(has by groups) [src name.pole]))
  ::
      [%x %volume ~]
    ``volume-value+!>(base.volume)
  ::
      [%x %volume ship=@ name=@ ~]
    =/  ship  (slav %p ship.pole)
    :^  ~  ~  %volume-value
    !>  ^-  value:v
    %-  ~(gut by area.volume)
    [[(slav %p ship.pole) name.pole] ~]
  ::
      [%x %volume dude=@ ship=@ name=@ ~]
    =/  =ship    (slav %p ship.pole)
    =/  =nest:g  [dude.pole ship name.pole]
    :^  ~  ~  %volume-value
    !>  ^-  value:v
    ?^  vol=(~(get by chan.volume) nest)
      u.vol
    ::NOTE  searching through all groups like this is... inefficient,
    ::      but the alternative is depending on the dude knowing what
    ::      group the nest belongs to and scrying that out of it...
    =/  groups=(list [=flag:g net:g group:g])
      ~(tap by groups)
    |-
    ?~  groups  ~
    ?.  (~(has by channels.i.groups) nest)
      $(groups t.groups)
    (~(gut by area.volume) flag.i.groups ~)
  ==
::
++  drop-fleet
  |=  =group:g
  ^-  group:g
  =.  fleet.group
    %+  ~(put by *fleet:g)
      our.bowl
    (~(gut by fleet.group) our.bowl *vessel:fleet:g)
  group
++  groups-light
  ^-  groups:g
  %-  ~(run by groups)
  |=  [=net:g =group:g]
  (drop-fleet group)
::
++  groups-light-ui
  ^-  groups-ui:g
  %-  ~(run by groups)
  |=  [=net:g =group:g]
  (to-group-ui net (drop-fleet group))
++  groups-light-ui-v0
  ^-  groups-ui:zero
  %-  ~(run by groups)
  |=  [=net:g =group:g]
  (to-group-ui-v0 net (drop-fleet group))
++  to-group-ui
  |=  [=net:g =group:g]
  ^-  group-ui:g
  :-  group
  ?+  -.net  ~
      %sub  `saga.net
  ==
++  to-group-ui-v0
  |=  [=net:g =group:g]
  ^-  group-ui:zero
  :_
    ?+  -.net  ~
        %sub  `saga.net
    ==
  :*  fleet.group
      cabals.group
      zones.group
      zone-ord.group
      bloc.group
      channels.group
      imported.group
      cordon.group
      secret.group
      meta.group
  ==
++  agent
  |=  [=(pole knot) =sign:agent:gall]
  ^+  cor
  ~|  `wire`pole
  ?+    pole  ~|(bad-agent-take/pole !!)
      ~   cor
      [%epic ~]  (take-epic sign)
      [%helm *]  cor
      [%groups %role ~]  cor
      [?(%hark %groups %chat %heap %diary) ~]  cor
      [%cast ship=@ name=@ ~]  (take-cast [(slav %p ship.pole) name.pole] sign)
  ::
      [%hi ship=@ ~]
    =/  =ship  (slav %p ship.pole)
    (take-hi ship sign)
  ::
      [%groups ship=@ name=@ rest=?(%proxy %leave-channels) ~]
    ?>  ?=(%poke-ack -.sign)
    ::  whether it's an ack or nack, nothing to do on our end
    ?~  p.sign  cor
    %.  cor
    ?-  rest.pole
        %proxy
      (slog leaf/"Error forwarding poke" u.p.sign)
        %leave-channels
      (slog leaf/"Failed to leave channel" u.p.sign)
    ==
  ::
      [%groups ship=@ name=@ rest=*]
    =/  =ship  (slav %p ship.pole)
    go-abet:(go-agent:(go-abed:group-core ship name.pole) rest.pole sign)
  ::
      [%gangs %index ship=@ ~]
    (take-gang-index (slav %p ship.pole) sign)
  ::
      [%gangs ship=@ name=@ rest=*]
    =/  =ship  (slav %p ship.pole)
    ga-abet:(ga-agent:(ga-abed:gang-core ship name.pole) rest.pole sign)
  ::
      [%chan app=@ ship=@ name=@ rest=*]
    =/  =ship  (slav %p ship.pole)
    =/  =nest:g  [app.pole ship name.pole]
    (take-chan nest sign)
      [%contact ~]
    (take-contact sign)
  ==
::
++  arvo
  |=  [=wire sign=sign-arvo]
  ^+  cor
  !!
::
++  cast
  |=  [grp=flag:g gra=flag:g]
  ^+  cor
  ?^  dud=(~(get by shoal) gra)
    =.  cor   (give %fact ~ dude+!>(u.dud))
    (give %kick ~ ~)
  =/  grp-path=path   /(scot %p p.grp)/[q.grp]
  =/  gra-path=path   /(scot %p p.gra)/[q.gra]
  =/  =wire          [%cast gra-path]
  =/  =path          :(welp /groups grp-path /bait gra-path)
  ?:  (~(has by wex.bowl) wire p.grp dap.bowl)
    cor
  (emit %pass wire %agent [p.grp dap.bowl] %watch path)
::
++  take-cast
  |=  [gra=flag:g =sign:agent:gall]
  ^+  cor
  =/  matching=(list path)
    =-  ~(tap in -)
    %-  ~(gas in *(set path))
    %+  murn  ~(val by sup.bowl)
    |=  [=ship =path]
    ^-  (unit ^path)
    ?.  =((scag 3 path) [%bait (scot %p p.gra) q.gra ~])
      ~
    `path
  ?+    -.sign  cor
      %kick  (give %kick matching ~)
  ::
      %watch-ack
    ?~  p.sign  cor
    (give %kick matching ~)
  ::
      %fact
    ?.  =(p.cage.sign %dude)
      ~&  trash-fish/p.cage.sign
      cor
    =+  !<(=dude:gall q.cage.sign)
    =.  shoal  (~(put by shoal) gra dude)
    =.  cor  (give %fact matching cage.sign)
    (give %kick matching ~)
  ==
::
++  watch-contact
  (emit %pass /contact %agent [our.bowl %contacts] %watch /contact)
::
++  take-contact
  |=  =sign:agent:gall
  ?+  -.sign  cor
      %kick
    watch-contact
  ::
      %watch-ack
    cor
  ::
      %fact
    =+  !<(=update:tac q.cage.sign)
    ?~  con.update  cor
    %-  emil
    %+  turn  ~(tap in groups.con.update)
    |=  =flag:g
    [%pass /gangs/(scot %p p.flag)/[q.flag]/preview %agent [p.flag dap.bowl] %watch /groups/(scot %p p.flag)/[q.flag]/preview]
  ==
::
++  watch-epic
  |=  her=ship
  ^+  cor
  =/  =wire  /epic
  =/  =dock  [her dap.bowl]
  ?:  (~(has by wex.bowl) [wire dock])
    cor
  (emit %pass wire %agent [her dap.bowl] %watch /epic)
::
++  take-epic
  |=  =sign:agent:gall
  ^+  cor
  ?+    -.sign  cor
      %kick
    (watch-epic src.bowl)
  ::
      %fact
    ?.  =(%epic p.cage.sign)
      ~&  [p.cage.sign '!!! weird fact on /epic']
      cor
    =+  !<(=epic:e q.cage.sign)
    ?.  =(epic okay:g)  cor
    ~&  >>  "good news everyone!"
    %+  roll  ~(tap by groups)
    |=  [[=flag:g =net:g =group:g] out=_cor]
    ?:  =(our.bowl p.flag)  out
    go-abet:(go-take-epic:(go-abed:group-core:out flag) epic)
  ::
      %watch-ack
    %.  cor
    ?~  p.sign
      same
    (slog leaf/"weird watch nack" u.p.sign)
  ==
::
++  watch-chan
  |=  =nest:g
  ^+  cor
  ?.  =(our.bowl p.q.nest)
    =/  =wire  /chan/[p.nest]/(scot %p p.q.nest)/[q.q.nest]
    ?:  (~(has by wex.bowl) [wire p.q.nest dap.bowl])
      cor
    (emit [%pass wire %agent [p.q.nest dap.bowl] %watch `path`wire])
  =/  gs  ~(tap by groups)
  |-
  ?~  gs
    ~|(no-group-found/nest !!)
  =/  [=flag:g =net:g =group:g]  i.gs
  ?.  (~(has by channels.group) nest)
    $(gs t.gs)
  ?.  (go-can-read:(go-abed:group-core flag) src.bowl (~(got by channels.group) nest))
    $(gs t.gs)
  =/  =preview:channel:g
    =,  group
    :*  nest
        meta:(~(got by channels.group) nest)
        flag  meta  cordon  now.bowl  secret.group
    ==
  =.  cor  (emit %give %fact ~ channel-preview+!>(preview))
  (emit %give %kick ~ ~)
::
++  take-chan
  |=  [=nest:g =sign:agent:gall]
  =/  =wire  =,(nest /chan/[p]/(scot %p p.q)/[q.q])
  ^+  cor
  ?+    -.sign  ~|(bad-chan-take/[-.sign nest] !!)
      %watch-ack
    ?~  p.sign  cor
    :: TODO: propagate upwards
    %-  (slog leaf/"Failed to fetch group" u.p.sign)
    cor
  ::
      %fact
    ?.  =(%channel-preview p.cage.sign)
      cor
    =+  !<(=preview:channel:g q.cage.sign) :: XX: really necessary?
    =.  cor  (emit %give %fact ~[wire] cage.sign)
    (emit %give %kick ~[wire] ~)
  ::
      %kick  :: XX: better?
    (emit %give %kick ~[wire] ~)
  ==
::
++  from-self  =(our src):bowl
++  pass-hark
  |=  =new-yarn:ha
  ^-  card
  =/  =wire  /hark
  =/  =dock  [our.bowl %hark]
  =/  =cage  hark-action-1+!>([%new-yarn new-yarn])
  [%pass wire %agent dock %poke cage]
++  spin
  |=  [=rope:ha wer=path but=(unit button:ha) con=(list content:ha)]
  ^-  new-yarn:ha
  [& & rope con wer but]
::
++  give-invites
  |=  [=flag:g ships=(set ship)]
  ?.  =(p.flag our.bowl)  cor
  %-  emil
    %+  turn
      ~(tap in ships)
    |=  =ship
    ^-  card
    =/  cage  group-invite+!>(`invite:g`[flag ship])
    =/  line  `wire`/gangs/(scot %p p.flag)/[q.flag]/invite
    [%pass line %agent [ship dap.bowl] %poke cage]
::
++  get-channel-rope
  |=  [=nest:g =id-post:d id-reply=(unit id-reply:d)]
  ^-  rope:ha
  =/  prefix  (channel-scry nest)
  =/  ch-path=path
    ?~  id-reply
      (welp prefix /hark/rope/(scot %ud id-post))
    (welp prefix /hark/rope/(scot %ud id-post)/(scot %ud u.id-reply))
  =/  =path  (snoc ch-path %noun)
  .^(rope:ha %gx path)
::
++  group-core
  |_  [=flag:g =net:g =group:g gone=_|]
  ++  go-core  .
  ++  go-abet
    =.  groups
      ?:  gone
        (~(del by groups) flag)
      (~(put by groups) flag net group)
    ?.  gone  cor
    =?  cor  !=(p.flag our.bowl)  (emit leave:go-pass)
    =/  =action:g  [flag now.bowl %del ~]
    (give %fact ~[/groups/ui] act:mar:g !>(action))
  ++  go-abed
    |=  f=flag:g
    ^+  go-core
    =/  [n=net:g gr=group:g]  (~(got by groups) f)
    go-core(flag f, group gr, net n)
  ::
  ++  go-area  `path`/groups/(scot %p p.flag)/[q.flag]
  ++  go-rope
    |=  thread=path
    [`flag ~ q.byk.bowl (welp /(scot %p p.flag)/[q.flag] thread)]
  ++  go-link
    |=  link=path
    (welp /groups/(scot %p p.flag)/[q.flag] link)
  ++  go-is-our-bloc
    (~(has in go-bloc-who) our.bowl)
  ++  go-is-bloc
    |(=(src.bowl p.flag) (~(has in go-bloc-who) src.bowl))
  ++  go-bloc-who
    %+  roll  ~(tap by fleet.group)
    |=  [[who=ship =vessel:fleet:g] out=(set ship)]
    ?:  =(~ (~(int in sects.vessel) bloc.group))
      out
    (~(put in out) who)
  ::
  ++  go-channel-hosts
    ^-  (set ship)
    %-  ~(gas in *(set ship))
    %+  turn
      ~(tap by channels.group)
    |=  [=nest:g *]
    p.q.nest
  ::
  ++  go-is-banned
    |=  =ship
    =*  cordon  cordon.group
    ?&  =(-.cordon %open)
        ?-  -.cordon
            ?(%shut %afar)  |
            %open
          ?|  (~(has in ranks.ban.cordon) (clan:title ship))
              (~(has in ships.ban.cordon) ship)
          ==
        ==
    ==
  ++  go-pass
    |%
    ++  leave
      ^-  card
      =/  =wire  (snoc go-area %updates)
      =/  =dock  [p.flag dap.bowl]
      [%pass wire %agent dock %leave ~]
    ::
    ++  remove-self
      ^-  card
      =/  =wire  (snoc go-area %proxy)
      =/  =dock  [p.flag dap.bowl]
      =/  =cage
        :-  act:mar:g
        !>  ^-  action:g
        [flag now.bowl %fleet (silt our.bowl ~) %del ~]
      [%pass wire %agent dock %poke cage]
    ::
    ++  leave-channels
      |=  nests=(list nest:g)
      ^-  (list card)
      %+  murn
          nests
      |=  nes=nest:g
      ^-  (unit card)
      ?.  ?=(?(%chat %diary %heap) p.nes)
        ~
      =/  =dock  [our.bowl %channels]
      =/  action=a-channels:d  [%channel nes %leave ~]
      =/  =cage  channel-action+!>(action)
      =/  =wire  (snoc go-area %leave-channels)
      `[%pass wire %agent dock %poke cage]
    ::
    ++  join-channels
      |=  nests=(list nest:g)
      ^-  (list card)
      %+  murn
          nests
      |=  nes=nest:g
      ^-  (unit card)
      ?.  ?=(?(%chat %diary %heap) p.nes)
        ~
      =/  =dock  [our.bowl %channels]
      =/  action=a-channels:d  [%channel nes %join flag]
      =/  =cage  ['channel-action' !>(action)]
      =/  =wire  (snoc go-area %join-channels)
      `[%pass wire %agent dock %poke cage]
    --
  ::
  ++  go-leave
    =/  joined-channels
      %-  ~(gas in *(set nest:g))
      %+  murn  ~(tap in channels.group)
      |=  [ch=nest:g =channel:g]
      [~ ch]
    =.  cor
      (emil (leave-channels:go-pass ~(tap in joined-channels)))
    =.  cor  (emit remove-self:go-pass)
    =.  cor  (emit %give %fact ~[/groups /groups/ui] group-leave+!>(flag))
    go-core(gone &)
  ::
  ++  go-init
    |=  admins=(set ship)
    =.  cabals.group
      %+  ~(put by cabals.group)  %admin
      :_  ~
      ['Admin' 'Admins can add and remove channels and edit metadata' '' '']
    =.  bloc.group  (~(put in bloc.group) %admin)
    =.  zones.group
      %+  ~(put by zones.group)  %default
      :-  ['Sectionless' '' '' '']
      %+  murn  ~(tap by channels.group)
      |=  [=nest:g =channel:g]
      ^-  (unit nest:g)
      ?.  =(zone.channel %default)
        ~
      `nest
    =.  zone-ord.group  (~(push of zone-ord.group) %default)
    =.  fleet.group
      %-  ~(urn by fleet.group)
      |=  [=ship =vessel:fleet:g]
      ?.  (~(has in admins) ship)
        vessel
      vessel(sects (~(put in sects.vessel) %admin))
    ?.  =(our.bowl p.flag)
      (go-safe-sub &)
    =/  our=vessel:fleet:g  (~(gut by fleet.group) our.bowl *vessel:fleet:g)
    =.  sects.our  (~(put in sects.our) %admin)
    =.  fleet.group  (~(put by fleet.group) our.bowl our)
    =/  =diff:g  [%create group]
    (go-tell-update now.bowl diff)
  ::
  ++  go-has-sub
    (~(has by wex.bowl) [(snoc go-area %updates) p.flag dap.bowl])
  ::
  ++  go-safe-sub
    |=  init=_|
    ^+  go-core
    ?:  |(go-has-sub =(our.bowl p.flag))
      go-core
    (go-sub init)
  ::
  ++  go-sub
    |=  init=_|
    ^+  go-core
    =/  =time
      ?.(?=(%sub -.net) *time p.net)
    =/  base=wire  (snoc go-area %updates)
    =/  =path      (snoc base ?:(init %init (scot %da time)))
    =/  =card
      [%pass base %agent [p.flag dap.bowl] %watch path]
    =.  cor  (emit card)
    go-core
  ::
  ++  go-watch
    |=  =(pole knot)
    ^+  go-core
    ?+    pole  !!
        [%updates rest=*]  (go-pub rest.pole)
        [%ui ~]            go-core
        [%preview ~]       go-preview
    ::
        [%bait host=@ name=@ ~]
      ?>  ?=(%open -.cordon.group)
      =/  =flag:g  [(slav %p host.pole) name.pole]
      =;  =nest:g
        =.  cor  (give %fact ~ dude+!>(p.nest))
        =.  cor  (give %kick ~ ~)
        go-core
      %-  need
      %+  roll  ~(tap in imported.group)
      |=  [=nest:g out=(unit nest:g)]
      ^-  (unit nest:g)
      ?.  =(~ out)  out
      ?.  =(q.nest flag)  ~
      `nest
    ==
  ::
  ++  go-preview
    :: TODO: either use ?> to enforce request permissions; or return a preview
    ::   with limited info? for rendering a secret group reference
    :: ?>  (~(has by fleet.group) src.bowl)
    :: TODO: if user is in the allowed to join list, they should see a preview;
    ::   reusing some of the below logic
    :: ?>  ?|  =(p.flag our.bowl) :: self
    ::     =(p.flag src.bowl) :: subscription
    ::     &((~(has in ships) src.bowl) =(1 ~(wyt in ships)))  :: user join
    =/  =preview:g
      =,  group
      [flag meta cordon now.bowl secret.group]
    =.  cor
      (emit %give %fact ~ group-preview+!>(preview))
    =.  cor
      (emit %give %kick ~ ~)
    go-core
  ::
  ++  go-peek
    |=  =(pole knot)
    ^-  (unit (unit cage))
    :-  ~
    ?+    pole  ~
        [%hosts ~]
      `ships+!>(go-channel-hosts)
      ::
        [%fleet %ships ~]
      `ships+!>(~(key by fleet.group))
      ::
        [%fleet ship=@ %vessel ~]
      =/  src  (slav %p ship.pole)
      `noun+!>((~(got by fleet.group) src))
      ::
        [%fleet ship=@ %is-bloc ~]
      =/  src  (slav %p ship.pole)
      `loob+!>((~(has in go-bloc-who) src))
      ::
        [%fleet ship=@ %is-ban ~]
      =/  src  (slav %p ship.pole)
      `loob+!>((go-is-banned src))
      ::
        [%channel app=@ ship=@ name=@ rest=*]
      =/  nes=nest:g  [app.pole (slav %p ship.pole) name.pole]
      =/  =channel:g  (~(got by channels.group) nes)
      ?+    rest.pole  ~
          [%can-read member=@ ~]
        =/  member  (slav %p member.rest.pole)
        `loob+!>((go-can-read member channel))
        ::
          [%can-write member=@ ~]
        =/  member  (slav %p member.rest.pole)
        =-  `noun+!>(-)
        ?:  |((go-is-banned member) !(~(has by fleet.group) member))  ~
        %-  some
        :-  bloc=(~(has in go-bloc-who) member)
        sects=sects:(~(got by fleet.group) member)
      ==
      ::
        [%can-read ~]
      :+  ~  %noun
      !>  ^-  $-([ship nest:g] ?)
      |=  [=ship =nest:g]
      ?~  cha=(~(get by channels.group) nest)  |
      (go-can-read ship u.cha)
    ==
  ::
  ++  go-can-read
    |=  [src=ship =channel:g]
    =/  open  =(-.cordon.group %open)
    =/  ves  (~(get by fleet.group) src)
    =/  visible  =(~ readers.channel)
    ?:  (go-is-banned src)  |
    ?:  ?|  (~(has in go-bloc-who) src)
            &(open visible)
            &(!=(~ ves) visible)
        ==
      &
    ?~  ves  |
    !=(~ (~(int in readers.channel) sects.u.ves))
  ++  go-agent
    |=  [=wire =sign:agent:gall]
    ^+  go-core
    ?+  wire  !!
        [%updates ~]  (go-take-update sign)
    ::
        [%join-channels ~]
      ?>  ?=(%poke-ack -.sign)
      ?~  p.sign
        go-core
      %-  (slog leaf/"Failed to autojoin channel" u.p.sign)
      go-core
    ==
  ::
  ++  go-upgrade
    ^+  go-core
    ?.  ?=(%sub -.net)       go-core
    ?.  ?=(%dex -.saga.net)  go-core
    ?.  =(okay:g ver.saga.net)
      ~&  future-shock/[ver.saga.net flag]
      go-core
    go-make-chi
  ::
  ++  go-take-epic
    |=  her=epic:e
    ^+  go-core
    ?>  ?=(%sub -.net)
    ?:  =(her okay:g)
      go-make-chi
    ?:  (gth her okay:g)
      =.  saga.net  dex+her
      go-core
    go-make-lev
  ::
  ++  go-take-update
    |=  =sign:agent:gall
    ^+  go-core
    ?+    -.sign  (go-sub |)
        %kick
      ?>  ?=(%sub -.net)
      ?.  ?=(%chi -.saga.net)  go-core
      (go-sub !load.net)
    ::
        %watch-ack
      =?  cor  (~(has by xeno) flag)
        ga-abet:(ga-watched:(ga-abed:gang-core flag) p.sign)
      %.  go-core
      ?~  p.sign  same
      (slog leaf/"Failed subscription" u.p.sign)
    ::
        %fact
      =*  cage  cage.sign
      ::  XX: does init need to be handled specially?
      ?+  p.cage  (go-odd-update p.cage)
        %epic            (go-take-epic !<(epic:e q.cage))
        %group-log-3     (go-apply-log !<(log:g q.cage))
        %group-update-3  (go-update !<(update:g q.cage))
        %group-init-3    (go-fact-init !<(init:g q.cage))
      ==
    ==
  ::
  ++  go-odd-update
    |=  =mark
    ?.  (is-old:epos mark)
      go-core
    ?.  ?=(%sub -.net)
      go-core
    go-make-lev
  ::
  ++  go-make-lev
    ?.  ?=(%sub -.net)
       go-core
    ~&  "took lev epic: {<flag>}"
    =.  saga.net  lev/~
    =.  cor  (watch-epic p.flag)
    go-core
  ::
  ++  go-make-chi
    ^+  go-core
    ?.  ?=(%sub -.net)
       go-core
    ~&  "took chi epic: {<flag>}"
    =.  saga.net  chi/~
    (go-safe-sub !load.net)
  ::
  ++  go-proxy
    |=  =update:g
    ^+  go-core
    =*  diff  q.update
    ::  don't allow anyone else to proxy through us
    ?.  =(src.bowl our.bowl)
      ~|("%group-action poke failed: only allowed from self" !!)
    ::  must have permission to write
    ?.  ?|  go-is-bloc
            ?=(%flag-content -.diff)
            ?&(?=(%fleet -.diff) ?=([%add ~] q.diff))
        ==
      ~|("%group-action poke failed: can't write to host" !!)
    =/  =wire  (snoc go-area %proxy)
    =/  =dock  [p.flag dap.bowl]
    =/  =cage  [act:mar:g !>([flag update])]
    =.  cor  (emit %pass wire %agent dock %poke cage)
    go-core
  ::
  ++  go-pub
    |=  =path
    ^+  go-core
    ?>  ?=(%pub -.net)
    =;  =cage
      =.  cor  (give %fact ~ cage)
      go-core
    ?:  ?=([%init ~] path)
      =/  [=time *]  (need (ram:log-on:g p.net))
      [int:mar:g !>([time group])]
    ?>  ?=([@ ~] path)
    =/  =time  (slav %da i.path)
    =/  =log:g
      (lot:log-on:g p.net `time ~)
    [log:mar:g !>(log)]
  ::
  ++  go-apply-log
    |=  =log:g
    =/  updates=(list update:g)
      (tap:log-on:g log)
    %+  roll  updates
    |=  [=update:g go=_go-core]
    (go-update:go update)
  ::
  ++  go-fact-init
    |=  [=time gr=group:g]
    =.  group  gr
    =.  net  [%sub time & %chi ~]
    =/  create=diff:g  [%create group]
    =/  readable-channels
      %-  ~(gas in *(set nest:g))
      %+  murn  ~(tap in channels.group)
      |=  [ch=nest:g =channel:g]
      ?.  (go-can-read our.bowl channel)  ~
      [~ ch]
    =.  cor
      (give %fact ~[/groups /groups/ui] act:mar:g !>(`action:g`[flag now.bowl create]))
    =.  cor
      (give %fact ~[/groups /groups/ui] gang-gone+!>(flag))
    =.  cor
      (emil (join-channels:go-pass ~(tap in readable-channels)))
    go-core
  ::
  ++  go-give-update
    |=  [=time =diff:g]
    ^+  go-core
    =/  paths=(set path)
      %+  roll  ~(val by sup.bowl)
      |=  [[=ship =path] out=(set path)]
      ?.  =((scag 4 path) (snoc go-area %updates))
        out
      (~(put in out) path)
    =.  paths  (~(put in paths) (snoc go-area %ui))
    =.  cor
      (give %fact ~[/groups /groups/ui] act:mar:g !>(`action:g`[flag time diff]))
    =.  cor
      (give %fact ~(tap in paths) upd:mar:g !>(`update:g`[time diff]))
    go-core
  ::
  ++  go-tell-update
    |=  [=time =diff:g]
    ^+  go-core
    =.  go-core  (go-give-update time diff)
    ?.  ?=(%pub -.net)
      go-core
    =.  p.net
      (put:log-on:g p.net time diff)
    go-core
  ::
  ++  go-update
    |=  [=time =diff:g]
    ^+  go-core
    =.  go-core
      (go-tell-update time diff)
    =.  net
      ?:    ?=(%pub -.net)
        pub/(put:log-on:g p.net time diff)
      [%sub time load.net %chi ~]
    ?-  -.diff
      %channel  (go-channel-update [p q]:diff)
      %fleet    (go-fleet-update [p q]:diff)
      %cabal    (go-cabal-update [p q]:diff)
      %bloc     (go-bloc-update p.diff)
      %cordon   (go-cordon-update p.diff)
      %create   go-core(group p.diff)
      %zone     (go-zone-update +.diff)
      %meta     (go-meta-update p.diff)
      %secret   (go-secret-update p.diff)
      %del      go-core(gone &)
      %flag-content  (go-flag-content +:diff)
    ==
  ::
  ++  go-secret-update
    |=  secret=?
    =.  secret.group  secret
    go-core
  ++  go-meta-update
    |=  meta=data:meta
    =.  meta.group  meta
    go-core
  ++  go-flag-content
    |=  [=nest:g =post-key:g src=ship]
    =/  posts  (~(gut by flagged-content.group) nest *(map post-key:g flaggers:g))
    =/  flaggers=(unit flaggers:g)  (~(get by posts) post-key)
    =/  channel-flagged
      %+  ~(put by posts)  post-key
      ?~  flaggers  (sy ~[src])
      (~(put in u.flaggers) src)
    =.  flagged-content.group  (~(put by flagged-content.group) nest channel-flagged)
    ?:  |(from-self !go-is-our-bloc)  go-core
    =/  =rope:ha  (get-channel-rope nest post-key)
    =/  link
      (welp /groups/(scot %p p.flag)/[q.flag]/channels ted.rope)
    =/  =new-yarn:ha
      %-  spin
      :*  rope
          link
          `['See post' link]
          :~  [%ship src]
              ' has reported a post as inappropriate.'
          ==
      ==
    =.  cor  (emit (pass-hark new-yarn))
    go-core
  ++  go-zone-update
    |=  [=zone:g =delta:zone:g]
    ^+  go-core
    ?-    -.delta
        %add
      =/  =realm:zone:g  [meta.delta ~]
      =.  zones.group    (~(put by zones.group) zone realm)
      =.  zone-ord.group  (~(push of zone-ord.group) zone)
      go-core
    ::
        %del
      ~|  %cant-delete-default-zone
      ?<  =(%default zone)
      =.  zones.group
        (~(del by zones.group) zone)
      =.  zone-ord.group
        (~(del of zone-ord.group) zone)
      =.  channels.group
        %-  ~(run by channels.group)
        |=  =channel:g
        channel(zone ?:(=(zone zone.channel) %default zone.channel))
      go-core
    ::
        %edit
      =.  zones.group
        %+  ~(jab by zones.group)  zone
        |=  realm:zone:g
        +<(met meta.delta)
      go-core
    ::
        %mov
      =.  zone-ord.group
        (~(into of zone-ord.group) idx.delta zone)
      go-core
    ::
        %mov-nest
      ?.  (~(has by zones.group) zone)  go-core
      =/  =realm:zone:g  (~(got by zones.group) zone)
      ?.  (~(has of ord.realm) nest.delta)  go-core
      =.  ord.realm
        (~(into of ord.realm) [idx nest]:delta)
      =.  zones.group    (~(put by zones.group) zone realm)
      go-core
    ==
  ++  go-bloc-update
    |=  =diff:bloc:g
    ?>  go-is-bloc
    ^+  go-core
    =.  bloc.group
      ?-  -.diff
        %add  (~(uni in bloc.group) p.diff)
        %del  (~(dif in bloc.group) p.diff)
      ==
    go-core
  ++  go-cordon-update
    |=  =diff:cordon:g
    |^  ^+  go-core
    ?-  -.diff
      %open     (open p.diff)
      %shut     (shut p.diff)
      %swap     ?>(go-is-bloc =.(cordon.group p.diff go-core))
    ==
    ::
    ++  open
      |=  =diff:open:cordon:g
      ^+  go-core
      ?>  go-is-bloc
      =*  cordon  cordon.group
      ?>  ?=(%open -.cordon)
      ?-  -.diff
      ::
          %add-ships
        ?<  ?|  &((~(has in p.diff) our.bowl) =(p.flag our.bowl))
                %+  lth  0
                %~  wyt  in
                (~(int in p.diff) go-channel-hosts)
            ==
        =.  fleet.group
        %-  malt
          %+  skip
            ~(tap by fleet.group)
          |=  [=ship =vessel:fleet:g]
          (~(has in p.diff) ship)
        =.  ships.ban.cordon  (~(uni in ships.ban.cordon) p.diff)
        %+  go-give-update
          now.bowl
        [%fleet p.diff [%del ~]]
      ::
          %del-ships
        =.  ships.ban.cordon  (~(dif in ships.ban.cordon) p.diff)
        go-core
      ::
          %add-ranks
        =/  foes
          %-  malt
          %+  skim
            ~(tap by fleet.group)
          |=  [=ship =vessel:fleet:g]
          (~(has in p.diff) (clan:title ship))
        =.  fleet.group  (~(dif by fleet.group) foes)
        =.  ranks.ban.cordon  (~(uni in ranks.ban.cordon) p.diff)
        %+  go-give-update
          now.bowl
        [%fleet ~(key by foes) [%del ~]]
      ::
          %del-ranks
        =.  ranks.ban.cordon  (~(dif in ranks.ban.cordon) p.diff)
        go-core
      ==
    ::
    ++  shut
      |=  =diff:shut:cordon:g
      ^+  go-core
      =*  cordon  cordon.group
      ?>  ?=(%shut -.cordon)
      ?+    [-.diff p.diff]  !!  :: should never happen, compiler bug
      ::
          [%add-ships %pending]
        ?>  go-is-bloc
        =.  pend.cordon.group  (~(uni in pend.cordon) q.diff)
        =.  ask.cordon.group  (~(dif in ask.cordon) q.diff)
        =.  cor  (give-invites flag q.diff)
        go-core
      ::
          [%del-ships %pending]
        ?>  go-is-bloc
        =.  pend.cordon.group  (~(dif in pend.cordon) q.diff)
        go-core
      ::
          [%add-ships %ask]
        ?>  |(go-is-bloc =(~(tap in q.diff) ~[src.bowl]))
        =.  ask.cordon.group  (~(uni in ask.cordon) q.diff)
        =/  ships  q.diff
        ?:  from-self  go-core
        =/  link  (go-link /edit/members)
        =/  =new-yarn:ha
          %-  spin
          :*  (go-rope /asks)
              link
              `['View all members' link]
              %+  welp
                ^-  (list content:ha)
                %+  join  `content:ha`', '
                `(list content:ha)`(turn ~(tap in ships) |=(=ship ship/ship))
              :~  ?:  =(~(wyt in ships) 1)  ' has '
                  ' have '
                  'requested to join '
                  [%emph title.meta.group]
              ==
          ==
        =?  cor  go-is-our-bloc
          (emit (pass-hark new-yarn))
        go-core
      ::
          [%del-ships %ask]
        ?>  |(go-is-bloc =(~(tap in q.diff) ~[src.bowl]))
        =.  ask.cordon.group  (~(dif in ask.cordon) q.diff)
        go-core
      ==
    --
  ::
  ++  go-cabal-update
    |=  [=sect:g =diff:cabal:g]
    ?>  go-is-bloc
    ^+  go-core
    ?-    -.diff
        %add
      =/  =cabal:g
        [meta.diff ~]
      =.  cabals.group  (~(put by cabals.group) sect cabal)
      go-core
    ::
        %edit
      =.  cabals.group
        %+  ~(jab by cabals.group)  sect
        |=  cabal:g
        +<(meta meta.diff)
      go-core
    ::
        %del
      =.  cabals.group  (~(del by cabals.group) sect)
      =.  cor  (verify-group-cabals [flag ~ group] cor)
      go-core
    ==
  ::
  ++  go-fleet-update
    |=  [ships=(set ship) =diff:fleet:g]
    ^+  go-core
    =/  user-join  &((~(has in ships) src.bowl) =(1 ~(wyt in ships)))
    =/  am-host  =(p.flag our.bowl)
    =/  from-host  =(p.flag src.bowl)
    =/  has-host  (~(has in ships) p.flag)
    =*  cordon  cordon.group
    ?-    -.diff
        %add
      ?>  |(am-host from-host user-join)
      ?<  (go-is-banned src.bowl)
      ?>  ?|  from-host
              ?-  -.cordon
                  ?(%open %afar)  &
                  %shut
                =/  cross  (~(int in pend.cordon) ships)
                =(~(wyt in ships) ~(wyt in cross))
              ==
          ==
      =?  cor  &(!user-join am-host)  (give-invites flag ships)
      =.  fleet.group
        %-  ~(uni by fleet.group)
          %-  malt
          ^-  (list [ship vessel:fleet:g])
          %+  turn
            ~(tap in ships)
          |=  =ship
          ::  only give time when joining
          =/  joined  ?:((~(has in ships) src.bowl) now.bowl *time)
          ::  if ship previously added, retain sects
          =/  vessel  (~(gut by fleet.group) ship *vessel:fleet:g)
          [ship [sects=sects.vessel joined=joined]]
      ?:  from-self  go-core
      =/  link  (go-link /edit/members)
      =/  =new-yarn:ha
        %-  spin
        :*  (go-rope /joins)
            link
            `['View all members' link]
            %+  welp
              ^-  (list content:ha)
              %+  join  `content:ha`', '
              `(list content:ha)`(turn ~(tap in ships) |=(=ship ship/ship))
            :~  ?:  =(~(wyt in ships) 1)  ' has joined '
                ' have joined '
                [%emph title.meta.group]
            ==
        ==
      =?  cor  go-is-our-bloc
        (emit (pass-hark new-yarn))
      ?-  -.cordon
          ?(%open %afar)  go-core
          %shut
        =.  pend.cordon  (~(dif in pend.cordon) ships)
        go-core
      ==
    ::
        %del
      ?<  ?|  &((~(has in ships) our.bowl) =(p.flag our.bowl))
              %+  lth  0
              %~  wyt  in
              (~(int in ships) go-channel-hosts)
          ==
      ?>  ?|  go-is-bloc
              =(p.flag src.bowl)
              (~(has in ships) src.bowl)
          ==
      =.  fleet.group
      %-  malt
        %+  skip
          ~(tap by fleet.group)
        |=  [=ship =vessel:fleet:g]
        (~(has in ships) ship)
      ?:  from-self  go-core
      =/  link  (go-link /edit/members)
      =/  =new-yarn:ha
        %-  spin
        :*  (go-rope /leaves)
            link
            `['View all members' link]
            %+  welp
              ^-  (list content:ha)
              %+  join  `content:ha`', '
              `(list content:ha)`(turn ~(tap in ships) |=(=ship ship/ship))
            :~  ?:  =(~(wyt in ships) 1)  ' has left '
                ' have left '
                [%emph title.meta.group]
            ==
        ==
      =?  cor  go-is-our-bloc
        (emit (pass-hark new-yarn))
      ?:  (~(has in ships) our.bowl)
        go-core(gone &)
      go-core
    ::
        %add-sects
      ?>  go-is-bloc
      ~|  strange-sect/sects.diff
      =.  sects.diff  (~(int in sects.diff) ~(key by cabals.group))
      ?:  =(~ sects.diff)  go-core
      =.  fleet.group
        %-  ~(urn by fleet.group)
        |=  [=ship =vessel:fleet:g]
        ?.  (~(has in ships) ship)  vessel
        vessel(sects (~(uni in sects.vessel) sects.diff))
      ?:  from-self  go-core
      =/  link  (go-link /edit/members)
      =/  ship-list=(list content:ha)
        %+  join  `content:ha`', '
        `(list content:ha)`(turn ~(tap in ships) |=(=ship ship/ship))
      =/  role-list
        %-  crip
        %+  join  ', '
        %+  turn
          ~(tap in sects.diff)
        |=  =sect:g
        =/  cabal  (~(got by cabals.group) sect)
        title.meta.cabal
      =/  =new-yarn:ha
        %-  spin
        :*  (go-rope /add-roles)
            link
            `['View all members' link]
            %+  welp
              ship-list
            :~  ?:  =(~(wyt in ships) 1)  ' is now a(n) '
                ' are now a(n) '
                [%emph role-list]
            ==
        ==
      =?  cor  go-is-our-bloc
        (emit (pass-hark new-yarn))
      go-core
    ::
        %del-sects
      ?>  go-is-bloc
      ?:  &(has-host (~(has in sects.diff) 'admin'))  go-core
      =.  fleet.group
        %-  ~(urn by fleet.group)
        |=  [=ship =vessel:fleet:g]
        ?.  (~(has in ships) ship)  vessel
        vessel(sects (~(dif in sects.vessel) sects.diff))
      go-core
    ==
  ++  go-channel-update
    |=  [ch=nest:g =diff:channel:g]
    ^+  go-core
    ?>  go-is-bloc
    =*  by-ch  ~(. by channels.group)
    ?.  |(=(-.diff %add) (has:by-ch ch))  go-core
    ?-    -.diff
        %add
      =.  zones.group  (go-bump-zone ch channel.diff)
      =.  channels.group  (put:by-ch ch channel.diff)
      ?:  from-self  go-core
      ?:  =(our.bowl p.flag)  go-core
      =.  cor  (emil (join-channels:go-pass ~[ch]))
      go-core
    ::
        %edit
      =/  prev=channel:g  (got:by-ch ch)
      =.  zones.group  (go-bump-zone ch channel.diff)
      =.  channels.group  (put:by-ch ch channel.diff)
      go-core
    ::
        %del
      =/  =channel:g   (got:by-ch ch)
      =.  zones.group
        ?.  (~(has by zones.group) zone.channel)  zones.group
        %+  ~(jab by zones.group)  zone.channel
        |=(=realm:zone:g realm(ord (~(del of ord.realm) ch)))
      =.  channels.group  (del:by-ch ch)
      go-core
    ::
        %add-sects
      ~|  strange-sect/sects.diff
      ?>  =(~ (~(dif in sects.diff) ~(key by cabals.group)))
      =/  =channel:g  (got:by-ch ch)
      =.  readers.channel  (~(uni in readers.channel) sects.diff)
      =.  channels.group  (put:by-ch ch channel)
      go-core
    ::
        %del-sects
      =/  =channel:g  (got:by-ch ch)
      =.  readers.channel  (~(dif in readers.channel) sects.diff)
      =.  channels.group  (put:by-ch ch channel)
      ::  TODO: revoke?
      go-core
    ::
        %zone
      ?.  (has:by-ch ch)  go-core
      =/  =channel:g  (got:by-ch ch)
      ?.  (~(has by zones.group) zone.diff)  go-core
      =.  zones.group
        %+  ~(jab by zones.group)  zone.channel
        |=(=realm:zone:g realm(ord (~(del of ord.realm) ch)))
      =.  zone.channel   zone.diff
      =.  channels.group  (put:by-ch ch channel)
      ?.  (~(has by zones.group) zone.diff)  go-core
      =/  =realm:zone:g  (~(got by zones.group) zone.diff)
      =.  ord.realm  (~(push of ord.realm) ch)
      =.  zones.group  (~(put by zones.group) zone.diff realm)
      go-core
    ::
        %join
      =/  =channel:g  (got:by-ch ch)
      =.  join.channel  join.diff
      =.  channels.group  (put:by-ch ch channel)
      go-core
    ==
  ++  go-bump-zone
    |=  [ch=nest:g =channel:g]
    =/  =zone:g  zone.channel
    ?.  (~(has by zones.group) zone)  zones.group
    %+  ~(jab by zones.group)  zone
    |=(=realm:zone:g realm(ord (~(push of ord.realm) ch)))
  --
::
++  res-gang-index
  ^+  cor
  =;  =cage
    =.  cor  (emit %give %fact ~ cage)
    (emit %give %kick ~ ~)
  :-  %group-previews
  !>  ^-  previews:g
  %-  ~(gas by *previews:g)
  %+  murn  ~(tap by groups)
  |=  [=flag:g =net:g =group:g]
  ^-  (unit [flag:g preview:g])
  ?.  &(=(our.bowl p.flag) !secret.group)
    ~
  `[flag =,(group [flag meta cordon now.bowl |])]
::
++  req-gang-index
  |=  =ship
  ^+  cor
  =/  =wire  /gangs/index/(scot %p ship)
  =/  =dock  [ship dap.bowl]
  (emit %pass wire %agent dock %watch `path`wire)
::
++  hi-and-req-gang-index
  |=  =ship
  ^+  cor
  =/  hi-wire=wire  /helm/hi/(scot %p ship)
  =/  hi-dock=dock  [ship %hood]
  =/  gang-wire  /gangs/index/(scot %p ship)
  =/  gang-dock  [ship dap.bowl]
  %-  emil
  :~  [%pass hi-wire %agent hi-dock %poke %helm-hi !>('')]
      [%pass gang-wire %agent gang-dock %watch `path`gang-wire]
  ==
::
++  hi-ship
  |=  =ship
  ^+  cor
  =/  hi-wire=wire  /hi/(scot %p ship)
  =/  hi-dock=dock  [ship %hood]
  %-  emil
  :~  [%pass hi-wire %agent hi-dock %poke %helm-hi !>('%groups connectivity check')]
  ==
::
++  take-hi
  |=  [=ship =sign:agent:gall]
  ^+  cor
  =/  =path  /hi/(scot %p ship)
  ?+  -.sign  !!
      %kick  (emit %give %kick ~[path] ~)
   ::
      %poke-ack
    =.  cor  (emit [%give %fact ~[path] hi-ship+!>(ship)])
    (emit %give %kick ~[path] ~)
  ==
::
++  take-gang-index
  |=  [=ship =sign:agent:gall]
  ^+  cor
  =/  =path  /gangs/index/(scot %p ship)
  ?+  -.sign  !!
      %kick  (emit %give %kick ~[path] ~)
  ::
      %watch-ack
    ?~  p.sign  cor
    %-  (slog leaf/"failed to watch gang index" u.p.sign)
    (emit %give %kick ~[path] ~)
  ::
      %fact
    ?.  =(%group-previews p.cage.sign)  cor
    =+  !<(=previews:g q.cage.sign)
    =.  cor  (emit %give %fact ~[path] cage.sign)
    (emit %give %kick ~[path] ~)
  ==
::
++  gang-core
  |_  [=flag:g =gang:g]
  ++  ga-core  .
  ++  ga-abet
    =.  xeno  (~(put by xeno) flag gang)
    ?.  (~(has by groups) flag)  cor
    =/  [=net:g =group:g]  (~(got by groups) flag)
    ?.  &(?=(%sub -.net) !load.net)  cor
    =.  xeno  (~(del by xeno) flag)
    ga-give-update
  ::
  ++  ga-abed
    |=  f=flag:g
    =/  ga=gang:g  (~(gut by xeno) f [~ ~ ~])
    ga-core(flag f, gang ga)
  ::
  ++  ga-area  `wire`/gangs/(scot %p p.flag)/[q.flag]
  ++  ga-pass
    |%
    ++  poke-host  |=([=wire =cage] (pass-host wire %poke cage))
    ++  pass-host
      |=  [=wire =task:agent:gall]
      ^-  card
      [%pass (welp ga-area wire) %agent [p.flag dap.bowl] task]
    ++  add-self
      ?>  =(src.bowl our.bowl)
      =/  =vessel:fleet:g  [~ now.bowl]
      =/  =action:g  [flag now.bowl %fleet (silt ~[our.bowl]) %add ~]
      (poke-host /join/add act:mar:g !>(action))
    ::
    ++  knock
      =/  ships=(set ship)  (~(put in *(set ship)) our.bowl)
      =/  =action:g  [flag now.bowl %cordon %shut %add-ships %ask ships]
      (poke-host /knock act:mar:g !>(action))
    ++  rescind
      =/  ships=(set ship)  (~(put in *(set ship)) our.bowl)
      =/  =action:g  [flag now.bowl %cordon %shut %del-ships %ask ships]
      (poke-host /rescind act:mar:g !>(action))
    ++  get-preview
      =/  =task:agent:gall  [%watch /groups/(scot %p p.flag)/[q.flag]/preview]
      (pass-host /preview task)
    --
  ++  ga-start-join
    ^+  ga-core
    =.  cor  (emit add-self:ga-pass)
    ga-core
  ::
  ++  ga-cancel
    ^+  ga-core
    =.  cam.gang  ~
    =.  cor  ga-give-update
    ga-core
  ::
  ++  ga-knock
    ^+  ga-core
    =.  cor  (emit knock:ga-pass)
    ga-core
  ++  ga-rescind
    ^+  ga-core
    =.  cor  (emit rescind:ga-pass)
    ga-core
  ++  ga-watch
    |=  =(pole knot)
    ^+  ga-core
    =.  cor  (emit get-preview:ga-pass)
    ga-core
  ::
  ++  ga-give-update
    (give %fact ~[/gangs/updates] gangs+!>((~(put by xeno) flag gang)))
  ++  ga-agent
    |=  [=wire =sign:agent:gall]
    ^+  ga-core
    ?+    wire  ~|(bad-agent-take/wire !!)
          [%invite ~]
        ?>  ?=(%poke-ack -.sign)
        :: ?~  p.sign  ga-core
        :: %-  (slog leaf/"Failed to invite {<ship>}" u.p.sign)
        ga-core
      ::
          [%preview ~]
        ?+  -.sign  ~|(weird-take/[wire -.sign] !!)
          %watch-ack
          ?~  p.sign  ga-core :: TODO: report retreival failure
          %-  (slog u.p.sign)
          ga-core
          ::
            %fact
          ?.  =(%group-preview p.cage.sign)  ga-core
          =+  !<(=preview:g q.cage.sign)
          =.  pev.gang  `preview
          =.  cor  ga-give-update
          =/  =path  (snoc ga-area %preview)
          =.  cor
            (emit %give %fact ~[path] cage.sign)
          =.  cor
            (emit %give %kick ~[path] ~)
          ?:  from-self  ga-core
          ?~  pev.gang   ga-core
          ?~  vit.gang   ga-core
          =/  link  /find
          =/  =new-yarn:ha
            %-  spin
            :*  [`flag ~ q.byk.bowl /(scot %p p.flag)/[q.flag]/invite]
                link
                `['Join Group' link]
                :~  [%ship src.bowl]
                    ' sent you an invite to '
                    [%emph title.meta.u.pev.gang]
                ==
            ==
          =?  cor  !(~(has by groups) flag)
            (emit (pass-hark new-yarn))
          ga-core
          ::
            %kick
          ?.  (~(has by xeno) flag)  ga-core
          ?^  pev.gang  ga-core
          ga-core(cor (emit get-preview:ga-pass))
        ==
      ::
          [%join %add ~]
        ?>  ?=(%poke-ack -.sign)
        ?>  ?=(^ cam.gang)
        ?^  p.sign
          =.  progress.u.cam.gang  %error
          %-  (slog leaf/"Joining failed" u.p.sign)
          ga-core
        =.  progress.u.cam.gang  %watching
        =/  =net:g  [%sub now.bowl | %chi ~]
        =|  =group:g
        =.  groups  (~(put by groups) flag net group)
        ::
        =.  cor
          go-abet:(go-sub:(go-abed:group-core flag) &)
        ga-core
          [%knock ~]
        ?>  ?=(%poke-ack -.sign)
        ?>  ?=(^ cam.gang)
        ?^  p.sign
          =.  progress.u.cam.gang  %error
          %-  (slog leaf/"Knocking failed" u.p.sign)
          ga-core
        =.  cor  ga-give-update
        ga-core
          [%rescind ~]
        ?>  ?=(%poke-ack -.sign)
        ?^  p.sign
          ?>  ?=(^ cam.gang)
          =.  progress.u.cam.gang  %error
          %-  (slog leaf/"Rescind failed" u.p.sign)
          ga-core
        =.  cam.gang  ~
        =.  cor  ga-give-update
        ga-core
    ==
  ::
  ++  ga-watched
    |=  p=(unit tang)
    ?~  cam.gang  ga-core
    ?^  p
      %-  (slog leaf/"Failed to join" u.p)
      =.  progress.u.cam.gang  %error
      ga-core
    ga-core
  ::
  ++  ga-invite
    |=  =invite:g
    =.  vit.gang  `invite
    =.  cor  (emit get-preview:ga-pass)
    =.  cor  ga-give-update
    ga-core
  ::
  ++  ga-invite-reject
    ^+  ga-core
    =.  vit.gang  ~
    =.  cor  ga-give-update
    ga-core
  --
--<|MERGE_RESOLUTION|>--- conflicted
+++ resolved
@@ -1,10 +1,4 @@
-<<<<<<< HEAD
-/-  g=groups, zero=groups-0, ha=hark, h=heap, d=channels, c=chat
-=======
-/-  g=groups, ha=hark, h=heap, d=channels, c=chat, tac=contacts
-/-  g-one=group
-/-  m-one=metadata-store
->>>>>>> 7200b8a0
+/-  g=groups, zero=groups-0, ha=hark, h=heap, d=channels, c=chat, tac=contacts
 /-  meta
 /-  e=epic
 /+  default-agent, verb, dbug

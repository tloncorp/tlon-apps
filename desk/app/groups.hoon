::  groups: agent for managing group membership, metadata and permissions
::
::  groups agent can act both as a group server and
::  as a subscriber to remote groups. unlike channels, this agent is
::  not separated into two distinct subscriber and server agents, but
::  rather achieves this separation with two distinct cores:
::  the server core +se-core and client core +go-core.
::
/-  g=groups, gv=groups-ver, c=chat, d=channels, s=story,
    activity
/-  meta
/+  default-agent, verb, dbug
/+  gc=groups-conv, v=volume, s=subscriber, imp=import-aid, logs,
    t=contacts
/+  of
/+  neg=negotiate, discipline
::  performance, keep warm
/+  groups-json
/=  create-thread          /ted/group/create
/%  m-group-create-thread  %group-create-thread
/%  m-group-ui-1           %group-ui-1
::
::
/%  m-noun               %noun
/%  m-group              %group
/%  m-group-1            %group-1
/%  m-group-2            %group-2
/%  m-groups             %groups
/%  m-groups-1           %groups-1
/%  m-groups-2           %groups-2
/%  m-groups-ui          %groups-ui
/%  m-groups-ui-1        %groups-ui-1
/%  m-groups-ui-2        %groups-ui-2
/%  m-group-changed-groups-1  %group-changed-groups-1
/%  m-group-changed-groups-2  %group-changed-groups-2
/%  m-group-preview      %group-preview
/%  m-group-preview-3    %group-preview-3
/%  m-group-previews     %group-previews
/%  m-group-previews-1   %group-previews-1
/%  m-group-update       %group-update
/%  m-group-log          %group-log
/%  m-group-token        %group-token
/%  m-channel-preview    %channel-preview
/%  m-channel-preview-1  %channel-preview-1
/%  m-group-response-1   %group-response-1
/%  m-group-action-3     %group-action-3
/%  m-gangs              %gangs
/%  m-foreign-1          %foreign-1
/%  m-foreigns-1         %foreigns-1
::
/*  commit  %txt  /commit/txt
::
%-  %-  discipline
  :+  ::  marks
      ::
      :~  :+  %noun               &  -:!>(*vale:m-noun)
          :+  %group              &  -:!>(*vale:m-group)
          :+  %group-1            &  -:!>(*vale:m-group-1)
          :+  %group-2            &  -:!>(*vale:m-group-2)
        ::
          :+  %groups             &  -:!>(*vale:m-groups)
          :+  %groups-1           &  -:!>(*vale:m-groups-1)
          :+  %groups-2           &  -:!>(*vale:m-groups-2)
        ::
          :+  %groups-ui          &  -:!>(*vale:m-groups-ui)
          :+  %groups-ui-1        &  -:!>(*vale:m-groups-ui-1)
          :+  %groups-ui-2        &  -:!>(*vale:m-groups-ui-2)
        ::
          :+  %group-changed-groups-1  |  -:!>(*vale:m-group-changed-groups-1)
          :+  %group-changed-groups-2  |  -:!>(*vale:m-group-changed-groups-2)
        ::
          :+  %group-preview      &  -:!>(*vale:m-group-preview)
          :+  %group-preview      &  -:!>(*vale:m-group-preview)
          :+  %group-preview-3    &  -:!>(*vale:m-group-preview-3)
        ::
          :+  %group-previews     &  -:!>(*vale:m-group-previews)
          :+  %group-previews-1   &  -:!>(*vale:m-group-previews-1)
        ::
          :+  %group-update       &  -:!>(*vale:m-group-update)
          :+  %group-log          &  -:!>(*vale:m-group-log)
        ::
          :+  %group-token        &  -:!>(*vale:m-group-token)
        ::
          :+  %channel-preview    &  -:!>(*vale:m-channel-preview)
          :+  %channel-preview-1  &  -:!>(*vale:m-channel-preview-1)
        ::
          :+  %group-response-1   &  -:!>(*vale:m-group-response-1)
          :+  %group-action-3     &  -:!>(*vale:m-group-action-3)
        ::
          :+  %gangs              &  -:!>(*vale:m-gangs)
        ::
          :+  %foreign-1          |  -:!>(*vale:m-foreign-1)
          :+  %foreigns-1         |  -:!>(*vale:m-foreigns-1)
      ==
    ::  facts
    ::
    :~  [/server/groups/$/$/updates/$/$ %group-update %group-log ~]
        [/server/groups/$/$/token/$ %group-token ~]
        [/server/groups/$/$/ask/$ %group-token ~]
        [/server/groups/$/$/preview %group-preview-3 ~]
        [/server/groups/index %group-previews-1 ~]
      ::
        [/v1/groups %group-response-1 ~]
        [/groups/ui %group-action-3 ~]
      ::
        [/chan/$/$/$ %channel-preview ~]
        [/v1/channels/$/$/$/preview %channel-preview-1 ~]
      ::
        [/gangs/index/$ %group-previews ~]
        [/gangs/updates %gangs ~]
        [/gangs/$/$/preview %group-preview ~]
      ::
        [/v1/foreigns %foreigns-1 ~]
        [/v1/foreigns/$/$/preview %group-preview-3 ~]
        [/v1/foreigns/index/$ %group-previews-1 ~]
    ==
  ::  scries
  ::
  :~  [/x/init/v1 %noun]
      [/x/v2/init %noun]
    ::
      [/x/v0/groups %groups]
      [/x/v1/groups %groups-1]
      [/x/v2/groups %groups-2]
    ::
      [/x/v1/changes %group-changed-groups-1]
      [/x/v2/changes %group-changed-groups-2]
    ::
      [/x/v2/groups/$/$/channels/can-read %noun]
      [/x/v2/groups/$/$/channels/$/$/$/can-write %noun]
      [/x/groups/$/$/seats/$ %noun]
    ::
      [/x/groups/light %groups]
      [/x/v0/light/groups %groups]
      [/x/v1/light/groups %groups-1]
      [/x/v2/light/groups %groups-2]
    ::
      [/x/v0/ui/groups %groups-ui]
      [/x/v1/ui/groups %groups-ui-1]
      [/x/v2/ui/groups %groups-ui-2]
    ::
      [/x/v0/ui/groups/$/$ %group-ui]
      [/x/v1/ui/groups/$/$ %group-ui-1]
      [/x/v2/ui/groups/$/$ %group-ui-2]
    ::
      [/x/v0/groups/$/$ %group]
      [/x/v1/groups/$/$ %group-1]
      [/x/v2/groups/$/$ %group-2]
    ::
      [/x/v1/foreigns %foreigns-1]
      [/x/v1/foreigns/$/$ %foreign-1]
    ::
      [/x/groups/$/$/v1 %group-ui]  ::  deprecated
    ::
      [/x/groups/$/$/preview %noun]
  ==
=/  verbose  |
::
%-  %-  agent:neg
    :+  notify=|
      [~.groups^%1 ~ ~]
    %-  my
    :~  %groups^[~.groups^%1 ~ ~]
        %channels^[~.channels^%3 ~ ~]
        %channels-server^[~.channels^%3 ~ ~]
    ==
%-  agent:dbug
%^  verb  |  %warn
::
^-  agent:gall
=>
  |%
  +$  card  card:agent:gall
  +$  current-state
    $:  %8
        groups=net-groups:v7:gv
        =channels-index:v7:gv
        =foreigns:v8:gv
        =^subs:s
        =pimp:imp
    ==
  ++  commit
    ^~
    =+  ?~(^commit 'unknown' -.^commit)
    `@t`(rap 3 'commit ' - ~)
  --
=|  current-state
=*  state  -
=<
  |_  =bowl:gall
  +*  this  .
      def   ~(. (default-agent this %|) bowl)
      log   ~(. logs [our.bowl /logs])
      cor   ~(. +> [bowl ~])
  ++  on-init
    ^-  (quip card _this)
    =^  cards  state
      abet:init:cor
    [cards this]
  ::
  ++  on-save  !>([state ~])
  ++  on-load
    |=  =vase
    ^-  (quip card _this)
    =^  cards  state
      abet:(load:cor vase)
    [cards this]
  ::
  ++  on-poke
    |=  [=mark =vase]
    ^-  (quip card _this)
    =^  cards  state
      abet:(poke:cor mark vase)
    [cards this]
  ++  on-watch
    |=  =path
    ^-  (quip card _this)
    =^  cards  state
      abet:(watch:cor path)
    [cards this]
  ::
  ++  on-peek   peek:cor
  ::
  ++  on-leave   on-leave:def
  ++  on-fail
    |=  [=term =tang]
    ^-  (quip card _this)
    %-  (slog term tang)
    :_  this
    [(fail:log term tang ~)]~
  ::
  ++  on-agent
    |=  [=wire =sign:agent:gall]
    ^-  (quip card _this)
    =^  cards  state
      abet:(agent:cor wire sign)
    [cards this]
  ++  on-arvo
    |=  [=wire sign=sign-arvo]
    ^-  (quip card _this)
    =^  cards  state
      abet:(arvo:cor wire sign)
    [cards this]
  --
|_  [=bowl:gall cards=(list card)]
++  abet  [(flop cards) state]
++  cor   .
++  emit  |=(=card cor(cards [card cards]))
++  emil  |=(caz=(list card) cor(cards (welp (flop caz) cards)))
++  give  |=(=gift:agent:gall (emit %give gift))
++  server  dap.bowl
::
++  submit-activity
  |=  =action:activity
  ^+  cor
  ?.  .^(? %gu /(scot %p our.bowl)/activity/(scot %da now.bowl)/$)
    cor
  %-  emit
  =/  =cage  activity-action+!>(`action:activity`action)
  [%pass /activity/submit %agent [our.bowl %activity] %poke cage]
::  |l: logging core
::
++  l
  |_  flow=(unit @t)
  ++  fail
    |=  [desc=term =tang]
    =/  =card
      (~(fail logs our.bowl /logs) desc tang deez)
    (emit card)
  ::
  ++  tell
    |=  [vol=volume:logs =echo:logs]
    =/  =card
      (~(tell logs our.bowl /logs) vol echo deez)
<<<<<<< HEAD
=======
    =/  pri
      ?-  vol
        %dbug  0
        %info  1
        %warn  2
        %crit  3
      ==
    ?:  &(?=(%dbug vol) !verbose)  cor
    %-  %-  %*(. slog pri pri)  echo
>>>>>>> 1d4af992
    (emit card)
  ::  +deez: log message details
  ::
  ++  deez
    ^-  (list (pair @t json))
    =;  l=(list (unit (pair @t json)))
      (murn l same)
    :~  ?~(flow ~ `%flow^s+u.flow)
    ==
  --
++  poke
  |=  [=mark =vase]
  ^+  cor
  ~|  commit
  ?+    mark  ~|(bad-mark+mark !!)
      %noun
    ?+    q.vase  !!
        [%group-wake flag:g]
      =+  ;;(=flag:g +.q.vase)
      ?.  |(=(our src):bowl =(p.flag src.bowl))
        cor
      ?.  (~(has by groups) flag)  cor
      go-abet:(go-safe-sub:(go-abed:go-core flag) |)
    ::
        %pimp-ready
      ?-  pimp
        ~         cor(pimp `&+~)
        [~ %& *]  cor
        [~ %| *]  (run-import p.u.pimp)
      ==
    ==
    ::
        %group-command
      =+  !<(=c-groups:v7:gv vase)
      ?-    -.c-groups
          %create
        =/  =flag:g  [our.bowl name.create-group.c-groups]
        ?<  (~(has by groups) flag)
        =.  cor  se-abet:(se-c-create:se-core flag create-group.c-groups)
        fi-abet:(fi-join:(fi-abed:fi-core flag) ~)
      ::
          %group
        =/  se-core  (se-abed:se-core flag.c-groups)
        ~|  %se-is-banned
        ?<  (se-is-banned:se-core src.bowl)
        se-abet:(se-c-group:se-core c-group.c-groups)
      ::
          %join
        =/  se-core  (se-abed:se-core flag.c-groups)
        ~|  %se-is-banned
        ?<  (se-is-banned:se-core src.bowl)
        se-abet:(se-c-join:se-core token.c-groups)
      ::
          %ask
        =/  se-core  (se-abed:se-core flag.c-groups)
        ~|  %se-is-banned
        ?<  (se-is-banned:se-core src.bowl)
        se-abet:(se-c-ask:se-core story.c-groups)
      ::
          %leave
        =/  se-core  (se-abed:se-core flag.c-groups)
        ~|  %se-is-banned
        ?<  (se-is-banned:se-core src.bowl)
        se-abet:se-c-leave:se-core
      ==
    ::
        %group-action-4
      =+  !<(=a-groups:v7:gv vase)
      ?>  from-self
      ?-    -.a-groups
          %group
        =/  group-core  (go-abed:go-core flag.a-groups)
        go-abet:(go-a-group:group-core a-group.a-groups)
      ::
          %invite
        =/  group-core  (go-abed:go-core flag.a-groups)
        go-abet:(go-a-invite:group-core a-invite.a-groups)
      ::
          %leave
        =/  group-core  (go-abed:go-core flag.a-groups)
        go-abet:(go-leave:group-core &)
      ==
    ::
        ::  deprecated
        %group-action-3
      ?>  from-self
      =+  !<(=action:v2:gv vase)
      =*  flag  p.action
      =*  diff  q.q.action
      ?:  ?=(%del -.diff)
        ?>  =(p.flag our.bowl)
        =/  =c-groups:g
          [%group flag [%delete ~]]
        $(+< group-command+!>(c-groups))
      ?:  ?=(%secret -.diff)
        =/  =group:v7:gv  +:(~(got by groups) flag)
        ?:  p.diff
          ::  enable group secrecy
          ::
          =/  =a-groups:v7:gv  [%group flag [%entry %privacy %secret]]
          $(+< group-action-4+!>(a-groups))
        ::  disable group secrecy
        ::
        ?:  ?=(?(%public %private) privacy.admissions.group)  cor
        ::  group is secret, make it private
        =/  =a-groups:v7:gv  [%group flag [%entry %privacy %private]]
        $(+< group-action-4+!>(a-groups))
      ::  translate the shut cordon poke:
      ::  1. pending operations translate into entry pending commands.
      ::  2. ask operations translate into foreign ask actions, if it is
      ::     a client request, or into entry ask commands if it is an
      ::     admin request.
      ::
      ?:  ?=([%cordon %shut *] diff)
        =*  cordon-diff  p.p.diff
        ?-  -.cordon-diff
            %add-ships
          ?-    p.cordon-diff
              %ask
            ::  only allow client ask requests
            ?>  =(q.cordon-diff (silt our.bowl ~))
            =/  =a-foreigns:v7:gv
              [%foreign flag %ask ~]
            $(+< group-foreign-1+!>(a-foreigns))
          ::
              %pending
            =/  =a-group:v7:gv
              [%entry %pending q.cordon-diff %add ~]
            $(+< group-action-4+!>(`a-groups:v7:gv`[%group flag a-group]))
          ==
        ::
            %del-ships
          ?-    p.cordon-diff
              %ask
            ?:  =(q.cordon-diff (silt our.bowl ~))
              ::  client: cancel our own ask request
              ::
              =/  =a-foreigns:v7:gv
              [%foreign flag %cancel ~]
              $(+< group-foreign-1+!>(a-foreigns))
            ::  admin: deny ask requests
            ::
            =/  =a-group:v7:gv
              [%entry %ask q.cordon-diff %deny]
            $(+< group-action-4+!>([%group flag a-group]))
          ::
              %pending
            =/  =a-group:v7:gv
              [%entry %pending q.cordon-diff %del ~]
            $(+< group-action-4+!>(`a-groups:v7:gv`[%group flag a-group]))
          ==
        ==
      =/  a-group-list=(list a-group:v7:gv)
        (a-group:v7:diff:v2:gc diff)
      ?:  =(~ a-group-list)  cor
      %+  roll  a-group-list
      |=  [=a-group:v7:gv =_cor]
      =/  =a-groups:v7:gv  [%group flag a-group]
      ^$(+< group-action-4+!>(a-groups))
    ::
        ::  deprecated
        %group-leave
      ?>  from-self
      =+  !<(=flag:g vase)
      ?<  =(our.bowl p.flag)
      go-abet:(go-leave:(go-abed:go-core flag) &)
    ::
    ::  foreign group interface  v2
    ::
        %group-foreign-2
    =+  !<(=a-foreigns:v8:gv vase)
      ?-    -.a-foreigns
          %foreign
        =/  foreign-core  (fi-abed:fi-core flag.a-foreigns)
        fi-abet:(fi-a-foreign:foreign-core a-foreign.a-foreigns)
      ::
          %invite
        =/  foreign-core  (fi-abed:fi-core flag.invite.a-foreigns)
        fi-abet:(fi-invite:foreign-core invite.a-foreigns)
      ::
          %revoke
        =/  foreign-core  (fi-abed:fi-core flag.a-foreigns)
        fi-abet:(fi-revoke:foreign-core token.a-foreigns)
      ==
    ::
    ::  foreign groups interface v1
    ::
        %group-foreign-1
      =+  !<(a-foreigns-7=a-foreigns:v7:gv vase)
      =/  =a-foreigns:v8:gv
        ?.  ?=(%invite -.a-foreigns-7)  a-foreigns-7
        [%invite (v8:invite:v7:gc invite.a-foreigns-7)]
      $(+< group-foreign-2+!>(a-foreigns))
    ::
    ::  deprecated gang interface
    ::
        %group-join
      ?>  from-self
      =+  !<(=join:v0:gv vase)
      =/  far=(unit foreign:v8:gv)  (~(get by foreigns) flag.join)
      =/  tok=(unit token:g)
        ?~  far  ~
        =*  invites  invites.u.far
        |-
        ?~  invites  ~
        ?.  valid.i.invites  $(invites t.invites)
        token.i.invites.u.far
      fi-abet:(fi-join:(fi-abed:fi-core flag.join) tok)
    ::
        %group-knock
      ?>  from-self
      =+  !<(=flag:g vase)
      =/  =a-foreigns:v7:gv
        [%foreign flag %ask ~]
      $(+< group-foreign-1+!>(a-foreigns))
    ::
        %group-rescind
      ?>  from-self
      =+  !<(=flag:g vase)
      =/  =a-foreigns:v7:gv
        [%foreign flag %cancel ~]
      $(+< group-foreign-1+!>(a-foreigns))
    ::
        %group-cancel
      ?>  from-self
      =+  !<(=flag:g vase)
      fi-abet:fi-cancel:(fi-abed:fi-core flag)
    ::
        %group-invite
      ?>  from-self
      =+  !<(invite-0=invite:v0:gv vase)
      ?:  =(q.invite-0 our.bowl)
        ::  invitee, deprecated
        ::
        ~|(group-invite-deprecated+%invitee !!)
      :: inviter
      ::
      ?>  (~(has by groups) p.invite-0)
      =/  =a-invite:v7:gv  [q.invite-0 ~ ~]
      $(+< group-action-4+!>(`a-groups:v7:gv`[%invite p.invite-0 a-invite]))
    ::
        %invite-decline
      =+  !<(=flag:g vase)
      ?>  from-self
      ~|  f=flag
      =/  =foreign:v8:gv  (~(got by foreigns) flag)
      ::  backward compatibility: decline all invites
      ::
      %+  roll  invites.foreign
      |=  [=invite:g =_cor]
      =/  =a-foreigns:v7:gv
        [%foreign flag %decline token.invite]
      (poke:cor group-foreign-1+!>(a-foreigns))
  ::
    %reset-all-perms  reset-all-perms
  ::
      %reset-group-perms
    =+  !<(=flag:g vase)
    =/  val  (~(get by groups) flag)
    ?~  val
      cor
    ((reset-group-perms cor) [flag u.val] cor)
  ::
      %egg-any
    =+  !<(=egg-any:gall vase)
    ?-  pimp
      ~         cor(pimp `|+egg-any)
      [~ %& *]  (run-import egg-any)
      [~ %| *]  ~&  [dap.bowl %overwriting-pending-import]
                cor(pimp `|+egg-any)
    ==
  ::
      %handle-http-request
    ::  we may (in some hosting circumstances) have been bound to serve
    ::  on the root path, making us act as a catch-all for http requests.
    ::  handle all requests that hit us by redirecting back into the web app.
    ::
    =+  !<([id=@ta inbound-request:eyre] vase)
    =/  pax=path                 /http-response/[id]
    =/  pay=simple-payload:http  [[307 ['location' '/apps/groups/']~] ~]
    %-  emil
    :~  [%give %fact ~[pax] %http-response-header !>(response-header.pay)]
        [%give %fact ~[pax] %http-response-data !>(data.pay)]
        [%give %kick ~[pax] ~]
    ==
  ==
::
++  run-import
  |=  =egg-any:gall
  ^+  cor
  =.  pimp  ~
  ?-  -.egg-any
      ?(%15 %16)
    ?.  ?=(%live +<.egg-any)
      ~&  [dap.bowl %egg-any-not-live]
      cor
    =/  bak  (load -:!>([*any-state:load ~]) +>.old-state.egg-any)
    ::  restore any previews & invites we might've had
    ::
    =.  foreigns
      %+  roll  ~(tap by foreigns:bak)
      |=  [[=flag:g far=foreign:g] =_foreigns]
      %+  ~(put by foreigns)  flag
      ?.  (~(has by foreigns) flag)
        far(lookup ~, progress ~, token ~)
      =/  hav  (~(got by foreigns) flag)
      ::  merge foreign:
      ::  1. join invite lists
      ::  2. preserve current lookup, progress and token
      ::  3. prefer current preview
      ::
      :*  (weld invites.hav invites.far)
          lookup.hav
          ?~(preview.hav preview.far preview.hav)
          progress.hav
          token.hav
      ==
    ::  restore the groups we were in, taking care to re-establish
    ::  subscriptions to the group, and to tell %channels to re-establish
    ::  its subscriptions to the groups' channels as well.
    ::
    =.  cor
      %+  roll  ~(tap by groups:bak)
      |=  [[=flag:g gr=[=net:g =group:g]] =_cor]
      ?:  (~(has by groups.cor) flag)
        cor
      =.  groups.cor  (~(put by groups.cor) flag gr)
      =+  goc=(go-abed:go-core:cor flag)
      =.  goc  (go-safe-sub:goc |)
      =.  cor  go-abet:goc
      ::  wake our members if we are the host
      ::
      =?  cor  =(p.flag our.bowl)
        (emil:cor go-wake-members:go-pass:goc)
      %-  emil:cor
      %-  join-channels:go-pass:goc
      ~(tap in ~(key by channels.group.gr))
    cor
  ==
::
++  channels-scry
  |=  =nest:g
  ^-  path
  /(scot %p our.bowl)/channels/(scot %da now.bowl)/[p.nest]/(scot %p p.q.nest)/[q.q.nest]
::
++  reset-all-perms
  (~(rep by groups) (reset-group-perms cor))
::
++  reset-group-perms
  |=  core=_cor
  |=  [[=flag:g [=net:g =group:g]] cr=_core]
  ?.  =(our.bowl p.flag)  cr
  (~(rep by channels.group) (reset-channel-perms flag cr))
::
++  reset-channel-perms
  |=  [=flag:g cr=_cor]
  |=  [[=nest:g =channel:g] core=_cr]
  ?.  ?=(?(%diary %heap %chat) p.nest)  core
  =.  cards.core
    :_
    :_  cards.core
      ^-  card
      =/  wire  /groups
      =/  dock  [our.bowl dap.bowl]
      =/  =c-groups:g  [%group flag [%channel nest %del-readers readers.channel]]
      =/  cage  group-command+!>(c-groups)
      [%pass wire %agent dock %poke cage]
    ^-  card
    =/  =path  (welp (channels-scry nest) /perm/noun)
    =/  perms  .^(perm:d %gx path)
    =/  =c-channels:d  [%channel nest %del-writers writers.perms]
    =/  =wire  /channels/command
    =/  =dock  [our.bowl %channels-server]
    =/  =cage  channel-command+!>(c-channels)
    [%pass wire %agent dock %poke cage]
  core
::  +init: initialize agent
++  init
  ^+  cor
  inflate-io
::  +load: load next state
++  load
  |^  |=  =vase
  ^+  cor
  =+  !<([old=any-state *] vase)
  =?  old  ?=(%0 -.old)  (state-0-to-1 old)
  =?  old  ?=(%1 -.old)  (state-1-to-2 old)
  =?  old  ?=(%2 -.old)  (state-2-to-3 old)
  =?  old  ?=(%3 -.old)  (state-3-to-4 old)
  ::
  ::  v4 -> v5: leave all /epic subscriptions
  ::
  =?  cor  ?=(%4 -.old)
    %+  roll  ~(tap by wex.bowl)
    |=  [[[=wire =dock] *] =_cor]
    ?.  ?=([%epic ~] wire)  cor
    =^  caz=(list card)  subs.cor
      (~(unsubscribe s [subs bowl]) wire dock)
    (emil:cor caz)
  =?  old  ?=(%4 -.old)  (state-4-to-5 old)
  =?  old  ?=(%5 -.old)  (state-5-to-6 old)
  =^  caz-6-to-7=(list card)  old
    ?.  ?=(%6 -.old)  [~ old]
    (state-6-to-7 old)
  =?  cor  !=(~ caz-6-to-7)  (emil caz-6-to-7)
  =?  old  ?=(%7 -.old)  (state-7-to-8 old)
  ?>  ?=(%8 -.old)
  ::  initialize .active-channels on each reload
  =.  cor
    (emit [%pass /load/active-channels %arvo %b %wait now.bowl])
  =.  state  old
  =.  cor  inflate-io
  ::  until client bugs are fixed and data validation happens on-ingress,
  ::  always trawl our groups for raw image data (or really, metadata of a
  ::  size that could be raw image data) and unset those.
  ::
  =.  foreigns
    %-  ~(run by foreigns)
    |=  =foreign:g
    ?~  preview.foreign
      ::  no preview, nothing to do
      ::
      foreign
    =*  meta  meta.u.preview.foreign
    ?:  ?|  =('' image.meta)
            =('http' (end 3^4 image.meta))
            =('#' (end 3 image.meta))
        ==
      ::  no raw image data, nothing to do
      ::
      foreign
    ::  strip out raw image data
    ::
    foreign(image.meta.u.preview '')
  =.  cor
    %+  roll  ~(tap by groups)
    |=  [[=flag:g =net:g =group:g] =_cor]
    ?:  ?|  =('' image.meta.group)
            =('http' (end 3^4 image.meta.group))
            =('#' (end 3 image.meta.group))
        ==
      cor
    ?:  =(p.flag our.bowl)
      ::  if it's our group, edit the metadata and send out updates about it
      ::
      se-abet:(se-c-group:(se-abed:se-core:cor flag) %meta meta.group(image ''))
    ::  if it's not ours, just clean it up locally so it doesn't clog our pipes
    ::
    cor(groups (~(put by groups) flag net group(image.meta '')))
  ::  prune expired tokens and revoke associated invites
  ::
  =.  cor
    %+  roll  ~(tap by groups)
    |=  [[=flag:g *] =_cor]
    ?.  =(p.flag our.bowl)  cor
    se-abet:se-prune-tokens:(se-abed:se-core:cor flag)
  cor
  ::
  +$  any-state
    $%  state-8
        state-7
        state-6
        state-5
        state-4
        state-3
        state-2
        state-1
        state-0
    ==
  +$  state-0
    $:  %0
        groups=net-groups:v0:gv
        xeno=gangs:v0:gv
        shoal=(map flag:g dude:gall)
    ==
  ::
  +$  state-1
    $:  %1
      groups=net-groups:v0:gv
      ::
        $=  volume
        $:  base=level:v
            area=(map flag:g level:v)  ::  override per group
            chan=(map nest:g level:v)  ::  override per channel
        ==
      ::
        xeno=gangs:v0:gv
        ::  graph -> agent
        shoal=(map flag:g dude:gall)
    ==
  ::
  +$  state-2
    $:  %2
        groups=net-groups:v2:gv
      ::
        $=  volume
        $:  base=level:v
            area=(map flag:g level:v)  ::  override per group
            chan=(map nest:g level:v)  ::  override per channel
        ==
      ::
        xeno=gangs:v2:gv
        ::  graph -> agent
        shoal=(map flag:g dude:gall)
    ==
  ::
  +$  state-3
    $:  %3
        groups=net-groups:v2:gv
        =volume:v
        xeno=gangs:v2:gv
        ::  graph -> agent
        shoal=(map flag:g dude:gall)
        =^subs:s
    ==
  ::
  +$  state-4
    $:  %4
        groups=net-groups:v2:gv
        =volume:v
        xeno=gangs:v2:gv
        ::  graph -> agent
        shoal=(map flag:g dude:gall)
        =^subs:s
        =pimp:imp
    ==
  ::
  +$  state-5
    $:  %5
        groups=net-groups:v5:gv
        =volume:v
        xeno=gangs:v5:gv
        ::  graph -> agent
        shoal=(map flag:g dude:gall)
        =^subs:s
        =pimp:imp
    ==
  ::
  +$  state-6
    $:  %6
        groups=net-groups:v5:gv
        =volume:v
        xeno=gangs:v6:gv
        =^subs:s
        =pimp:imp
    ==
  +$  state-7
    $:  %7
        groups=net-groups:v7:gv
        =channels-index:v7:gv
        =foreigns:v7:gv
        =^subs:s
        =pimp:imp
    ==
  ::
  +$   state-8  current-state
  ::
  ++  state-0-to-1
    |=  state-0
    ^-  state-1
    [%1 groups [*level:v ~ ~] xeno shoal]
  ::
  ++  state-1-to-2
    |=  state-1
    ^-  state-2
    [%2 (v2:groups:v0:gc groups) volume xeno shoal]
  ::
  ++  state-2-to-3
    |=  state-2
    ^-  state-3
    [%3 groups volume xeno shoal *^subs:s]
  ::
  ++  state-3-to-4
    |=  state-3
    ^-  state-4
    [%4 groups volume xeno shoal subs ~]
  ::
  ++  state-4-to-5
    |=  state-4
    ^-  state-5
    :*  %5
        (~(run by groups) v5:net-group:v2:gc)
        volume
        (~(run by xeno) v5:gang:v2:gc)
        shoal
        subs
        ~
    ==
  ::
  ++  state-5-to-6
    |=  state-5
    ^-  state-6
    :*  %6
        groups
        volume
        (~(run by xeno) v6:gang:v5:gc)
        subs
        ~
    ==
  ::
  ++  state-6-to-7
    |=  state-6
    ^-  (quip card state-7)
    ::  clean up old /cast subscriptions
    ::
    =|  caz=(list card)
    =.  caz
      %+  roll  ~(tap by wex.bowl)
      |=  [[[=wire =dock] *] =_caz]
      ?.  ?=([%cast @ @ ~] wire)  caz
      :_  caz
      [%pass wire %agent dock %leave ~]
    ::  clean up old /contact subscription
    ::
    =.  caz
      %+  roll  ~(tap by wex.bowl)
      |=  [[[=wire =dock] *] =_caz]
      ?.  ?=([%contact ~] wire)  caz
      :_  caz
      [%pass wire %agent dock %leave ~]
    ::  clean up old group updates subscriptions
    ::
    =.  caz
      %+  roll  ~(tap by wex.bowl)
      |=  [[[=wire =dock] *] =_caz]
      ?.  ?=([%groups @ @ %updates ~] wire)  caz
      :_  caz
      [%pass wire %agent dock %leave ~]
    ::  schedule foreigns, admissions and groups subscription migrations
    ::
    =.  caz
      :-  [%pass /load/v7/foreigns %arvo %b %wait now.bowl]
      :-  [%pass /load/v7/admissions %arvo %b %wait now.bowl]
      :-  [%pass /load/v7/subscriptions %arvo %b %wait now.bowl]
      caz
    =/  channels-index=(map nest:g flag:g)
      %-  ~(gas by *(map nest:g flag:g))
      %-  zing
      %+  turn  ~(tap by groups)
      |=  [=flag:g [* =group:v6:gv]]
      ^-  (list [nest:g flag:g])
      (turn ~(tap in ~(key by channels.group)) (late flag))
    ::  clean up stray gangs caused by invite poke response
    ::  in old groups.
    ::
    =.  xeno
      %-  my
      %+  murn  ~(tap by xeno)
      |=  [=flag:g =gang:v6:gv]
      ^-  (unit (pair flag:g gang:v6:gv))
      ?~  group=(~(get by groups) flag)
        `[flag gang]
      =*  net  -.u.group
      ?:  ?=(%pub -.net)  ~
      ::  drop gang for groups that are already initialized,
      ::  otherwise we risk losing user data during migration
      ::  of group join flows. see /load/v7/foreigns case in +arvo.
      ::
      ?:  load.net  ~
      `[flag gang]
    :-  caz
    :*  %7
        (~(run by groups) v7:net-group:v5:gc)
        channels-index
        (~(run by xeno) v7:gang:v6:gc)
        subs
        ~  ::  pimp
    ==
  ::
  ++  state-7-to-8
    |=  =state-7
    ^-  state-8
    %=  state-7
      -  %8
      foreigns  (~(run by foreigns.state-7) v8:foreign:v7:gc)
    ==
  --
::
++  inflate-io
  ^+  cor
  ::
  =.  cor  (watch-contacts |)
  =.  cor  (watch-channels |)
  ::
  =.  cor
    %+  roll
      ~(tap by groups)
    |=  [[=flag:g [=net:g *]] =_cor]
    go-abet:(go-safe-sub:(go-abed:go-core:cor flag) |)
  cor
::
++  watch
  |=  =(pole knot)
  ^+  cor
  ~|  commit
  ~|  watch-path=`path`pole
  ?+  pole  ~|(bad-watch-path+pole !!)
  ::
    ::
    ::  server paths
    ::
  ::
      [%server %groups ship=@ name=@ rest=*]
    =+  ship=(slav %p ship.pole)
    ?>  =(our.bowl ship)
    =/  se-core  (se-abed:se-core [our.bowl name.pole])
    ~|  %se-is-banned
    ?<  (se-is-banned:se-core src.bowl)
    se-abet:(se-watch:se-core rest.pole)
  ::
      [%server %groups ship=@ name=@ %preview ~]
    =+  ship=(slav %p ship.pole)
    ?>  =(our.bowl ship)
    ?:  (~(has by groups) our.bowl name.pole)
      =/  se-core  (se-abed:se-core [our.bowl name.pole])
      ~|  %se-is-banned
      ?<  (se-is-banned:se-core src.bowl)
      se-abet:(se-watch:(se-abed:se-core [our.bowl name.pole]) /preview)
    =/  =preview-update:v7:gv  ~
    =.  cor
      (emit %give %fact ~ group-preview-3+!>(preview-update))
    (emit %give %kick ~ ~)
  ::
    [%server %groups %index ~]  server-watch-index
  ::
    ::
    ::  client paths
    ::
  ::
    [%v1 %groups ~]  ?>(from-self cor)
  ::
      [ver=?(%v0 %v1) %channels app=@ ship=@ name=@ rest=*]
    ?>  from-self
    =/  ship=@p  (slav %p ship.pole)
    =/  =nest:g  [app.pole ship name.pole]
    =/  =flag:g  (~(got by channels-index) nest)
    go-abet:(go-watch:(go-abed:go-core flag) ver.pole +.pole)
  ::
      ::  deprecated
      [%chan app=@ ship=@ name=@ rest=*]
    ?>  ?=(~ rest.pole)
    $(pole [%v0 %channels app ship name %preview rest]:pole)
  ::
    ::  deprecated
    [%groups %ui ~]  ?>(from-self cor)
  ::
      [%v1 %foreigns %index ship=@ ~]
    =+  ship=(slav %p ship.pole)
    fi-abet:(fi-watch-index:fi-core %v1 ship)
  ::
      [%v1 %foreigns ship=@ name=@ rest=*]
    =+  ship=(slav %p ship.pole)
    fi-abet:(fi-watch:(fi-abed:fi-core ship name.pole) %v1 rest.pole)
  ::
      [%v1 %foreigns ~]  ?>(from-self cor)
  ::
      ::  deprecated
      [%gangs ship=@ name=@ %preview ~]
    ?>  from-self
    $(pole /v1/foreigns/[ship.pole]/[name.pole]/preview)
  ::
      ::  deprecated
      [%gangs %index ship=@ ~]
    ?>  from-self
    $(pole /v1/foreigns/index/[ship.pole])
  ::
    ::  deprecated
    [%gangs %updates ~]  ?>(from-self cor)
  ::
    :: deprecated
    [%epic ~]  (give %fact ~ epic+!>(okay:g))
  ==
::  +server-watch-index: handle groups index watch request
::
++  server-watch-index
  ^+  cor
  =;  =cage
    =.  se-core  (emit %give %fact ~ cage)
    (emit %give %kick ~ ~)
  :-  %group-previews-1
  !>  ^-  previews:v7:gv
  %-  ~(gas by *previews:v7:gv)
  %+  murn  ~(tap by groups)
  |=  [=flag:g =net:g =group:g]
  ^-  (unit [flag:g preview:v7:gv])
  ?.  &(=(our.bowl p.flag) !?=(%secret privacy.admissions.group))
    ~
  =/  se-core  (se-abed:se-core flag)
  ?:  (se-is-banned:se-core src.bowl)  ~
  `[flag se-preview:se-core]
::
++  peek
  |=  =(pole knot)
  ^-  (unit (unit cage))
  |^
  ?+    pole  [~ ~]
  ::
    ::
    ::  client paths
    ::
  ::
      ::  deprecated
      [%x %init %v1 ~]
    =/  net-groups-7=net-groups:v7:gv
      %-  ~(run by groups)
      |=  [=net:v7:gv =group:v7:gv]
      :-  net
      (drop-seats:group:v7:gc group our.bowl)
    =/  groups-light-ui-2
      %-  ~(urn by net-groups-7)
      |=  [=flag:g =net:v7:gv =group:v7:gv]
      =/  =status:neg
        (read-status:neg bowl [p.flag %groups])
      (group-ui:v2:group:v7:gc status net group)
    ::  we filter out foreigns which are %done,
    ::  since completed gangs are removed after
    ::  the group join in old groups.
    ::
    =/  gangs-2
      %-  ~(gas by *(map flag:g gang:v2:gv))
      %+  murn  ~(tap by foreigns)
      |=  [=flag:g =foreign:g]
      ?:  ?&  ?=(^ progress.foreign)
              ?=(%done u.progress.foreign)
          ==
        ~
      %-  some
      :-  flag
      %-  gang:v2:foreign:v7:gc
      (v7:foreign:v8:gc foreign)
    ``noun+!>([groups-light-ui-2 gangs-2])
  ::
      [%x %v2 %init ~]
    =/  groups-light-ui-7=(map flag:v7:gv group-ui:v7:gv)
      %-  ~(urn by groups)
      |=  [=flag:g =net:v7:gv =group:v7:gv]
      =*  light-group  (drop-seats:group:v7:gc group our.bowl)
      =+  (group-ui:group:v7:gc net light-group)
      ::  restore member count after dropping seats
      ::TODO is this correct in other scries?
      ::
      -(member-count ~(wyt by seats.group))
    ``noun+!>([groups-light-ui-7 `foreigns:v8:gv`foreigns])
  ::
       [%x ver=?(%v0 %v1 %v2) %groups ~]
    =/  groups-7=groups:v7:gv  (~(run by groups) tail)
    ?-    ver.pole
        %v0  ``groups+!>((~(run by groups-7) v2:group:v7:gc))
        %v1  ``groups-1+!>((~(run by groups-7) v5:group:v7:gc))
        %v2  ``groups-2+!>(groups-7)
    ==
  ::
      [%x ver=?(%v0 %v1 %v2) %light %groups ~]
    =/  groups-7=groups:v7:gv
      %-  ~(run by groups)
      |=  [=net:v7:gv =group:v7:gv]
      (drop-seats:group:v7:gc group our.bowl)
    ?-    ver.pole
        %v0  ``groups+!>((~(run by groups-7) v2:group:v7:gc))
        %v1  ``groups-1+!>((~(run by groups-7) v5:group:v7:gc))
        %v2  ``groups-2+!>(groups-7)
    ==
  ::
      [%x ver=?(%v0 %v1 %v2) %ui %groups ~]
    =/  net-groups-7=net-groups:v7:gv  groups
    ?-    ver.pole
        %v0
      =-  ``groups-ui+!>(-)
      %-  ~(urn by net-groups-7)
      |=  [=flag:g =net:v7:gv =group:v7:gv]
      =/  =status:neg
        (read-status:neg bowl [p.flag %groups])
      (group-ui:v2:group:v7:gc status net group)
    ::
      %v1  ``groups-ui-1+!>((~(run by net-groups-7) group-ui:v5:group:v7:gc))
      %v2  ``groups-ui-2+!>((~(run by net-groups-7) group-ui:group:v7:gc))
    ==
  ::
    ::  deprecated
    [%x %groups ~]  $(pole /x/v0/groups)
    ::  deprecated
    [%x %groups %light ~]  $(pole /x/v0/light/groups)
  ::
      [%x %v1 %changes since=@ rest=*]
    =+  since=(slav %da since.pole)
    :^  ~  ~
      %group-changed-groups-1
    !>((~(run by (changes since)) group-ui:v5:group:v7:gc))
  ::
      [%x %v2 %changes since=@ rest=*]
    =+  since=(slav %da since.pole)
    :^  ~  ~
      %group-changed-groups-2
    !>((~(run by (changes since)) group-ui:group:v7:gc))
  ::
      [%x ver=?(%v0 %v1 %v2) %groups ship=@ name=@ rest=*]
    =+  ship=(slav %p ship.pole)
    =/  =flag:g  [ship name.pole]
    =+  net-group=(~(get by groups) flag)
    ?~  net-group  [~ ~]
    ?.  ?=(~ rest.pole)
      (go-peek:(go-abed:go-core ship name.pole) ver.pole rest.pole)
    ?-    ver.pole
        %v0
      ``group+!>((v2:group:v7:gc +.u.net-group))
    ::
        %v1
      ``group-1+!>((v5:group:v7:gc +.u.net-group))
    ::
        %v2
      ``group-2+!>(`group:v7:gv`+.u.net-group)
    ==
  ::
      [%x ver=?(%v0 %v1 %v2) %ui %groups ship=@ name=@ rest=*]
    =+  ship=(slav %p ship.pole)
    =/  =flag:g  [ship name.pole]
    =+  net-group=(~(get by groups) flag)
    ?~  net-group  [~ ~]
    ?.  ?=(~ rest.pole)
      ?:  ?=([%v1 ~] rest.pole)
        ::  deprecated
        $(pole [%x ver %ui %groups ship name ~]:pole)
      $(pole [%x ver %groups ship name rest]:pole)
    ?-    ver.pole
        %v0
      =/  =status:neg
        (read-status:neg bowl [p.flag %groups])
      ``group-ui+!>((group-ui:v2:group:v7:gc status u.net-group))
    ::
        %v1
      ``group-ui-1+!>((group-ui:v5:group:v7:gc u.net-group))
    ::
        %v2
      ``group-ui-2+!>((group-ui:group:v7:gc u.net-group))
    ==
  ::
      ::  deprecated
      [%x %groups ship=@ name=@ rest=*]
    $(pole [%x %v0 %ui %groups ship.pole name.pole rest.pole])
  ::
      [%u %groups ship=@ name=@ ~]
    =+  ship=(slav %p ship.pole)
    ``loob+!>((~(has by groups) [ship name.pole]))
  ::
      [%x ver=?(%v1) %foreigns ~]
    ?-    ver.pole
        %v1
      ``foreigns-1+!>(`foreigns:v8:gv`foreigns)
    ==
  ::
      [%x ver=?(%v1) %foreigns ship=@ name=@ ~]
    =+  ship=(slav %p ship.pole)
    =/  =flag:g  [ship name.pole]
    ?~  far=(~(get by foreigns) flag)  [~ ~]
    ?-    ver.pole
        %v1
      ``foreign-1+!>(`foreign:v8:gv`u.far)
    ==
  ==
  ++  changes
    |=  since=time
    ^-  (map flag:v7:gv [net:v7:gv group:v7:gv])
    %-  ~(gas by *(map flag:v7:gv [net:v7:gv group:v7:gv]))
    %+  murn  ~(tap in groups)
    |=  [=flag:g =net:g =group:g]
    ^-  (unit [flag:v7:gv [net:v7:gv group:v7:gv]])
    =/  fresh=?
      %+  lth  since
      ?-  -.net
        %sub  time.net
        %pub  key:(fall (ram:log-on:g log.net) [key=now.bowl ~])
      ==
    ?.  fresh  ~
    %-  some
    :-  flag
    [net (drop-seats:group:v7:gc group our.bowl)]
  --
::
++  agent
  |=  [=(pole knot) =sign:agent:gall]
  ^+  cor
  ~|  `wire`pole
  ?+    pole  ~|(bad-agent-take+pole !!)
      ~   cor
      [%epic ~]  cor
      [%logs ~]  cor
      [%groups ~]  cor
      [%activity %submit *]  cor
  ::
      [%server %groups ship=@ name=@ rest=*]
    =+  ship=(slav %p ship.pole)
    ::  ignore responses after group has been deleted 
    ::
    ?:  ?&  !(~(has by groups) ship name.pole)
            &(?=(%poke-ack -.sign) ?=([%invite %revoke ship=@ ~] rest.pole))
        ==
      cor
    se-abet:(se-agent:(se-abed:se-core ship name.pole) rest.pole sign)
  ::
      [%groups ship=@ name=@ rest=*]
    =/  =ship  (slav %p ship.pole)
    ::  ignore responses after we have left the group
    ::
    ?:  ?&  !(~(has by groups) ship name.pole)
            ?|  ?=(%kick -.sign)
                ?=(%fact -.sign)
                ?=([%command %leave ~] rest.pole)
                ?=([%leave-channels ~] rest.pole)
            ==
        ==
      cor
    go-abet:(go-agent:(go-abed:go-core ship name.pole) rest.pole sign)
  ::
      [%foreigns %index ship=@ ~]
    =+  ship=(slav %p ship.pole)
    fi-abet:(fi-take-index:fi-core ship sign)
  ::
      [%foreigns ship=@ name=@ rest=*]
    =/  ship  (slav %p ship.pole)
    ::  ignore the following for a deleted foreign group
    ::
    ?:  ?&  !(~(has by foreigns) ship name.pole)
            ?|  ?=(%kick -.sign)            :: ignore kicks
                ?=([%preview ~] rest.pole)  :: ignore preview signs
            ==
        ==
      cor
    fi-abet:(fi-agent:(fi-abed:fi-core ship name.pole) rest.pole sign)
  ::
      [%chan app=@ ship=@ name=@ rest=*]
    =/  =ship  (slav %p ship.pole)
    =/  =nest:g  [app.pole ship name.pole]
    ?~  flag=(~(get by channels-index) nest)
      ~|(channel-group-not-found+nest !!)
    =/  =path
      %+  weld
        /v0/groups/(scot %p p.u.flag)/[q.u.flag]
      `path`[%channels +.pole]
    $(pole path)
  ::
      [%channels ~]
    (take-channels sign)
  ::
    [%channels %command ~]  cor
  ::
    [%channels %perms ~]  cor
  ::
      [%contacts ~]
    (take-contacts sign)
  ::
    ::  deprecated
    [%gangs *]  cor
  ::
    ::  deprecated
    [%helm *]  cor
  ==
::
++  arvo
  |=  [=(pole knot) sign=sign-arvo]
  ^+  cor
  ?+  pole  ~|(bad-arvo-take/pole !!)
      [%~.~ %cancel-retry rest=*]  cor
  ::
      [%~.~ %retry rest=*]
    =^  caz=(list card)  subs
      (~(handle-wakeup s [subs bowl]) pole)
    (emil caz)
  ::
      :: initialize .active-channels in $group
      ::
      [%load %active-channels ~]
    ::
    =.  groups
      %-  ~(run by groups)
      |=  [=net:g =group:g]
      =/  nests
        ~(tap in ~(key by channels.group))
      :-  net
      %_  group  active-channels
        %-  silt
        %+  skim  nests
        |=  =nest:g
        ?.  ?=(kind:d p.nest)  |
        .^(? %gu (channels-scry nest))
      ==
    cor
  ::
      ::  v6 -> v7 migrate .foreigns
      [%load %v7 %foreigns ~]
    ::  refresh preview for each foreign group
    ::
    =.  cor
      %+  roll  ~(tap in ~(key by foreigns))
      |=  [=flag:g =_cor]
      =/  fc  (fi-abed:fi-core:cor flag)
      fi-abet:(fi-safe-preview:fc |)
    ::  for each group join in progress:
    ::  %ask: we have requested an entry, repeat the request.
    ::  %join: we have poked to join the group, repeat the request
    ::         if an invitation is present. otherwise set error.
    ::  %watch: we have issued a watch to the group. there should already
    ::          be a group entry. if there is, resubscribe. if there is
    ::          not, set error.
    ::  %done: do nothing.
    ::  %error: do nothing.
    ::
    %+  roll  ~(tap by foreigns)
    |=  [[=flag:g far=foreign:g] =_cor]
    ?~  progress.far  cor
    ?:  ?=(?(%done %error) u.progress.far)  cor
    =*  fc  (fi-abed:fi-core:cor flag)
    ::
    =.  cor  fi-abet:fi-cancel:fc
    =<  fi-abet
    ?-    u.progress.far
      %ask  (fi-ask:fc ~)
    ::
        %join
      ?~  invites.far  fi-error:fc
      (fi-join:fc token.i.invites.far)
    ::
        %watch
      ?.  (~(has by groups) flag)
        ::  group is not found
        fi-error:fc
      =.  cor
        go-abet:(go-safe-sub:(go-abed:go-core:cor flag) |)
      ::NB  cor has changed, we need to resolve +fi-core anew
      (fi-abed:fc flag)
    ==
  ::
      ::  v6 -> v7 migrate each .groups
      ::
      [%load %v7 %admissions ~]
    ::  host: send an invite to each ship on the pending list in
    ::  .admissions.$group.
    ::
    ::
    %+  roll  ~(tap by groups)
    |=  [[=flag:g [=net:g =group:g]] =_cor]
    ?.  ?=(%pub -.net)  cor
    =<  se-abet
    %-  se-compat-send-invites:(se-abed:se-core:cor flag)
    ~(key by pending.admissions.group)
  ::
      ::  v6 -> v7 migrate invitations
      ::
      ::  some ships might be behind at the time of migration.
      ::  we give them a chance to update and resend an invitation
      ::
      [%server host=@ name=@ %invite %retry ship=@ retry=@ delay=@ ~]
    =+  host=(slav %p host.pole)
    =+  name=name.pole
    =/  =flag:g  [host name]
    ?.  (~(has by groups) flag)  cor
    =/  ship=@p    (slav %p ship.pole)
    =/  retry=@ud  (slav %ud retry.pole)
    =/  delay=@dr  (slav %dr delay.pole)
    ?:  =(0 retry)  cor
    ?:  (can-poke:neg bowl ship %groups)
      =<  se-abet
      (se-send-invites:(se-abed:se-core flag) (sy ship ~))
    =.  retry  (dec retry)
    =.  delay  (mul 2 delay)
    =/  =wire  ^~
      %+  weld  /server/(scot %p our.bowl)/[q.flag]
      /invite/retry/(scot %p ship)/(scot %ud retry)/(scot %dr delay)
    (emit [%pass wire %arvo %b %wait (add now.bowl delay)])
  ::
      ::  v6 -> v7 migrate group subscriptions
      ::
      ::  the group updates subscription path has changed,
      ::  so we must re-subscribe on the new path post load.
      ::
      [%load %v7 %subscriptions ~]
    inflate-io
  ::
      ::  delete expired token
      ::
      [%server %groups ship=@ name=@ %tokens token=@uv %expire ~]
    ?>  ?=([%behn %wake ~] sign)
    =+  ship=(slav %p ship.pole)
    =/  =flag:g  [ship name.pole]
    =/  =token:g  (slav %uv token.pole)
    se-abet:(se-expire-token:(se-abed:se-core flag) token)
  ==
::  +safe-watch: safely watch a subscription path
::
::  nb: this will not resubscribe if the subscription is
::  still in the state, despite a leave card that might be in the
::  queue.
::
++  safe-watch
  |=  [=wire =dock =path]
  |=  delay=?
  ^+  cor
  ?:  (~(has by wex.bowl) wire dock)  cor
  =^  caz=(list card)  subs
    (~(subscribe s [subs bowl]) wire dock path delay)
  (emil caz)
::  +eager-leave: eagerly unsubscribe from a path
::
::  deletes the subscription entry from wex.bowl
::  to enable a subsequent safe-watch and cancels
::  a possible resubscription timer.
::
++  eager-leave
  |=  [=wire =dock]
  ^+  cor
  =.  wex.bowl  (~(del by wex.bowl) wire dock)
  =^  caz=(list card)  subs
    (~(unsubscribe s [subs bowl]) wire dock)
  (emil caz)
::
++  watch-channels
  (safe-watch /channels [our.bowl %channels] /v1)
::
++  take-channels
  |=  =sign:agent:gall
  ?+    -.sign  cor
  ::
      %kick
    (watch-channels &)
  ::
      %fact
    ?.  =(%channel-response-2 p.cage.sign)  cor
    =+  !<(=r-channels:v7:old:d q.cage.sign)
    =*  rc  r-channel.r-channels
    ?+    -.rc  cor
        %create
      =*  flag  group.perm.rc
      ?.  (~(has by groups) flag)  cor
      =+  group=(~(got by groups) flag)
      %_  cor  groups
        %+  ~(put by groups)  flag
        %_  group  active-channels
          (~(put in active-channels.group) nest.r-channels)
        ==
      ==
    ::
        %join
      ?.  (~(has by groups) group.rc)  cor
      =+  group=(~(got by groups) group.rc)
      %_  cor  groups
        %+  ~(put by groups)
          group.rc
        %_  group  active-channels
          (~(put in active-channels.group) nest.r-channels)
        ==
      ==
    ::
        %leave
      ?~  flag=(~(get by channels-index) nest.r-channels)
        cor
      =+  net-group=(~(get by groups) u.flag)
      ?~  net-group  cor
      =*  group  u.net-group
      =.  groups
        %+  ~(put by groups)  u.flag
        %_  group  active-channels
          (~(del in active-channels.group) nest.r-channels)
        ==
      cor
    ==
  ==
::
++  watch-contacts
  (safe-watch /contacts [our.bowl %contacts] /v1/news)
::  +take-contacts: get favourite group previews for a contact
::
++  take-contacts
  |=  =sign:agent:gall
  ^+  cor
  ?+  -.sign  cor
      %kick
    (watch-contacts &)
  ::
      %watch-ack
    cor
  ::
      %fact
    =+  !<(=response:t q.cage.sign)
    ?.  ?=(%peer -.response)  cor
    =/  groups=(unit (set $>(%flag value:t)))
      (~(ges cy:t con.response) groups+%flag)
    ?:  |(?=(~ groups) =(~ u.groups))  cor  ::TMI
    %+  roll  ~(tap in u.groups)
    |=  [val=value:t =_cor]
    ?>  ?=(%flag -.val)
    fi-abet:(fi-watch:(fi-abed:fi-core:cor p.val) %v1 /preview)
  ==
::  +server-invites-timer: periodically prune expired tokens
++  server-tokens-timer  ~d1
::
++  set-timer
  |=  [=wire when=@da]
  ^-  card
  [%pass wire %arvo %b %wait when]
::
++  from-self  =(our src):bowl
::  +se-core: group server core
::
++  size-limit  256.000  :: 256KB
++  se-core
  |_  [=flag:g =log:g =group:g gone=_|]
  ::
  +*  ad  admissions.group
  ::
  ++  se-core  .
  ++  emit  |=(=card se-core(cor cor(cards [card cards])))
  ++  give  |=(=gift:agent:gall (emit %give gift))
  ::  +se-abed: init
  ::
  ++  se-abed
    |=  =flag:g
    ^+  se-core
    ?>  =(p.flag our.bowl)
    ~|  flag=flag
    =+  gru=(~(get by groups) flag)
    ?~  gru  ~|(%se-abed-group-not-found !!)
    =/  [=net:g =group:g]  u.gru
    ?>  ?=(%pub -.net)
    se-core(flag flag, log log.net, group group)
  ::  +se-abet: final
  ::
  ++  se-abet
    ^+  cor
    ?>  =(p.flag our.bowl)
    =?  se-core  gone
      (se-update [%delete ~])
    ::  if the group is about to be deleted, this our only
    ::  chance to trigger +go-core update.
    ::
    =?  cor  gone
      ::NB  this fires even if we are not self-subscribed
      go-abet:(go-u-group:(go-abed:go-core flag) now.bowl %delete ~)
    ::  make sure we clean up a possible leftover foreigns entry
    ::  when the group is deleted.
    ::
    =?  foreigns  gone  (~(del by foreigns) flag)
    %_  cor  groups
      ?:  gone
        (~(del by groups) flag)
      (~(put by groups) flag [%pub log] group)
    ==

  ::  +se-area: group base path
  ++  se-area  `path`/server/groups/(scot %p p.flag)/[q.flag]
  ::  +se-sub-path: group updates path
  ++  se-sub-path  `path`(weld se-area /updates)
  ::
  ++  se-subscription-paths
    ^-  (list path)
    %+  skim  ~(tap in (~(gas in *(set path)) (turn ~(val by sup.bowl) tail)))
    |=  =path
    =((scag ^~((lent se-sub-path)) path) se-sub-path)
  ::
  ++  se-admin-subscription-paths
    ^-  (list path)
    %+  skim  ~(tap in (~(gas in *(set path)) (turn ~(val by sup.bowl) tail)))
    |=  =path
    =*  sub-len  ^~((lent se-sub-path))
    ?.  =((scag sub-len path) se-sub-path)  |
    =/  rest=^path  (slag sub-len path)
    ?.  ?=([ship=@ time=@ ~] rest)  |
    =/  ship  (slav %p i.rest)
    ::XX cache this with ~+?
    (se-is-admin ship)
  ::  +se-update: record and send group update
  ::
  ++  se-update
    |=  =u-group:g
    ^+  se-core
    =/  =time
      |-
      =/  reply  (get:log-on:g log now.bowl)
      ?~  reply  now.bowl
      $(now.bowl `@da`(add now.bowl ^~((div ~s1 (bex 16)))))
    =/  =update:g  [time u-group]
    =.  log  (put:log-on:g log update)
    (se-give-update update)
  ::  +se-pass: server cards core
  ::
  ++  se-pass
    |%
    ++  send-invite
      |=  [=ship =invite:v8:gv]
      =/  =wire  (weld se-area /invite/send/(scot %p ship))
      =/  =a-foreigns:v8:gv
        [%invite invite]
      [%pass wire %agent [ship dap.bowl] %poke group-foreign-2+!>(a-foreigns)]
    ++  send-old-invite
      |=  [=ship =invite:v7:gv]
      =/  =wire  (weld se-area /invite/send/(scot %p ship)/old)
      =/  =a-foreigns:v7:gv
        [%invite invite]
      [%pass wire %agent [ship dap.bowl] %poke group-foreign-1+!>(a-foreigns)]
    ++  revoke-invite
      |=  [=ship tok=(unit token:g)]
      =/  =wire  (weld se-area /invite/revoke/(scot %p ship))
      =/  =a-foreigns:v8:gv
        [%revoke flag tok]
      [%pass wire %agent [ship dap.bowl] %poke group-foreign-2+!>(a-foreigns)]
    --
  ::  +se-is-joined: check if the ship has already joined the group
  ::
  ++  se-is-joined
    |=  =ship
    ^-  ?
    ?~  seat=(~(get by seats.group) ship)  |
    ?:  =(*@da joined.u.seat)  |
    &
  ::  +se-is-admin: check whethert the ship has admin rights
  ::
  ++  se-is-admin
    |=  =ship
    ^-  ?
    ?:  =(ship p.flag)  &
    ?~  seat=(~(get by seats.group) ship)  |
    !=(~ (~(int in roles.u.seat) admins.group))
  ::  +se-admins: the set of members with admin rights
  ::
  ++  se-admins
    =-  (~(put in -) our.bowl)
    %+  roll  ~(tap by seats.group)
    |=  [[who=ship =seat:g] out=(set ship)]
    ?:  =(~ (~(int in roles.seat) admins.group))
      out
    (~(put in out) who)
 ::
 ++  se-is-banned
    |=  =ship
    ?:  =(our.bowl ship)  |
    =*  banned  banned.admissions.group
    ?|  (~(has in ships.banned) ship)
        ?&  !(se-is-admin ship)
            (~(has in ranks.banned) (clan:title ship))
        ==
    ==
  ::  +se-channel-hosts: set of ships hosting a group channel
  ::
  ++  se-channel-hosts
    ^-  (set ship)
    %-  ~(gas in *(set ship))
    %+  turn
      ~(tap by channels.group)
    |=  [=nest:g *]
    p.q.nest
  ::  +se-is-member: check whether the ship has a seat
  ::
  ++  se-is-member  ~(has by seats.group)
  ::  +se-give-update: send an update to subscribers
  ::
  ++  se-give-update
    |=  =update:g
    ^+  se-core
    ::  update subscribers: either everyone
    ::  or admins only.
    ::
    =/  paths
      ?:  (se-is-admin-update u-group.update)
        se-admin-subscription-paths
      se-subscription-paths
    ?:  =(~ paths)  se-core
    (give %fact paths group-update+!>(update))
  ::  +se-c-create: create a group
  ::
  ++  se-c-create
    |=  [=flag:g create=create-group:g]
    ?>  from-self
    ?>  ((sane %tas) name.create)
    ?>  (lte (met 3 (jam create)) size-limit)
    =/  =flag:g  [our.bowl name.create]
    =/  =admissions:g
      %*  .  *admissions:g
        privacy  privacy.create
        banned   banned.create
      ==
    =/  =group:g
      %*  .  *group:g
        meta  meta.create
        admissions  admissions
      ==
    =.  roles.group
      %+  ~(put by roles.group)  %admin
      ^-  role:g
      =;  meta=data:meta
        [meta ~]
      :*  'Admin'
          'Admins can add and remove channels and edit metadata'
          ''
          ''
      ==
    =.  admins.group  (~(put in admins.group) %admin)
    =.  sections.group
      %+  ~(put by sections.group)  %default
      ^-  section:g
      :-  ['Sectionless' '' '' '']
      %+  murn  (sort ~(tap by channels.group) aor)
      |=  [=nest:g =channel:g]
      ^-  (unit nest:g)
      ?.  =(section.channel %default)
        ~
      `nest
    =.  section-order.group  (~(push of section-order.group) %default)
    ::TODO now that we have pending ships, we should add members
    ::     to the pending list rather than artificially creating their
    ::     seats.
    ::
    ::  populate group members and their roles
    ::
    ::  TODO  this should use +se-c-seat to create new seats
    ::        so that any new logic implemented there is also
    ::        executed at the group creation. likewise, to populate the roles
    ::        we should use +se-c-role.
    ::
    =.  group
      %+  roll  ~(tap by members.create)
      |=  [[=ship roles=(set role-id:g)] =_group]
      =/  =seat:g  (~(gut by seats.group) ship *seat:g)
      =.  joined.seat  now.bowl
      =.  roles.seat  roles
      =.  seats.group  (~(put by seats.group) ship seat)
      =.  roles.group
        %-  ~(gas by roles.group)
        %+  turn  ~(tap in roles)
        |=  =role-id:g
        [role-id *role:g]
      group
    ::  populate the admin seat. nb this must follow group memember
    ::  seats population above, otherwise the group host might lose the
    ::  admin role.
    ::
    =/  =seat:g  (~(gut by seats.group) our.bowl *seat:g)
    =.  roles.seat  (~(put in roles.seat) %admin)
    =.  seats.group  (~(put by seats.group) our.bowl seat)
    ::
    =.  groups  (~(put by groups) flag [%pub *log:g] group)
    =+  se-core=(se-abed flag)
    =.  se-core  (se-update:se-core [%create group])
    (se-send-invites:se-core ~(key by members.create))
  ::  +se-c-delete: delete the group
  ::
  ++  se-c-delete
    ^+  se-core
    =.  channels-index
      %+  roll  ~(tap in ~(key by channels.group))
      |=  [=nest:g =_channels-index]
      (~(del by channels-index) nest)
    ::  revoke all invitations
    ::
    =.  se-core
      %+  roll  ~(tap by invited.ad)
      |=  [[=ship [at=@da tok=(unit token:g)]] =_se-core]
      (emit:se-core (revoke-invite:se-pass ship tok))
    se-core(gone &)
  ::  +se-join: handle group join request
  ::
  ::  a ship can join the group if she has a valid token.
  ::  for a public group no token is required for entry.
  ::  a private or secret group requires a valid token issued by
  ::  the group host.
  ::
  ::  a banned ship can not enter the group.
  ::
  ::  re-joining the group with valid credentials is vacuous.
  ::
  ++  se-c-join
    |=  tok=(unit token:g)
    ^+  se-core
    =^  access=?  ad
      (se-admit src.bowl tok)
    ~|  %se-c-join-access-denied
    ?>  access
    ?:  (se-is-joined src.bowl)  se-core
    (se-c-seat (sy src.bowl ~) [%add ~])
  ::  +se-c-ask: handle a group ask request
  ::
  ::  a ship can request to join the group. for a public group,
  ::  the request is automatically approved. for a private group,
  ::  the request is visible to admins, who can then approve or deny.
  ::  denying an ask request does not result in the ship ban.
  ::
  ::  if a user has already joined the group, the ask request is vacuous.
  ::
  ++  se-c-ask
    |=  story=(unit story:s:g) ::XX something is messed up with story imports
    ^+  se-core
    ?<  ?=(%secret privacy.ad)
    ?>  (lte (met 3 (jam story)) size-limit)
    ?:  (se-is-joined src.bowl)  se-core
    ?:  ?=(%public privacy.ad)
      ::  public group: wait until we receive the ask watch
      se-core
    ::  private group: record in requests
    ::
    =.  requests.ad  (~(put by requests.ad) src.bowl story)
    (se-update %entry %ask [%add src.bowl story])
  ::  +se-c-leave: handle a group leave request
  ::
  ::  a client is considered registered by the group host
  ::  in the following cases:
  ::  (1) he has already joined group,
  ::  (2) he is in the process of joining the group and has registered a seat,
  ::  (3) he has a record in the requests set.
  ::  (4) he has a record in the pending set.
  ::
  ::  if the client then wishes to forfeit that registration,
  ::  he can issue a group leave request. the group host then:
  ::  1. removes all channels hosted by the client and subsequently
  ::     deletes the client's seat and kicks any outstanding group subscriptions.
  ::     the host also cleans up the pending and request records.
  ::     (this is handled in +se-c-seat.)
  ::  2. deletes the client's ask request and kicks
  ::     any outstanding ask subscriptions.
  ::  3. delete the client's pending record.
  ::
  ++  se-c-leave
    ^+  se-core
    ::  delete the seat of the leaving member, unless he is the host
    ::
    ?:  &((~(has by seats.group) src.bowl) !=(p.flag src.bowl))
      =.  se-core
        %+  roll  ~(tap by channels.group)
        |=  [[=nest:g *] =_se-core]
        ?.  =(p.q.nest src.bowl)  se-core
        (se-c-channel:se-core nest %del ~)
      (se-c-seat (sy src.bowl ~) [%del ~])
    =?  se-core  (~(has by pending.ad) src.bowl)
      =.  pending.ad  (~(del by pending.ad) src.bowl)
      (se-update %entry %pending %del (sy src.bowl ~))
    =?  se-core  (~(has by requests.ad) src.bowl)
      =.  requests.ad  (~(del by requests.ad) src.bowl)
      =.  se-core  (se-update %entry %ask %del (sy src.bowl ~))
      (give %kick ~[(weld se-area /ask/(scot %p src.bowl))] ~)
    se-core
  ::  +se-admit: verify and register .ship entry with .token
  ::
  ++  se-admit
    |=  [=ship tok=(unit token:g)]
    ^-  [? _ad]
    =*  deny   [| ad]
    ?:  =(p.flag ship)  [& ad]
    ?:  (se-is-banned ship)  deny
    ?:  &(=(~ tok) ?=(%public privacy.ad))
      [& ad]
    ::XX  this is a special case to enable robust v6 -> v7 migration
    ::    of private group invitations. the shut cordon pending set
    ::    is migrated, but at the time of migration of the group host
    ::    the recipient might not have updated yet, thus the newly minted
    ::    invitation is going to be lost. the recipient will
    ::    subsequently attempt to join the group with an empty token, which we allow
    ::    here, but only if the user is in the pending set. once the migration
    ::    sets in the network this should be removed.
    ::
    ?:  &(=(~ tok) (~(has by pending.ad) ship))
      [& ad]
    ?~  tok  deny
    ::TODO referrals
    =/  meta=(unit token-meta:g)  (~(get by tokens.ad) u.tok)
    ?~  meta  deny
    ?:  (gth now.bowl expiry.u.meta)  deny
    ?-    -.scheme.u.meta
      %forever  [& ad]
    ::
        %limited
      ?.  (gth count.scheme.u.meta 0)  deny
      =/  =claim-scheme:g  [%limited (dec count.scheme.u.meta)]
      :-  &
      %_  ad  tokens
        (~(put by tokens.ad) u.tok u.meta(scheme claim-scheme))
      ==
    ::
        %personal
      ?.  =(ship ship.scheme.u.meta)  deny
      :-  &
      %_  ad  tokens
        (~(del by tokens.ad) u.tok)
      ==
    ==
  ::  +se-c-group: execute the group command
  ::
  ++  se-c-group
    |=  =c-group:g
    ^+  se-core
    ::TODO  commands that change permissions/seats should re-evaluate
    ::      subscriptions, and kick subscriptions from people that are
    ::      no longer allowed.
    ::
    =*  se-src-is-admin   (se-is-admin src.bowl)
    =*  se-src-is-member  (se-is-member src.bowl)
    ::
    ?-    -.c-group
        %meta
      ?>  se-src-is-admin
      ?>  (lte (met 3 (jam meta.c-group)) size-limit)
      ?:  =(meta.group meta.c-group)  se-core
      =.  meta.group  meta.c-group
      (se-update %meta meta.group)
    ::
        %entry
      ?>  se-src-is-admin
      (se-c-entry c-entry.c-group)
    ::
        %seat
      ?>  se-src-is-admin
      (se-c-seat [ships c-seat]:c-group)
    ::
        %role
      ?>  se-src-is-admin
      (se-c-role [roles c-role]:c-group)
    ::
        %channel
      ?>  se-src-is-admin
      (se-c-channel [nest c-channel]:c-group)
    ::
        %section
      ?>  se-src-is-admin
      (se-c-section [section-id c-section]:c-group)
    ::
        %flag-content
      ?>  se-src-is-member
      (se-c-flag-content [nest plan src]:c-group)
    ::
        %delete
      ?>  from-self
      se-c-delete
  ==
  ::  +se-c-entry: execute an entry command
  ::
  ++  se-c-entry
    |=  =c-entry:g
    ^+  se-core
    ?-  -.c-entry
      %privacy  (se-c-entry-privacy privacy.c-entry)
      %ban      (se-c-entry-ban c-ban.c-entry)
      %token    +:(se-c-entry-token c-token.c-entry)
      %pending  (se-c-entry-pending [ships c-pending]:c-entry)
      %ask      (se-c-entry-ask [ships c-ask]:c-entry)
    ==
  ::  +se-c-entry-privacy: execute a privacy command
  ::
  ++  se-c-entry-privacy
    |=  =privacy:g
    ^+  se-core
    =.  privacy.ad  privacy
    (se-update [%entry %privacy privacy])
  ::  +se-c-entry-ban: execute an entry ban command
  ::
  ::  the entry ban command is used to forbid a ship or a class of
  ::  ships of specified rank from joining the group, requesting to join
  ::  the group, or executing any commands on the group host.
  ::
  ::  the ship and rank blacklists do not affect the group host.
  ::  it is forbidden to execute any $c-ban commands that affect
  ::  the group host in any way.
  ::
  ::  the rank blacklist does not affect admins. it is illegal
  ::  for an admin to execute a $c-ban command that affects
  ::  another admin ship.
  ::
  ::
  ++  se-c-entry-ban
    |=  =c-ban:g
    ^+  se-core
    ::  disallow operations affecting the host
    ?<  ?|  ?&  ?=(?(%add-ships %del-ships) -.c-ban)
                (~(has in ships.c-ban) our.bowl)
            ==
            ?&  ?=(%set -.c-ban)
                (~(has in ships.c-ban) our.bowl)
            ==
        ==
    ::  disallow operations on admins unless executed by the host
    ?>  ?|  =(p.flag src.bowl)
        ?!  ?|  ?&  ?=(?(%add-ships %del-ships) -.c-ban)
                !=(~ (~(int in se-admins) ships.c-ban))
                ==
                ?&  ?=(%set -.c-ban)
                    !=(~ (~(int in se-admins) ships.c-ban))
                ==
            ==
        ==
    =*  banned  banned.ad
    ?-    -.c-ban
        %set
      =.  ships.banned  ships.c-ban
      =.  ranks.banned  ranks.c-ban
      =.  se-core  se-enforce-banned
      (se-update [%entry %ban %set [ships ranks]:c-ban])
    ::
        %add-ships
      =.  ships.banned
        (~(uni in ships.banned) ships.c-ban)
      =.  se-core  se-enforce-banned
      (se-update [%entry %ban %add-ships ships.c-ban])
    ::
        %del-ships
      =.  ships.banned
        (~(dif in ships.banned) ships.c-ban)
      (se-update [%entry %ban %del-ships ships.c-ban])
    ::
        %add-ranks
      =.  ranks.banned
        (~(uni in ranks.banned) ranks.c-ban)
      =.  se-core  se-enforce-banned
      (se-update [%entry %ban %add-ranks ranks.c-ban])
    ::
        %del-ranks
      =.  ranks.banned
        (~(dif in ranks.banned) ranks.c-ban)
      (se-update [%entry %ban %del-ranks ranks.c-ban])
    ==
  ::  +se-enforce-banned: enforce bans
  ::
  ::  when the banned list has been updated, we must make sure
  ::  it comes into effect. in particular, we must:
  ::  1. delete and kick banned group members
  ::  2. deny outstanding ask requests
  ::  3. deny pending requests
  ::  4. prune the invited list and revoke invites
  ::  5. delete any personal tokens issued for banned ships
  ::
  ++  se-enforce-banned
    ^+  se-core
    ::  delete banned members
    ::
    =/  del-ships=(set ship)
      %+  roll  ~(tap in ~(key by seats.group))
      |=  [=ship ships=(set ship)]
      ?.  (se-is-banned ship)  ships
      (~(put in ships) ship)
    =?  se-core  !=(~ del-ships)
      (se-c-seat del-ships [%del ~])
    ::  deny ask requests
    ::
    =/  ask-ships=(set ship)
      %+  roll  ~(tap in ~(key by requests.ad))
      |=  [=ship ships=(set ship)]
      ?.  (se-is-banned ship)  ships
      (~(put in ships) ship)
    =?  se-core  !=(~ ask-ships)
      (se-c-entry-ask ask-ships %deny)
    ::  prune pending requests
    ::
    =/  pending-ships=(set ship)
      %+  roll  ~(tap in ~(key by pending.ad))
      |=  [=ship ships=(set ship)]
      ?.  (se-is-banned ship)  ships
      (~(put in ships) ship)
    =?  se-core  !=(~ pending-ships)
      (se-c-entry-pending pending-ships %del ~)
    ::  prune the invited list and revoke invites
    ::
    =.  se-core
      %+  roll  ~(tap by invited.ad)
      |=  [[=ship *] =_se-core]
      ?.  (se-is-banned:se-core ship)  se-core
      (se-revoke-invite:se-core ship)
    ::  delete any personal tokens issued for banned ships
    ::
    =.  se-core
      %+  roll  ~(tap by tokens.ad)
      |=  [[=token:g meta=token-meta:g] =_se-core]
      ?.  ?&  ?=(%personal -.scheme.meta)
              (se-is-banned:se-core ship.scheme.meta)
          ==
        se-core
      +:(se-c-entry-token:se-core %del token)
    se-core
  ::  +se-c-entry-token: execute an entry token command
  ::
  ++  se-c-entry-token
    |=  =c-token:g
    ^-  [(unit token:g) _se-core]
    ?-    -.c-token
        %add
      =*  c-token-add  c-token-add.c-token
      =/  =token:g
        =+  i=(end 7 eny.bowl)
        |-  ?.  (~(has by tokens.ad) i)  i
        $(i +(i))
      =/  =token-meta:g
        =,  c-token-add
        :*  scheme
            (add now.bowl (fall expiry ~d365))
            label
        ==
      =.  se-core
        =/  =wire  (weld se-area /tokens/(scot %uv token)/expire)
        (emit (set-timer wire expiry.token-meta))
      ::TODO implement referrals
      :: =?  referrals.ad  referral.c-token-add
      ::   (~(put ju referrals.ad) src.bowl)
      ::
      =.  tokens.ad
        (~(put by tokens.ad) token token-meta)
      :-  `token
      (se-update [%entry %token %add token token-meta])
    ::
        %del
      ?>  (~(has by tokens.ad) token.c-token)
      =.  tokens.ad
        (~(del by tokens.ad) token.c-token)
      =.  se-core  (se-revoke-token-invites token.c-token)
      :-  ~
      (se-update [%entry %token %del token.c-token])
    ==
  ::  +se-expire-token: delete an expired token
  ::
  ++  se-expire-token
    |=  =token:g
    ^+  se-core
    ?.  (~(has by tokens.ad) token)  se-core
    +:(se-c-entry-token %del token)
  ::  +se-revoke-token-invites: revoke any invites associated with a token
  ::
  ++  se-revoke-token-invites
    |=  =token:g
    ^+  se-core
    %+  roll  ~(tap by invited.ad)
    |=  [[=ship [at=@da tok=(unit token:g)]] =_se-core]
    ?~  tok  se-core
    ?.  =(u.tok token)  se-core
    =.  invited.admissions.group.se-core
      (~(del by invited.admissions.group.se-core) ship)
    (emit:se-core (revoke-invite:se-pass:se-core ship tok))
  ::  +se-prune-tokens: delete any expired tokens and revoke invites
  ::
  ::
  ++  se-prune-tokens
    ^+  se-core
    %+  roll  ~(tap by tokens.ad)
    |=  [[=token:g meta=token-meta:g] =_se-core]
    ?.  (gte now.bowl expiry.meta)  se-core
    +:(se-c-entry-token:se-core %del token)
  ::  +se-c-entry-pending: add or delete ships from the pending set
  ::
  ::  a ship can be granted entry to the group by virtue of its record
  ::  in the pending ships set. the pending set allows for pre-assigning
  ::  member roles that are assigned when the ship joins the group.
  ::
  ::  currently, if a ship is in the pending set, it is granted entry with an
  ::  empty token - see the logic and comment in +se-admit. this is to
  ::  enable better compatibility with old groups.
  ::
  ::  if a ship is added to the pending list but is already recorded
  ::  in the requests list, her request is first approved. nonetheless,
  ::  we still send an invitation to be robust against requesters losing
  ::  the ask subscription. TODO is that even possible?
  ::
  ::  a ship that is banned can not be added to the pending list.
  ::
  ++  se-c-entry-pending
    |=  [ships=(set ship) =c-pending:g]
    ^+  se-core
    ?<  ?&  ?=(%add -.c-pending)
            (~(any in ships) se-is-banned)
        ==
    ?-    -.c-pending
        %add
      =.  ad
        %+  roll  ~(tap in ships)
        |=  [=ship =_ad]
        =/  roles=(set role-id:g)
          (~(gut by pending.ad) ship *(set role-id:g))
        =.  pending.ad
          (~(put by pending.ad) ship (~(uni in roles) roles.c-pending))
        ad
      ::  approve outstanding ask requests for pending ships
      =.  se-core  (se-c-entry-ask ships %approve)
      =.  se-core  (se-send-invites ships)
      (se-update [%entry %pending %add ships roles.c-pending])
    ::
        %edit
      =.  pending.ad
        %+  roll  ~(tap in ships)
        |=  [=ship =_pending.ad]
        =/  roles=(unit (set role-id:g))
          (~(get by pending) ship)
        ?~  roles  pending
        (~(put by pending) ship roles.c-pending)
      (se-update [%entry %pending %add ships roles.c-pending])
    ::
        %del
      =.  se-core
        %+  roll  ~(tap in ships)
        |=  [=ship =_se-core]
        =.  se-core
          (se-revoke-invite:se-core ship)
        =.  pending.admissions.group.se-core
          (~(del by pending.admissions.group.se-core) ship)
        se-core
      (se-update [%entry %pending %del ships])
    ==
  ::  +se-c-entry-ask: approve or deny a set of ask request
  ::
  ::  an admin can approve or deny ask requests.
  ::
  ::  if a request is approved the host issues
  ::  an access token to the requester.
  ::
  ::  if a request is denied the host kicks the requester
  ::  and deletes the request.
  ::
  ::
  ++  se-c-entry-ask
    |=  [ships=(set ship) c-ask=?(%approve %deny)]
    ^+  se-core
    ?-    c-ask
        %approve
      =/  reqs=(set ship)
        (~(int in ~(key by requests.ad)) ships)
      ?:  =(~ reqs)  se-core
      =.  se-core
        %+  roll  ~(tap in reqs)
        |=  [=ship =_se-core]
        =.  requests.admissions.group.se-core
          (~(del by requests.admissions.group.se-core) ship)
        =^  tok=(unit token:g)  se-core
          (se-c-entry-token:se-core %add [personal+ship ~ ~ |])
        =/  =cage  group-token+!>(tok)
        =/  =path  (weld se-area /ask/(scot %p ship))
        =.  se-core
          (give:se-core %fact ~[path] cage)
        (give:se-core %kick ~[path] ~)
      (se-update [%entry %ask %del reqs])
    ::
        %deny
      =/  reqs=(set ship)
        (~(int in ~(key by requests.ad)) ships)
      ?:  =(~ reqs)  se-core
      =.  se-core
        %+  roll  ~(tap in reqs)
        |=  [=ship =_se-core]
        =.  requests.admissions.group.se-core
          (~(del by requests.admissions.group.se-core) ship)
        =.  se-core
          (give:se-core %kick ~[(weld se-area /ask/(scot %p ship))] ~)
        se-core
      (se-update [%entry %ask %del reqs])
    ==
  ::  +se-c-seat: execute a seat command
  ::
  ::  seats are used to manage group membership.
  ::  seats can be created in two ways: when a user joins
  ::  the group or when group members are manually added
  ::  by a group admin.
  ::
  ::  the case of a user join can be detected by verifying
  ::  that the ship set contains only the ship originating
  ::  the request. the joined time for a user join is .now.bowl.
  ::
  ::  group seats can also be added manually by a group admin. this
  ::  is indended only as an escape hatch - pre-populating group
  ::  members should be done using the %pending variant of $c-entry.
  ::
  ::
  ++  se-c-seat
    |=  [ships=(set ship) =c-seat:g]
    ^+  se-core
    =/  user-join  =(ships (sy src.bowl ~))
    ::
    ?-    -.c-seat
        %add
      =.  seats.group
        %-  ~(uni by seats.group)
        %-  malt
        ^-  (list [ship seat:g])
        %+  turn  ~(tap in ships)
        |=  =ship
        ::  ships added by admins have default joined time
        =/  joined  ?:(user-join now.bowl *time)
        :-  ship
        %*(. (~(gut by seats.group) ship *seat:g) joined joined)
      ::
      =.  se-core
        ::  create a seat for each ship.
        ::
        ::  we first delete the ship from requests.
        ::  next, we check whether the ship has pre-assigned
        ::  roles in .pending.ad, use those, and remove the ship
        ::  from the pending set. finally, a new seat is created.
        ::  the roles set of the seat is a union of existing and
        ::  pre-assigned roles.
        ::
        %+  roll  ~(tap in ships)
        |=  [=ship =_se-core]
        =*  ad  admissions.group.se-core
        ::TODO kick from /ask sub
        =.  requests.ad
          (~(del by requests.ad) ship)
        =/  roles  (~(get by pending.ad) ship)
        =?  pending.ad  ?=(^ roles)
          (~(del by pending.ad) ship)
        =+  seat=(~(got by seats.group.se-core) ship)
        =?  roles.seat  ?=(^ roles)
          (~(uni in roles.seat) u.roles)
        (se-update:se-core %seat (sy ship ~) [%add seat])
      ::  send invites to manually added ships
      ::
      =?  se-core  !user-join  (se-send-invites ships)
      se-core
    ::
        %del
      ~|  %se-c-seat-delete-channel-host
      ?<  ?|  (~(has in ships) our.bowl)
              !=(~ (~(int in ships) se-channel-hosts))
          ==
      ::  clean up ask and pending record
      ::
      =.  pending.ad   (~(del by pending.ad) ship)
      ::TODO kick from /ask  sub
      =.  requests.ad  (~(del by requests.ad) ship)
      ::TODO if any of the ships was pending and invited,
      ::     cancel their tokens.
      ::
      =.  seats.group
        %-  ~(rep in ships)
        |=  [=ship =_seats.group]
        (~(del by seats) ship)
      ::  kick out deleted members from /updates subscription
      ::
      =/  kicks
        %+  roll  ~(tap by sup.bowl)
        |=  [[* [=ship =path]] paths=(list path)]
        ?.  (~(has in ships) ship)  paths
        ?.  ?=([%server %groups ship=@ name=@ %updates time=@ ~] path)
          paths
        [path paths]
      ::  nb: we send seat deletion update before kicking,
      ::  so that deleted members will not attempt to re-establish
      ::  the subscription.
      ::
      =?  se-core  !=(~ kicks)  (emit [%give %kick kicks ~])
      (se-update:se-core %seat ships [%del ~])
    ::
        %add-roles
      =.  roles.c-seat
        (~(int in ~(key by roles.group)) roles.c-seat)
      ?:  =(~ roles.c-seat)  se-core
      =.  seats.group
        %-  ~(rep in ships)
        |=  [=ship =_seats.group]
        =+  seat=(~(got by seats) ship)
        =.  seat
          seat(roles (~(uni in roles.seat) roles.c-seat))
        (~(put by seats) ship seat)
      (se-update:se-core %seat ships [%add-roles roles.c-seat])
    ::
        %del-roles
      =.  seats.group
        %-  ~(rep in ships)
        |=  [=ship =_seats.group]
        =+  seat=(~(got by seats) ship)
        =.  seat
          seat(roles (~(dif in roles.seat) roles.c-seat))
        (~(put by seats) ship seat)
      (se-update:se-core %seat ships [%del-roles roles.c-seat])
    ==
  ::  +se-send-invites: invite ships
  ::
  ++  se-send-invites
    |=  ships=(set ship)
    ^+  se-core
    %+  roll  ~(tap in ships)
    |=  [=ship =_se-core]
    =/  =wire  (weld se-area /invite/send/(scot %p ship))
    =^  tok=(unit token:g)  se-core
      ?:  ?=(%public privacy.ad)
        [~ se-core]
      (se-c-entry-token:se-core [%add personal+ship ~ ~ |])
    =/  =invite:g
        :*  flag
            now.bowl
            our.bowl
            tok
            ~  ::  note
            se-preview
            &  ::  valid
        ==
    (se-send-invite:se-core ship invite)
  ::  +se-send-invite: invite a ship with token
  ::
  ::  if a ship had been previously invited, we first
  ::  revoke the invite before sending a new one.
  ::
  ++  se-send-invite
    |=  [=ship =invite:g]
    ^+  se-core
    =.  se-core  (se-revoke-invite ship)
    =.  invited.ad
      (~(put by invited.ad) ship [now.bowl token.invite])
    ::TODO sent only for backcompat. Remove when the update
    ::     settles in the network.
    ::
    =.  se-core
      (emit (send-old-invite:se-pass ship (v7:invite:v8:gc invite)))
    (emit (send-invite:se-pass ship invite))
  ::  +se-revoke-invite: revoke a previously issued invite for a .ship
  ::
  ::  if the ship has been issued a personal invite, the token is
  ::  revoked.
  ++  se-revoke-invite
    |=  =ship
    ^+  se-core
    ::  delete from the ship from the invited list
    ::
    =+  invited=(~(get by invited.ad) ship)
    =.  invited.ad  (~(del by invited.ad) ship)
    ::  revoke invitation if found
    ::
    ?~  invited  se-core
    =*  token  token.u.invited
    =.  se-core  (emit (revoke-invite:se-pass ship token))
    ::  delete personal token if found
    ::
    ?~  token  se-core
    =+  token-meta=(~(get by tokens.ad) u.token)
    =?  se-core  &(?=(^ token-meta) ?=(%personal -.scheme.u.token-meta))
      +:(se-c-entry-token %del u.token)
    se-core
  ::  +se-compat-send-invites: send invites in compatible manner
  ::
  ::  if a ship is in sync, we send the invitation as usual.
  ::  if a ship is behind, we schedule a retry with a number
  ::  of trials and increasing delay time.
  ::
  ++  se-compat-send-invites
    |=  ships=(set ship)
    =^  ivl=(list ship)  se-core
      %+  roll  ~(tap in ships)
      |=  [=ship ivl=(list ship) =_se-core]
      ?.  (can-poke:neg bowl ship %groups)
        =.  se-core
          (emit:se-core (initiate:neg [ship dap.bowl]))
        ::  retry .retry times with doubling .delay
        ::
        =+  delay=~h1
        =+  retry=8
        =/  =wire  ^~
          %+  weld  /server/(scot %p our.bowl)/[q.flag]
          /invite/retry/(scot %p ship)/(scot %ud retry)/(scot %dr delay)
        :-  ivl
        (emit:se-core [%pass wire %arvo %b %wait (add now.bowl delay)])
      :-  [ship ivl]
      se-core
    ?:  =(~ ivl)  se-core
    (se-send-invites (sy ivl))
  ::  +se-c-role: execute a role command
  ::
  ::  roles determine member permissions. there are currently
  ::  three kinds of permissions in groups:
  ::
  ::  1. permission to read a channel, stored in .readers in a $channel
  ::  2. permission to write to a channel, stored in the channels agent
  ::  3. admin permissions to manage the group, stored in .admins in a $group
  ::
  ::  these permissions do not affect the group host, who always
  ::  possesses full power to access and administer the group.
  ::
  ::  only the group host can change the set of admin roles.
  ::
  ++  se-c-role
    |=  [roles=(set role-id:g) =c-role:g]
    ^+  se-core
    ::  forbid duplicate roles
    ?<  ?&  ?=(%add -.c-role)
            =(roles (~(int in ~(key by roles.group)) roles))
        ==
    ::  forbid anyone but the group host to change admin roles
    ?<  ?&  !=(p.flag src.bowl)
            ?=(?(%set-admin %del-admin) -.c-role)
        ==
    ?-    -.c-role
        %add
      =/  =role:g
        [meta.c-role ~]
      =.  roles.group
        %-  ~(rep in roles)
        |=  [=role-id:g =_roles.group]
        (~(put by roles) role-id role)
      (se-update %role roles [%add meta.c-role])
    ::
        %edit
      =.  roles.group
        %-  ~(rep in roles)
        |=  [=role-id:g =_roles.group]
        =+  role=(~(got by roles) role-id)
        =.  role  role(meta meta.c-role)
        (~(put by roles) role-id role)
      (se-update %role roles [%edit meta.c-role])
    ::
        %del
      =.  roles.group
        %-  ~(rep in roles)
        |=  [=role-id:g =_roles.group]
        (~(del by roles) role-id)
      =.  seats.group
        %-  ~(urn by seats.group)
        |=  [* =seat:g]
        seat(roles (~(dif in roles.seat) roles))
      ::  remove roles from channels
      ::
      =/  channels  ~(tap by channels.group)
      =.  se-core
        |-
        ?~  channels  se-core
        =*  next  $(channels t.channels)
        =/  [=nest:g =channel:g]  i.channels
        ::  repair readers as needed
        =.  se-core  (se-channel-del-roles nest roles)
        next
      (se-update %role roles [%del ~])
    ::
        %set-admin
      =.  admins.group  (~(uni in admins.group) roles)
      (se-update %role roles [%set-admin ~])
    ::
        %del-admin
      =.  admins.group  (~(dif in admins.group) roles)
      (se-update %role roles [%del-admin ~])
    ==
  ::  +se-c-channel: execute a channel command
  ::
  ++  se-c-channel
    |=  [=nest:g =c-channel:g]
    ^+  se-core
    =*  by-ch  ~(. by channels.group)
    =*  chan  channel.c-channel
    ::TODO the client should stop trying to add duplicate channels.
    ::     this should be an assertion, but is currently triggered on
    ::     wayfinding group creation.
    ::
    ?:  &(?=(%add -.c-channel) (has:by-ch nest))  se-core
    ?-    -.c-channel
        %add
      ?>  (lte (met 3 (jam chan)) size-limit)
      =.  added.chan  now.bowl
      =.  sections.group  (se-section-add-channel nest chan)
      =.  channels.group  (put:by-ch nest chan)
      =.  channels-index
        (~(put by channels-index) nest flag)
      (se-update %channel nest [%add chan])
    ::
        %edit
      ?>  (lte (met 3 (jam chan)) size-limit)
      =/  old=channel:g  (got:by-ch nest)
      ::  preserve original timestamp
      =.  added.chan  added.old
      =.  sections.group  (se-section-add-channel nest chan)
      =.  channels.group  (put:by-ch nest chan)
      (se-update %channel nest [%edit chan])
    ::
        %del
      =/  =channel:g   (got:by-ch nest)
      =.  sections.group
        ?.  (~(has by sections.group) section.channel)
          sections.group
        %+  ~(jab by sections.group)  section.channel
        |=(=section:g section(order (~(del of order.section) nest)))
      =.  channels.group  (del:by-ch nest)
      =.  channels-index
        (~(del by channels-index) nest)
      (se-update %channel nest [%del ~])
    ::
        %add-readers
      ::  forbid adding non-existent roles as readers
      ::
      ?>  =(~ (~(dif in roles.c-channel) ~(key by roles.group)))
      =/  =channel:g  (got:by-ch nest)
      =.  readers.channel  (~(uni in readers.channel) roles.c-channel)
      =.  channels.group  (put:by-ch nest channel)
      (se-update %channel nest [%add-readers roles.c-channel])
    ::
        %del-readers
      =.  se-core  (se-channel-del-roles nest roles.c-channel)
      (se-update %channel nest [%del-readers roles.c-channel])
    ::
        %section
      =/  =channel:g  (got:by-ch nest)
      ?>  (~(has by sections.group) section-id.c-channel)
      =.  sections.group
        %+  ~(jab by sections.group)  section.channel
        |=(=section:g section(order (~(del of order.section) nest)))
      =.  section.channel   section-id.c-channel
      =.  channels.group  (put:by-ch nest channel)
      =.  sections.group
        %+  ~(jab by sections.group)  section.channel
        |=(=section:g section(order (~(push of order.section) nest)))
      (se-update %channel nest [%section section-id.c-channel])
    ::
        %join
      =.  channels.group
        %+  ~(jab by channels.group)  nest
        |=  =channel:g
        channel(join join.c-channel)
      (se-update %channel nest [%join join.c-channel])
    ==
  ::  +se-channel-del-roles: remove roles from channel readers
  ::
  ++  se-channel-del-roles
    |=  [=nest:g roles=(set role-id:g)]
    ^+  se-core
    =.  channels.group
      %+  ~(jab by channels.group)  nest
      |=  =channel:g
      channel(readers (~(dif in readers.channel) roles))
    se-core
  ::  +se-section-add-channel: add channel to section
  ::
  ++  se-section-add-channel
    |=  [=nest:g =channel:g]
    ^+  sections.group
    ?.  (~(has by sections.group) section.channel)
      sections.group
    %+  ~(jab by sections.group)  section.channel
    |=(=section:g section(order (~(push of order.section) nest)))
  ::  +se-c-section: execute a section command
  ::
  ++  se-c-section
    |=  [=section-id:g =c-section:g]
    ^+  se-core
    ?-    -.c-section
        %add
      ?>  (lte (met 3 (jam meta.c-section)) size-limit)
      =/  =section:g  [meta.c-section ~]
      =.  sections.group  (~(put by sections.group) section-id section)
      =.  section-order.group  (~(push of section-order.group) section-id)
      (se-update %section section-id [%add meta.c-section])
    ::
        %edit
      ?>  (lte (met 3 (jam meta.c-section)) size-limit)
      =.  sections.group
        %+  ~(jab by sections.group)  section-id
        |=  =section:g
        section(meta meta.c-section)
      (se-update %section section-id [%edit meta.c-section])
    ::
        %del
      ?<  =(%default section-id)
      =.  sections.group
        (~(del by sections.group) section-id)
      =.  section-order.group
        (~(del of section-order.group) section-id)
      =.  channels.group
        %-  ~(run by channels.group)
        |=  =channel:g
        %_  channel  section
          ?:  =(section-id section.channel)
            %default
          section.channel
        ==
      (se-update %section section-id [%del ~])
    ::
        %move
      =.  section-order.group
        (~(into of section-order.group) idx.c-section section-id)
      (se-update %section section-id [%move idx.c-section])
    ::
        %move-nest
      ?.  (~(has by sections.group) section-id)  se-core
      =/  =section:g  (~(got by sections.group) section-id)
      ?.  (~(has of order.section) nest.c-section)  se-core
      =.  order.section
        (~(into of order.section) [idx nest]:c-section)
      =.  sections.group  (~(put by sections.group) section-id section)
      (se-update %section section-id [%move-nest [nest idx]:c-section])
    ==
  ++  se-c-flag-content
    |=  [=nest:g =plan:g src=ship]
    ^+  se-core
    =/  posts
      (~(gut by flagged-content.group) nest *(jug plan:g ship))
    =/  channel-flagged
      (~(put ju posts) plan src)
    =.  flagged-content.group
      (~(put by flagged-content.group) nest channel-flagged)
    (se-update %flag-content nest plan src)
  ::
  ++  se-watch
    |=  =path
    ^+  se-core
    ?+    path  ~|(se-watch-bad+path !!)
        ::  receive updates since .after time
        ::
        [%updates ship=@ after=@ ~]
      =/  ship   (slav %p i.t.path)
      =/  after  (slav %da i.t.t.path)
      ?>  =(ship src.bowl)
      ?>  (se-is-member src.bowl)
      (se-watch-updates ship after)
    ::
      ::  fetch group preview
      ::
      [%preview rest=*]  (se-watch-preview t.path)
    ::
        ::  request token for a ship
        ::
        [%token ship=@ ~]
      =+  ship=(slav %p i.t.path)
      ?>  (se-is-admin src.bowl)
      (se-watch-token ship)
    ::
        ::  ask for access token
        ::
        [%ask ship=@ ~]
      =+  ship=(slav %p i.t.path)
      ?>  =(ship src.bowl)
      (se-watch-ask ship)
    ==
  ::
  ++  se-watch-updates
    |=  [=ship =@da]
    ^+  se-core
    ::  for initial subscriptions, give a "flattened" log
    ::
    ?:  =(*@da da)
      ::  filter out admin data
      ::
      =/  =group:g
        ?:  (se-is-admin ship)  group
        ::  only admins receive state updates regarding
        ::  tokens, pending ships and requests. when a user
        ::  becomes an admin, or looses admin rights, it is brought up
        ::  to date by a subscription restart.
        ::
        %_  group
          tokens.admissions    ~
          pending.admissions   ~
          requests.admissions  ~
        ==
      ::  the invited list is local
      =.  invited.admissions.group  ~
      ::  clear .active-channels, as this is updated locally
      =.  active-channels.group  ~
      (give %fact ~ group-log+!>(`log:g`[now.bowl^[%create group] ~ ~]))
    ::
    =/  =log:g  (lot:log-on:g log `da ~)
    ::  filter out admin updates
    ::
    =?  log  !(se-is-admin ship)
      (se-log-exclude log se-is-admin-update)
    (give %fact ~ group-log+!>(log))
  ::  +se-log-exclude: exclusively filter update log
  ::
  ++  se-log-exclude
    |=  [=log:g fit=$-(u-group:g ?)]
    ^+  log
    %+  gas:log-on:g  *log:g
    %+  skip  (tap:log-on:g log)
    |=  [=time =u-group:g]
    (fit u-group)
  ::  +se-is-admin-u-group: check if group update is restricted
  ::
  ++  se-is-admin-update
    |=  =u-group:g
    ?+  u-group  |
      [%entry %token *]    &
      [%entry %pending *]  &
      [%entry %ask *]      &
    ==
  ::
  ::
  ++  se-watch-preview
    |=  =path
    ^+  se-core
    =/  allow=?
      ?.  ?=(%secret privacy.ad)  &
      ::
      ?:  ?=(~ path)  |
      ?>  ?=([token=@ ~] path)
      =+  token=(slav %uv i.path)
      ::  TODO a secret group requires an access token.
      ::       for now, reject as in old %groups
      ::
      |
    =/  =preview-update:g
      ?.  allow  ~
      `se-preview
    =.  se-core
      (give %fact ~ group-preview-3+!>(`preview-update:v7:gv`preview-update))
    (give %kick ~ ~)
  ::  +se-preview: the group preview
  ::
  ++  se-preview
    =,  group
    :*  flag
        meta
        now.bowl
        ~(wyt by seats)
        privacy.admissions
    ==
  ::  +se-watch-token: ask for a personal token for a ship
  ::
  ++  se-watch-token
    |=  =ship
    ^+  se-core
    :: prevent inviting banned
    =^  tok=(unit token:g)  se-core
      (se-c-entry-token %add [personal+ship ~ ~ &])
    =.  se-core  (give %fact ~ group-token+!>(tok))
    (give %kick ~ ~)
  ::  +se-watch-ask: handle a group ask request
  ::
  ++  se-watch-ask
    |=  =ship
    ^+  se-core
    ?.  =(%public privacy.ad)  ::TMI
      :: for a private group we wait until the request is approved
      se-core
    ::  for a public group we send back an null token
    ::
    =.  se-core  (give %fact ~ group-token+!>(~))
    (give %kick ~ ~)
  ::  +se-agent: handle server signs
  ::
  ++  se-agent
    |=  [=path =sign:agent:gall]
    ^+  se-core
    ?+    path  ~|(se-agent-bad-path+path !!)
        [%invite %send ship=@ ~]
      =+  ship=(slav %p i.t.t.path)
      ?>  ?=(%poke-ack -.sign)
      ?~  p.sign  se-core
      =.  cor  %+  ~(tell l ~)  %crit
          [leaf+"failed to invite {<ship>}" u.p.sign]
      se-core
    ::
        [%invite %send ship=@ %old ~]
      =+  ship=(slav %p i.t.t.path)
      ?>  ?=(%poke-ack -.sign)
      ?~  p.sign  se-core
      =.  cor  %+  ~(tell l ~)  %crit
          [leaf+"failed to invite {<ship>} (backcompat)" u.p.sign]
      se-core
    ::
        [%invite %revoke ship=@ ~]
      =+  ship=(slav %p i.t.t.path)
      ?>  ?=(%poke-ack -.sign)
      ?~  p.sign  se-core
      =.  cor  %+  ~(tell l ~)  %crit
          [leaf+"failed to revoke invite for {<ship>}" u.p.sign]
      se-core
    ==
  --
::  +go-core: group client core
::
++  go-core
  |_  [=flag:g =net:g =group:g gone=_|]
  +*  ad  admissions.group
  ::
  ++  go-core  .
  ++  emit  |=(=card go-core(cor cor(cards [card cards])))
  ::  +go-abed: init
  ::
  ++  go-abed
    |=  =flag:g
    ^+  go-core
    ~|  flag=flag
    =+  gru=(~(get by groups) flag)
    ?~  gru  ~|(%go-abed-group-not-found !!)
    =/  [=net:g =group:g]  u.gru
    go-core(flag flag, group group, net net)
  ::  +go-abet: final
  ::
  ++  go-abet
    ^+  cor
    =.  groups
      ?:  gone
        ?:  go-our-host  groups
        (~(del by groups) flag)
      (~(put by groups) flag net group)
    ?.  gone  cor
    =.  go-core  (go-response [%delete ~])
    =.  go-core  go-leave-subs
    cor
  ::  +go-area: group base path
  ++  go-area  `path`/groups/(scot %p p.flag)/[q.flag]
  ::  go-server-path: group server base path
  ++  go-server-path  `path`/server/groups/(scot %p p.flag)/[q.flag]
  ::  +go-sub-wire: group updates wire
  ++  go-sub-wire  `path`(weld go-area /updates)
  ::  +go-activity: notify about a group event
  ::
  ++  go-activity
    =,  activity
    |=  $=  concern
        $%  [%join =ship]
            [%kick =ship]
            [%flag-post key=message-key =nest:d group=flag:g]
            [%flag-reply key=message-key parent=message-key =nest:d group=flag:g]
            [%role =ship roles=(set role-id:g)]
            [%ask =ship]
        ==
    ^+  go-core
    =.  cor
      %-  submit-activity
      ^-  action
      =,  concern
      ::TODO port %activity to new %groups types
      :-  %add
      ?-  -.concern
        %ask   [%group-ask ^flag ship]
        %join  [%group-join ^flag ship]
        %kick  [%group-kick ^flag ship]
        %role  [%group-role ^flag ship (~(run in roles) |=(=role-id:g `sect:v0:gv`role-id))]
        %flag-post  [%flag-post key nest group]
        %flag-reply  [%flag-reply key parent nest group]
      ==
    go-core
  ::  +go-is-init: check if group is initialized
  ++  go-is-init  |(?=(%pub -.net) init.net)
  ::  +go-is-admin: check whether the ship has admin rights
  ::
  ++  go-is-admin
    |=  =ship
    ^-  ?
    ?:  =(ship p.flag)  &
    ?~   tea=(~(get by seats.group) ship)  |
    =*  seat  u.tea
    !=(~ (~(int in roles.seat) admins.group))
  ::  +go-is-banned: check whether the ship is banned
  ::
  ++  go-is-banned
    |=  =ship
    =*  banned  banned.admissions.group
    ?|  (~(has in ranks.banned) (clan:title ship))
        (~(has in ships.banned) ship)
    ==
  ::  go-our-host: check whether we are the host
  ::
  ++  go-our-host  ?=(%pub -.net)
  ::  +go-channel-hosts: set of ships hosting a group channel
  ::
  ++  go-channel-hosts
    ^-  (set ship)
    %-  ~(gas in *(set ship))
    %+  turn
      ~(tap by channels.group)
    |=  [=nest:g *]
    p.q.nest
  ::  +go-pass: cards core
  ::
  ++  go-pass
    |%
    ++  send-invite
      |=  [=ship =invite:v8:gv]
      =/  =wire  (weld go-area /invite/send/(scot %p ship))
      =/  =a-foreigns:v8:gv
        [%invite invite]
      [%pass wire %agent [ship dap.bowl] %poke group-foreign-2+!>(a-foreigns)]
    ++  send-old-invite
      |=  [=ship =invite:v7:gv]
      =/  =wire  (weld go-area /invite/send/(scot %p ship)/old)
      =/  =a-foreigns:v7:gv
        [%invite invite]
      [%pass wire %agent [ship dap.bowl] %poke group-foreign-1+!>(a-foreigns)]
    ++  revoke-invite
      |=  [=ship tok=(unit token:g)]
      =/  =wire  (weld go-area /invite/revoke/(scot %p ship))
      =/  =a-foreigns:v8:gv
        [%revoke flag tok]
      [%pass wire %agent [ship dap.bowl] %poke group-foreign-2+!>(a-foreigns)]
    ++  request-token
      |=  =ship
      ^-  card
      =/  =wire  (weld go-area /invite/(scot %p ship)/token)
      =/  =dock  [p.flag server]
      =/  =path  (weld go-server-path /token/(scot %p ship))
      [%pass wire %agent dock %watch path]
    ::
    ++  leave-group
      ^-  card
      =/  =wire  (weld go-area /command/leave)
      =/  =dock  [p.flag server]
      [%pass wire %agent dock %poke group-command+!>(`c-groups:g`[%leave flag])]
    ::
    ++  leave-channels
      |=  nests=(list nest:g)
      ^-  (list card)
      %+  murn
          nests
      |=  nes=nest:g
      ^-  (unit card)
      ?.  ?=(?(%chat %diary %heap) p.nes)
        ~
      =/  =dock  [our.bowl %channels]
      ::TODO use versioned channel api
      =/  action=a-channels:d  [%channel nes %leave ~]
      =/  =cage  channel-action-1+!>(action)
      =/  =wire  (snoc go-area %leave-channels)
      `[%pass wire %agent dock %poke cage]
    ::
    ++  join-channels
      |=  nests=(list nest:g)
      ^-  (list card)
      %+  murn
          nests
      |=  nes=nest:g
      ^-  (unit card)
      ?.  ?=(?(%chat %diary %heap) p.nes)
        ~
      =/  =dock  [our.bowl %channels]
      ::TODO use version channels types
      =/  action=a-channels:d  [%channel nes %join flag]
      =/  =cage  channel-action-1+!>(action)
      =/  =wire  (snoc go-area %join-channels)
      `[%pass wire %agent dock %poke cage]
    ::
    ++  preview-channel
      |=  =nest:g
      ^-  (list card)
      =*  ship  p.q.nest
      =/  =wire
        %+  weld  go-area
        /channels/[p.nest]/(scot %p ship)/[q.q.nest]/preview
      =/  =dock  [ship %groups]
      =/  =path
        /v1/channels/[p.nest]/(scot %p ship)/[q.q.nest]/preview
      :~  [%pass wire %agent dock %leave ~]
          [%pass wire %agent dock %watch path]
      ==
    ::
    ++  go-wake-members
      ^-  (list card)
      %+  turn
        ~(tap in (~(del in ~(key by seats.group)) our.bowl))
      |=  who=ship
      ^-  card
      =/  =wire  (snoc go-area %wake)
      =/  =cage  noun+!>([%group-wake flag])
      [%pass wire %agent [who dap.bowl] %poke cage]
    --
  ::  +go-has-sub: check if we are subscribed to the group
  ::
  ++  go-has-sub
    (~(has by wex.bowl) [(snoc go-area %updates) p.flag server])
  ::  +go-safe-sub: safely subscribe to the group for updates
  ::
  ++  go-safe-sub
    |=  delay=?
    ^+  go-core
    =*  log  ~(. l `'group-join')
    ?:  go-has-sub  go-core
    =.  cor  (tell:log %dbug leaf+"+go-safe-sub subscribing to {<flag>}" ~)
    (go-start-updates delay)
  ::  +go-leave-subs: leave group subscriptions
  ::
  ++  go-leave-subs
    ^+  go-core
    =.  cor  (eager-leave go-sub-wire [p.flag dap.bowl])
    go-core
  ::  +go-start-updates: subscribe to the group for updates
  ::
  ++  go-start-updates
    |=  delay=?
    ^+  go-core
    =/  sub-time=@da
      ?:  ?=(%pub -.net)  *@da
      time.net
    =/  sub-path=path
      (weld go-server-path /updates/(scot %p our.bowl)/(scot %da sub-time))
    =.  cor
      %.  delay
      (safe-watch go-sub-wire [p.flag server] sub-path)
    go-core
  ::  +go-restart-updates: resubscribe to the group, fetching full state
  ::
  ::    call this when encountering inconsistent state that suggests we need
  ::    to get back in proper sync with the group host.
  ::
  ::    when .why is not null, the restart is considered abnormal and
  ::    logged as a critical error.
  ::
  ++  go-restart-updates
    |=  error=(unit @t)
    ^+  go-core
    =.  cor  ?~  error  cor
      (~(tell l ~) %crit 'fully restarting updates' u.error ~)
    =.  go-core   go-leave-subs
    ::  if this gets called on the group host, something is horribly wrong
    ::  and we should not mask over it by trying to clean it up: there's no
    ::  sane source to clean up from, anyway.
    ::
    ?<  ?=(%pub -.net)
    ::  since we are trying to re-establish group state from scratch,
    ::  consider it uninitialized.
    ::
    =.  net  [%sub *@da |]
    (go-start-updates ?~(error | &))
  ::  +go-lost-admin: adjust the group state when admin rights were revoked
  ::
  ++  go-lost-admin
    %_  go-core
        tokens.admissions.group    ~
        pending.admissions.group   ~
        requests.admissions.group  ~
    ==
  ::
  ::  +go-leave: leave the group and all channel subscriptions
  ::
  ++  go-leave
    |=  send-leave=?
    ^+  go-core
    =.  cor
      (submit-activity [%del %group flag])
    ::NOTE  we leave all channels, not just those that
    ::      are joined, as this is robust to bugs
    ::      in active channels tracking.
    ::
    =/  channels  ~(tap in ~(key by channels.group))
    =.  cor  (emil (leave-channels:go-pass channels))
    =.  channels-index
      %+  roll  ~(tap in ~(key by channels.group))
      |=  [=nest:g =_channels-index]
      (~(del by channels-index) nest)
    =?  go-core  send-leave  (emit leave-group:go-pass)
    ?:  go-our-host  go-core(gone &)
    ::  revoke all invitations
    ::
    =.  go-core
      %+  roll  ~(tap by invited.ad)
      |=  [[=ship [at=@da tok=(unit token:g)]] =_go-core]
      (emit:go-core (revoke-invite:go-pass ship tok))
    go-core(gone &)
  ::  +go-preview: generate the preview of the group
  ::
  ++  go-preview
    ^-  preview:v7:gv
    :*  flag
        meta.group
        now.bowl
        ~(wyt by seats.group)
        privacy.ad
    ==
  ::  +go-a-invite: send an invite
  ::
  ++  go-a-invite
    |=  =a-invite:g
    ?:  =(ship.a-invite src.bowl)  go-core
    ::TODO prevent inviting banned, here and in +se-core
    ?:  &(?=(~ token.a-invite) !?=(%public privacy.ad))
      ::  if we don't have a suitable token for a non-public group,
      ::  we are going to request it
      ::
      ::  TODO: this loses the note.a-invite.
      ::
      =.  go-core  (emit (request-token:go-pass ship.a-invite))
      go-core
    =/  =invite:v8:gv
      :*  flag
          now.bowl
          our.bowl
          token.a-invite
          note.a-invite
          go-preview
          &  :: valid
      ==
    (go-send-invite ship.a-invite invite)
  ::  +go-send-invite: invite a ship with token and record
  ::
  ::  if a ship had been previously invited, we first
  ::  revoke the invite before sending a new one.
  ::
  ++  go-send-invite
    |=  [=ship =invite:g]
    ^+  go-core
    =.  go-core  (go-revoke-invite ship)
    =.  invited.ad
      (~(put by invited.ad) ship [now.bowl token.invite])
    ::TODO sent only for backcompat. Remove when the update
    ::     settles in the network.
    ::
    =.  go-core
      (emit (send-old-invite:go-pass ship (v7:invite:v8:gc invite)))
    (emit (send-invite:go-pass ship invite))
  ::  +go-revoke-invite: revoke a previously issued invite
  ::
  ::  if the ship has been issued a personal invite, we
  ::  ask the group host to revoke it.
  ::
  ++  go-revoke-invite
    |=  =ship
    ^+  go-core
    =+  invited=(~(get by invited.ad) ship)
    =.  invited.ad  (~(del by invited.ad) ship)
    ::  revoke invitation if found
    ::
    ?~  invited  go-core
    =*  token  token.u.invited
    =.  go-core  (emit (revoke-invite:go-pass ship token))
    ::  request to delete personal token if found
    ::
    ?~  token  go-core
    =+  token-meta=(~(get by tokens.ad) u.token)
    =?  go-core  &(?=(^ token-meta) ?=(%personal -.scheme.u.token-meta))
      (go-send-command /command/entry %entry %token %del u.token)
    go-core
  ::  +go-a-group: execute group action
  ::
  ++  go-a-group
    |=  =a-group:g
    ^+  go-core
    (go-send-command /command/[-.a-group] `c-group:g`a-group)
  ::  +go-send-command:  send command to the group host
  ::
  ++  go-send-command
    |=  [=wire =c-group:g]
    ^+  go-core
    =/  =^wire  (weld go-area wire)
    =/  =cage  group-command+!>(`c-groups:g`[%group flag c-group])
    (emit %pass wire %agent [p.flag server] %poke cage)
  ::  +go-watch: handle group watch request
  ::
  ++  go-watch
    |=  [ver=?(%v0 %v1) =(pole knot)]
    ^+  go-core
    ?<  (go-is-banned src.bowl)
    ?+    pole  ~|(go-bad-watch+pole !!)
        [%channels app=@ ship=@ name=@ %preview ~]
      =+  ship=(slav %p ship.pole)
      =/  =nest:g  [app.pole ship name.pole]
      ?.  =(ship.pole our.bowl)
        ::  proxy the request to the channel host
        =.  cor  (emil (preview-channel:go-pass nest))
        go-core
      =+  chan=(~(get by channels.group) nest)
      ?~  chan  ~|(go-watch-bad-channel-preview+nest !!)
      ::TODO verify this: if a ship has permissions to read
      ::     a channel, this implies she can also preview a (secret) group.
      ::
      ?>  (go-can-read src.bowl u.chan)
      =/  =channel-preview:v7:gv
        :*  nest
            meta.u.chan
            go-preview
        ==
      (go-give-channel-preview channel-preview &)
    ==
  ::  +go-give-channel-preview: give channel preview to subscribers
  ::
  ++  go-give-channel-preview
    |=  [=channel-preview:g watch=?]
    ^+  go-core
    =*  nest  nest.channel-preview
    ::  v0
    ::
    =/  preview-2
      (v2:channel-preview:v7:gc channel-preview)
    =/  path-0=path  ?:  watch  ~
      /chan/[p.nest]/(scot %p p.q.nest)/[q.q.nest]
    =.  go-core  (emit %give %fact ~[path-0] channel-preview+!>(preview-2))
    =?  go-core  watch  (emit %give %kick ~[path-0] ~)
    ::  v1
    ::
    =/  preview-7=channel-preview:v7:gv  channel-preview
    =/  path-1=path  ?:  watch  ~
      /v1/channels/[p.nest]/(scot %p p.q.nest)/[q.q.nest]/preview
    =.  go-core  (emit %give %fact ~[path-1] channel-preview-1+!>(preview-7))
    =?  go-core  watch  (emit %give %kick ~[path-1] ~)
    go-core
  ++  go-agent
    |=  [=wire =sign:agent:gall]
    ^+  go-core
    ?+    wire  ~|(go-agent-bad+wire !!)
        ::  waked up subscribers after an import
        ::
        [%wake ~]
      ?>  ?=(%poke-ack -.sign)
      ?~  p.sign  go-core
      =.  cor  (fail:l %poke-ack 'failed subscriber wake' u.p.sign)
      go-core
    ::
      [%updates ~]  (go-take-update sign)
    ::
        ::  poked group host with a command
        ::
        [%command cmd=@t ~]
      ?>  ?=(%poke-ack -.sign)
      ?~  p.sign  go-core
      =.  cor  (fail:l %poke-ack leaf+"group command {<cmd.i.t.wire>} failed" u.p.sign)
      go-core
    ::
        ::  invited a ship to the group
        ::
        [%invite %send ship=@ ~]
      ?>  ?=(%poke-ack -.sign)
      ?~  p.sign  go-core
      =.  cor  (fail:l %poke-ack leaf+"failed to invite {<ship>}" u.p.sign)
      go-core
    ::
        ::  invited a ship to the group (backcompat)
        ::
        [%invite %send ship=@ %old ~]
      ?>  ?=(%poke-ack -.sign)
      ?~  p.sign  go-core
      =.  cor  (fail:l %poke-ack leaf+"failed to invite {<ship>} (backcompat)" u.p.sign)
      go-core
        ::  revoked invitation
        ::
        [%invite %revoke ship=@ ~]
      ?>  ?=(%poke-ack -.sign)
      ?~  p.sign  go-core
      =.  cor  (fail:l %poke-ack leaf+"failed to revoke invite for {<ship>}" u.p.sign)
      go-core
    ::
        ::  requested a personal invite token for a ship
        ::
        [%invite ship=@ %token ~]
      ~|  go-agent-bad-invite+-.sign
      ?+    -.sign  !!
        %kick       go-core  ::  single-shot watch
      ::
          %watch-ack
        ?~  p.sign  go-core
        =.  cor  (fail:l %watch-ack 'failed invite token request' u.p.sign)
        go-core
      ::
          %fact
        =*  cage  cage.sign
        ?>  ?=(%group-token p.cage)
        =+  !<(tok=(unit token:g) q.cage)
        =+  ship=(slav %p i.t.wire)
        (go-a-invite ship tok ~)
      ==
    ::
        ::  joined or left channels
        ::
        [?(%join-channels %leave-channels) ~]
      ?>  ?=(%poke-ack -.sign)
      ?~  p.sign  go-core
      ?-    i.wire
        ::
            %join-channels
          =.  cor  (fail:l %poke-ack 'failed to join channels' u.p.sign)
          go-core
        ::
            %leave-channels
          =.  cor  (fail:l %poke-ack 'failed to leave channels' u.p.sign)
          go-core
      ==
    ::
        ::  requested a channel preview
        [%channels app=@ ship=@ name=@ %preview ~]
      ?+    -.sign  ~|(go-agent-bad-channels+-.sign !!)
          %kick
        =+  ship=(slav %p i.t.t.wire)
        =/  =nest:g  [i.t i.t.t i.t.t.t]:wire
        =/  path-0=path
          /chan/[p.nest]/(scot %p p.q.nest)/[q.q.nest]
        =/  path-1=path
          /v1/channels/[p.nest]/(scot %p p.q.nest)/[q.q.nest]/preview
        (emit %give %kick ~[path-0 path-1] ~)
      ::
          %watch-ack
        ?~  p.sign  go-core
        =.  cor  (fail:l %watch-ack 'failed channel preview request' u.p.sign)
        go-core
      ::
          %fact
        =+  !<(=channel-preview:v7:gv q.cage.sign)
        (go-give-channel-preview channel-preview |)
      ==
    ==
  ::
  ++  go-take-update
    |=  =sign:agent:gall
    ^+  go-core
    ?+   -.sign  ~|(go-take-update-bad+-.sign !!)
      %kick  (go-safe-sub &)
    ::
        %watch-ack
      =*  log  ~(. l `'group-join')
      =?  cor  (~(has by foreigns) flag)
        fi-abet:(fi-watched:(fi-abed:fi-core flag) p.sign)
      ?^  p.sign
        =.  cor  (fail:log 'group watch failed' u.p.sign)
        ::  set foreign error and leave the group if
        ::  it has not been initialized to allow re-joining.
        ::
        =.  cor  fi-abet:fi-error:(fi-abed:fi-core flag)
        ?.  &(?=(%sub -.net) init.net)
          (go-leave &)
        go-core
      go-core
    ::
        %fact
      =*  cage  cage.sign
      ?+  p.cage  ~|(go-take-update-bad-fact+p.cage !!)
        %group-log     (go-apply-log !<(log:g q.cage))
        %group-update  (go-u-group !<(update:g q.cage))
      ==
    ==
  ::  +go-apply-log: apply group log
  ::
  ++  go-apply-log
    |=  =log:g
    ?~  log  go-core
    =+  was-init=go-is-init
    =.  go-core
      %+  roll  (tap:log-on:g log)
      |=  [=update:g =_go-core]
      (go-u-group:go-core update)
    =?  net  ?=(%sub -.net)
      [%sub time.net &]
    =?  go-core  !was-init
      ::  initialize active-channels on group init
      ::
      =/  nests
        ~(tap in ~(key by channels.group))
      =?  active-channels.group  !=(~ nests)
        %-  silt
        %+  skim  nests
        |=  =nest:g
        ?.  ?=(kind:d p.nest)  |
        .^(? %gu (channels-scry nest))
      (go-response [%create group])
    ::  join the channels upon initial group log,
    ::  if this group hadn't been initialized yet
    ::
    =/  readable-channels
      %-  ~(gas in *(set nest:g))
      %+  murn  ~(tap in channels.group)
      |=  [=nest:g =channel:g]
      ?.  (go-can-read our.bowl channel)  ~
      `nest
    =?  cor  !was-init
      (emil (join-channels:go-pass ~(tap in readable-channels)))
    go-core
  ::  +go-u-group: apply group update
  ::
  ++  go-u-group
    |=  =update:g
    ^+  go-core
    ?:  ?&(?=(%sub -.net) (lth time.update time.net))
      ::  update out of sync, restart
      (go-restart-updates `'update out of order')
    =?  net  ?=(%sub -.net)
      ?>  (gte time.update time.net)
      [%sub time.update init.net]
    =*  u-group  u-group.update
    ?-  -.u-group
      %create        (go-u-create group.u-group)
      %meta          (go-u-meta data.u-group)
      %entry         (go-u-entry u-entry.u-group)
      %seat          (go-u-seat [ships u-seat]:u-group)
      %role          (go-u-role [roles u-role]:u-group)
      %channel       (go-u-channel [nest u-channel]:u-group)
      %section       (go-u-section [section-id u-section]:u-group)
      %flag-content  (go-u-flag-content [nest plan src]:u-group)
      %delete        (go-leave |)
    ==
  ::  +go-u-create: apply initial update
  ::
  ++  go-u-create
    |=  gr=group:g
    ^+  go-core
    ::  nb: we don't send out a response here because
    ::  a synthetic %create response is sent after
    ::  the group log has been fully applied in +go-apply-log.
    ::
    ?:  go-our-host  go-core
    ::
    ?>  ?=(%sub -.net)
    =.  group  gr
    go-core
  ::  +go-u-meta: apply meta update
  ::
  ++  go-u-meta
    |=  meta=data:meta
    ^+  go-core
    =.  go-core  (go-response [%meta meta])
    ?:  go-our-host  go-core
    ::
    =.  meta.group  meta
    go-core
  ::  +go-u-entry: apply entry update
  ::
  ++  go-u-entry
    |=  =u-entry:g
    ^+  go-core
    ?-  -.u-entry
      %privacy  (go-u-entry-privacy privacy.u-entry)
      %ban      (go-u-entry-ban u-ban.u-entry)
      %token    (go-u-entry-token u-token.u-entry)
      %pending  (go-u-entry-pending u-pending.u-entry)
      %ask      (go-u-entry-ask u-ask.u-entry)
    ==
  ::  +go-u-entry-privacy: apply privacy update
  ::
  ++  go-u-entry-privacy
    |=  =privacy:g
    ^+  go-core
    =.  go-core  (go-response [%entry %privacy privacy])
    ?:  go-our-host  go-core
    ::
    =.  privacy.admissions.group  privacy
    go-core
  ::  +go-u-entry-ban: apply entry ban update
  ::
  ++  go-u-entry-ban
    |=  =u-ban:g
    ^+  go-core
    =.  go-core  (go-response [%entry %ban u-ban])
    ?:  go-our-host  go-core
    ::
    =*  banned  banned.admissions.group
    ?-    -.u-ban
        %set
      =.  ships.banned  ships.u-ban
      =.  ranks.banned  ranks.u-ban
      go-enforce-banned
    ::
        %add-ships
      =.  ships.banned
        (~(uni in ships.banned) ships.u-ban)
      go-enforce-banned
    ::
        %del-ships
      =.  ships.banned
        (~(dif in ships.banned) ships.u-ban)
      go-core
    ::
        %add-ranks
      =.  ranks.banned
        (~(uni in ranks.banned) ranks.u-ban)
      go-enforce-banned
    ::
        %del-ranks
      =.  ranks.banned
        (~(dif in ranks.banned) ranks.u-ban)
      go-core
    ==
  ::  +go-enforce-banned: enforce bans
  ::
  ::  when the banned list has been updated, we must make sure
  ::  it comes into effect. in particular, we must prune
  ::  our invited list.
  ::
  ++  go-enforce-banned
    ^+  go-core
    ::  prune the invited list and revoke invites
    ::
    =.  go-core
      %+  roll  ~(tap by invited.ad)
      |=  [[=ship *] =_go-core]
      ?.  (go-is-banned:go-core ship)  go-core
      (go-revoke-invite:go-core ship)
    go-core
  ::  +go-u-entry-token: apply entry token update
  ::
  ++  go-u-entry-token
    |=  =u-token:g
    ^+  go-core
    =.  go-core  (go-response [%entry %token u-token])
    ?:  go-our-host  go-core
    ::
    ?-    -.u-token
        %add
      =.  tokens.ad
        (~(put by tokens.ad) [token meta]:u-token)
      go-core
    ::
        %del
      ?.  (~(has by tokens.ad) token.u-token)
        (go-restart-updates `'missing deleted token')
      =.  tokens.ad  (~(del by tokens.ad) token.u-token)
      (go-revoke-token-invites token.u-token)
    ==
  ::  +go-revoke-token-invites: revoke all invites associated with a token
  ::
  ++  go-revoke-token-invites
    |=  =token:g
    %+  roll  ~(tap by invited.ad)
    |=  [[=ship [at=@da tok=(unit token:g)]] =_go-core]
    ?~  tok  go-core
    ?.  =(u.tok token)  go-core
    =.  invited.admissions.group.go-core
      (~(del by invited.admissions.group.go-core) ship)
    (emit:go-core (revoke-invite:go-pass:go-core ship tok))
  ::  +go-u-entry-pending: apply entry pending update
  ::
  ++  go-u-entry-pending
    |=  =u-pending:g
    ^+  go-core
    =.  go-core  (go-response [%entry %pending u-pending])
    ?:  go-our-host  go-core
    ?-    -.u-pending
        %add
      =.  pending.ad
        %+  roll  ~(tap in ships.u-pending)
        |=  [=ship =_pending.ad]
        =/  roles=(set role-id:g)
          (~(gut by pending) ship *(set role-id:g))
        (~(put by pending) ship (~(uni in roles) roles.u-pending))
      go-core
    ::
        %edit
      =.  pending.ad
        %+  roll  ~(tap in ships.u-pending)
        |=  [=ship =_pending.ad]
        =/  roles=(unit (set role-id:g))
          (~(get by pending) ship)
        ::TODO consider crashing?
        ?~  roles  pending
        (~(put by pending) ship roles.u-pending)
      go-core
    ::
        %del
      =.  pending.ad
        %+  roll  ~(tap in ships.u-pending)
        |=  [=ship =_pending.ad]
        (~(del by pending) ship)
      go-core
    ==
  ::  +go-u-entry-ask: apply entry requests update
  ::
  ++  go-u-entry-ask
    |=  =u-ask:g
    ^+  go-core
    =.  go-core  (go-response [%entry %ask u-ask])
    =?  go-core  ?=(%add -.u-ask)
      (go-activity %ask ship.u-ask)
    ?:  go-our-host  go-core
    ?-    -.u-ask
        %add
      =.  requests.ad  (~(put by requests.ad) [ship story]:u-ask)
      go-core
    ::
        %del
      =.  requests.ad
        %+  roll  ~(tap in ships.u-ask)
        |=  [=ship =_requests.ad]
        (~(del by requests.ad) ship)
      go-core
    ==
  ::  +go-u-seat: apply seat update
  ::
  ++  go-u-seat
    |=  [ships=(set ship) =u-seat:g]
    ^+  go-core
    ?-    -.u-seat
        %add
      =.  go-core  (go-response %seat ships [%add seat.u-seat])
      =?  go-core  !=(joined.seat.u-seat *@da)
        %-  ~(rep in ships)
        |=  [=ship =_go-core]
        (go-activity:go-core %join ship)
      ?:  go-our-host  go-core
      ::
      =.  seats.group
        %-  ~(rep in ships)
        |=  [=ship =_seats.group]
        (~(put by seats) ship seat.u-seat)
      go-core
    ::
        %del
      =+  leave=(~(has in ships) our.bowl)
      =.  go-core  (go-response %seat ships [%del ~])
      =.  go-core
        %-  ~(rep in ships)
        |=  [=ship =_go-core]
        ::  only notify about ships leaving which had actually joined the group
        ::
        ?~  seat=(~(get by seats.group) ship)  go-core
        ?:  =(*@da joined.u.seat)  go-core
        (go-activity:go-core %kick ship)
      ?:  go-our-host  go-core
      ::
      =.  seats.group
        %-  ~(rep in ships)
        |=  [=ship =_seats.group]
        (~(del by seats.group) ship)
      ::  leave the group if our seat has been deleted, but
      ::  only if the group has been already initialized.
      ::  otherwise any past kicks stored in the group log
      ::  would kick us out on a subsequent rejoin.
      ::
      =?  go-core  &(leave go-is-init)  (go-leave |)
      go-core
    ::
        %add-roles
      =.  go-core  (go-response %seat ships [%add-roles roles.u-seat])
      =.  go-core
        %-  ~(rep in ships)
        |=  [=ship =_go-core]
        ?~  tea=(~(get by seats.group) ship)  go-core
        =*  seat  u.tea
        ?:  =(~ (~(dif in roles.u-seat) roles.seat))  go-core
        (go-activity:go-core %role ship roles.u-seat)
      ?:  go-our-host  go-core
      ::
      =+  was-admin=(go-is-admin our.bowl)
      =.  seats.group
        %-  ~(rep in ships)
        |=  [=ship =_seats.group]
        ?~  tea=(~(get by seats.group) ship)  seats
        =*  seat  u.tea
        =.  seat
          seat(roles (~(uni in roles.seat) roles.u-seat))
        (~(put by seats) ship seat)
      ?:  !=(was-admin (go-is-admin our.bowl))
        (go-restart-updates ~)
      go-core
    ::
        %del-roles
      =.  go-core  (go-response %seat ships [%del-roles roles.u-seat])
      =.  go-core
        %-  ~(rep in ships)
        |=  [=ship =_go-core]
        ?~  tea=(~(get by seats.group) ship)  go-core
        =*  seat  u.tea
        ?:  =(~ (~(int in roles.u-seat) roles.seat))  go-core
        (go-activity:go-core %role ship roles.u-seat)
      ?:  go-our-host  go-core
      ::
      =+  was-admin=(go-is-admin our.bowl)
      =.  seats.group
        %-  ~(rep in ships)
        |=  [=ship =_seats.group]
        ?~  tea=(~(get by seats.group) ship)  seats
        =*  seat  u.tea
        =.  seat
          seat(roles (~(dif in roles.seat) roles.u-seat))
        (~(put by seats) ship seat)
      ::  a role was revoked and our admin status has changed,
      ::  which means we lost admin rights.
      ::
      ?:  !=(was-admin (go-is-admin our.bowl))
        go-lost-admin
      go-core
    ==
  ::  +go-u-role: apply role update
  ::
  ::  group roles enable members to acquire permissions to read
  ::  or write to group channels. a role can also be granted admin rights,
  ::  which enables any member to administer the group.
  ::
  ::  when a user acquires or loses admin rights, his group subscription
  ::  must be restarted in order to receive or prune admin-restricted
  ::  group data.
  ::
  ++  go-u-role
    |=  [roles=(set role-id:g) =u-role:g]
    ^+  go-core
    ?-    -.u-role
        %add
      =.  go-core  (go-response %role roles [%add meta.u-role])
      ?:  go-our-host  go-core
      ::
      =/  =role:g
        [meta.u-role ~]
      =.  roles.group
        %-  ~(rep in roles)
        |=  [=role-id:g =_roles.group]
        (~(put by roles) role-id role)
      go-core
    ::
        %edit
      =.  go-core  (go-response %role roles [%edit meta.u-role])
      ?:  go-our-host  go-core
      ::
      ?.  =(~ (~(dif in roles) ~(key by roles.group)))
        (go-restart-updates `'missing roles edited')
      =.  roles.group
        %-  ~(rep in roles)
        |=  [=role-id:g =_roles.group]
        =+  role=(~(got by roles) role-id)
        =.  role  role(meta meta.u-role)
        (~(put by roles) role-id role)
      go-core
    ::
        %del
      =.  go-core  (go-response %role roles [%del ~])
      ?:  go-our-host  go-core
      ::
      =+  was-admin=(go-is-admin our.bowl)
      =.  roles.group
        %-  ~(rep in roles)
        |=  [=role-id:g =_roles.group]
        (~(del by roles) role-id)
      =.  seats.group
        %-  ~(urn by seats.group)
        |=  [* =seat:g]
        seat(roles (~(dif in roles.seat) roles))
      ::  remove roles from readers
      ::
      =/  channels  ~(tap by channels.group)
      ::  nb: this used to sent pokes to the local channels-server
      ::  to delete the role from the writers set of a hosted channel.
      ::  however, channels-server already listens to updates from groups
      ::  and updates permissions accordingly.
      ::
      =.  go-core
        |-
        ?~  channels  go-core
        =*  next  $(channels t.channels)
        =/  [=nest:g =channel:g]  i.channels
        ::  repair readers as needed
        =.  go-core  (go-channel-del-roles nest roles)
        next
      ::  a role was deleted and our admin status has changed,
      ::  which means we lost admin rights.
      ::
      ?:  !=(was-admin (go-is-admin our.bowl))
        go-lost-admin
      go-core
    ::
        %set-admin
      =.  go-core  (go-response %role roles [%set-admin ~])
      ?:  go-our-host  go-core
      ::
      =+  was-admin=(go-is-admin our.bowl)
      =.  admins.group  (~(uni in admins.group) roles)
      ?:  !=(was-admin (go-is-admin our.bowl))
        (go-restart-updates ~)
      go-core
    ::
        %del-admin
      =.  go-core  (go-response %role roles [%del-admin ~])
      ?:  go-our-host  go-core
      ::
      =+  was-admin=(go-is-admin our.bowl)
      =.  admins.group  (~(dif in admins.group) roles)
      ::  a role lost admin rights and our admin status has changed,
      ::  which means we lost admin rights.
      ::
      ?:  !=(was-admin (go-is-admin our.bowl))
        go-lost-admin
      go-core
    ==
  ::  +go-u-channel: apply channel update
  ::
  ++  go-u-channel
    |=  [=nest:g =u-channel:g]
    ^+  go-core
    =*  by-ch  ~(. by channels.group)
    =*  chan  channel.u-channel
    ?-    -.u-channel
        %add
      =.  go-core  (go-response %channel nest [%add chan])
      =.  cor  (emil (join-channels:go-pass nest ~))
      ::  repair .active-channels; we might be already joined,
      ::  and thus never hear the join response. this happens when
      ::  a previously created channel is added to a new group.
      ::
      ::  TODO: the whole "listen to channels events to sync" strategy
      ::  is too brittle.
      ::
      =/  pre=path
        /(scot %p our.bowl)/channels/(scot %da now.bowl)
      =/  active
        ?.  ?=(kind:d p.nest)  |
        .^(? %gu (weld pre /v3/[p.nest]/(scot %p p.q.nest)/[q.q.nest]))
      =?  active-channels.group  active
        (~(put in active-channels.group) nest)
      ?:  go-our-host  go-core
      ::TODO handle duplicate channel add properly. either
      ::     should restart updates, or remove the channel from existing
      ::     section first.
      ::
      ?:  (has:by-ch nest)  go-core
      =.  sections.group  (go-section-add-channel nest chan)
      =.  channels.group  (put:by-ch nest chan)
      =.  channels-index
        (~(put by channels-index) nest flag)
      go-core
    ::
        %edit
      =.  go-core  (go-response %channel nest [%edit chan])
      ?:  go-our-host  go-core
      ::
      =.  sections.group  (go-section-add-channel nest chan)
      =.  channels.group  (put:by-ch nest chan)
      go-core
    ::
        %del
      =.  go-core  (go-response %channel nest [%del ~])
      =.  cor  (emil (leave-channels:go-pass nest ~))
      ::  NB: when a channel is deleted we must
      ::      update .active-channels manually without waiting
      ::      for leave response. this is because the channel
      ::      is already gone from the .channels-index and can't
      ::      be correlated with the group anymore.
      ::
      ::      TODO: this could be remedied if the channels %leave
      ::      response would carry the associated group.
      ::
      =.  active-channels.group
        (~(del in active-channels.group) nest)
      ?:  go-our-host  go-core
      ::
      ?.  (has:by-ch nest)
        ::  we must make sure we properly delete the channel
        ::  to clean it up from sections.
        ::
        (go-restart-updates `'missing deleted channel')
      =/  =channel:g   (got:by-ch nest)
      =.  sections.group
        ?.  (~(has by sections.group) section.channel)
          sections.group
        %+  ~(jab by sections.group)  section.channel
        |=(=section:g section(order (~(del of order.section) nest)))
      =.  channels.group  (del:by-ch nest)
      =.  channels-index
        (~(del by channels-index) nest)
      go-core
    ::
        %add-readers
      ?.  =(~ (~(dif in roles.u-channel) ~(key by roles.group)))
        (go-restart-updates `'missing channel added readers')
      =.  go-core  (go-response %channel nest [%add-readers roles.u-channel])
      ?:  go-our-host  go-core
      ::
      =.  channels.group
        %+  ~(jab by channels.group)  nest
        |=  =channel:g
        channel(readers (~(uni in readers.channel) roles.u-channel))
      go-core
    ::
        %del-readers
      =.  go-core  (go-response %channel nest [%del-readers roles.u-channel])
      ?:  go-our-host  go-core
      ::
      ?.  (has:by-ch nest)
        (go-restart-updates `'missing channel deleted readers')
      =.  go-core  (go-channel-del-roles nest roles.u-channel)
      go-core
    ::
        %section
      =.  go-core  (go-response %channel nest [%section section.u-channel])
      ?:  go-our-host  go-core
      ::
      ?.  (has:by-ch nest)
        (go-restart-updates `'missing channel modified section')
      =/  =channel:g  (got:by-ch nest)
      ?.  (~(has by sections.group) section.u-channel)
        (go-restart-updates `'missing channel updated section')
      =+  section=(~(get by sections.group) section.channel)
      =?  sections.group  ?=(^ section)
        %+  ~(put by sections.group)  section.channel
        u.section(order (~(del of order.u.section) nest))
      =.  section.channel   section.u-channel
      =.  channels.group  (put:by-ch nest channel)
      =.  sections.group
        %+  ~(jab by sections.group)  section.channel
        |=(=section:g section(order (~(push of order.section) nest)))
      go-core
    ::
        %join
      =.  go-core  (go-response %channel nest [%join join.u-channel])
      ?:  go-our-host  go-core
      =.  channels.group
        %+  ~(jab by channels.group)  nest
        |=  =channel:g
        channel(join join.u-channel)
      go-core
    ==
  ::  +go-channel-del-roles: remove roles from channel readers
  ::
  ++  go-channel-del-roles
    |=  [=nest:g roles=(set role-id:g)]
    ^+  go-core
    =.  channels.group
      %+  ~(jab by channels.group)  nest
      |=  =channel:g
      channel(readers (~(dif in readers.channel) roles))
    go-core
  ::  +go-section-add-channel: add channel to section
  ::
  ++  go-section-add-channel
    |=  [=nest:g =channel:g]
    ^+  sections.group
    ?.  (~(has by sections.group) section.channel)
      sections.group
    %+  ~(jab by sections.group)  section.channel
    |=(=section:g section(order (~(push of order.section) nest)))
  ::  +go-u-section: apply section update
  ::
  ++  go-u-section
    |=  [=section-id:g =u-section:g]
    ^+  go-core
    ?-    -.u-section
        %add
      =.  go-core  (go-response %section section-id [%add meta.u-section])
      ?:  go-our-host  go-core
      ::
      =/  =section:g  [meta.u-section ~]
      =.  sections.group  (~(put by sections.group) section-id section)
      =.  section-order.group  (~(push of section-order.group) section-id)
      go-core
    ::
        %edit
      =.  go-core  (go-response %section section-id [%edit meta.u-section])
      ?:  go-our-host  go-core
      ::
      ?.  (~(has by sections.group) section-id)
        (go-restart-updates `'missing edited section')
      =.  sections.group
        %+  ~(jab by sections.group)  section-id
        |=  =section:g
        section(meta meta.u-section)
      go-core
    ::
        %del
      =.  go-core  (go-response %section section-id [%del ~])
      ?:  go-our-host  go-core
      ::
      ?<  =(%default section-id)
      =.  sections.group
        (~(del by sections.group) section-id)
      =.  section-order.group
        (~(del of section-order.group) section-id)
      =.  channels.group
        %-  ~(run by channels.group)
        |=  =channel:g
        %_  channel  section
          ?:  =(section-id section.channel)
            %default
          section.channel
        ==
      go-core
    ::
        %move
      =.  go-core
        (go-response %section section-id [%move idx.u-section])
      ?:  go-our-host  go-core
      ::
      =.  section-order.group
        (~(into of section-order.group) idx.u-section section-id)
      go-core
    ::
        %move-nest
      =.  go-core
        (go-response %section section-id [%move-nest [nest idx]:u-section])
      ?:  go-our-host  go-core
      ::
      ?.  (~(has by sections.group) section-id)
        (go-restart-updates `'missing channel section')
      =/  =section:g  (~(got by sections.group) section-id)
      ?.  (~(has of order.section) nest.u-section)  go-core
      =.  order.section
        (~(into of order.section) [idx nest]:u-section)
      =.  sections.group  (~(put by sections.group) section-id section)
      go-core
    ==
  ::  +go-u-flag-content: apply flag content update
  ::
  ++  go-u-flag-content
    |=  [=nest:g =plan:g src=ship]
    ^+  go-core
    =.  go-core  (go-response %flag-content nest plan src)
    ?:  go-our-host  go-core
    ::
    =/  posts
      (~(gut by flagged-content.group) nest *(jug plan:g ship))
    =/  channel-flagged
      (~(put ju posts) plan src)
    =.  flagged-content.group
      (~(put by flagged-content.group) nest channel-flagged)
    ::  only notify about flagged contant if it has been reported
    ::  by someone else and we are an admin
    ::
    ?.  &(!from-self (go-is-admin our.bowl))  go-core
    =/  new-message-id  [src p.plan]
    =/  kind-from-nest=kind:d
      ?:  =(p.nest %chat)  %chat
      ?:  =(p.nest %heap)  %heap
      ?:  =(p.nest %diary)  %diary
      ~|  "Invalid nest kind"  !!
    =/  converted-nest=nest:d  [kind-from-nest p.q.nest q.q.nest]
    =.  go-core
       ?~  q.plan
          %+  go-activity  %flag-post
          :*  [new-message-id p.plan]
              converted-nest
              flag
          ==
        =/  new-reply-message-id=message-id:activity  [src u.q.plan]
        %+  go-activity  %flag-reply
        :*  [new-reply-message-id u.q.plan]
            [new-message-id p.plan]
            converted-nest
            flag
        ==
    go-core
  ::  +go-response: send response to our subscribers
  ::
  ++  go-response
    |=  =r-group:g
    ^+  go-core
    ::  do not sent out responses until group log
    ::  has been applied, and the group initialized.
    ::
    ?.  go-is-init  go-core
    ::  v1 response
    ::
    =/  r-groups-7=r-groups:v7:gv  [flag r-group]
    =/  v1-paths  ~[/v1/groups [%v1 go-area]]
    =.  cor  (give %fact v1-paths group-response-1+!>(r-groups-7))
    ::  v0 backcompat
    ::
    =/  diffs-2=(list diff:v2:gv)
      (diff:v2:r-group:v7:gc r-group [seats admissions]:group)
    =.  cor
      %+  roll  diffs-2
      |=  [=diff:v2:gv =_cor]
      =/  action-2=action:v2:gv  [flag now.bowl diff]
      (give:cor %fact ~[/groups/ui] group-action-3+!>(action-2))
    go-core
  ::  +go-peek: handle group scry request
  ::
  ++  go-peek
    |=  [ver=?(%v0 %v1 %v2) =(pole knot)]
    ^-  (unit (unit cage))
    ::TODO some of these should be versioned, at least
    ::     those used by the client.
    ::
    ?+    pole  ~|(go-peek-bad+pole !!)
    ::
      ::  local preview
      [%preview ~]
    ``noun+!>(go-preview)
    ::
      ::
      ::  seats queries
      ::
        [%seats %ships ~]
      ``ships+!>(~(key by seats.group))
    ::
        [%seats ship=@ ~]
      =+  ship=(slav %p ship.pole)
      ``noun+!>((~(get by seats.group) ship))
    ::
        [%seats ship=@ %is-admin ~]
      =+  ship=(slav %p ship.pole)
      ``loob+!>((go-is-admin ship))
    ::
        [%seats ship=@ %is-banned ~]
      =+  ship=(slav %p ship.pole)
      ``loob+!>((go-is-banned ship))
    ::
      ::
      ::  channels queries
      ::
        [%channels app=@ ship=@ name=@ rest=*]
      =/  =nest:g  [app.pole (slav %p ship.pole) name.pole]
      ?+    rest.pole  [~ ~]
          [%can-read ship=@ ~]
        ?~  channel=(~(get by channels.group) nest)
          ``loob+!>(|)
        =+  ship=(slav %p ship.rest.pole)
        ``loob+!>((go-can-read ship u.channel))
        ::
          [%can-write ship=@ ~]
        =+  ship=(slav %p ship.rest.pole)
        ^-  (unit (unit cage))
        ?~  seat=(~(get by seats.group) ship)  [~ ~]
        ?:  (go-is-banned ship)  [~ ~]
        =-  ``noun+!>(-)
        %-  some
        :-  admin=(go-is-admin ship)
        roles=roles.u.seat
      ==
    ::
        [%channels %can-read ~]
      =-  ``noun+!>(-)
      ^-  $-([ship nest:gv] ?)
      |=  [=ship =nest:gv]
      ?~  chan=(~(get by channels.group) nest)  |
      (go-can-read ship u.chan)
    ::
      ::
      ::  admissions queries
      ::
        [%entry %tokens ~]
      ``noun+!>(tokens.ad)
    ==
  ++  go-can-read
    |=  [=ship =channel:g]
    ^-  ?
    =/  public=?  ?=(%public privacy.admissions.group)
    =/  open  =(~ readers.channel)
    =/  seat  (~(get by seats.group) ship)
    ?:  (go-is-banned ship)  |
    ::  allow to read the channel in case:
    ::  (1) the ship is admin
    ::  (2) the channel is public and open
    ::  (3) the ship is a member and the channel is open
    ::  (4) the ship has a reader role explicitly
    ::
    ?:  ?|  (go-is-admin ship)
            &(public open)
            &(!=(~ seat) open)
        ==
      &
    ?~  seat  |
    !=(~ (~(int in readers.channel) roles.u.seat))
  --
::  +fi-core: foreign group and invites core
::
++  fi-core
  |_  [=flag:g foreign:g]
  +*  foreign  +<+
  ::
  ++  fi-core  .
  ::  +fi-abed: init
  ::
  ++  fi-abed
    |=  f=flag:g
    ^+  fi-core
    ~|  flag=f
    =/  far=foreign:g  (~(gut by foreigns) f [~ ~ ~ ~ ~])
    fi-core(flag f, +<+ far)
  ::  +fi-abet: final
  ::
  ++  fi-abet
    ^+  cor
    =+  old-foreign=(~(get by foreigns) flag)
    =.  foreigns  (~(put by foreigns) flag foreign)
    =?  foreigns  ?=([~ %done] progress)
      (~(del by foreigns) flag)
    =?  fi-core  |(?=(~ old-foreign) !=(u.old-foreign foreign))
      fi-give-update
    cor
  ::  +fi-give-update: give foreigns update
  ::
  ++  fi-give-update
    =/  gang-2
      %-  gang:v2:foreign:v7:gc
      (v7:foreign:v8:gc foreign)
    =.  cor  (give %fact ~[/v1/foreigns] foreigns-1+!>(`foreigns:v8:gv`(my flag^foreign ~)))
    =.  cor  (give %fact ~[/gangs/updates] gangs+!>(`gangs:v2:gv`(my flag^gang-2 ~)))
    fi-core
  ::
  ++  fi-activity
    =,  activity
    |=  concern=[%group-invite =ship]
    ^+  fi-core
    =.  cor
      %-  submit-activity
      ^-  action
      [%add %group-invite ^flag ship.concern]
    fi-core
  ::  +fi-area: foreign base path
  ++  fi-area  `path`/foreigns/(scot %p p.flag)/[q.flag]
  ::  +fi-server-path: groups server base path
  ++  fi-server-path  `path`/server/groups/(scot %p p.flag)/[q.flag]
  ::  +fi-preview-path: groups server preview path
  ++  fi-preview-path  `path`/server/groups/(scot %p p.flag)/[q.flag]/preview
  ::  +fi-pass: cards core
  ::
  ++  fi-pass
    |%
    ++  leave-group
      ^-  card
      =/  =wire  (weld fi-area /command/leave)
      =/  =dock  [p.flag server]
      [%pass wire %agent dock %poke group-command+!>(`c-groups:g`[%leave flag])]
    ::
    ++  join
      |=  tok=(unit token:g)
      ^-  card
      =/  =wire  (weld fi-area /join/[?~(tok %public (scot %uv u.tok))])
      =/  =cage
        group-command+!>(`c-groups:g`[%join flag tok])
      [%pass wire %agent [p.flag server] %poke cage]
    ::
    ++  ask
      |=  story=(unit story:s:g)  ::XX something is broken with story import
      ^-  (list card)
      =/  =wire  (weld fi-area /ask)
      =/  =path  (weld fi-server-path /ask/(scot %p our.bowl))
      =/  =cage
        group-command+!>(`c-groups:g`[%ask flag story])
      :~  [%pass wire %agent [p.flag server] %poke cage]
          [%pass wire %agent [p.flag server] %watch path]
      ==
    ::
    ++  leave-ask
      ^-  card
      =/  =wire  (weld fi-area /join/ask)
      [%pass wire %agent [p.flag server] %leave ~]
    ::
    ++  get-index
      |=  =ship
      ^-  (list card)
      =/  =wire  /foreigns/index/(scot %p ship)
      =/  =dock  [ship server]
      =/  =path  /server/groups/index
      ::  clean up the old sub before watching again
      :~  [%pass wire %agent dock %leave ~]
          [%pass wire %agent dock %watch path]
      ==
    --
  ::  +fi-a-foreign: execute foreign group action
  ::
  ++  fi-a-foreign
    |=  =a-foreign:g
    ^+  fi-core
    ?>  from-self
    ?-  -.a-foreign
      %join     (fi-join token.a-foreign)
      %ask      (fi-ask story.a-foreign)
      %cancel   fi-cancel
      %decline  (fi-decline token.a-foreign)
    ==
  ::  +fi-join: join the group
  ::
  ::
  ++  fi-join
    |=  tok=(unit token:g)
    ^+  fi-core
    =*  log  ~(. l `%group-join)
    =.  cor  (emit (initiate:neg [p.flag server]))
    =+  net-group=(~(get by groups) flag)
    ::  leave the ask subscription in case it has not yet closed
    ::
    =?  cor  ?=([~ %ask] progress)
      (emit leave-ask:fi-pass)
    ?:  ?&  ?=(^ progress)
            ?=(?(%join %watch %done) u.progress)
        ==
      ::  join already in progress
      fi-core
    =.  progress  `%join
    =.  token  tok
    =.  cor  (tell:log %dbug leaf+"+fi-join with token {<tok>}" ~)
    =.  cor  (emit (join:fi-pass tok))
    fi-core
  ::  +fi-ask: ask to join the group
  ::
  ++  fi-ask
    |=  story=(unit story:s:g)
    ^+  fi-core
    =.  cor  (emit (initiate:neg [p.flag server]))
    ?:  (~(has by groups) flag)  fi-core
    ?:  ?&  ?=(^ progress)
            ?=(?(%ask %join %watch %done) u.progress)
        ==
      ::  join already in progress
      fi-core
    =.  progress  `%ask
    =.  token  ~
    =.  cor  (emil (ask:fi-pass story))
    fi-core
  ::  +fi-watched: complete group subscription
  ::
  ++  fi-watched
    |=  p=(unit tang)
    ^+  fi-core
    =*  log  ~(. l `'group-join')
    ?~  progress
      ::NOTE  the $foreign in state might be "stale", if it's no longer
      ::      tracking progress it's safe for it to ignore $group subscription
      ::      updates.
      fi-core
    ?^  p
      =.  cor  (fail:log 'group join failed' u.p)
      =.  progress  `%error
      fi-core
    =.  cor  (tell:log %dbug leaf+"group {<flag>} joined successfully" ~)
    =.  progress  `%done
    fi-core
  ::  +fi-error: end a foreign sequence with an error
  ::  TODO log based on progress
  ::
  ++  fi-error
    ^+  fi-core
    =.  progress  `%error
    fi-core
  ::  +fi-cancel: cancel a group join in progress
  ::
  ++  fi-cancel
    ^+  fi-core
    =+  pro=progress  ::TMI
    ?:  ?=(~ pro)  fi-core
    ?-    u.pro
        %ask
      =.  cor  (emit leave-ask:fi-pass)
      =.  progress  ~
      fi-core
    ::
        %join
      =.  cor  (emit leave-group:fi-pass)
      =.  progress  ~
      fi-core
    ::
        %watch
      =?  cor  (~(has by groups) flag)
        go-abet:(go-leave:(go-abed:go-core flag) &)
      =.  progress  ~
      fi-core
    ::
        %error
      =.  progress  ~
      fi-core
    ::
        ::NB  should never be hit as long as we delete
        ::    foreigns on done.
        %done
      =.  cor  (tell:l %warn 'cancel invoked on a %done foreign group' ~)
      fi-core
    ==
  ::  +fi-invite: receive a group invitation
  ::
  ++  fi-invite
    |=  =invite:g
    ^+  fi-core
    ::  guard against invite spoofing
    ?>  =(from.invite src.bowl)
    ::  drop invites received from user-blocked ships
    ::
    ?:  =;  blocked  (~(has in blocked) src.bowl)
        .^((set ship) %gx /(scot %p our.bowl)/chat/(scot %da now.bowl)/blocked/ships)
      fi-core
    =.  invites  [invite(time now.bowl) invites]
    ::  make sure we keep the latest preview
    ::
    =.  preview
      ?~  preview  `preview.invite
      ?:  (gte time.preview.invite time.u.preview)
        `preview.invite
      preview
    =.  fi-core  (fi-activity %group-invite src.bowl)
    fi-core
  ::  fi-revoke: revoke a group invitation
  ::
  ++  fi-revoke
    |=  tok=(unit token:g)
    ^+  fi-core
    %_  fi-core  invites
      %+  turn  invites
      |=  =invite:g
      ?.  =(tok token.invite)  invite
      ?.  =(src.bowl from.invite)  invite
      invite(valid |)
    ==
  ::  +fi-decline: reject a group invitation
  ::
  ++  fi-decline
    |=  tok=(unit token:g)
    ^+  fi-core
    =.  invites
      %+  skip  invites
      |=(=invite:g =(token.invite tok))
    fi-core
  ::  +fi-watch: handle watch request
  ::
  ++  fi-watch
    |=  [ver=?(%v1) =(pole knot)]
    ?>  from-self
    ^+  fi-core
    ?+    pole  ~|(bad-fi-watch+pole !!)
    ::
        [%preview ~]
      =.  lookup  `%preview
      (fi-safe-preview |)
    ==
  ::  +fi-safe-preview: safely subscribe for a group preview
  ::
  ++  fi-safe-preview
    |=  delay=?
    ^+  fi-core
    =.  lookup  `%preview
    =/  =wire  (weld fi-area /preview)
    =/  =dock  [p.flag dap.bowl]
    =.  cor  (eager-leave wire dock)
    =.  cor  %.  delay
      (safe-watch (weld fi-area /preview) [p.flag dap.bowl] fi-preview-path)
    fi-core
  ::  +fi-watch-index: handle index watch request
  ::
  ++  fi-watch-index
    |=  [ver=?(%v0 %v1) =ship]
    ^+  fi-core
    ?>  from-self
    =.  cor  (emil (get-index:fi-pass ship))
    fi-core
  ::  +fi-agent: receive foreign sign
  ::
  ++  fi-agent
    |=  [=(pole knot) =sign:agent:gall]
    ^+  fi-core
    ?+    pole  ~|(fi-agent-bad+pole !!)
    ::
        ::  sent an invite to .ship with .token
        ::
        [%invite ship=@ token=@ ~]
      =/  ship  (slav %p ship.pole)
      =/  token  (slav %uv token.pole)
      ?>  ?=(%poke-ack -.sign)
      ?~  p.sign  fi-core
      %-  (slog u.p.sign)
      fi-core
    ::
        ::  poked with token to join the group
        ::
        [%join token=@ ~]
      =*  log  ~(. l `'group-join')
      ?>  ?=(%poke-ack -.sign)
      ::  we aren't joining anymore, ignore
      ?.  &(?=(^ progress) =(%join u.progress))  fi-core
      ?^  p.sign
        =.  cor  (tell:log %warn 'group join with token failed' u.p.sign)
        =.  progress  `%error
        fi-core
      =.  progress  `%watch
      ?:  (~(has by groups) flag)
        ::  accomodate rejoin, useful particularly for joining
        ::  a self-hosted group.
        ::
        =.  cor
          go-abet:(go-safe-sub:(go-abed:go-core flag) |)
        fi-core
      =/  =net:g  [%sub *@da |]
      =|  =group:g
      =?  meta.group  ?=(^ preview)  meta.u.preview
      ?<  (~(has by groups) flag)
      =.  groups  (~(put by groups) flag [net group])
      =.  cor
        go-abet:(go-safe-sub:(go-abed:go-core flag) |)
      fi-core
    ::
        ::  asked to join the group
        ::
        [%ask ~]
      =*  log  ~(. l `'group-join')
      ?.  &(?=(^ progress) =(%ask u.progress))
        ::  we aren't asking anymore, ignore
        fi-core
      ?-    -.sign
          %poke-ack
        ?^  p.sign
          =.  cor  (fail:log 'group ask failed' u.p.sign)
          =.  progress  `%error
          fi-core
        fi-core
      ::
          %kick
        =.  cor  (tell:log %warn 'group ask kicked' ~)
        =.  progress  `%error
        fi-core
      ::
          %watch-ack
        ?^  p.sign
          =.  cor  (fail:log 'group ask watch' u.p.sign)
          =.  progress  `%error
          fi-core
        fi-core
      ::
          %fact
        ?>  =(%group-token p.cage.sign)
        =+  !<(tok=(unit token:g) q.cage.sign)
        (fi-join tok)
      ==
    ::
        ::  requested a group preview
        ::
        [%preview ~]
      =*  log  ~(. l `'group-preview')
      ?+    -.sign  ~|(fi-agent-bad-preview+[pole -.sign] !!)
          %kick
        ?~  lookup
          =.  cor  (tell:log %warn 'unexpected preview kick' ~)
          fi-core
        ?:  ?=(%preview u.lookup)
          =.  cor  (tell:log %info 'retrying preview after kick' ~)
          (fi-safe-preview &)
        fi-core
      ::
          %watch-ack
        =+  lok=lookup
        ?>  ?=([~ %preview] lok)
        ?~  p.sign  fi-core
        =.  lookup  `%error
        =.  cor  (fail:log 'group preview watch' u.p.sign)
        fi-core
      ::
          %fact
        ?>  ?=(%group-preview-3 p.cage.sign)
        =+  !<(=preview-update:v7:gv q.cage.sign)
        =+  lok=lookup
        ?>  ?=([~ %preview] lok)
        =.  lookup  `%done
        =.  preview  preview-update
        =.  cor
          =/  path-0  /gangs/(scot %p p.flag)/[q.flag]/preview
          =/  path-1  [%v1 (snoc fi-area %preview)]
          =?  cor  ?=(^ preview)
            %-  emil
            :~  :: v0
                ::
                [%give %fact ~[path-0] group-preview+!>((v2:preview:v7:gc u.preview))]
                [%give %kick ~[path-0] ~]
            ==
          %-  emil
          :~  ::  v1
              ::
              :^  %give  %fact
                ~[path-1]
              group-preview-3+!>(`preview-update:v7:gv`preview-update)
              [%give %kick ~[path-1] ~]
          ==
        fi-core
      ==
    ::
        :: command poke
        [%command *]
      =*  log  ~(. l `'foreign-group-command')
      ?>  ?=(%poke-ack -.sign)
      ?~  p.sign  fi-core
      =.  cor  (fail:log 'foreign group command' u.p.sign)
      fi-core
    ==
  ::  +fi-take-index: receive ship index
  ::
  ++  fi-take-index
    |=  [=ship =sign:agent:gall]
    ^+  fi-core
    ?+    -.sign  ~|(fi-take-index-bad+-.sign !!)
      %kick  fi-core  ::  single-shot subscription
    ::
        %watch-ack
      ?~  p.sign  fi-core
      %-  (slog u.p.sign)
      fi-core
    ::
        %fact
      ?>  ?=(%group-previews-1 p.cage.sign)
      =+  !<(=previews:v7:gv q.cage.sign)
      =.  foreigns
        %+  roll  ~(tap by previews)
        |=  [[=flag:gv =preview:v7:gv] =_foreigns]
        =+  far=(~(gut by foreigns) flag *foreign:v8:gv)
        (~(put by foreigns) flag far(preview `preview))
      ::  v1
      ::
      =/  path-1  /v1/foreigns/index/(scot %p ship)
      =.  cor  %-  emil
        :~  :^  %give  %fact
              ~[path-1]
            group-previews-1+!>(`previews:v7:gv`previews)
          ::
            [%give %kick ~[path-1] ~]
        ==
      ::  v0
      ::
      =/  path-0  /gangs/index/(scot %p ship)
      =/  previews-2=previews:v2:gv
        (~(run by previews) v2:preview:v7:gc)
      =.  cor  %-  emil
        :~  :^  %give  %fact
              ~[path-0]
            group-previews+!>(previews-2)
          ::
            [%give %kick ~[path-0] ~]
        ==
      fi-core
    ==
  --
--<|MERGE_RESOLUTION|>--- conflicted
+++ resolved
@@ -272,18 +272,6 @@
     |=  [vol=volume:logs =echo:logs]
     =/  =card
       (~(tell logs our.bowl /logs) vol echo deez)
-<<<<<<< HEAD
-=======
-    =/  pri
-      ?-  vol
-        %dbug  0
-        %info  1
-        %warn  2
-        %crit  3
-      ==
-    ?:  &(?=(%dbug vol) !verbose)  cor
-    %-  %-  %*(. slog pri pri)  echo
->>>>>>> 1d4af992
     (emit card)
   ::  +deez: log message details
   ::
@@ -1275,7 +1263,7 @@
   ::
       [%server %groups ship=@ name=@ rest=*]
     =+  ship=(slav %p ship.pole)
-    ::  ignore responses after group has been deleted 
+    ::  ignore responses after group has been deleted
     ::
     ?:  ?&  !(~(has by groups) ship name.pole)
             &(?=(%poke-ack -.sign) ?=([%invite %revoke ship=@ ~] rest.pole))

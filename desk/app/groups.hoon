::  groups: agent for managing group membership, metadata and permissions
::
::  groups agent can act both as a group server and
::  as a subscriber to remote groups. unlike channels, this agent is
::  not separated into two distinct subscriber and server agents, but
::  rather achieves the functional separation with two distinct cores:
::  the server core +se-core and client core +go-core.
::
/-  g=groups, gv=groups-ver, c=chat, d=channels, s=story,
    activity
/-  meta
/+  default-agent, verb, dbug
/+  gc=groups-conv, v=volume, s=subscriber, imp=import-aid, logs,
    t=contacts
/+  of
/+  neg=negotiate, discipline
::  performance, keep warm
/+  groups-json
/=  create-thread          /ted/group/create
/%  m-group-create-thread  %group-create-thread
/%  m-group-ui-1           %group-ui-1
::
::
/%  m-noun               %noun
/%  m-group              %group
/%  m-group-1            %group-1
/%  m-group-2            %group-2
/%  m-groups             %groups
/%  m-groups-1           %groups-1
/%  m-groups-2           %groups-2
/%  m-groups-ui          %groups-ui
/%  m-groups-ui-1        %groups-ui-1
/%  m-groups-ui-2        %groups-ui-2
/%  m-group-changed-groups-1  %group-changed-groups-1
/%  m-group-changed-groups-2  %group-changed-groups-2
/%  m-group-preview      %group-preview
/%  m-group-preview-3    %group-preview-3
/%  m-group-previews     %group-previews
/%  m-group-previews-1   %group-previews-1
/%  m-group-update       %group-update
/%  m-group-log          %group-log
/%  m-group-token        %group-token
/%  m-channel-preview    %channel-preview
/%  m-channel-preview-1  %channel-preview-1
/%  m-group-response-1   %group-response-1
/%  m-group-action-3     %group-action-3
/%  m-gangs              %gangs
/%  m-foreign-1          %foreign-1
/%  m-foreigns-1         %foreigns-1
::
/*  commit  %txt  /commit/txt
::
%-  %-  discipline
  :+  ::  marks
      ::
      :~  :+  %noun               &  -:!>(*vale:m-noun)
          :+  %group              &  -:!>(*vale:m-group)
          :+  %group-1            &  -:!>(*vale:m-group-1)
          :+  %group-2            |  -:!>(*vale:m-group-2)
        ::
          :+  %groups             &  -:!>(*vale:m-groups)
          :+  %groups-1           &  -:!>(*vale:m-groups-1)
          :+  %groups-2           |  -:!>(*vale:m-groups-2)
        ::
          :+  %groups-ui          &  -:!>(*vale:m-groups-ui)
          :+  %groups-ui-1        &  -:!>(*vale:m-groups-ui-1)
          ::
          ::TODO make strict once used
          :+  %groups-ui-2        |  -:!>(*vale:m-groups-ui-2)
        ::
          :+  %group-changed-groups-1  &  -:!>(*vale:m-group-changed-groups-1)
          ::
          ::TODO make strict once used
          :+  %group-changed-groups-2  |  -:!>(*vale:m-group-changed-groups-2)
        ::
          :+  %group-preview      &  -:!>(*vale:m-group-preview)
          :+  %group-preview      &  -:!>(*vale:m-group-preview)
          :+  %group-preview-3    &  -:!>(*vale:m-group-preview-3)
        ::
          :+  %group-previews     &  -:!>(*vale:m-group-previews)
          :+  %group-previews-1   &  -:!>(*vale:m-group-previews-1)
        ::
          :+  %group-update       |  -:!>(*vale:m-group-update)
          :+  %group-log          |  -:!>(*vale:m-group-log)
        ::
          :+  %group-token        &  -:!>(*vale:m-group-token)
        ::
          :+  %channel-preview    &  -:!>(*vale:m-channel-preview)
          :+  %channel-preview-1  &  -:!>(*vale:m-channel-preview-1)
        ::
          ::
          ::TODO make strict once used
          :+  %group-response-1   |  -:!>(*vale:m-group-response-1)
          :+  %group-action-3     &  -:!>(*vale:m-group-action-3)
        ::
          :+  %gangs              &  -:!>(*vale:m-gangs)
        ::
          ::
          ::TODO make strict once used
          :+  %foreign-1          |  -:!>(*vale:m-foreign-1)
          ::
          ::TODO make strict once used
          :+  %foreigns-1         |  -:!>(*vale:m-foreigns-1)
      ==
    ::  facts
    ::
    :~  [/server/groups/$/$/updates/$/$ %group-update %group-log ~]
        [/server/groups/$/$/token/$ %group-token ~]
        [/server/groups/$/$/ask/$ %group-token ~]
        [/server/groups/$/$/preview %group-preview-3 ~]
        [/server/groups/index %group-previews-1 ~]
      ::
        [/v1/groups %group-response-1 ~]
        [/groups/ui %group-action-3 ~]
      ::
        [/chan/$/$/$ %channel-preview ~]
        [/v1/channels/$/$/$/preview %channel-preview-1 ~]
      ::
        [/gangs/index/$ %group-previews ~]
        [/gangs/updates %gangs ~]
        [/gangs/$/$/preview %group-preview ~]
      ::
        [/v1/foreigns %foreigns-1 ~]
        [/v1/foreigns/$/$/preview %group-preview-3 ~]
        [/v1/foreigns/index/$ %group-previews-1 ~]
    ==
  ::  scries
  ::
  :~  [/x/init/v1 %noun]
      [/x/v2/init %noun]
      [/x/v3/init %noun]
    ::
      [/x/v0/groups %groups]
      [/x/v1/groups %groups-1]
      [/x/v2/groups %groups-2]
    ::
      [/x/v1/changes %group-changed-groups-1]
      [/x/v2/changes %group-changed-groups-2]
    ::
      [/x/v2/groups/$/$/channels/can-read %noun]
      [/x/v2/groups/$/$/channels/$/$/$/can-write %noun]
      [/x/groups/$/$/seats/$ %noun]
    ::
      [/x/groups/light %groups]
      [/x/v0/light/groups %groups]
      [/x/v1/light/groups %groups-1]
      [/x/v2/light/groups %groups-2]
    ::
      [/x/v0/ui/groups %groups-ui]
      [/x/v1/ui/groups %groups-ui-1]
      [/x/v2/ui/groups %groups-ui-2]
    ::
      [/x/v0/ui/groups/$/$ %group-ui]
      [/x/v1/ui/groups/$/$ %group-ui-1]
      [/x/v2/ui/groups/$/$ %group-ui-2]
    ::
      [/x/v0/groups/$/$ %group]
      [/x/v1/groups/$/$ %group-1]
      [/x/v2/groups/$/$ %group-2]
    ::
      [/x/v1/foreigns %foreigns-1]
      [/x/v1/foreigns/$/$ %foreign-1]
    ::
      [/x/groups/$/$/v1 %group-ui]  ::  deprecated
    ::
      [/x/groups/$/$/preview %noun]
  ==
=/  verbose  |
::
%-  %-  agent:neg
    :+  notify=|
      [~.groups^%2 ~ ~]
    %-  my
    :~  %groups^[~.groups^%2 ~ ~]
        %channels^[~.channels^%3 ~ ~]
        %channels-server^[~.channels^%3 ~ ~]
    ==
%-  agent:dbug
%^  verb  |  %warn
::
^-  agent:gall
=>
  |%
  +$  card  card:agent:gall
  +$  current-state
    $:  %9
        groups=net-groups:v9:gv
        =channels-index:v7:gv
        =foreigns:v8:gv
        =^subs:s
        =pimp:imp
    ==
  ++  commit
    ^~
    =+  ?~(^commit 'unknown' -.^commit)
    `@t`(rap 3 'commit ' - ~)
  --
=|  current-state
=*  state  -
=<
  |_  =bowl:gall
  +*  this  .
      def   ~(. (default-agent this %|) bowl)
      log   ~(. logs [our.bowl /logs])
      cor   ~(. +> [bowl ~])
  ++  on-init
    ^-  (quip card _this)
    =^  cards  state
      abet:init:cor
    [cards this]
  ::
  ++  on-save  !>([state ~])
  ++  on-load
    |=  =vase
    ^-  (quip card _this)
    =^  cards  state
      abet:(load:cor vase)
    [cards this]
  ::
  ++  on-poke
    |=  [=mark =vase]
    ^-  (quip card _this)
    =^  cards  state
      abet:(poke:cor mark vase)
    [cards this]
  ++  on-watch
    |=  =path
    ^-  (quip card _this)
    =^  cards  state
      abet:(watch:cor path)
    [cards this]
  ::
  ++  on-peek   peek:cor
  ::
  ++  on-leave   on-leave:def
  ++  on-fail
    |=  [=term =tang]
    ^-  (quip card _this)
    %-  (slog term tang)
    :_  this
    [(fail:log term tang ~)]~
  ::
  ++  on-agent
    |=  [=wire =sign:agent:gall]
    ^-  (quip card _this)
    =^  cards  state
      abet:(agent:cor wire sign)
    [cards this]
  ++  on-arvo
    |=  [=wire sign=sign-arvo]
    ^-  (quip card _this)
    =^  cards  state
      abet:(arvo:cor wire sign)
    [cards this]
  --
|_  [=bowl:gall cards=(list card)]
++  abet  [(flop cards) state]
++  cor   .
++  emit  |=(=card cor(cards [card cards]))
++  emil  |=(caz=(list card) cor(cards (welp (flop caz) cards)))
++  give  |=(=gift:agent:gall (emit %give gift))
++  server  dap.bowl
::
++  submit-activity
  |=  =action:activity
  ^+  cor
  ?.  .^(? %gu /(scot %p our.bowl)/activity/(scot %da now.bowl)/$)
    cor
  %-  emit
  =/  =cage  activity-action+!>(`action:activity`action)
  [%pass /activity/submit %agent [our.bowl %activity] %poke cage]
::  |l: logging core
::
++  l
  |_  flow=(unit @t)
  ++  fail
    |=  [desc=term =tang]
    =/  =card
      (~(fail logs our.bowl /logs) desc tang deez)
    (emit card)
  ::
  ++  tell
    |=  [vol=volume:logs =echo:logs]
    =/  =card
      (~(tell logs our.bowl /logs) vol echo deez)
    (emit card)
  ::  +deez: log message details
  ::
  ++  deez
    ^-  (list (pair @t json))
    =;  l=(list (unit (pair @t json)))
      (murn l same)
    :~  ?~(flow ~ `%flow^s+u.flow)
    ==
  --
++  poke
  |=  [=mark =vase]
  ^+  cor
  ~|  commit
  ?+    mark  ~|(bad-mark+mark !!)
      %noun
    ?+    q.vase  !!
        [%group-wake flag:g]
      =+  ;;(=flag:g +.q.vase)
      ?.  |(=(our src):bowl =(p.flag src.bowl))
        cor
      ?.  (~(has by groups) flag)  cor
      go-abet:(go-safe-sub:(go-abed:go-core flag) |)
    ::
        %pimp-ready
      ?-  pimp
        ~         cor(pimp `&+~)
        [~ %& *]  cor
        [~ %| *]  (run-import p.u.pimp)
      ==
    ==
    ::
        %group-command
      =+  !<(=c-groups:v8:gv vase)
      ?-    -.c-groups
          %create
        =/  =flag:g  [our.bowl name.create-group.c-groups]
        ?<  (~(has by groups) flag)
        =.  cor  se-abet:(se-c-create:se-core flag create-group.c-groups)
        fi-abet:(fi-join:(fi-abed:fi-core flag) ~)
      ::
          %group
        =/  se-core  (se-abed:se-core flag.c-groups)
        ?:  (se-is-banned:se-core src.bowl)
          ~|(%se-is-banned !!)
        se-abet:(se-c-group:se-core c-group.c-groups)
      ::
          %join
        =/  se-core  (se-abed:se-core flag.c-groups)
        ?:  (se-is-banned:se-core src.bowl)
          ~|(%se-is-banned !!)
        se-abet:(se-c-join:se-core token.c-groups)
      ::
          %ask
        =/  se-core  (se-abed:se-core flag.c-groups)
        ?:  (se-is-banned:se-core src.bowl)
          ~|(%se-is-banned !!)
        se-abet:(se-c-ask:se-core story.c-groups)
      ::
          %leave
        =/  se-core  (se-abed:se-core flag.c-groups)
        ?:  (se-is-banned:se-core src.bowl)
          ~|(%se-is-banned !!)
        se-abet:se-c-leave:se-core
      ==
    ::
        %group-action-4
      =+  !<(=a-groups:v8:gv vase)
      ?>  from-self
      ?-    -.a-groups
          %group
        =/  group-core  (go-abed:go-core flag.a-groups)
        go-abet:(go-a-group:group-core a-group.a-groups)
      ::
          %invite
        =/  group-core  (go-abed:go-core flag.a-groups)
        go-abet:(go-a-invite:group-core [ships a-invite]:a-groups)
      ::
          %leave
        =/  group-core  (go-abed:go-core flag.a-groups)
        go-abet:(go-leave:group-core &)
      ==
    ::
        ::  deprecated
        %group-action-3
      ?>  from-self
      =+  !<(=action:v2:gv vase)
      =*  flag  p.action
      =*  diff  q.q.action
      ?:  ?=(%del -.diff)
        ?>  =(p.flag our.bowl)
        =/  =c-groups:g
          [%group flag [%delete ~]]
        $(+< group-command+!>(c-groups))
      ?:  ?=(%secret -.diff)
        =/  =group:v9:gv  +:(~(got by groups) flag)
        ?:  p.diff
          ::  enable group secrecy
          ::
          =/  =a-groups:v8:gv  [%group flag [%entry %privacy %secret]]
          $(+< group-action-4+!>(a-groups))
        ::  disable group secrecy
        ::
        ?:  ?=(?(%public %private) privacy.admissions.group)  cor
        ::  group is secret, make it private
        =/  =a-groups:v8:gv  [%group flag [%entry %privacy %private]]
        $(+< group-action-4+!>(a-groups))
      ::  translate the shut cordon poke:
      ::  1. pending operations translate into entry pending commands.
      ::  2. ask operations translate into foreign ask actions, if it is
      ::     a client request, or into entry ask commands if it is an
      ::     admin request.
      ::
      ?:  ?=([%cordon %shut *] diff)
        =*  cordon-diff  p.p.diff
        ?-  -.cordon-diff
            %add-ships
          ?-    p.cordon-diff
              %ask
            ::  only allow client ask requests
            ?>  =(q.cordon-diff (silt our.bowl ~))
            =/  =a-foreigns:v8:gv
              [%foreign flag %ask ~]
            $(+< group-foreign-1+!>(a-foreigns))
          ::
              %pending
            =/  =a-group:v8:gv
              [%entry %pending q.cordon-diff %add ~]
            $(+< group-action-4+!>(`a-groups:v8:gv`[%group flag a-group]))
          ==
        ::
            %del-ships
          ?-    p.cordon-diff
              %ask
            ?:  =(q.cordon-diff (silt our.bowl ~))
              ::  client: cancel our own ask request
              ::
              =/  =a-foreigns:v8:gv
              [%foreign flag %cancel ~]
              $(+< group-foreign-1+!>(a-foreigns))
            ::  admin: deny ask requests
            ::
            =/  =a-group:v8:gv
              [%entry %ask q.cordon-diff %deny]
            $(+< group-action-4+!>([%group flag a-group]))
          ::
              %pending
            =/  =a-group:v8:gv
              [%entry %pending q.cordon-diff %del ~]
            $(+< group-action-4+!>(`a-groups:v8:gv`[%group flag a-group]))
          ==
        ==
      =/  a-group-list=(list a-group:v8:gv)
        (a-group:v7:diff:v2:gc diff)
      ?:  =(~ a-group-list)  cor
      %+  roll  a-group-list
      |=  [=a-group:v8:gv =_cor]
      =/  =a-groups:v8:gv  [%group flag a-group]
      ^$(+< group-action-4+!>(a-groups))
    ::
        ::  deprecated
        %group-leave
      ?>  from-self
      =+  !<(=flag:g vase)
      ?<  =(our.bowl p.flag)
      go-abet:(go-leave:(go-abed:go-core flag) &)
    ::
    ::  foreign group interface  v2
    ::
        %group-foreign-2
    =+  !<(=a-foreigns:v9:gv vase)
      ?-    -.a-foreigns
          %foreign
        =/  foreign-core  (fi-abed:fi-core flag.a-foreigns)
        fi-abet:(fi-a-foreign:foreign-core a-foreign.a-foreigns)
      ::
          %invite
        =/  foreign-core  (fi-abed:fi-core flag.invite.a-foreigns)
        fi-abet:(fi-invite:foreign-core invite.a-foreigns)
      ::
          %revoke
        =/  foreign-core  (fi-abed:fi-core flag.a-foreigns)
        fi-abet:(fi-revoke:foreign-core token.a-foreigns)
      ::
          %reject
        =/  foreign-core  (fi-abed:fi-core flag.a-foreigns)
        fi-abet:fi-reject:foreign-core
      ==
    ::
    ::  foreign groups interface v1
    ::
        %group-foreign-1
      =+  !<(a-foreigns-7=a-foreigns:v7:gv vase)
      =/  =a-foreigns:v8:gv
        ?.  ?=(%invite -.a-foreigns-7)  a-foreigns-7
        [%invite (v8:invite:v7:gc invite.a-foreigns-7)]
      $(+< group-foreign-2+!>(a-foreigns))
    ::
    ::  deprecated gang interface
    ::
        %group-join
      ?>  from-self
      =+  !<(=join:v0:gv vase)
      =/  far=(unit foreign:v8:gv)  (~(get by foreigns) flag.join)
      =/  tok=(unit token:g)
        ?~  far  ~
        =*  invites  invites.u.far
        |-
        ?~  invites  ~
        ?.  valid.i.invites  $(invites t.invites)
        token.i.invites.u.far
      fi-abet:(fi-join:(fi-abed:fi-core flag.join) tok)
    ::
        %group-knock
      ?>  from-self
      =+  !<(=flag:g vase)
      =/  =a-foreigns:v7:gv
        [%foreign flag %ask ~]
      $(+< group-foreign-1+!>(a-foreigns))
    ::
        %group-rescind
      ?>  from-self
      =+  !<(=flag:g vase)
      =/  =a-foreigns:v7:gv
        [%foreign flag %cancel ~]
      $(+< group-foreign-1+!>(a-foreigns))
    ::
        %group-cancel
      ?>  from-self
      =+  !<(=flag:g vase)
      fi-abet:fi-cancel:(fi-abed:fi-core flag)
    ::
        %group-invite
      ?>  from-self
      =+  !<(invite-0=invite:v0:gv vase)
      ?:  =(q.invite-0 our.bowl)
        ::  invitee, deprecated
        ::
        ~|(group-invite-deprecated+%invitee !!)
      :: inviter
      ::
      ?>  (~(has by groups) p.invite-0)
      =/  =a-invite:v8:gv  [~ ~]
      =/  =a-groups:v8:gv
        [%invite p.invite-0 (sy q.invite-0 ~) a-invite]
      $(+< group-action-4+!>(a-groups))
    ::
        %invite-decline
      =+  !<(=flag:g vase)
      ?>  from-self
      ~|  f=flag
      =/  =foreign:v8:gv  (~(got by foreigns) flag)
      ::  backward compatibility: decline all invites
      ::
      %+  roll  invites.foreign
      |=  [=invite:g =_cor]
      =/  =a-foreigns:v7:gv
        [%foreign flag %decline token.invite]
      (poke:cor group-foreign-1+!>(a-foreigns))
  ::
    %reset-all-perms  reset-all-perms
  ::
      %reset-group-perms
    =+  !<(=flag:g vase)
    =/  val  (~(get by groups) flag)
    ?~  val
      cor
    ((reset-group-perms cor) [flag u.val] cor)
  ::
      %egg-any
    =+  !<(=egg-any:gall vase)
    ?-  pimp
      ~         cor(pimp `|+egg-any)
      [~ %& *]  (run-import egg-any)
      [~ %| *]  ~&  [dap.bowl %overwriting-pending-import]
                cor(pimp `|+egg-any)
    ==
  ::
      %handle-http-request
    ::  we may (in some hosting circumstances) have been bound to serve
    ::  on the root path, making us act as a catch-all for http requests.
    ::  handle all requests that hit us by redirecting back into the web app.
    ::
    =+  !<([id=@ta inbound-request:eyre] vase)
    =/  pax=path                 /http-response/[id]
    =/  pay=simple-payload:http  [[307 ['location' '/apps/groups/']~] ~]
    %-  emil
    :~  [%give %fact ~[pax] %http-response-header !>(response-header.pay)]
        [%give %fact ~[pax] %http-response-data !>(data.pay)]
        [%give %kick ~[pax] ~]
    ==
  ==
::
++  run-import
  |=  =egg-any:gall
  ^+  cor
  =.  pimp  ~
  ?-  -.egg-any
      ?(%15 %16)
    ?.  ?=(%live +<.egg-any)
      ~&  [dap.bowl %egg-any-not-live]
      cor
    =/  bak  (load -:!>([*any-state:load ~]) +>.old-state.egg-any)
    ::  restore any previews & invites we might've had
    ::
    =.  foreigns
      %+  roll  ~(tap by foreigns:bak)
      |=  [[=flag:g far=foreign:g] =_foreigns]
      %+  ~(put by foreigns)  flag
      ?.  (~(has by foreigns) flag)
        far(lookup ~, progress ~, token ~)
      =/  hav  (~(got by foreigns) flag)
      ::  merge foreign:
      ::  1. join invite lists
      ::  2. preserve current lookup, progress and token
      ::  3. prefer current preview
      ::
      :*  (weld invites.hav invites.far)
          lookup.hav
          ?~(preview.hav preview.far preview.hav)
          progress.hav
          token.hav
      ==
    ::  restore the groups we were in, taking care to re-establish
    ::  subscriptions to the group, and to tell %channels to re-establish
    ::  its subscriptions to the groups' channels as well.
    ::
    =.  cor
      %+  roll  ~(tap by groups:bak)
      |=  [[=flag:g gr=[=net:g =group:g]] =_cor]
      ?:  (~(has by groups.cor) flag)
        cor
      =.  groups.cor  (~(put by groups.cor) flag gr)
      =+  goc=(go-abed:go-core:cor flag)
      =.  goc  (go-safe-sub:goc |)
      =.  cor  go-abet:goc
      ::  wake our members if we are the host
      ::
      =?  cor  =(p.flag our.bowl)
        (emil:cor go-wake-members:go-pass:goc)
      %-  emil:cor
      %-  join-channels:go-pass:goc
      ~(tap in ~(key by channels.group.gr))
    cor
  ==
::
++  channels-scry
  |=  =nest:g
  ^-  path
  /(scot %p our.bowl)/channels/(scot %da now.bowl)/[p.nest]/(scot %p p.q.nest)/[q.q.nest]
::
++  reset-all-perms
  (~(rep by groups) (reset-group-perms cor))
::
++  reset-group-perms
  |=  core=_cor
  |=  [[=flag:g [=net:g =group:g]] cr=_core]
  ?.  =(our.bowl p.flag)  cr
  (~(rep by channels.group) (reset-channel-perms flag cr))
::
++  reset-channel-perms
  |=  [=flag:g cr=_cor]
  |=  [[=nest:g =channel:g] core=_cr]
  ?.  ?=(?(%diary %heap %chat) p.nest)  core
  =.  cards.core
    :_
    :_  cards.core
      ^-  card
      =/  wire  /groups
      =/  dock  [our.bowl dap.bowl]
      =/  =c-groups:g  [%group flag [%channel nest %del-readers readers.channel]]
      =/  cage  group-command+!>(c-groups)
      [%pass wire %agent dock %poke cage]
    ^-  card
    =/  =path  (welp (channels-scry nest) /perm/noun)
    =/  perms  .^(perm:d %gx path)
    =/  =c-channels:d  [%channel nest %del-writers writers.perms]
    =/  =wire  /channels/command
    =/  =dock  [our.bowl %channels-server]
    =/  =cage  channel-command+!>(c-channels)
    [%pass wire %agent dock %poke cage]
  core
::  +init: initialize agent
++  init
  ^+  cor
  inflate-io
::  +load: load next state
++  load
  |^  |=  =vase
  ^+  cor
  =+  !<([old=any-state *] vase)
  =?  old  ?=(%0 -.old)  (state-0-to-1 old)
  =?  old  ?=(%1 -.old)  (state-1-to-2 old)
  =?  old  ?=(%2 -.old)  (state-2-to-3 old)
  =?  old  ?=(%3 -.old)  (state-3-to-4 old)
  ::
  ::  v4 -> v5: leave all /epic subscriptions
  ::
  =?  cor  ?=(%4 -.old)
    %+  roll  ~(tap by wex.bowl)
    |=  [[[=wire =dock] *] =_cor]
    ?.  ?=([%epic ~] wire)  cor
    =^  caz=(list card)  subs.cor
      (~(unsubscribe s [subs bowl]) wire dock)
    (emil:cor caz)
  =?  old  ?=(%4 -.old)  (state-4-to-5 old)
  =?  old  ?=(%5 -.old)  (state-5-to-6 old)
  =^  caz-6-to-7=(list card)  old
    ?.  ?=(%6 -.old)  [~ old]
    (state-6-to-7 old)
  =?  cor  !=(~ caz-6-to-7)  (emil caz-6-to-7)
  =?  old  ?=(%7 -.old)  (state-7-to-8 old)
  ::  v8 -> v9: leave all /contact subscriptions
  ::
  =?  cor  ?=(%8 -.old)
    =/  =dock  [our.bowl %contacts]
    =^  caz=(list card)  subs.cor
      (~(unsubscribe s [subs bowl]) /contact dock)
    (emil:cor caz)
  =?  old  ?=(%8 -.old)  (state-8-to-9 old)
  ?>  ?=(%9 -.old)
  ::  initialize .active-channels on each reload
  =.  cor
    (emit [%pass /load/active-channels %arvo %b %wait now.bowl])
  =.  state  old
  =.  cor  inflate-io
  ::  until client bugs are fixed and data validation happens on-ingress,
  ::  always trawl our groups for raw image data (or really, metadata of a
  ::  size that could be raw image data) and unset those.
  ::
  =.  foreigns
    %-  ~(run by foreigns)
    |=  =foreign:g
    ?~  preview.foreign
      ::  no preview, nothing to do
      ::
      foreign
    =*  meta  meta.u.preview.foreign
    ?:  ?|  =('' image.meta)
            =('http' (end 3^4 image.meta))
            =('#' (end 3 image.meta))
        ==
      ::  no raw image data, nothing to do
      ::
      foreign
    ::  strip out raw image data
    ::
    foreign(image.meta.u.preview '')
  =.  cor
    %+  roll  ~(tap by groups)
    |=  [[=flag:g =net:g =group:g] =_cor]
    ?:  ?|  =('' image.meta.group)
            =('http' (end 3^4 image.meta.group))
            =('#' (end 3 image.meta.group))
        ==
      cor
    ?:  =(p.flag our.bowl)
      ::  if it's our group, edit the metadata and send out updates about it
      ::
      se-abet:(se-c-group:(se-abed:se-core:cor flag) %meta meta.group(image ''))
    ::  if it's not ours, just clean it up locally so it doesn't clog our pipes
    ::
    cor(groups (~(put by groups) flag net group(image.meta '')))
  ::  prune expired tokens and revoke associated invites
  ::
  =.  cor
    %+  roll  ~(tap by groups)
    |=  [[=flag:g *] =_cor]
    ?.  =(p.flag our.bowl)  cor
    se-abet:se-prune-tokens:(se-abed:se-core:cor flag)
  cor
  ::
  +$  any-state
    $%  state-9
        state-8
        state-7
        state-6
        state-5
        state-4
        state-3
        state-2
        state-1
        state-0
    ==
  +$  state-0
    $:  %0
        groups=net-groups:v0:gv
        xeno=gangs:v0:gv
        shoal=(map flag:g dude:gall)
    ==
  ::
  +$  state-1
    $:  %1
      groups=net-groups:v0:gv
      ::
        $=  volume
        $:  base=level:v
            area=(map flag:g level:v)  ::  override per group
            chan=(map nest:g level:v)  ::  override per channel
        ==
      ::
        xeno=gangs:v0:gv
        ::  graph -> agent
        shoal=(map flag:g dude:gall)
    ==
  ::
  +$  state-2
    $:  %2
        groups=net-groups:v2:gv
      ::
        $=  volume
        $:  base=level:v
            area=(map flag:g level:v)  ::  override per group
            chan=(map nest:g level:v)  ::  override per channel
        ==
      ::
        xeno=gangs:v2:gv
        ::  graph -> agent
        shoal=(map flag:g dude:gall)
    ==
  ::
  +$  state-3
    $:  %3
        groups=net-groups:v2:gv
        =volume:v
        xeno=gangs:v2:gv
        ::  graph -> agent
        shoal=(map flag:g dude:gall)
        =^subs:s
    ==
  ::
  +$  state-4
    $:  %4
        groups=net-groups:v2:gv
        =volume:v
        xeno=gangs:v2:gv
        ::  graph -> agent
        shoal=(map flag:g dude:gall)
        =^subs:s
        =pimp:imp
    ==
  ::
  +$  state-5
    $:  %5
        groups=net-groups:v5:gv
        =volume:v
        xeno=gangs:v5:gv
        ::  graph -> agent
        shoal=(map flag:g dude:gall)
        =^subs:s
        =pimp:imp
    ==
  ::
  +$  state-6
    $:  %6
        groups=net-groups:v5:gv
        =volume:v
        xeno=gangs:v6:gv
        =^subs:s
        =pimp:imp
    ==
  +$  state-7
    $:  %7
        groups=net-groups:v7:gv
        =channels-index:v7:gv
        =foreigns:v7:gv
        =^subs:s
        =pimp:imp
    ==
  +$  state-8
    $:  %8
        groups=net-groups:v7:gv
        =channels-index:v7:gv
        =foreigns:v8:gv
        =^subs:s
        =pimp:imp
    ==
  ::
  +$  state-9  current-state
  ::
  ++  state-0-to-1
    |=  state-0
    ^-  state-1
    [%1 groups [*level:v ~ ~] xeno shoal]
  ::
  ++  state-1-to-2
    |=  state-1
    ^-  state-2
    [%2 (v2:groups:v0:gc groups) volume xeno shoal]
  ::
  ++  state-2-to-3
    |=  state-2
    ^-  state-3
    [%3 groups volume xeno shoal *^subs:s]
  ::
  ++  state-3-to-4
    |=  state-3
    ^-  state-4
    [%4 groups volume xeno shoal subs ~]
  ::
  ++  state-4-to-5
    |=  state-4
    ^-  state-5
    :*  %5
        (~(run by groups) v5:net-group:v2:gc)
        volume
        (~(run by xeno) v5:gang:v2:gc)
        shoal
        subs
        ~
    ==
  ::
  ++  state-5-to-6
    |=  state-5
    ^-  state-6
    :*  %6
        groups
        volume
        (~(run by xeno) v6:gang:v5:gc)
        subs
        ~
    ==
  ::
  ++  state-6-to-7
    |=  state-6
    ^-  (quip card state-7)
    ::  clean up old /cast subscriptions
    ::
    =|  caz=(list card)
    =.  caz
      %+  roll  ~(tap by wex.bowl)
      |=  [[[=wire =dock] *] =_caz]
      ?.  ?=([%cast @ @ ~] wire)  caz
      :_  caz
      [%pass wire %agent dock %leave ~]
    ::  clean up old /contact subscription
    ::
    =.  caz
      %+  roll  ~(tap by wex.bowl)
      |=  [[[=wire =dock] *] =_caz]
      ?.  ?=([%contact ~] wire)  caz
      :_  caz
      [%pass wire %agent dock %leave ~]
    ::  clean up old group updates subscriptions
    ::
    =.  caz
      %+  roll  ~(tap by wex.bowl)
      |=  [[[=wire =dock] *] =_caz]
      ?.  ?=([%groups @ @ %updates ~] wire)  caz
      :_  caz
      [%pass wire %agent dock %leave ~]
    ::  schedule foreigns, admissions and groups subscription migrations
    ::
    =.  caz
      :-  [%pass /load/v7/foreigns %arvo %b %wait now.bowl]
      :-  [%pass /load/v7/admissions %arvo %b %wait now.bowl]
      :-  [%pass /load/v7/subscriptions %arvo %b %wait now.bowl]
      caz
    =/  channels-index=(map nest:g flag:g)
      %-  ~(gas by *(map nest:g flag:g))
      %-  zing
      %+  turn  ~(tap by groups)
      |=  [=flag:g [* =group:v6:gv]]
      ^-  (list [nest:g flag:g])
      (turn ~(tap in ~(key by channels.group)) (late flag))
    ::  clean up stray gangs caused by invite poke response
    ::  in old groups.
    ::
    =.  xeno
      %-  my
      %+  murn  ~(tap by xeno)
      |=  [=flag:g =gang:v6:gv]
      ^-  (unit (pair flag:g gang:v6:gv))
      ?~  group=(~(get by groups) flag)
        `[flag gang]
      =*  net  -.u.group
      ?:  ?=(%pub -.net)  ~
      ::  drop gang for groups that are already initialized,
      ::  otherwise we risk losing user data during migration
      ::  of group join flows. see /load/v7/foreigns case in +arvo.
      ::
      ?:  load.net  ~
      `[flag gang]
    :-  caz
    :*  %7
        (~(run by groups) v7:net-group:v5:gc)
        channels-index
        (~(run by xeno) v7:gang:v6:gc)
        subs
        ~  ::  pimp
    ==
  ::
  ++  state-7-to-8
    |=  =state-7
    ^-  state-8
    %=  state-7
      -  %8
      foreigns  (~(run by foreigns.state-7) v8:foreign:v7:gc)
    ==
  ::
  ++  state-8-to-9
    |=  =state-8
    ^-  state-9
    %=  state-8
      -  %9
      groups  (~(run by groups.state-8) v9:net-group:v7:gc)
    ==
  --
::
++  inflate-io
  ^+  cor
  ::
  =.  cor  (watch-contacts |)
  =.  cor  (watch-channels |)
  ::
  =.  cor
    %+  roll
      ~(tap by groups)
    |=  [[=flag:g [=net:g *]] =_cor]
    go-abet:(go-safe-sub:(go-abed:go-core:cor flag) |)
  cor
::
++  watch
  |=  =(pole knot)
  ^+  cor
  ~|  commit
  ~|  watch-path=`path`pole
  ?+  pole  ~|(bad-watch-path+pole !!)
  ::
    ::
    ::  server paths
    ::
  ::
      [%server %groups ship=@ name=@ %preview ~]
    =+  ship=(slav %p ship.pole)
    ?>  =(our.bowl ship)
    ?:  (~(has by groups) our.bowl name.pole)
      =/  se-core  (se-abed:se-core [our.bowl name.pole])
      ?:  (se-is-banned:se-core src.bowl)
        ~|(%se-is-banned !!)
      se-abet:(se-watch:(se-abed:se-core [our.bowl name.pole]) /preview)
    =/  =preview-update:v7:gv  ~
    =.  cor
      (emit %give %fact ~ group-preview-3+!>(preview-update))
    (emit %give %kick ~ ~)
  ::
      [%server %groups ship=@ name=@ rest=*]
    =+  ship=(slav %p ship.pole)
    ?>  =(our.bowl ship)
    =/  se-core  (se-abed:se-core [our.bowl name.pole])
    ?:  (se-is-banned:se-core src.bowl)
      ~|(%se-is-banned !!)
    se-abet:(se-watch:se-core rest.pole)
  ::
    [%server %groups %index ~]  server-watch-index
  ::
    ::
    ::  client paths
    ::
  ::
    [%v1 %groups ~]  ?>(from-self cor)
  ::
      [ver=?(%v0 %v1) %channels app=@ ship=@ name=@ rest=*]
    ?>  from-self
    =/  ship=@p  (slav %p ship.pole)
    =/  =nest:g  [app.pole ship name.pole]
    =/  =flag:g  (~(got by channels-index) nest)
    go-abet:(go-watch:(go-abed:go-core flag) ver.pole +.pole)
  ::
      ::  deprecated
      [%chan app=@ ship=@ name=@ rest=*]
    ?>  ?=(~ rest.pole)
    $(pole [%v0 %channels app ship name %preview rest]:pole)
  ::
    ::  deprecated
    [%groups %ui ~]  ?>(from-self cor)
  ::
      [%v1 %foreigns %index ship=@ ~]
    =+  ship=(slav %p ship.pole)
    fi-abet:(fi-watch-index:fi-core %v1 ship)
  ::
      [%v1 %foreigns ship=@ name=@ rest=*]
    =+  ship=(slav %p ship.pole)
    fi-abet:(fi-watch:(fi-abed:fi-core ship name.pole) %v1 rest.pole)
  ::
      [%v1 %foreigns ~]  ?>(from-self cor)
  ::
      ::  deprecated
      [%gangs ship=@ name=@ %preview ~]
    ?>  from-self
    $(pole /v1/foreigns/[ship.pole]/[name.pole]/preview)
  ::
      ::  deprecated
      [%gangs %index ship=@ ~]
    ?>  from-self
    $(pole /v1/foreigns/index/[ship.pole])
  ::
    ::  deprecated
    [%gangs %updates ~]  ?>(from-self cor)
  ::
    :: deprecated
    [%epic ~]  (give %fact ~ epic+!>(okay:g))
  ==
::  +server-watch-index: handle groups index watch request
::
++  server-watch-index
  ^+  cor
  =;  =cage
    =.  se-core  (emit %give %fact ~ cage)
    (emit %give %kick ~ ~)
  :-  %group-previews-1
  !>  ^-  previews:v7:gv
  %-  ~(gas by *previews:v7:gv)
  %+  murn  ~(tap by groups)
  |=  [=flag:g =net:g =group:g]
  ^-  (unit [flag:g preview:v7:gv])
  ?.  &(=(our.bowl p.flag) !?=(%secret privacy.admissions.group))
    ~
  =/  se-core  (se-abed:se-core flag)
  ?:  (se-is-banned:se-core src.bowl)  ~
  `[flag se-preview:se-core]
::
++  peek
  |=  =(pole knot)
  ^-  (unit (unit cage))
  |^
  ?+    pole  [~ ~]
  ::
    ::
    ::  client paths
    ::
  ::
      ::  deprecated
      [%x %init %v1 ~]
    =/  groups-light-ui-2
      %-  ~(urn by groups)
      |=  [=flag:g =net:v9:gv =group:v9:gv]
      =*  light-group  (drop-seats:group:v9:gc group our.bowl)
      =/  =status:neg
        (read-status:neg bowl [p.flag %groups])
      (group-ui:v2:group:v9:gc status net light-group)
    ::  we filter out foreigns which are %done,
    ::  since completed gangs are removed after
    ::  the group join in old groups.
    ::
    =/  gangs-2
      %-  ~(gas by *(map flag:g gang:v2:gv))
      %+  murn  ~(tap by foreigns)
      |=  [=flag:g =foreign:g]
      ?:  ?&  ?=(^ progress.foreign)
              ?=(%done u.progress.foreign)
          ==
        ~
      %-  some
      :-  flag
      %-  gang:v2:foreign:v7:gc
      (v7:foreign:v8:gc foreign)
    ``noun+!>([groups-light-ui-2 gangs-2])
  ::
      [%x %v2 %init ~]
    =/  groups-light-ui-7=(map flag:v7:gv group-ui:v7:gv)
      %-  ~(urn by groups)
      |=  [=flag:g =net:v9:gv =group:v9:gv]
      =*  light-group  (drop-seats:group:v9:gc group our.bowl)
      =+  (group-ui:v7:group:v9:gc net light-group)
      ::  restore member count after dropping seats
      ::
      -(member-count ~(wyt by seats.group))
    ``noun+!>([groups-light-ui-7 `foreigns:v8:gv`foreigns])
  ::
      [%x %v3 %init ~]
    =/  groups-light-ui-9=(map flag:v9:gv group-ui:v9:gv)
      %-  ~(urn by groups)
      |=  [=flag:g =net:v9:gv =group:v9:gv]
      =*  light-group  (drop-seats:group:v9:gc group our.bowl)
      =+  (group-ui:group:v9:gc net light-group)
      ::  restore member count after dropping seats
      ::
      -(member-count ~(wyt by seats.group))
    ``noun+!>([groups-light-ui-9 `foreigns:v8:gv`foreigns])
  ::
       [%x ver=?(%v0 %v1 %v2) %groups ~]
    =/  groups-9=groups:v9:gv  (~(run by groups) tail)
    ?-    ver.pole
        %v0  ``groups+!>((~(run by groups-9) v2:group:v9:gc))
        %v1  ``groups-1+!>((~(run by groups-9) v5:group:v9:gc))
        %v2  ``groups-2+!>(groups-9)
    ==
  ::
      [%x ver=?(%v0 %v1 %v2) %light %groups ~]
    =/  groups-9=groups:v9:gv
      %-  ~(run by groups)
      |=  [=net:v9:gv =group:v9:gv]
      (drop-seats:group:v9:gc group our.bowl)
    ?-    ver.pole
        %v0  ``groups+!>((~(run by groups-9) v2:group:v9:gc))
        %v1  ``groups-1+!>((~(run by groups-9) v5:group:v9:gc))
        %v2  ``groups-2+!>(groups-9)
    ==
  ::
      [%x ver=?(%v0 %v1 %v2) %ui %groups ~]
    =/  net-groups-9=net-groups:v9:gv  groups
    ?-    ver.pole
        %v0
      =-  ``groups-ui+!>(-)
      %-  ~(urn by net-groups-9)
      |=  [=flag:g =net:v9:gv =group:v9:gv]
      =/  =status:neg
        (read-status:neg bowl [p.flag %groups])
      (group-ui:v2:group:v9:gc status net group)
    ::
      %v1  ``groups-ui-1+!>((~(run by net-groups-9) group-ui:v5:group:v9:gc))
      %v2  ``groups-ui-2+!>((~(run by net-groups-9) group-ui:group:v9:gc))
    ==
  ::
    ::  deprecated
    [%x %groups ~]  $(pole /x/v0/groups)
    ::  deprecated
    [%x %groups %light ~]  $(pole /x/v0/light/groups)
  ::
      [%x %v1 %changes since=@ rest=*]
    =+  since=(slav %da since.pole)
    :^  ~  ~
      %group-changed-groups-1
    !>((~(run by (changes since)) group-ui:v5:group:v9:gc))
  ::
      [%x %v2 %changes since=@ rest=*]
    =+  since=(slav %da since.pole)
    :^  ~  ~
      %group-changed-groups-2
    !>((~(run by (changes since)) group-ui:group:v9:gc))
  ::
      [%x ver=?(%v0 %v1 %v2) %groups ship=@ name=@ rest=*]
    =+  ship=(slav %p ship.pole)
    =/  =flag:g  [ship name.pole]
    =+  net-group=(~(get by groups) flag)
    ?~  net-group  [~ ~]
    ?.  ?=(~ rest.pole)
      (go-peek:(go-abed:go-core ship name.pole) ver.pole rest.pole)
    ?-    ver.pole
        %v0
      ``group+!>((v2:group:v9:gc +.u.net-group))
    ::
        %v1
      ``group-1+!>((v5:group:v9:gc +.u.net-group))
    ::
        %v2
      ``group-2+!>(`group:v9:gv`+.u.net-group)
    ==
  ::
      [%x ver=?(%v0 %v1 %v2) %ui %groups ship=@ name=@ rest=*]
    =+  ship=(slav %p ship.pole)
    =/  =flag:g  [ship name.pole]
    =+  net-group=(~(get by groups) flag)
    ?~  net-group  [~ ~]
    ?.  ?=(~ rest.pole)
      ?:  ?=([%v1 ~] rest.pole)
        ::  deprecated
        $(pole [%x ver %ui %groups ship name ~]:pole)
      $(pole [%x ver %groups ship name rest]:pole)
    ?-    ver.pole
        %v0
      =/  =status:neg
        (read-status:neg bowl [p.flag %groups])
      ``group-ui+!>((group-ui:v2:group:v9:gc status u.net-group))
    ::
        %v1
      ``group-ui-1+!>((group-ui:v5:group:v9:gc u.net-group))
    ::
        %v2
      ``group-ui-2+!>((group-ui:group:v9:gc u.net-group))
    ==
  ::
      ::  deprecated
      [%x %groups ship=@ name=@ rest=*]
    $(pole [%x %v0 %ui %groups ship.pole name.pole rest.pole])
  ::
      [%u %groups ship=@ name=@ ~]
    =+  ship=(slav %p ship.pole)
    ``loob+!>((~(has by groups) [ship name.pole]))
  ::
      [%x ver=?(%v1) %foreigns ~]
    ?-    ver.pole
        %v1
      ``foreigns-1+!>(`foreigns:v8:gv`foreigns)
    ==
  ::
      [%x ver=?(%v1) %foreigns ship=@ name=@ ~]
    =+  ship=(slav %p ship.pole)
    =/  =flag:g  [ship name.pole]
    ?~  far=(~(get by foreigns) flag)  [~ ~]
    ?-    ver.pole
        %v1
      ``foreign-1+!>(`foreign:v8:gv`u.far)
    ==
  ==
  ++  changes
    |=  since=time
    ^-  (map flag:v9:gv [net:v9:gv group:v9:gv])
    %-  ~(gas by *(map flag:v9:gv [net:v9:gv group:v9:gv]))
    %+  murn  ~(tap in groups)
    |=  [=flag:g =net:g =group:g]
    ^-  (unit [flag:v9:gv [net:v9:gv group:v9:gv]])
    =/  fresh=?
      %+  lth  since
      ?-  -.net
        %sub  time.net
        %pub  key:(fall (ram:log-on:g log.net) [key=now.bowl ~])
      ==
    ?.  fresh  ~
    %-  some
    :-  flag
    [net (drop-seats:group:v9:gc group our.bowl)]
  --
::
++  agent
  |=  [=(pole knot) =sign:agent:gall]
  ^+  cor
  ~|  `wire`pole
  ?+    pole  ~|(bad-agent-take+pole !!)
      ~   cor
      [%epic ~]  cor
      [%logs ~]  cor
      [%groups ~]  cor
      [%activity %submit *]  cor
  ::
      [%server %groups ship=@ name=@ rest=*]
    =+  ship=(slav %p ship.pole)
    ::  ignore responses after group has been deleted
    ::
    ?:  ?&  !(~(has by groups) ship name.pole)
            &(?=(%poke-ack -.sign) ?=([%invite %revoke ship=@ ~] rest.pole))
        ==
      cor
    se-abet:(se-agent:(se-abed:se-core ship name.pole) rest.pole sign)
  ::
      [%groups ship=@ name=@ rest=*]
    =/  =ship  (slav %p ship.pole)
    ::  ignore responses after we have left the group
    ::
    ?:  ?&  !(~(has by groups) ship name.pole)
            ?|  ?=(%kick -.sign)
                ?=(%fact -.sign)
                ?=([%command %leave ~] rest.pole)
                ?=([%leave-channels ~] rest.pole)
            ==
        ==
      cor
    go-abet:(go-agent:(go-abed:go-core ship name.pole) rest.pole sign)
  ::
      [%foreigns %index ship=@ ~]
    =+  ship=(slav %p ship.pole)
    fi-abet:(fi-take-index:fi-core ship sign)
  ::
      [%foreigns ship=@ name=@ rest=*]
    =/  ship  (slav %p ship.pole)
    ::  ignore the following for a deleted foreign group
    ::
    ?:  ?&  !(~(has by foreigns) ship name.pole)
            ?|  ?=(%kick -.sign)            :: ignore kicks
                ?=([%preview ~] rest.pole)  :: ignore preview signs
            ==
        ==
      cor
    fi-abet:(fi-agent:(fi-abed:fi-core ship name.pole) rest.pole sign)
  ::
      [%chan app=@ ship=@ name=@ rest=*]
    =/  =ship  (slav %p ship.pole)
    =/  =nest:g  [app.pole ship name.pole]
    ?~  flag=(~(get by channels-index) nest)
      ~|(channel-group-not-found+nest !!)
    =/  =path
      %+  weld
        /v0/groups/(scot %p p.u.flag)/[q.u.flag]
      `path`[%channels +.pole]
    $(pole path)
  ::
      [%channels ~]
    (take-channels sign)
  ::
    [%channels %command ~]  cor
  ::
    [%channels %perms ~]  cor
  ::
      [%contacts ~]
    (take-contacts sign)
  ::
    ::  deprecated
    [%gangs *]  cor
  ::
    ::  deprecated
    [%helm *]  cor
  ==
::
++  arvo
  |=  [=(pole knot) sign=sign-arvo]
  ^+  cor
  ?+  pole  ~|(bad-arvo-take/pole !!)
      [%~.~ %cancel-retry rest=*]  cor
  ::
      [%~.~ %retry rest=*]
    =^  caz=(list card)  subs
      (~(handle-wakeup s [subs bowl]) pole)
    (emil caz)
  ::
      :: initialize .active-channels in $group
      ::
      [%load %active-channels ~]
    ::
    =.  groups
      %-  ~(run by groups)
      |=  [=net:g =group:g]
      =/  nests
        ~(tap in ~(key by channels.group))
      :-  net
      %_  group  active-channels
        %-  silt
        %+  skim  nests
        |=  =nest:g
        ?.  ?=(kind:d p.nest)  |
        .^(? %gu (channels-scry nest))
      ==
    cor
  ::
      ::  v6 -> v7 migrate .foreigns
      [%load %v7 %foreigns ~]
    ::  refresh preview for each foreign group
    ::
    =.  cor
      %+  roll  ~(tap in ~(key by foreigns))
      |=  [=flag:g =_cor]
      =/  fc  (fi-abed:fi-core:cor flag)
      fi-abet:(fi-safe-preview:fc |)
    ::  for each group join in progress:
    ::  %ask: we have requested an entry, repeat the request.
    ::  %join: we have poked to join the group, repeat the request
    ::         if an invitation is present. otherwise set error.
    ::  %watch: we have issued a watch to the group. there should already
    ::          be a group entry. if there is, resubscribe. if there is
    ::          not, set error.
    ::  %done: do nothing.
    ::  %error: do nothing.
    ::
    %+  roll  ~(tap by foreigns)
    |=  [[=flag:g far=foreign:g] =_cor]
    ?~  progress.far  cor
    ?:  ?=(?(%done %error) u.progress.far)  cor
    =*  fc  (fi-abed:fi-core:cor flag)
    ::
    =.  cor  fi-abet:fi-cancel:fc
    =<  fi-abet
    ?-    u.progress.far
      %ask  (fi-ask:fc ~)
    ::
        %join
      ?~  invites.far  fi-error:fc
      (fi-join:fc token.i.invites.far)
    ::
        %watch
      ?.  (~(has by groups) flag)
        ::  group is not found
        fi-error:fc
      =.  cor
        go-abet:(go-safe-sub:(go-abed:go-core:cor flag) |)
      ::NB  cor has changed, we need to resolve +fi-core anew
      (fi-abed:fc flag)
    ==
  ::
      ::  v6 -> v7 migrate each .groups
      ::
      [%load %v7 %admissions ~]
    ::  host: send an invite to each ship on the pending list in
    ::  .admissions.$group.
    ::
    ::
    %+  roll  ~(tap by groups)
    |=  [[=flag:g [=net:g =group:g]] =_cor]
    ?.  ?=(%pub -.net)  cor
    =<  se-abet
    %-  se-compat-send-invites:(se-abed:se-core:cor flag)
    ~(key by pending.admissions.group)
  ::
      ::  v6 -> v7 migrate invitations
      ::
      ::  some ships might be behind at the time of migration.
      ::  we give them a chance to update and resend an invitation
      ::
      [%server host=@ name=@ %invite %retry ship=@ retry=@ delay=@ ~]
    =+  host=(slav %p host.pole)
    =+  name=name.pole
    =/  =flag:g  [host name]
    ?.  (~(has by groups) flag)  cor
    =/  ship=@p    (slav %p ship.pole)
    =/  retry=@ud  (slav %ud retry.pole)
    =/  delay=@dr  (slav %dr delay.pole)
    ?:  =(0 retry)  cor
    ?:  (can-poke:neg bowl ship %groups)
      =<  se-abet
      (se-send-invites:(se-abed:se-core flag) (sy ship ~))
    =.  retry  (dec retry)
    =.  delay  (mul 2 delay)
    =/  =wire  ^~
      %+  weld  /server/(scot %p our.bowl)/[q.flag]
      /invite/retry/(scot %p ship)/(scot %ud retry)/(scot %dr delay)
    (emit [%pass wire %arvo %b %wait (add now.bowl delay)])
  ::
      ::  v6 -> v7 migrate group subscriptions
      ::
      ::  the group updates subscription path has changed,
      ::  so we must re-subscribe on the new path post load.
      ::
      [%load %v7 %subscriptions ~]
    inflate-io
  ::
      ::  delete expired token
      ::
      [%server %groups ship=@ name=@ %tokens token=@uv %expire ~]
    ?>  ?=([%behn %wake ~] sign)
    =+  ship=(slav %p ship.pole)
    =/  =flag:g  [ship name.pole]
    =/  =token:g  (slav %uv token.pole)
    se-abet:(se-expire-token:(se-abed:se-core flag) token)
  ==
::  +safe-watch: safely watch a subscription path
::
::  nb: this will not resubscribe if the subscription is
::  still in the state, despite a leave card that might be in the
::  queue.
::
++  safe-watch
  |=  [=wire =dock =path]
  |=  delay=?
  ^+  cor
  ?:  (~(has by wex.bowl) wire dock)  cor
  =^  caz=(list card)  subs
    (~(subscribe s [subs bowl]) wire dock path delay)
  (emil caz)
::  +eager-leave: eagerly unsubscribe from a path
::
::  deletes the subscription entry from wex.bowl
::  to enable a subsequent safe-watch and cancels
::  a possible resubscription timer.
::
++  eager-leave
  |=  [=wire =dock]
  ^+  cor
  =.  wex.bowl  (~(del by wex.bowl) wire dock)
  =^  caz=(list card)  subs
    (~(unsubscribe s [subs bowl]) wire dock)
  (emil caz)
::
++  watch-channels
  (safe-watch /channels [our.bowl %channels] /v1)
::
++  take-channels
  |=  =sign:agent:gall
  ?+    -.sign  cor
  ::
      %kick
    (watch-channels &)
  ::
      %fact
    ?.  =(%channel-response-2 p.cage.sign)  cor
    =+  !<(=r-channels:v7:old:d q.cage.sign)
    =*  rc  r-channel.r-channels
    ?+    -.rc  cor
        %create
      =*  flag  group.perm.rc
      ?.  (~(has by groups) flag)  cor
      =+  group=(~(got by groups) flag)
      %_  cor  groups
        %+  ~(put by groups)  flag
        %_  group  active-channels
          (~(put in active-channels.group) nest.r-channels)
        ==
      ==
    ::
        %join
      ?.  (~(has by groups) group.rc)  cor
      =+  group=(~(got by groups) group.rc)
      %_  cor  groups
        %+  ~(put by groups)
          group.rc
        %_  group  active-channels
          (~(put in active-channels.group) nest.r-channels)
        ==
      ==
    ::
        %leave
      ?~  flag=(~(get by channels-index) nest.r-channels)
        cor
      =+  net-group=(~(get by groups) u.flag)
      ?~  net-group  cor
      =*  group  u.net-group
      =.  groups
        %+  ~(put by groups)  u.flag
        %_  group  active-channels
          (~(del in active-channels.group) nest.r-channels)
        ==
      cor
    ==
  ==
::
++  watch-contacts
  (safe-watch /contacts [our.bowl %contacts] /v1/news)
::  +take-contacts: get favourite group previews for a contact
::
++  take-contacts
  |=  =sign:agent:gall
  ^+  cor
  ?+  -.sign  cor
      %kick
    (watch-contacts &)
  ::
      %watch-ack
    cor
  ::
      %fact
    =+  !<(=response:t q.cage.sign)
    ?.  ?=(%peer -.response)  cor
    =/  groups=(unit (set $>(%flag value:t)))
      (~(ges cy:t con.response) groups+%flag)
    ?:  |(?=(~ groups) =(~ u.groups))  cor  ::TMI
    %+  roll  ~(tap in u.groups)
    |=  [val=value:t =_cor]
    ?>  ?=(%flag -.val)
    fi-abet:(fi-watch:(fi-abed:fi-core:cor p.val) %v1 /preview)
  ==
::  +server-invites-timer: periodically prune expired tokens
++  server-tokens-timer  ~d1
::
++  set-timer
  |=  [=wire when=@da]
  ^-  card
  [%pass wire %arvo %b %wait when]
::
++  from-self  =(our src):bowl
::  +se-core: group server core
::
++  size-limit  256.000  :: 256KB
++  se-core
  |_  [=flag:g =log:g =group:g gone=_|]
  ::
  +*  ad  admissions.group
  ::
  ++  se-core  .
  ++  emit  |=(=card se-core(cor cor(cards [card cards])))
  ++  give  |=(=gift:agent:gall (emit %give gift))
  ::  +se-abed: init
  ::
  ++  se-abed
    |=  =flag:g
    ^+  se-core
    ?>  =(p.flag our.bowl)
    ~|  flag=flag
    =+  gru=(~(get by groups) flag)
    ?~  gru  ~|(%se-abed-group-not-found !!)
    =/  [=net:g =group:g]  u.gru
    ?>  ?=(%pub -.net)
    se-core(flag flag, log log.net, group group)
  ::  +se-abet: final
  ::
  ++  se-abet
    ^+  cor
    ?>  =(p.flag our.bowl)
    =?  se-core  gone
      (se-update [%delete ~])
    ::  if the group is about to be deleted, this our only
    ::  chance to trigger +go-core update.
    ::
    =?  cor  gone
      ::NB  this fires even if we are not self-subscribed
      go-abet:(go-u-group:(go-abed:go-core flag) now.bowl %delete ~)
    ::  make sure we clean up a possible leftover foreigns entry
    ::  when the group is deleted.
    ::
    =?  foreigns  gone  (~(del by foreigns) flag)
    %_  cor  groups
      ?:  gone
        (~(del by groups) flag)
      (~(put by groups) flag [%pub log] group)
    ==

  ::  +se-area: group base path
  ++  se-area  `path`/server/groups/(scot %p p.flag)/[q.flag]
  ::  +se-sub-path: group updates path
  ++  se-sub-path  `path`(weld se-area /updates)
  ::
  ++  se-subscription-paths
    ^-  (list path)
    %+  skim  ~(tap in (~(gas in *(set path)) (turn ~(val by sup.bowl) tail)))
    |=  =path
    =((scag ^~((lent se-sub-path)) path) se-sub-path)
  ::
  ++  se-admin-subscription-paths
    ^-  (list path)
    %+  skim  ~(tap in (~(gas in *(set path)) (turn ~(val by sup.bowl) tail)))
    |=  =path
    =*  sub-len  ^~((lent se-sub-path))
    ?.  =((scag sub-len path) se-sub-path)  |
    =/  rest=^path  (slag sub-len path)
    ?.  ?=([ship=@ time=@ ~] rest)  |
    =/  ship  (slav %p i.rest)
    ::XX cache this with ~+?
    (se-is-admin ship)
  ::  +se-update: record and send group update
  ::
  ++  se-update
    |=  =u-group:g
    ^+  se-core
    =/  =time
      |-
      =/  reply  (get:log-on:g log now.bowl)
      ?~  reply  now.bowl
      $(now.bowl `@da`(add now.bowl ^~((div ~s1 (bex 16)))))
    =/  =update:g  [time u-group]
    =.  log  (put:log-on:g log update)
    (se-give-update update)
  ::  +se-pass: server cards core
  ::
  ++  se-pass
    |%
    ++  send-invite
      |=  [=ship =invite:v9:gv]
      =/  =wire  (weld se-area /invite/send/(scot %p ship))
      =/  =a-foreigns:v9:gv
        [%invite invite]
      [%pass wire %agent [ship dap.bowl] %poke group-foreign-2+!>(a-foreigns)]
    ++  send-old-invite
      |=  [=ship =invite:v7:gv]
      =/  =wire  (weld se-area /invite/send/(scot %p ship)/old)
      =/  =a-foreigns:v7:gv
        [%invite invite]
      [%pass wire %agent [ship dap.bowl] %poke group-foreign-1+!>(a-foreigns)]
    ++  revoke-invite
      |=  [=ship tok=(unit token:g)]
      =/  =wire  (weld se-area /invite/revoke/(scot %p ship))
      =/  =a-foreigns:v9:gv  [%revoke flag tok]
      [%pass wire %agent [ship dap.bowl] %poke group-foreign-2+!>(a-foreigns)]
    ++  reject-ask
      |=  =ship
      =/  =wire  (weld se-area /ask/reject/(scot %p ship))
      =/  =a-foreigns:v9:gv  [%reject flag]
      [%pass wire %agent [ship dap.bowl] %poke group-foreign-2+!>(a-foreigns)]
    --
  ::  +se-is-joined: check if the ship has already joined the group
  ::
  ++  se-is-joined
    |=  =ship
    ^-  ?
    ?~  seat=(~(get by seats.group) ship)  |
    ?:  =(*@da joined.u.seat)  |
    &
  ::  +se-is-admin: check whethert the ship has admin rights
  ::
  ++  se-is-admin
    |=  =ship
    ^-  ?
    ?:  =(ship p.flag)  &
    ?~  seat=(~(get by seats.group) ship)  |
    !=(~ (~(int in roles.u.seat) admins.group))
  ::  +se-admins: the set of members with admin rights
  ::
  ++  se-admins
    =-  (~(put in -) our.bowl)
    %+  roll  ~(tap by seats.group)
    |=  [[who=ship =seat:g] out=(set ship)]
    ?:  =(~ (~(int in roles.seat) admins.group))
      out
    (~(put in out) who)
 ::
 ++  se-is-banned
    |=  =ship
    ?:  =(our.bowl ship)  |
    =*  banned  banned.admissions.group
    ?|  (~(has in ships.banned) ship)
        ?&  !(se-is-admin ship)
            (~(has in ranks.banned) (clan:title ship))
        ==
    ==
  ::  +se-channel-hosts: set of ships hosting a group channel
  ::
  ++  se-channel-hosts
    ^-  (set ship)
    %-  ~(gas in *(set ship))
    %+  turn
      ~(tap by channels.group)
    |=  [=nest:g *]
    p.q.nest
  ::  +se-is-member: check whether the ship has a seat
  ::
  ++  se-is-member  ~(has by seats.group)
  ::  +se-give-update: send an update to subscribers
  ::
  ++  se-give-update
    |=  =update:g
    ^+  se-core
    ::  update subscribers: either everyone
    ::  or admins only.
    ::
    =/  paths
      ?:  (se-is-admin-update u-group.update)
        se-admin-subscription-paths
      se-subscription-paths
    ?:  =(~ paths)  se-core
    (give %fact paths group-update+!>(update))
  ::  +se-c-create: create a group
  ::
  ++  se-c-create
    |=  [=flag:g create=create-group:g]
    ?>  from-self
    ?>  ((sane %tas) name.create)
    ?>  (lte (met 3 (jam create)) size-limit)
    =/  =flag:g  [our.bowl name.create]
    =/  =admissions:g
      %*  .  *admissions:g
        privacy  privacy.create
        banned   banned.create
      ==
    =/  =group:g
      %*  .  *group:g
        meta  meta.create
        admissions  admissions
      ==
    =.  roles.group
      %+  ~(put by roles.group)  %admin
      ^-  role:g
      =;  meta=data:meta
        [meta ~]
      :*  'Admin'
          'Admins can add and remove channels and edit metadata'
          ''
          ''
      ==
    =.  admins.group  (~(put in admins.group) %admin)
    =.  sections.group
      %+  ~(put by sections.group)  %default
      ^-  section:g
      :-  ['Sectionless' '' '' '']
      %+  murn  (sort ~(tap by channels.group) aor)
      |=  [=nest:g =channel:g]
      ^-  (unit nest:g)
      ?.  =(section.channel %default)
        ~
      `nest
    =.  section-order.group  (~(push of section-order.group) %default)
    ::TODO now that we have pending ships, we should add members
    ::     to the pending list rather than artificially creating their
    ::     seats.
    ::
    ::  populate group members and their roles
    ::
    ::  TODO  this should use +se-c-seat to create new seats
    ::        so that any new logic implemented there is also
    ::        executed at the group creation. likewise, to populate the roles
    ::        we should use +se-c-role.
    ::
    =.  group
      %+  roll  ~(tap by members.create)
      |=  [[=ship roles=(set role-id:g)] =_group]
      =/  =seat:g  (~(gut by seats.group) ship *seat:g)
      =.  joined.seat  now.bowl
      =.  roles.seat  roles
      =.  seats.group  (~(put by seats.group) ship seat)
      =.  roles.group
        %-  ~(gas by roles.group)
        %+  turn  ~(tap in roles)
        |=  =role-id:g
        [role-id *role:g]
      group
    ::  populate the admin seat. nb this must follow group member
    ::  seats population above, otherwise the group host might lose the
    ::  admin role.
    ::
    =/  =seat:g  (~(gut by seats.group) our.bowl *seat:g)
    =.  roles.seat  (~(put in roles.seat) %admin)
    =.  seats.group  (~(put by seats.group) our.bowl seat)
    ::
    =.  groups  (~(put by groups) flag [%pub *log:g] group)
    =+  se-core=(se-abed flag)
    =.  se-core  (se-update:se-core [%create group])
    (se-send-invites:se-core ~(key by members.create))
  ::  +se-c-delete: delete the group
  ::
  ++  se-c-delete
    ^+  se-core
    =.  channels-index
      %+  roll  ~(tap in ~(key by channels.group))
      |=  [=nest:g =_channels-index]
      (~(del by channels-index) nest)
    ::  revoke all invitations
    ::
    =.  se-core
      %+  roll  ~(tap by invited.ad)
      |=  [[=ship [at=@da tok=(unit token:g)]] =_se-core]
      (emit:se-core (revoke-invite:se-pass ship tok))
    se-core(gone &)
  ::  +se-join: handle group join request
  ::
  ::  a ship can join the group if she has a valid token.
  ::  for a public group no token is required for entry.
  ::  a private or secret group requires a valid token issued by
  ::  the group host.
  ::
  ::  a banned ship can not enter the group.
  ::
  ::  re-joining the group with valid credentials is vacuous.
  ::
  ++  se-c-join
    |=  tok=(unit token:g)
    ^+  se-core
    =^  access=?  ad
      (se-admit src.bowl tok)
    ~|  %se-c-join-access-denied
    ?>  access
    ?:  (se-is-joined src.bowl)  se-core
    (se-c-seat (sy src.bowl ~) [%add ~])
  ::  +se-c-ask: handle a group ask request
  ::
  ::  a ship can request to join the group. for a public group,
  ::  the request is automatically approved. for a private group,
  ::  the request is visible to admins, who can then approve or deny.
  ::  denying an ask request does not result in the ship ban.
  ::
  ::  if a user has already joined the group, the ask request is vacuous.
  ::
  ++  se-c-ask
    |=  story=(unit story:s:g) ::XX something is messed up with story imports
    ^+  se-core
    ?<  ?=(%secret privacy.ad)
    ?>  (lte (met 3 (jam story)) size-limit)
    ?:  (se-is-joined src.bowl)  se-core
    ?:  ?=(%public privacy.ad)
      ::  public group: wait until we receive the ask watch
      se-core
    ::  private group: record in requests
    ::
    =.  requests.ad  (~(put by requests.ad) src.bowl [now.bowl story])
    (se-update %entry %ask [%add src.bowl now.bowl story])
  ::  +se-c-leave: handle a group leave request
  ::
  ::  a client is considered registered by the group host
  ::  in the following cases:
  ::  (1) he has already joined group,
  ::  (2) he is in the process of joining the group and has registered a seat,
  ::  (3) he has a record in the requests set.
  ::  (4) he has a record in the pending set.
  ::
  ::  if the client then wishes to forfeit that registration,
  ::  he can issue a group leave request. the group host then:
  ::  1. removes all channels hosted by the client and subsequently
  ::     deletes the client's seat and kicks any outstanding group subscriptions.
  ::     the host also cleans up the pending and request records.
  ::     (this is handled in +se-c-seat.)
  ::  2. deletes the client's ask request and kicks
  ::     any outstanding ask subscriptions.
  ::  3. delete the client's pending record.
  ::
  ++  se-c-leave
    ^+  se-core
    ::  delete the seat of the leaving member, unless he is the host
    ::
    ?:  &((~(has by seats.group) src.bowl) !=(p.flag src.bowl))
      =.  se-core
        %+  roll  ~(tap by channels.group)
        |=  [[=nest:g *] =_se-core]
        ?.  =(p.q.nest src.bowl)  se-core
        (se-c-channel:se-core nest %del ~)
      (se-c-seat (sy src.bowl ~) [%del ~])
    =?  se-core  (~(has by pending.ad) src.bowl)
      =.  pending.ad  (~(del by pending.ad) src.bowl)
      (se-update %entry %pending %del (sy src.bowl ~))
    =?  se-core  (~(has by requests.ad) src.bowl)
      =.  requests.ad  (~(del by requests.ad) src.bowl)
      =.  se-core  (se-update %entry %ask %del (sy src.bowl ~))
      (give %kick ~[(weld se-area /ask/(scot %p src.bowl))] ~)
    se-core
  ::  +se-admit: verify and register .ship entry with .token
  ::
  ++  se-admit
    |=  [=ship tok=(unit token:g)]
    ^-  [? _ad]
    =*  deny   [| ad]
    ?:  =(p.flag ship)  [& ad]
    ?:  (se-is-banned ship)  deny
    ?:  &(=(~ tok) ?=(%public privacy.ad))
      [& ad]
    ::XX  this is a special case to enable robust v6 -> v7 migration
    ::    of private group invitations. the shut cordon pending set
    ::    is migrated, but at the time of migration of the group host
    ::    the recipient might not have updated yet, thus the newly minted
    ::    invitation is going to be lost. the recipient will
    ::    subsequently attempt to join the group with an empty token, which we allow
    ::    here, but only if the user is in the pending set. once the migration
    ::    sets in the network this should be removed.
    ::
    ?:  &(=(~ tok) (~(has by pending.ad) ship))
      [& ad]
    ?~  tok  deny
    ::TODO referrals
    =/  meta=(unit token-meta:g)  (~(get by tokens.ad) u.tok)
    ?~  meta  deny
    ?:  (gth now.bowl expiry.u.meta)  deny
    ?-    -.scheme.u.meta
      %forever  [& ad]
    ::
        %limited
      ?.  (gth count.scheme.u.meta 0)  deny
      =/  =claim-scheme:g  [%limited (dec count.scheme.u.meta)]
      :-  &
      %_  ad  tokens
        (~(put by tokens.ad) u.tok u.meta(scheme claim-scheme))
      ==
    ::
        %personal
      ?.  =(ship ship.scheme.u.meta)  deny
      :-  &
      %_  ad  tokens
        (~(del by tokens.ad) u.tok)
      ==
    ==
  ::  +se-c-group: execute the group command
  ::
  ++  se-c-group
    |=  =c-group:g
    ^+  se-core
    ::TODO  commands that change permissions/seats should re-evaluate
    ::      subscriptions, and kick subscriptions from people that are
    ::      no longer allowed.
    ::
    =*  se-src-is-admin   (se-is-admin src.bowl)
    =*  se-src-is-member  (se-is-member src.bowl)
    ::
    ?-    -.c-group
        %meta
      ?>  se-src-is-admin
      ?>  (lte (met 3 (jam meta.c-group)) size-limit)
      ?:  =(meta.group meta.c-group)  se-core
      =.  meta.group  meta.c-group
      (se-update %meta meta.group)
    ::
        %entry
      ?>  se-src-is-admin
      (se-c-entry c-entry.c-group)
    ::
        %seat
      ?>  se-src-is-admin
      (se-c-seat [ships c-seat]:c-group)
    ::
        %role
      ?>  se-src-is-admin
      (se-c-role [roles c-role]:c-group)
    ::
        %channel
      ?>  se-src-is-admin
      (se-c-channel [nest c-channel]:c-group)
    ::
        %section
      ?>  se-src-is-admin
      (se-c-section [section-id c-section]:c-group)
    ::
        %section-order
      ?>  se-src-is-admin
      (se-c-section-order order.c-group)
    ::
        %flag-content
      ?>  se-src-is-member
      (se-c-flag-content [nest plan src]:c-group)
    ::
        %delete
      ?>  from-self
      se-c-delete
  ==
  ::  +se-c-entry: execute an entry command
  ::
  ++  se-c-entry
    |=  =c-entry:g
    ^+  se-core
    ?-  -.c-entry
      %privacy  (se-c-entry-privacy privacy.c-entry)
      %ban      (se-c-entry-ban c-ban.c-entry)
      %token    +:(se-c-entry-token c-token.c-entry)
      %pending  (se-c-entry-pending [ships c-pending]:c-entry)
      %ask      (se-c-entry-ask [ships c-ask]:c-entry)
    ==
  ::  +se-c-entry-privacy: execute a privacy command
  ::
  ++  se-c-entry-privacy
    |=  =privacy:g
    ^+  se-core
    =.  privacy.ad  privacy
    (se-update [%entry %privacy privacy])
  ::  +se-c-entry-ban: execute an entry ban command
  ::
  ::  the entry ban command is used to forbid a ship or a class of
  ::  ships of specified rank from joining the group, requesting to join
  ::  the group, or executing any commands on the group host.
  ::
  ::  the ship and rank blacklists do not affect the group host.
  ::  it is forbidden to execute any $c-ban commands that affect
  ::  the group host in any way.
  ::
  ::  the rank blacklist does not affect admins. it is illegal
  ::  for an admin to execute a $c-ban command that affects
  ::  another admin ship.
  ::
  ::
  ++  se-c-entry-ban
    |=  =c-ban:g
    ^+  se-core
    ::  disallow operations affecting the host
    ?<  ?|  ?&  ?=(?(%add-ships %del-ships) -.c-ban)
                (~(has in ships.c-ban) our.bowl)
            ==
            ?&  ?=(%set -.c-ban)
                (~(has in ships.c-ban) our.bowl)
            ==
        ==
    ::  disallow operations on admins unless executed by the host
    ?>  ?|  =(p.flag src.bowl)
        ?!  ?|  ?&  ?=(?(%add-ships %del-ships) -.c-ban)
                !=(~ (~(int in se-admins) ships.c-ban))
                ==
                ?&  ?=(%set -.c-ban)
                    !=(~ (~(int in se-admins) ships.c-ban))
                ==
            ==
        ==
    =*  banned  banned.ad
    ?-    -.c-ban
        %set
      =.  ships.banned  ships.c-ban
      =.  ranks.banned  ranks.c-ban
      =.  se-core  se-enforce-banned
      (se-update [%entry %ban %set [ships ranks]:c-ban])
    ::
        %add-ships
      =.  ships.banned
        (~(uni in ships.banned) ships.c-ban)
      =.  se-core  se-enforce-banned
      (se-update [%entry %ban %add-ships ships.c-ban])
    ::
        %del-ships
      =.  ships.banned
        (~(dif in ships.banned) ships.c-ban)
      (se-update [%entry %ban %del-ships ships.c-ban])
    ::
        %add-ranks
      =.  ranks.banned
        (~(uni in ranks.banned) ranks.c-ban)
      =.  se-core  se-enforce-banned
      (se-update [%entry %ban %add-ranks ranks.c-ban])
    ::
        %del-ranks
      =.  ranks.banned
        (~(dif in ranks.banned) ranks.c-ban)
      (se-update [%entry %ban %del-ranks ranks.c-ban])
    ==
  ::  +se-enforce-banned: enforce bans
  ::
  ::  when the banned list has been updated, we must make sure
  ::  it comes into effect. in particular, we must:
  ::  1. delete and kick banned group members
  ::  2. deny outstanding ask requests
  ::  3. deny pending requests
  ::  4. prune the invited list and revoke invites
  ::  5. delete any personal tokens issued for banned ships
  ::
  ++  se-enforce-banned
    ^+  se-core
    ::  delete banned members
    ::
    =/  del-ships=(set ship)
      %+  roll  ~(tap in ~(key by seats.group))
      |=  [=ship ships=(set ship)]
      ?.  (se-is-banned ship)  ships
      (~(put in ships) ship)
    =?  se-core  !=(~ del-ships)
      (se-c-seat del-ships [%del ~])
    ::  deny ask requests
    ::
    =/  ask-ships=(set ship)
      %+  roll  ~(tap in ~(key by requests.ad))
      |=  [=ship ships=(set ship)]
      ?.  (se-is-banned ship)  ships
      (~(put in ships) ship)
    =?  se-core  !=(~ ask-ships)
      (se-c-entry-ask ask-ships %deny)
    ::  prune pending requests
    ::
    =/  pending-ships=(set ship)
      %+  roll  ~(tap in ~(key by pending.ad))
      |=  [=ship ships=(set ship)]
      ?.  (se-is-banned ship)  ships
      (~(put in ships) ship)
    =?  se-core  !=(~ pending-ships)
      (se-c-entry-pending pending-ships %del ~)
    ::  prune the invited list and revoke invites
    ::
    =.  se-core
      %+  roll  ~(tap by invited.ad)
      |=  [[=ship *] =_se-core]
      ?.  (se-is-banned:se-core ship)  se-core
      (se-revoke-invite:se-core ship)
    ::  delete any personal tokens issued for banned ships
    ::
    =.  se-core
      %+  roll  ~(tap by tokens.ad)
      |=  [[=token:g meta=token-meta:g] =_se-core]
      ?.  ?&  ?=(%personal -.scheme.meta)
              (se-is-banned:se-core ship.scheme.meta)
          ==
        se-core
      +:(se-c-entry-token:se-core %del token)
    se-core
  ::  +se-c-entry-token: execute an entry token command
  ::
  ++  se-c-entry-token
    |=  =c-token:g
    ^-  [(unit token:g) _se-core]
    ?-    -.c-token
        %add
      =*  c-token-add  c-token-add.c-token
      =/  =token:g
        =+  i=(end 7 eny.bowl)
        |-  ?.  (~(has by tokens.ad) i)  i
        $(i +(i))
      =/  =token-meta:g
        =,  c-token-add
        :*  scheme
            (add now.bowl (fall expiry ~d365))
            label
        ==
      =.  se-core
        =/  =wire  (weld se-area /tokens/(scot %uv token)/expire)
        (emit (set-timer wire expiry.token-meta))
      ::TODO implement referrals
      :: =?  referrals.ad  referral.c-token-add
      ::   (~(put ju referrals.ad) src.bowl)
      ::
      =.  tokens.ad
        (~(put by tokens.ad) token token-meta)
      :-  `token
      (se-update [%entry %token %add token token-meta])
    ::
        %del
      ?>  (~(has by tokens.ad) token.c-token)
      =.  tokens.ad
        (~(del by tokens.ad) token.c-token)
      =.  se-core  (se-revoke-token-invites token.c-token)
      :-  ~
      (se-update [%entry %token %del token.c-token])
    ==
  ::  +se-expire-token: delete an expired token
  ::
  ++  se-expire-token
    |=  =token:g
    ^+  se-core
    ?.  (~(has by tokens.ad) token)  se-core
    +:(se-c-entry-token %del token)
  ::  +se-revoke-token-invites: revoke any invites associated with a token
  ::
  ++  se-revoke-token-invites
    |=  =token:g
    ^+  se-core
    %+  roll  ~(tap by invited.ad)
    |=  [[=ship [at=@da tok=(unit token:g)]] =_se-core]
    ?~  tok  se-core
    ?.  =(u.tok token)  se-core
    =.  invited.admissions.group.se-core
      (~(del by invited.admissions.group.se-core) ship)
    (emit:se-core (revoke-invite:se-pass:se-core ship tok))
  ::  +se-prune-tokens: delete any expired tokens and revoke invites
  ::
  ::
  ++  se-prune-tokens
    ^+  se-core
    %+  roll  ~(tap by tokens.ad)
    |=  [[=token:g meta=token-meta:g] =_se-core]
    ?.  (gte now.bowl expiry.meta)  se-core
    +:(se-c-entry-token:se-core %del token)
  ::  +se-c-entry-pending: add or delete ships from the pending set
  ::
  ::  a ship can be granted entry to the group by virtue of its record
  ::  in the pending ships set. the pending set allows for pre-assigning
  ::  member roles that are assigned when the ship joins the group.
  ::
  ::  currently, if a ship is in the pending set, it is granted entry with an
  ::  empty token - see the logic and comment in +se-admit. this is to
  ::  enable better compatibility with old groups.
  ::
  ::  if a ship is added to the pending list but is already recorded
  ::  in the requests list, her request is first approved. nonetheless,
  ::  we still send an invitation to be robust against requesters losing
  ::  the ask subscription. TODO is that even possible?
  ::
  ::  a ship that is banned can not be added to the pending list.
  ::
  ++  se-c-entry-pending
    |=  [ships=(set ship) =c-pending:g]
    ^+  se-core
    ?<  ?&  ?=(%add -.c-pending)
            (~(any in ships) se-is-banned)
        ==
    ?-    -.c-pending
        %add
      =.  ad
        %+  roll  ~(tap in ships)
        |=  [=ship =_ad]
        =/  roles=(set role-id:g)
          (~(gut by pending.ad) ship *(set role-id:g))
        =.  pending.ad
          (~(put by pending.ad) ship (~(uni in roles) roles.c-pending))
        ad
      ::  approve outstanding ask requests for pending ships
      =.  se-core  (se-c-entry-ask ships %approve)
      =.  se-core  (se-send-invites ships)
      (se-update [%entry %pending %add ships roles.c-pending])
    ::
        %edit
      =.  pending.ad
        %+  roll  ~(tap in ships)
        |=  [=ship =_pending.ad]
        =/  roles=(unit (set role-id:g))
          (~(get by pending) ship)
        ?~  roles  pending
        (~(put by pending) ship roles.c-pending)
      (se-update [%entry %pending %add ships roles.c-pending])
    ::
        %del
      =.  se-core
        %+  roll  ~(tap in ships)
        |=  [=ship =_se-core]
        =.  se-core
          (se-revoke-invite:se-core ship)
        =.  pending.admissions.group.se-core
          (~(del by pending.admissions.group.se-core) ship)
        se-core
      (se-update [%entry %pending %del ships])
    ==
  ::  +se-c-entry-ask: approve or deny a set of ask request
  ::
  ::  an admin can approve or deny ask requests.
  ::
  ::  if a request is approved the host issues
  ::  an access token to the requester.
  ::
  ::  if a request is denied the host kicks the requester
  ::  and deletes the request.
  ::
  ::
  ++  se-c-entry-ask
    |=  [ships=(set ship) c-ask=?(%approve %deny)]
    ^+  se-core
    ?-    c-ask
        %approve
      =/  reqs=(set ship)
        (~(int in ~(key by requests.ad)) ships)
      ?:  =(~ reqs)  se-core
      =.  se-core
        %+  roll  ~(tap in reqs)
        |=  [=ship =_se-core]
        =.  requests.admissions.group.se-core
          (~(del by requests.admissions.group.se-core) ship)
        =^  tok=(unit token:g)  se-core
          (se-c-entry-token:se-core %add [personal+ship ~ ~ |])
        =/  =cage  group-token+!>(tok)
        =/  =path  (weld se-area /ask/(scot %p ship))
        =.  se-core
          (give:se-core %fact ~[path] cage)
        (give:se-core %kick ~[path] ~)
      (se-update [%entry %ask %del reqs])
    ::
        %deny
      =/  reqs=(set ship)
        (~(int in ~(key by requests.ad)) ships)
      ?:  =(~ reqs)  se-core
      =.  se-core
        %+  roll  ~(tap in reqs)
        |=  [=ship =_se-core]
        =.  requests.admissions.group.se-core
          (~(del by requests.admissions.group.se-core) ship)
        =?  se-core  (can-poke:neg bowl ship %groups)
          (emit:se-core (reject-ask:se-pass ship))
        (give:se-core %kick ~[(weld se-area /ask/(scot %p ship))] ~)
      (se-update [%entry %ask %del reqs])
    ==
  ::  +se-c-seat: execute a seat command
  ::
  ::  seats are used to manage group membership.
  ::  seats can be created in two ways: when a user joins
  ::  the group or when group members are manually added
  ::  by a group admin.
  ::
  ::  the case of a user join can be detected by verifying
  ::  that the ship set contains only the ship originating
  ::  the request. the joined time for a user join is .now.bowl.
  ::
  ::  group seats can also be added manually by a group admin. this
  ::  is indended only as an escape hatch - pre-populating group
  ::  members should be done using the %pending variant of $c-entry.
  ::
  ::
  ++  se-c-seat
    |=  [ships=(set ship) =c-seat:g]
    ^+  se-core
    =/  user-join  =(ships (sy src.bowl ~))
    ::
    ?-    -.c-seat
        %add
      =.  seats.group
        %-  ~(uni by seats.group)
        %-  malt
        ^-  (list [ship seat:g])
        %+  turn  ~(tap in ships)
        |=  =ship
        ::  ships added by admins have default joined time
        =/  joined  ?:(user-join now.bowl *time)
        :-  ship
        %*(. (~(gut by seats.group) ship *seat:g) joined joined)
      ::
      =.  se-core
        ::  create a seat for each ship.
        ::
        ::  we first delete the ship from requests.
        ::  next, we check whether the ship has pre-assigned
        ::  roles in .pending.ad, use those, and remove the ship
        ::  from the pending set. finally, a new seat is created.
        ::  the roles set of the seat is a union of existing and
        ::  pre-assigned roles.
        ::
        %+  roll  ~(tap in ships)
        |=  [=ship =_se-core]
        =*  ad  admissions.group.se-core
        ::TODO kick from /ask sub
        =.  requests.ad
          (~(del by requests.ad) ship)
        =/  roles  (~(get by pending.ad) ship)
        =?  pending.ad  ?=(^ roles)
          (~(del by pending.ad) ship)
        =+  seat=(~(got by seats.group.se-core) ship)
        =?  roles.seat  ?=(^ roles)
          (~(uni in roles.seat) u.roles)
        (se-update:se-core %seat (sy ship ~) [%add seat])
      ::  send invites to manually added ships
      ::
      =?  se-core  !user-join  (se-send-invites ships)
      se-core
    ::
        %del
      ~|  %se-c-seat-delete-channel-host
      ?<  ?|  (~(has in ships) our.bowl)
              !=(~ (~(int in ships) se-channel-hosts))
          ==
      ::  clean up ask and pending record
      ::
      =.  pending.ad   (~(del by pending.ad) ship)
      ::TODO kick from /ask  sub
      =.  requests.ad  (~(del by requests.ad) ship)
      ::TODO if any of the ships was pending and invited,
      ::     cancel their tokens.
      ::
      =.  seats.group
        %-  ~(rep in ships)
        |=  [=ship =_seats.group]
        (~(del by seats) ship)
      ::  kick out deleted members from /updates subscription
      ::
      =/  kicks
        %+  roll  ~(tap by sup.bowl)
        |=  [[* [=ship =path]] paths=(list path)]
        ?.  (~(has in ships) ship)  paths
        ?.  ?=([%server %groups ship=@ name=@ %updates time=@ ~] path)
          paths
        [path paths]
      ::  nb: we send seat deletion update before kicking,
      ::  so that deleted members will not attempt to re-establish
      ::  the subscription.
      ::
      =?  se-core  !=(~ kicks)  (emit [%give %kick kicks ~])
      (se-update:se-core %seat ships [%del ~])
    ::
        %add-roles
      =.  roles.c-seat
        (~(int in ~(key by roles.group)) roles.c-seat)
      ?:  =(~ roles.c-seat)  se-core
      =.  seats.group
        %-  ~(rep in ships)
        |=  [=ship =_seats.group]
        =+  seat=(~(got by seats) ship)
        =.  seat
          seat(roles (~(uni in roles.seat) roles.c-seat))
        (~(put by seats) ship seat)
      (se-update:se-core %seat ships [%add-roles roles.c-seat])
    ::
        %del-roles
      =.  seats.group
        %-  ~(rep in ships)
        |=  [=ship =_seats.group]
        =+  seat=(~(got by seats) ship)
        =.  seat
          seat(roles (~(dif in roles.seat) roles.c-seat))
        (~(put by seats) ship seat)
      (se-update:se-core %seat ships [%del-roles roles.c-seat])
    ==
  ::  +se-send-invites: invite ships
  ::
  ++  se-send-invites
    |=  ships=(set ship)
    ^+  se-core
    %+  roll  ~(tap in ships)
    |=  [=ship =_se-core]
    =/  =wire  (weld se-area /invite/send/(scot %p ship))
    =^  tok=(unit token:g)  se-core
      ?:  ?=(%public privacy.ad)
        [~ se-core]
      (se-c-entry-token:se-core [%add personal+ship ~ ~ |])
    =/  =invite:g
        :*  flag
            now.bowl
            our.bowl
            tok
            ~  ::  note
            se-preview
            &  ::  valid
        ==
    (se-send-invite:se-core ship invite)
  ::  +se-send-invite: invite a ship with token
  ::
  ::  if a ship had been previously invited, we first
  ::  revoke the invite before sending a new one.
  ::
  ++  se-send-invite
    |=  [=ship =invite:g]
    ^+  se-core
    =.  se-core  (se-revoke-invite ship)
    =.  invited.ad
      (~(put by invited.ad) ship [now.bowl token.invite])
    ::TODO sent only for backcompat. Remove when the update
    ::     settles in the network.
    ::
    =.  se-core
      (emit (send-old-invite:se-pass ship (v7:invite:v8:gc invite)))
    (emit (send-invite:se-pass ship invite))
  ::  +se-revoke-invite: revoke a previously issued invite for a .ship
  ::
  ::  if the ship has been issued a personal invite, the token is
  ::  revoked.
  ++  se-revoke-invite
    |=  =ship
    ^+  se-core
    ::  delete from the ship from the invited list
    ::
    =+  invited=(~(get by invited.ad) ship)
    =.  invited.ad  (~(del by invited.ad) ship)
    ::  revoke invitation if found
    ::
    ?~  invited  se-core
    =*  token  token.u.invited
    =.  se-core  (emit (revoke-invite:se-pass ship token))
    ::  delete personal token if found
    ::
    ?~  token  se-core
    =+  token-meta=(~(get by tokens.ad) u.token)
    =?  se-core  &(?=(^ token-meta) ?=(%personal -.scheme.u.token-meta))
      +:(se-c-entry-token %del u.token)
    se-core
  ::  +se-compat-send-invites: send invites in compatible manner
  ::
  ::  if a ship is in sync, we send the invitation as usual.
  ::  if a ship is behind, we schedule a retry with a number
  ::  of trials and increasing delay time.
  ::
  ++  se-compat-send-invites
    |=  ships=(set ship)
    =^  ivl=(list ship)  se-core
      %+  roll  ~(tap in ships)
      |=  [=ship ivl=(list ship) =_se-core]
      ?.  (can-poke:neg bowl ship %groups)
        =.  se-core
          (emit:se-core (initiate:neg [ship dap.bowl]))
        ::  retry .retry times with doubling .delay
        ::
        =+  delay=~h1
        =+  retry=8
        =/  =wire  ^~
          %+  weld  /server/(scot %p our.bowl)/[q.flag]
          /invite/retry/(scot %p ship)/(scot %ud retry)/(scot %dr delay)
        :-  ivl
        (emit:se-core [%pass wire %arvo %b %wait (add now.bowl delay)])
      :-  [ship ivl]
      se-core
    ?:  =(~ ivl)  se-core
    (se-send-invites (sy ivl))
  ::  +se-c-role: execute a role command
  ::
  ::  roles determine member permissions. there are currently
  ::  three kinds of permissions in groups:
  ::
  ::  1. permission to read a channel, stored in .readers in a $channel
  ::  2. permission to write to a channel, stored in the channels agent
  ::  3. admin permissions to manage the group, stored in .admins in a $group
  ::
  ::  these permissions do not affect the group host, who always
  ::  possesses full power to access and administer the group.
  ::
  ::  only the group host can change the set of admin roles.
  ::
  ++  se-c-role
    |=  [roles=(set role-id:g) =c-role:g]
    ^+  se-core
    ::  forbid duplicate roles
    ?<  ?&  ?=(%add -.c-role)
            =(roles (~(int in ~(key by roles.group)) roles))
        ==
    ::  forbid anyone but the group host to change admin roles
    ?<  ?&  !=(p.flag src.bowl)
            ?=(?(%set-admin %del-admin) -.c-role)
        ==
    ?-    -.c-role
        %add
      =/  =role:g
        [meta.c-role ~]
      =.  roles.group
        %-  ~(rep in roles)
        |=  [=role-id:g =_roles.group]
        (~(put by roles) role-id role)
      (se-update %role roles [%add meta.c-role])
    ::
        %edit
      =.  roles.group
        %-  ~(rep in roles)
        |=  [=role-id:g =_roles.group]
        =+  role=(~(got by roles) role-id)
        =.  role  role(meta meta.c-role)
        (~(put by roles) role-id role)
      (se-update %role roles [%edit meta.c-role])
    ::
        %del
      =.  roles.group
        %-  ~(rep in roles)
        |=  [=role-id:g =_roles.group]
        (~(del by roles) role-id)
      =.  seats.group
        %-  ~(urn by seats.group)
        |=  [* =seat:g]
        seat(roles (~(dif in roles.seat) roles))
      ::  remove roles from channels
      ::
      =/  channels  ~(tap by channels.group)
      =.  se-core
        |-
        ?~  channels  se-core
        =*  next  $(channels t.channels)
        =/  [=nest:g =channel:g]  i.channels
        ::  repair readers as needed
        =.  se-core  (se-channel-del-roles nest roles)
        next
      (se-update %role roles [%del ~])
    ::
        %set-admin
      =.  admins.group  (~(uni in admins.group) roles)
      (se-update %role roles [%set-admin ~])
    ::
        %del-admin
      =.  admins.group  (~(dif in admins.group) roles)
      (se-update %role roles [%del-admin ~])
    ==
  ::  +se-c-channel: execute a channel command
  ::
  ++  se-c-channel
    |=  [=nest:g =c-channel:g]
    ^+  se-core
    =*  by-ch  ~(. by channels.group)
    =*  chan  channel.c-channel
    ::TODO the client should stop trying to add duplicate channels.
    ::     this should be an assertion, but is currently triggered on
    ::     wayfinding group creation.
    ::
    ?:  &(?=(%add -.c-channel) (has:by-ch nest))  se-core
    ?-    -.c-channel
        %add
      ?>  (lte (met 3 (jam chan)) size-limit)
      =.  added.chan  now.bowl
      =.  sections.group  (se-section-add-channel nest chan)
      =.  channels.group  (put:by-ch nest chan)
      =.  channels-index
        (~(put by channels-index) nest flag)
      (se-update %channel nest [%add chan])
    ::
        %edit
      ?>  (lte (met 3 (jam chan)) size-limit)
      =/  old=channel:g  (got:by-ch nest)
      ::  preserve original timestamp
      =.  added.chan  added.old
      =.  sections.group  (se-section-add-channel nest chan)
      =.  channels.group  (put:by-ch nest chan)
      (se-update %channel nest [%edit chan])
    ::
        %del
      =/  =channel:g   (got:by-ch nest)
      =.  sections.group
        ?.  (~(has by sections.group) section.channel)
          sections.group
        %+  ~(jab by sections.group)  section.channel
        |=(=section:g section(order (~(del of order.section) nest)))
      =.  channels.group  (del:by-ch nest)
      =.  channels-index
        (~(del by channels-index) nest)
      (se-update %channel nest [%del ~])
    ::
        %add-readers
      ::  forbid adding non-existent roles as readers
      ::
      ?>  =(~ (~(dif in roles.c-channel) ~(key by roles.group)))
      =/  =channel:g  (got:by-ch nest)
      =.  readers.channel  (~(uni in readers.channel) roles.c-channel)
      =.  channels.group  (put:by-ch nest channel)
      (se-update %channel nest [%add-readers roles.c-channel])
    ::
        %del-readers
      =.  se-core  (se-channel-del-roles nest roles.c-channel)
      (se-update %channel nest [%del-readers roles.c-channel])
    ::
        %section
      =/  =channel:g  (got:by-ch nest)
      ?>  (~(has by sections.group) section-id.c-channel)
      =.  sections.group
        %+  ~(jab by sections.group)  section.channel
        |=(=section:g section(order (~(del of order.section) nest)))
      =.  section.channel   section-id.c-channel
      =.  channels.group  (put:by-ch nest channel)
      =.  sections.group
        %+  ~(jab by sections.group)  section.channel
        |=(=section:g section(order (~(push of order.section) nest)))
      (se-update %channel nest [%section section-id.c-channel])
    ::
        %join
      =.  channels.group
        %+  ~(jab by channels.group)  nest
        |=  =channel:g
        channel(join join.c-channel)
      (se-update %channel nest [%join join.c-channel])
    ==
  ::  +se-channel-del-roles: remove roles from channel readers
  ::
  ++  se-channel-del-roles
    |=  [=nest:g roles=(set role-id:g)]
    ^+  se-core
    =.  channels.group
      %+  ~(jab by channels.group)  nest
      |=  =channel:g
      channel(readers (~(dif in readers.channel) roles))
    se-core
  ::  +se-section-add-channel: add channel to section
  ::
  ++  se-section-add-channel
    |=  [=nest:g =channel:g]
    ^+  sections.group
    ?.  (~(has by sections.group) section.channel)
      sections.group
    %+  ~(jab by sections.group)  section.channel
    |=(=section:g section(order (~(push of order.section) nest)))
  ::  +se-c-section: execute a section command
  ::
  ++  se-c-section
    |=  [=section-id:g =c-section:g]
    ^+  se-core
    ?-    -.c-section
        %add
      ?>  (lte (met 3 (jam meta.c-section)) size-limit)
      =/  =section:g  [meta.c-section ~]
      =.  sections.group  (~(put by sections.group) section-id section)
      =.  section-order.group  (~(push of section-order.group) section-id)
      (se-update %section section-id [%add meta.c-section])
    ::
        %edit
      ?>  (lte (met 3 (jam meta.c-section)) size-limit)
      =.  sections.group
        %+  ~(jab by sections.group)  section-id
        |=  =section:g
        section(meta meta.c-section)
      (se-update %section section-id [%edit meta.c-section])
    ::
        %del
      ?<  =(%default section-id)
      =.  sections.group
        (~(del by sections.group) section-id)
      =.  section-order.group
        (~(del of section-order.group) section-id)
      =.  channels.group
        %-  ~(run by channels.group)
        |=  =channel:g
        %_  channel  section
          ?:  =(section-id section.channel)
            %default
          section.channel
        ==
      (se-update %section section-id [%del ~])
    ::
        %move
      =.  section-order.group
        (~(into of section-order.group) idx.c-section section-id)
      (se-update %section section-id [%move idx.c-section])
    ::
        %move-nest
      ?.  (~(has by sections.group) section-id)  se-core
      =/  =section:g  (~(got by sections.group) section-id)
      ?.  (~(has of order.section) nest.c-section)  se-core
      =.  order.section
        (~(into of order.section) [idx nest]:c-section)
      =.  sections.group  (~(put by sections.group) section-id section)
      (se-update %section section-id [%move-nest [nest idx]:c-section])
    ::
        ::
        :: order channels in the section to achieve the target order
        %set
<<<<<<< HEAD
      ?~  section=(~(get by sections.group) section-id)
        se-core
      =*  order  order.c-section
=======
      ?~  sec=(~(get by sections.group) section-id)  se-core
      =*  section  u.sec
      :: to achieve desired order, we perform the following steps:
      :: 1. prune non-existent nests
      :: 2. for those channels which exists in the target order, but
      ::    not in the source, assign them to the section.
      :: 3. for those channels which exists in the source order, but
      ::    not in the target, assign them to the %default section
      :: 4. move nests one by one to achieve the desired order
      ::
      :: this algorithm is sure to achieve the target ordering: to see this,
      :: consider that after step (2) all channels of the target order
      :: are present in the source order. after step (3), all channels of the
      :: source order are present in the target order, and thus these two sets
      :: of channels are equal. after moving each channel to its
      :: position in step (4), we are sure that the section is in the target order.
      ::
      ::
      =*  order  order.c-section
      ::  prune non-existent nests
>>>>>>> f8c0b33a
      =.  order  (skim order ~(has by channels.group))
      ::  assign all channels in the target order to the section
      ::
      =.  se-core
        %+  roll  order
        |=  [=nest:g =_se-core]
        =+  chan=(~(got by channels.group) nest)
        ?:  =(section.chan section-id)  se-core
        (se-c-channel:se-core nest [%section section-id])
      ::  assign all channels not found in the target order
      ::  to the default section.
      ::
      =.  se-core
<<<<<<< HEAD
        %+  roll  order.u.section
        |=  [=nest:g =_se-core]
        ?:  (~(has of order) nest)  se-core
        (se-c-channel nest [%section %default])
      =.  sections.group
        %+  ~(put by sections.group)  section-id
        u.section(order order)
      (se-update [%section section-id %set order])
=======
        %+  roll  order.section
        |=  [=nest:g =_se-core]
        ?:  (~(has of order) nest)  se-core
        (se-c-channel nest [%section %default])
      ::  order all channels
      =|  idx=@ud
      |-
      ?~  order  se-core
      %=  $
        order  t.order
        idx  +(idx)
        se-core  (se-c-section section-id [%move-nest i.order idx])
      ==
    ==
  ++  se-c-section-order
    |=  order=(list section-id:g)
    =.  order
      (skim order ~(has by sections.group))
    =|  idx=@ud
    |-
    ?~  order  se-core
    %=  $
      order  t.order
      idx  +(idx)
      se-core  (se-c-section i.order [%move idx])
>>>>>>> f8c0b33a
    ==
  ++  se-c-section-order
    |=  order=(list section-id:g)
    =.  order
      (skim order ~(has by sections.group))
    =.  section-order.group  order
    (se-update [%section-order order])
  ++  se-c-flag-content
    |=  [=nest:g =plan:g src=ship]
    ^+  se-core
    =/  posts
      (~(gut by flagged-content.group) nest *(jug plan:g ship))
    =/  channel-flagged
      (~(put ju posts) plan src)
    =.  flagged-content.group
      (~(put by flagged-content.group) nest channel-flagged)
    (se-update %flag-content nest plan src)
  ::
  ++  se-watch
    |=  =path
    ^+  se-core
    ?+    path  ~|(se-watch-bad+path !!)
        ::  receive updates since .after time
        ::
        [%updates ship=@ after=@ ~]
      =/  ship   (slav %p i.t.path)
      =/  after  (slav %da i.t.t.path)
      ?>  =(ship src.bowl)
      ?>  (se-is-member src.bowl)
      (se-watch-updates ship after)
    ::
      ::  fetch group preview
      ::
      [%preview rest=*]  (se-watch-preview t.path)
    ::
        ::  request token for a ship
        ::
        [%token ship=@ ~]
      =+  ship=(slav %p i.t.path)
      ?>  (se-is-admin src.bowl)
      (se-watch-token ship)
    ::
        ::  ask for access token
        ::
        [%ask ship=@ ~]
      =+  ship=(slav %p i.t.path)
      ?>  =(ship src.bowl)
      (se-watch-ask ship)
    ==
  ::
  ++  se-watch-updates
    |=  [=ship =@da]
    ^+  se-core
    ::  for initial subscriptions, give a "flattened" log
    ::
    ?:  =(*@da da)
      ::  filter out admin data
      ::
      =/  =group:g
        ?:  (se-is-admin ship)  group
        ::  only admins receive state updates regarding
        ::  tokens, pending ships and requests. when a user
        ::  becomes an admin, or looses admin rights, it is brought up
        ::  to date by a subscription restart.
        ::
        %_  group
          tokens.admissions    ~
          pending.admissions   ~
          requests.admissions  ~
        ==
      ::  the invited list is local
      =.  invited.admissions.group  ~
      ::  clear .active-channels, as this is updated locally
      =.  active-channels.group  ~
      (give %fact ~ group-log+!>(`log:g`[now.bowl^[%create group] ~ ~]))
    ::
    =/  =log:g  (lot:log-on:g log `da ~)
    ::  filter out admin updates
    ::
    =?  log  !(se-is-admin ship)
      (se-log-exclude log se-is-admin-update)
    (give %fact ~ group-log+!>(log))
  ::  +se-log-exclude: exclusively filter update log
  ::
  ++  se-log-exclude
    |=  [=log:g fit=$-(u-group:g ?)]
    ^+  log
    %+  gas:log-on:g  *log:g
    %+  skip  (tap:log-on:g log)
    |=  [=time =u-group:g]
    (fit u-group)
  ::  +se-is-admin-u-group: check if group update is restricted
  ::
  ++  se-is-admin-update
    |=  =u-group:g
    ?+  u-group  |
      [%entry %token *]    &
      [%entry %pending *]  &
      [%entry %ask *]      &
    ==
  ::
  ::
  ++  se-watch-preview
    |=  =path
    ^+  se-core
    =/  allow=?
      ?.  ?=(%secret privacy.ad)  &
      ::
      ?:  ?=(~ path)  |
      ?>  ?=([token=@ ~] path)
      =+  token=(slav %uv i.path)
      ::  TODO a secret group requires an access token.
      ::       for now, reject as in old %groups
      ::
      |
    =/  =preview-update:g
      ?.  allow  ~
      `se-preview
    =.  se-core
      (give %fact ~ group-preview-3+!>(`preview-update:v7:gv`preview-update))
    (give %kick ~ ~)
  ::  +se-preview: the group preview
  ::
  ++  se-preview
    =,  group
    :*  flag
        meta
        now.bowl
        ~(wyt by seats)
        privacy.admissions
    ==
  ::  +se-watch-token: ask for a personal token for a ship
  ::
  ++  se-watch-token
    |=  =ship
    ^+  se-core
    :: prevent inviting banned
    =^  tok=(unit token:g)  se-core
      (se-c-entry-token %add [personal+ship ~ ~ &])
    =.  se-core  (give %fact ~ group-token+!>(tok))
    (give %kick ~ ~)
  ::  +se-watch-ask: handle a group ask request
  ::
  ++  se-watch-ask
    |=  =ship
    ^+  se-core
    ?.  =(%public privacy.ad)  ::TMI
      :: for a private group we wait until the request is approved
      se-core
    ::  for a public group we send back an null token
    ::
    =.  se-core  (give %fact ~ group-token+!>(~))
    (give %kick ~ ~)
  ::  +se-agent: handle server signs
  ::
  ++  se-agent
    |=  [=wire =sign:agent:gall]
    ^+  se-core
    ?+    wire  ~|(se-agent-bad+wire !!)
        [%invite %send ship=@ ~]
      =+  ship=(slav %p i.t.t.wire)
      ?>  ?=(%poke-ack -.sign)
      ?~  p.sign  se-core
      =.  cor  %+  ~(tell l ~)  %crit
          [leaf+"failed to invite {<ship>}" u.p.sign]
      se-core
    ::
        [%invite %send ship=@ %old ~]
      =+  ship=(slav %p i.t.t.wire)
      ?>  ?=(%poke-ack -.sign)
      ?~  p.sign  se-core
      =.  cor  %+  ~(tell l ~)  %crit
          [leaf+"failed to invite {<ship>} (backcompat)" u.p.sign]
      se-core
    ::
        [%invite %revoke ship=@ ~]
      =+  ship=(slav %p i.t.t.wire)
      ?>  ?=(%poke-ack -.sign)
      ?~  p.sign  se-core
      =.  cor  %+  ~(tell l ~)  %crit
          [leaf+"failed to revoke invite for {<ship>}" u.p.sign]
      se-core
    ::
        [%ask %reject ship=@ ~]
      =+  ship=(slav %p i.t.t.wire)
      ?>  ?=(%poke-ack -.sign)
      ?~  p.sign  se-core
      =.  cor  %+  ~(tell l ~)  %crit
          [leaf+"failed to signal ask rejection to {<ship>}" u.p.sign]
      se-core
    ==
  --
::  +go-core: group client core
::
++  go-core
  |_  [=flag:g =net:g =group:g gone=_|]
  +*  ad  admissions.group
  ::
  ++  go-core  .
  ++  emit  |=(=card go-core(cor cor(cards [card cards])))
  ::  +go-abed: init
  ::
  ++  go-abed
    |=  =flag:g
    ^+  go-core
    ~|  flag=flag
    =+  gru=(~(get by groups) flag)
    ?~  gru  ~|(%go-abed-group-not-found !!)
    =/  [=net:g =group:g]  u.gru
    go-core(flag flag, group group, net net)
  ::  +go-abet: final
  ::
  ++  go-abet
    ^+  cor
    =.  groups
      ?:  gone
        ?:  go-our-host  groups
        (~(del by groups) flag)
      (~(put by groups) flag net group)
    ?.  gone  cor
    =.  go-core  (go-response [%delete ~])
    =.  go-core  go-leave-subs
    cor
  ::  +go-area: group base path
  ++  go-area  `path`/groups/(scot %p p.flag)/[q.flag]
  ::  go-server-path: group server base path
  ++  go-server-path  `path`/server/groups/(scot %p p.flag)/[q.flag]
  ::  +go-sub-wire: group updates wire
  ++  go-sub-wire  `path`(weld go-area /updates)
  ::  +go-activity: notify about a group event
  ::
  ++  go-activity
    =,  activity
    |=  $=  concern
        $%  [%join =ship]
            [%kick =ship]
            [%flag-post key=message-key =nest:d group=flag:g]
            [%flag-reply key=message-key parent=message-key =nest:d group=flag:g]
            [%role =ship roles=(set role-id:g)]
            [%ask =ship]
        ==
    ^+  go-core
    =.  cor
      %-  submit-activity
      ^-  action
      =,  concern
      ::TODO port %activity to new %groups types
      :-  %add
      ?-  -.concern
        %ask   [%group-ask ^flag ship]
        %join  [%group-join ^flag ship]
        %kick  [%group-kick ^flag ship]
        %role  [%group-role ^flag ship (~(run in roles) |=(=role-id:g `sect:v0:gv`role-id))]
        %flag-post  [%flag-post key nest group]
        %flag-reply  [%flag-reply key parent nest group]
      ==
    go-core
  ::  +go-is-init: check if group is initialized
  ++  go-is-init  |(?=(%pub -.net) init.net)
  ::  +go-is-admin: check whether the ship has admin rights
  ::
  ++  go-is-admin
    |=  =ship
    ^-  ?
    ?:  =(ship p.flag)  &
    ?~   tea=(~(get by seats.group) ship)  |
    =*  seat  u.tea
    !=(~ (~(int in roles.seat) admins.group))
  ::  +go-is-banned: check whether the ship is banned
  ::
  ++  go-is-banned
    |=  =ship
    =*  banned  banned.admissions.group
    ?|  (~(has in ranks.banned) (clan:title ship))
        (~(has in ships.banned) ship)
    ==
  ::  go-our-host: check whether we are the host
  ::
  ++  go-our-host  ?=(%pub -.net)
  ::  +go-channel-hosts: set of ships hosting a group channel
  ::
  ++  go-channel-hosts
    ^-  (set ship)
    %-  ~(gas in *(set ship))
    %+  turn
      ~(tap by channels.group)
    |=  [=nest:g *]
    p.q.nest
  ::  +go-pass: cards core
  ::
  ++  go-pass
    |%
    ++  send-invite
      |=  [=ship =invite:v8:gv]
      =/  =wire  (weld go-area /invite/send/(scot %p ship))
      =/  =a-foreigns:v8:gv
        [%invite invite]
      [%pass wire %agent [ship dap.bowl] %poke group-foreign-2+!>(a-foreigns)]
    ++  send-old-invite
      |=  [=ship =invite:v7:gv]
      =/  =wire  (weld go-area /invite/send/(scot %p ship)/old)
      =/  =a-foreigns:v7:gv
        [%invite invite]
      [%pass wire %agent [ship dap.bowl] %poke group-foreign-1+!>(a-foreigns)]
    ++  revoke-invite
      |=  [=ship tok=(unit token:g)]
      =/  =wire  (weld go-area /invite/revoke/(scot %p ship))
      =/  =a-foreigns:v8:gv
        [%revoke flag tok]
      [%pass wire %agent [ship dap.bowl] %poke group-foreign-2+!>(a-foreigns)]
    ++  request-token
      |=  =ship
      ^-  card
      =/  =wire  (weld go-area /invite/(scot %p ship)/token)
      =/  =dock  [p.flag server]
      =/  =path  (weld go-server-path /token/(scot %p ship))
      [%pass wire %agent dock %watch path]
    ::
    ++  leave-group
      ^-  card
      =/  =wire  (weld go-area /command/leave)
      =/  =dock  [p.flag server]
      [%pass wire %agent dock %poke group-command+!>(`c-groups:g`[%leave flag])]
    ::
    ++  leave-channels
      |=  nests=(list nest:g)
      ^-  (list card)
      %+  murn
          nests
      |=  nes=nest:g
      ^-  (unit card)
      ?.  ?=(?(%chat %diary %heap) p.nes)
        ~
      =/  =dock  [our.bowl %channels]
      ::TODO use versioned channel api
      =/  action=a-channels:d  [%channel nes %leave ~]
      =/  =cage  channel-action-1+!>(action)
      =/  =wire  (snoc go-area %leave-channels)
      `[%pass wire %agent dock %poke cage]
    ::
    ++  join-channels
      |=  nests=(list nest:g)
      ^-  (list card)
      %+  murn
          nests
      |=  nes=nest:g
      ^-  (unit card)
      ?.  ?=(?(%chat %diary %heap) p.nes)
        ~
      =/  =dock  [our.bowl %channels]
      ::TODO use version channels types
      =/  action=a-channels:d  [%channel nes %join flag]
      =/  =cage  channel-action-1+!>(action)
      =/  =wire  (snoc go-area %join-channels)
      `[%pass wire %agent dock %poke cage]
    ::
    ++  preview-channel
      |=  =nest:g
      ^-  (list card)
      =*  ship  p.q.nest
      =/  =wire
        %+  weld  go-area
        /channels/[p.nest]/(scot %p ship)/[q.q.nest]/preview
      =/  =dock  [ship %groups]
      =/  =path
        /v1/channels/[p.nest]/(scot %p ship)/[q.q.nest]/preview
      :~  [%pass wire %agent dock %leave ~]
          [%pass wire %agent dock %watch path]
      ==
    ::
    ++  go-wake-members
      ^-  (list card)
      %+  turn
        ~(tap in (~(del in ~(key by seats.group)) our.bowl))
      |=  who=ship
      ^-  card
      =/  =wire  (snoc go-area %wake)
      =/  =cage  noun+!>([%group-wake flag])
      [%pass wire %agent [who dap.bowl] %poke cage]
    --
  ::  +go-has-sub: check if we are subscribed to the group
  ::
  ++  go-has-sub
    (~(has by wex.bowl) [(snoc go-area %updates) p.flag server])
  ::  +go-safe-sub: safely subscribe to the group for updates
  ::
  ++  go-safe-sub
    |=  delay=?
    ^+  go-core
    =*  log  ~(. l `'group-join')
    ?:  go-has-sub  go-core
    =.  cor  (tell:log %dbug leaf+"+go-safe-sub subscribing to {<flag>}" ~)
    (go-start-updates delay)
  ::  +go-leave-subs: leave group subscriptions
  ::
  ++  go-leave-subs
    ^+  go-core
    =.  cor  (eager-leave go-sub-wire [p.flag dap.bowl])
    go-core
  ::  +go-start-updates: subscribe to the group for updates
  ::
  ++  go-start-updates
    |=  delay=?
    ^+  go-core
    =/  sub-time=@da
      ?:  ?=(%pub -.net)  *@da
      time.net
    =/  sub-path=path
      (weld go-server-path /updates/(scot %p our.bowl)/(scot %da sub-time))
    =.  cor
      %.  delay
      (safe-watch go-sub-wire [p.flag server] sub-path)
    go-core
  ::  +go-restart-updates: resubscribe to the group, fetching full state
  ::
  ::    call this when encountering inconsistent state that suggests we need
  ::    to get back in proper sync with the group host.
  ::
  ::    when .why is not null, the restart is considered abnormal and
  ::    logged as a critical error.
  ::
  ++  go-restart-updates
    |=  error=(unit @t)
    ^+  go-core
    =.  cor  ?~  error  cor
      (~(tell l ~) %crit 'fully restarting updates' u.error ~)
    =.  go-core   go-leave-subs
    ::  if this gets called on the group host, something is horribly wrong
    ::  and we should not mask over it by trying to clean it up: there's no
    ::  sane source to clean up from, anyway.
    ::
    ?<  ?=(%pub -.net)
    ::  since we are trying to re-establish group state from scratch,
    ::  consider it uninitialized.
    ::
    =.  net  [%sub *@da |]
    (go-start-updates ?~(error | &))
  ::  +go-lost-admin: adjust the group state when admin rights were revoked
  ::
  ++  go-lost-admin
    %_  go-core
        tokens.admissions.group    ~
        pending.admissions.group   ~
        requests.admissions.group  ~
    ==
  ::
  ::  +go-leave: leave the group and all channel subscriptions
  ::
  ++  go-leave
    |=  send-leave=?
    ^+  go-core
    =.  cor
      (submit-activity [%del %group flag])
    ::NOTE  we leave all channels, not just those that
    ::      are joined, as this is robust to bugs
    ::      in active channels tracking.
    ::
    =/  channels  ~(tap in ~(key by channels.group))
    =.  cor  (emil (leave-channels:go-pass channels))
    =.  channels-index
      %+  roll  ~(tap in ~(key by channels.group))
      |=  [=nest:g =_channels-index]
      (~(del by channels-index) nest)
    =?  go-core  send-leave  (emit leave-group:go-pass)
    ?:  go-our-host  go-core(gone &)
    ::  revoke all invitations
    ::
    =.  go-core
      %+  roll  ~(tap by invited.ad)
      |=  [[=ship [at=@da tok=(unit token:g)]] =_go-core]
      (emit:go-core (revoke-invite:go-pass ship tok))
    go-core(gone &)
  ::  +go-preview: generate the preview of the group
  ::
  ++  go-preview
    ^-  preview:v7:gv
    :*  flag
        meta.group
        now.bowl
        ~(wyt by seats.group)
        privacy.ad
    ==
  ::  +go-a-invite: send an invite
  ::
  ++  go-a-invite
    |=  [ships=(set ship) =a-invite:g]
    %+  roll
      ~(tap in ships)
    |=  [=ship =_go-core]
    ?:  =(ship src.bowl)  go-core
    ::TODO prevent inviting banned, here and in +se-core
    ?:  &(?=(~ token.a-invite) !?=(%public privacy.ad))
      ::  if we don't have a suitable token for a non-public group,
      ::  we are going to request it
      ::
      ::  TODO: this loses the note.a-invite.
      ::
      =.  go-core  (emit:go-core (request-token:go-pass:go-core ship))
      go-core
    =/  =invite:v8:gv
      :*  flag
          now.bowl
          our.bowl
          token.a-invite
          note.a-invite
          go-preview
          &  :: valid
      ==
    (go-send-invite:go-core ship invite)
  ::  +go-send-invite: invite a ship with token and record
  ::
  ::  if a ship had been previously invited, we first
  ::  revoke the invite before sending a new one.
  ::
  ++  go-send-invite
    |=  [=ship =invite:g]
    ^+  go-core
    =.  go-core  (go-revoke-invite ship)
    =.  invited.ad
      (~(put by invited.ad) ship [now.bowl token.invite])
    ::TODO sent only for backcompat. Remove when the update
    ::     settles in the network.
    ::
    =.  go-core
      (emit (send-old-invite:go-pass ship (v7:invite:v8:gc invite)))
    (emit (send-invite:go-pass ship invite))
  ::  +go-revoke-invite: revoke a previously issued invite
  ::
  ::  if the ship has been issued a personal invite, we
  ::  ask the group host to revoke it.
  ::
  ++  go-revoke-invite
    |=  =ship
    ^+  go-core
    =+  invited=(~(get by invited.ad) ship)
    =.  invited.ad  (~(del by invited.ad) ship)
    ::  revoke invitation if found
    ::
    ?~  invited  go-core
    =*  token  token.u.invited
    =.  go-core  (emit (revoke-invite:go-pass ship token))
    ::  request to delete personal token if found
    ::
    ?~  token  go-core
    =+  token-meta=(~(get by tokens.ad) u.token)
    =?  go-core  &(?=(^ token-meta) ?=(%personal -.scheme.u.token-meta))
      (go-send-command /command/entry %entry %token %del u.token)
    go-core
  ::  +go-a-group: execute group action
  ::
  ++  go-a-group
    |=  =a-group:g
    ^+  go-core
    ?:  ?=(%navigation -.a-group)
      (go-a-navigation a-navigation.a-group)
    (go-send-command /command/[-.a-group] `c-group:g`a-group)
  ::  +go-send-command:  send command to the group host
  ::
  ++  go-send-command
    |=  [=wire =c-group:g]
    ^+  go-core
    =/  =^wire  (weld go-area wire)
    =/  =cage  group-command+!>(`c-groups:g`[%group flag c-group])
    (emit %pass wire %agent [p.flag server] %poke cage)
  ::  +go-a-navigation: process navigation action
  ::
  ++  go-a-navigation
    |=  =a-navigation:g
    ^+  go-core
    =*  sections  sections.a-navigation
    ::  update sections
    ::
    =.  go-core
      %+  roll  ~(tap by sections)
      |=  [[=section-id:g =section:g] =_go-core]
      =/  section-old
        (~(gut by sections.group) section-id *section:g)
      ::  create a section if it does not exist
      ::
      =+  exists=(~(has by sections.group) section-id)
      =?  go-core  !exists
        %+  go-send-command:go-core  /command/section
        [%section section-id %add meta.section]
      ::  update metadata
      ::
      =?  go-core  &(exists !=(meta.section-old meta.section))
        %+  go-send-command:go-core  /command/section
        [%section section-id %edit meta.section]
<<<<<<< HEAD
      %+  go-send-command:go-core  /command/section
      [%section section-id %set order.section]
=======
      ::  assign and order channels
      ::
      %+  go-send-command:go-core  /command/section
      [%section section-id %set order.section]
    ::  order sections
    ::
>>>>>>> f8c0b33a
    %+  go-send-command:go-core  /command/section-order
    [%section-order order.a-navigation]
  ::  +go-watch: handle group watch request
  ::
  ++  go-watch
    |=  [ver=?(%v0 %v1) =(pole knot)]
    ^+  go-core
    ?<  (go-is-banned src.bowl)
    ?+    pole  ~|(go-bad-watch+pole !!)
        [%channels app=@ ship=@ name=@ %preview ~]
      =+  ship=(slav %p ship.pole)
      =/  =nest:g  [app.pole ship name.pole]
      ?.  =(ship.pole our.bowl)
        ::  proxy the request to the channel host
        =.  cor  (emil (preview-channel:go-pass nest))
        go-core
      =+  chan=(~(get by channels.group) nest)
      ?~  chan  ~|(go-watch-bad-channel-preview+nest !!)
      ::TODO verify this: if a ship has permissions to read
      ::     a channel, this implies she can also preview a (secret) group.
      ::
      ?>  (go-can-read src.bowl u.chan)
      =/  =channel-preview:v7:gv
        :*  nest
            meta.u.chan
            go-preview
        ==
      (go-give-channel-preview channel-preview &)
    ==
  ::  +go-give-channel-preview: give channel preview to subscribers
  ::
  ++  go-give-channel-preview
    |=  [=channel-preview:g watch=?]
    ^+  go-core
    =*  nest  nest.channel-preview
    ::  v0
    ::
    =/  preview-2
      (v2:channel-preview:v7:gc channel-preview)
    =/  path-0=path  ?:  watch  ~
      /chan/[p.nest]/(scot %p p.q.nest)/[q.q.nest]
    =.  go-core  (emit %give %fact ~[path-0] channel-preview+!>(preview-2))
    =?  go-core  watch  (emit %give %kick ~[path-0] ~)
    ::  v1
    ::
    =/  preview-7=channel-preview:v7:gv  channel-preview
    =/  path-1=path  ?:  watch  ~
      /v1/channels/[p.nest]/(scot %p p.q.nest)/[q.q.nest]/preview
    =.  go-core  (emit %give %fact ~[path-1] channel-preview-1+!>(preview-7))
    =?  go-core  watch  (emit %give %kick ~[path-1] ~)
    go-core
  ++  go-agent
    |=  [=wire =sign:agent:gall]
    ^+  go-core
    ?+    wire  ~|(go-agent-bad+wire !!)
        ::  waked up subscribers after an import
        ::
        [%wake ~]
      ?>  ?=(%poke-ack -.sign)
      ?~  p.sign  go-core
      =.  cor  (fail:l %poke-ack 'failed subscriber wake' u.p.sign)
      go-core
    ::
      [%updates ~]  (go-take-update sign)
    ::
        ::  poked group host with a command
        ::
        [%command cmd=@t ~]
      ?>  ?=(%poke-ack -.sign)
      ?~  p.sign  go-core
      =.  cor  (fail:l %poke-ack leaf+"group command {<cmd.i.t.wire>} failed" u.p.sign)
      go-core
    ::
        ::  invited a ship to the group
        ::
        [%invite %send ship=@ ~]
      =+  ship=(slav %p i.t.t.wire)
      ?>  ?=(%poke-ack -.sign)
      ?~  p.sign  go-core
      =.  cor  (fail:l %poke-ack leaf+"failed to invite {<ship>}" u.p.sign)
      go-core
    ::
        ::  invited a ship to the group (backcompat)
        ::
        [%invite %send ship=@ %old ~]
      =+  ship=(slav %p i.t.t.wire)
      ?>  ?=(%poke-ack -.sign)
      ?~  p.sign  go-core
      =.  cor  (fail:l %poke-ack leaf+"failed to invite {<ship>} (backcompat)" u.p.sign)
      go-core
        ::  revoked invitation
        ::
        [%invite %revoke ship=@ ~]
      =+  ship=(slav %p i.t.t.wire)
      ?>  ?=(%poke-ack -.sign)
      ?~  p.sign  go-core
      =.  cor  (fail:l %poke-ack leaf+"failed to revoke invite for {<ship>}" u.p.sign)
      go-core
    ::
        ::  requested a personal invite token for a ship
        ::
        [%invite ship=@ %token ~]
      ~|  go-agent-bad-invite+-.sign
      ?+    -.sign  !!
        %kick       go-core  ::  single-shot watch
      ::
          %watch-ack
        ?~  p.sign  go-core
        =.  cor  (fail:l %watch-ack 'failed invite token request' u.p.sign)
        go-core
      ::
          %fact
        =*  cage  cage.sign
        ?>  ?=(%group-token p.cage)
        =+  !<(tok=(unit token:g) q.cage)
        =+  ship=(slav %p i.t.wire)
        (go-a-invite (sy ship ~) [tok ~])
      ==
    ::
        ::  joined or left channels
        ::
        [?(%join-channels %leave-channels) ~]
      ?>  ?=(%poke-ack -.sign)
      ?~  p.sign  go-core
      ?-    i.wire
        ::
            %join-channels
          =.  cor  (fail:l %poke-ack 'failed to join channels' u.p.sign)
          go-core
        ::
            %leave-channels
          =.  cor  (fail:l %poke-ack 'failed to leave channels' u.p.sign)
          go-core
      ==
    ::
        ::  requested a channel preview
        [%channels app=@ ship=@ name=@ %preview ~]
      ?+    -.sign  ~|(go-agent-bad-channels+-.sign !!)
          %kick
        =+  ship=(slav %p i.t.t.wire)
        =/  =nest:g  [i.t i.t.t i.t.t.t]:wire
        =/  path-0=path
          /chan/[p.nest]/(scot %p p.q.nest)/[q.q.nest]
        =/  path-1=path
          /v1/channels/[p.nest]/(scot %p p.q.nest)/[q.q.nest]/preview
        (emit %give %kick ~[path-0 path-1] ~)
      ::
          %watch-ack
        ?~  p.sign  go-core
        =.  cor  (fail:l %watch-ack 'failed channel preview request' u.p.sign)
        go-core
      ::
          %fact
        =+  !<(=channel-preview:v7:gv q.cage.sign)
        (go-give-channel-preview channel-preview |)
      ==
    ==
  ::
  ++  go-take-update
    |=  =sign:agent:gall
    ^+  go-core
    ?+   -.sign  ~|(go-take-update-bad+-.sign !!)
      %kick  (go-safe-sub &)
    ::
        %watch-ack
      =*  log  ~(. l `'group-join')
      =?  cor  (~(has by foreigns) flag)
        fi-abet:(fi-watched:(fi-abed:fi-core flag) p.sign)
      ?^  p.sign
        =.  cor  (fail:log 'group watch failed' u.p.sign)
        ::  set foreign error and leave the group if
        ::  it has not been initialized to allow re-joining.
        ::
        =.  cor  fi-abet:fi-error:(fi-abed:fi-core flag)
        ?.  &(?=(%sub -.net) init.net)
          (go-leave &)
        go-core
      go-core
    ::
        %fact
      =*  cage  cage.sign
      ?+  p.cage  ~|(go-take-update-bad-fact+p.cage !!)
        %group-log     (go-apply-log !<(log:g q.cage))
        %group-update  (go-u-group !<(update:g q.cage))
      ==
    ==
  ::  +go-apply-log: apply group log
  ::
  ++  go-apply-log
    |=  =log:g
    ?~  log  go-core
    =+  was-init=go-is-init
    =.  go-core
      %+  roll  (tap:log-on:g log)
      |=  [=update:g =_go-core]
      (go-u-group:go-core update)
    =?  net  ?=(%sub -.net)
      [%sub time.net &]
    =?  go-core  !was-init
      ::  initialize active-channels on group init
      ::
      =/  nests
        ~(tap in ~(key by channels.group))
      =?  active-channels.group  !=(~ nests)
        %-  silt
        %+  skim  nests
        |=  =nest:g
        ?.  ?=(kind:d p.nest)  |
        .^(? %gu (channels-scry nest))
      (go-response [%create group])
    ::  join the channels upon initial group log,
    ::  if this group hadn't been initialized yet
    ::
    =/  readable-channels
      %-  ~(gas in *(set nest:g))
      %+  murn  ~(tap in channels.group)
      |=  [=nest:g =channel:g]
      ?.  (go-can-read our.bowl channel)  ~
      `nest
    =?  cor  !was-init
      (emil (join-channels:go-pass ~(tap in readable-channels)))
    go-core
  ::  +go-u-group: apply group update
  ::
  ++  go-u-group
    |=  =update:g
    ^+  go-core
    ?:  ?&(?=(%sub -.net) (lth time.update time.net))
      =+  delta=`@dr`(sub time.net time.update)
      =.  cor
        %+  ~(tell l ~)  %crit
        :~  'update out of order'
            leaf+"client: {<time.net>}, host: {<time.update>}, delta: {<delta>}"
        ==
      (go-restart-updates `'update out of order')
    =?  net  ?=(%sub -.net)
      ?>  (gte time.update time.net)
      [%sub time.update init.net]
    =*  u-group  u-group.update
    ?-  -.u-group
      %create         (go-u-create group.u-group)
      %meta           (go-u-meta data.u-group)
      %entry          (go-u-entry u-entry.u-group)
      %seat           (go-u-seat [ships u-seat]:u-group)
      %role           (go-u-role [roles u-role]:u-group)
      %channel        (go-u-channel [nest u-channel]:u-group)
      %section        (go-u-section [section-id u-section]:u-group)
      %section-order  (go-u-section-order order.u-group)
      %flag-content   (go-u-flag-content [nest plan src]:u-group)
      %delete         (go-leave |)
    ==
  ::  +go-u-create: apply initial update
  ::
  ++  go-u-create
    |=  gr=group:g
    ^+  go-core
    ::  nb: we don't send out a response here because
    ::  a synthetic %create response is sent after
    ::  the group log has been fully applied in +go-apply-log.
    ::
    ?:  go-our-host  go-core
    ::
    ?>  ?=(%sub -.net)
    =.  group  gr
    go-core
  ::  +go-u-meta: apply meta update
  ::
  ++  go-u-meta
    |=  meta=data:meta
    ^+  go-core
    =.  go-core  (go-response [%meta meta])
    ?:  go-our-host  go-core
    ::
    =.  meta.group  meta
    go-core
  ::  +go-u-entry: apply entry update
  ::
  ++  go-u-entry
    |=  =u-entry:g
    ^+  go-core
    ?-  -.u-entry
      %privacy  (go-u-entry-privacy privacy.u-entry)
      %ban      (go-u-entry-ban u-ban.u-entry)
      %token    (go-u-entry-token u-token.u-entry)
      %pending  (go-u-entry-pending u-pending.u-entry)
      %ask      (go-u-entry-ask u-ask.u-entry)
    ==
  ::  +go-u-entry-privacy: apply privacy update
  ::
  ++  go-u-entry-privacy
    |=  =privacy:g
    ^+  go-core
    =.  go-core  (go-response [%entry %privacy privacy])
    ?:  go-our-host  go-core
    ::
    =.  privacy.admissions.group  privacy
    go-core
  ::  +go-u-entry-ban: apply entry ban update
  ::
  ++  go-u-entry-ban
    |=  =u-ban:g
    ^+  go-core
    =.  go-core  (go-response [%entry %ban u-ban])
    ?:  go-our-host  go-core
    ::
    =*  banned  banned.admissions.group
    ?-    -.u-ban
        %set
      =.  ships.banned  ships.u-ban
      =.  ranks.banned  ranks.u-ban
      go-enforce-banned
    ::
        %add-ships
      =.  ships.banned
        (~(uni in ships.banned) ships.u-ban)
      go-enforce-banned
    ::
        %del-ships
      =.  ships.banned
        (~(dif in ships.banned) ships.u-ban)
      go-core
    ::
        %add-ranks
      =.  ranks.banned
        (~(uni in ranks.banned) ranks.u-ban)
      go-enforce-banned
    ::
        %del-ranks
      =.  ranks.banned
        (~(dif in ranks.banned) ranks.u-ban)
      go-core
    ==
  ::  +go-enforce-banned: enforce bans
  ::
  ::  when the banned list has been updated, we must make sure
  ::  it comes into effect. in particular, we must prune
  ::  our invited list.
  ::
  ++  go-enforce-banned
    ^+  go-core
    ::  prune the invited list and revoke invites
    ::
    =.  go-core
      %+  roll  ~(tap by invited.ad)
      |=  [[=ship *] =_go-core]
      ?.  (go-is-banned:go-core ship)  go-core
      (go-revoke-invite:go-core ship)
    go-core
  ::  +go-u-entry-token: apply entry token update
  ::
  ++  go-u-entry-token
    |=  =u-token:g
    ^+  go-core
    =.  go-core  (go-response [%entry %token u-token])
    ?:  go-our-host  go-core
    ::
    ?-    -.u-token
        %add
      =.  tokens.ad
        (~(put by tokens.ad) [token meta]:u-token)
      go-core
    ::
        %del
      ?.  (~(has by tokens.ad) token.u-token)
        (go-restart-updates `'missing deleted token')
      =.  tokens.ad  (~(del by tokens.ad) token.u-token)
      (go-revoke-token-invites token.u-token)
    ==
  ::  +go-revoke-token-invites: revoke all invites associated with a token
  ::
  ++  go-revoke-token-invites
    |=  =token:g
    %+  roll  ~(tap by invited.ad)
    |=  [[=ship [at=@da tok=(unit token:g)]] =_go-core]
    ?~  tok  go-core
    ?.  =(u.tok token)  go-core
    =.  invited.admissions.group.go-core
      (~(del by invited.admissions.group.go-core) ship)
    (emit:go-core (revoke-invite:go-pass:go-core ship tok))
  ::  +go-u-entry-pending: apply entry pending update
  ::
  ++  go-u-entry-pending
    |=  =u-pending:g
    ^+  go-core
    =.  go-core  (go-response [%entry %pending u-pending])
    ?:  go-our-host  go-core
    ?-    -.u-pending
        %add
      =.  pending.ad
        %+  roll  ~(tap in ships.u-pending)
        |=  [=ship =_pending.ad]
        =/  roles=(set role-id:g)
          (~(gut by pending) ship *(set role-id:g))
        (~(put by pending) ship (~(uni in roles) roles.u-pending))
      go-core
    ::
        %edit
      =.  pending.ad
        %+  roll  ~(tap in ships.u-pending)
        |=  [=ship =_pending.ad]
        =/  roles=(unit (set role-id:g))
          (~(get by pending) ship)
        ::TODO consider crashing?
        ?~  roles  pending
        (~(put by pending) ship roles.u-pending)
      go-core
    ::
        %del
      =.  pending.ad
        %+  roll  ~(tap in ships.u-pending)
        |=  [=ship =_pending.ad]
        (~(del by pending) ship)
      go-core
    ==
  ::  +go-u-entry-ask: apply entry requests update
  ::
  ++  go-u-entry-ask
    |=  =u-ask:g
    ^+  go-core
    =.  go-core  (go-response [%entry %ask u-ask])
    =?  go-core  &(?=(%add -.u-ask) (go-is-admin our.bowl))
      (go-activity %ask ship.u-ask)
    ?:  go-our-host  go-core
    ?-    -.u-ask
        %add
      =.  requests.ad  (~(put by requests.ad) ship.u-ask [at story]:u-ask)
      go-core
    ::
        %del
      =.  requests.ad
        %+  roll  ~(tap in ships.u-ask)
        |=  [=ship =_requests.ad]
        (~(del by requests.ad) ship)
      go-core
    ==
  ::  +go-u-seat: apply seat update
  ::
  ++  go-u-seat
    |=  [ships=(set ship) =u-seat:g]
    ^+  go-core
    ?-    -.u-seat
        %add
      =.  go-core  (go-response %seat ships [%add seat.u-seat])
      =?  go-core  !=(joined.seat.u-seat *@da)
        %-  ~(rep in ships)
        |=  [=ship =_go-core]
        (go-activity:go-core %join ship)
      ?:  go-our-host  go-core
      ::
      =.  seats.group
        %-  ~(rep in ships)
        |=  [=ship =_seats.group]
        (~(put by seats) ship seat.u-seat)
      go-core
    ::
        %del
      =+  leave=(~(has in ships) our.bowl)
      =.  go-core  (go-response %seat ships [%del ~])
      =.  go-core
        %-  ~(rep in ships)
        |=  [=ship =_go-core]
        ::  only notify about ships leaving which had actually joined the group
        ::
        ?~  seat=(~(get by seats.group) ship)  go-core
        ?:  =(*@da joined.u.seat)  go-core
        (go-activity:go-core %kick ship)
      ?:  go-our-host  go-core
      ::
      =.  seats.group
        %-  ~(rep in ships)
        |=  [=ship =_seats.group]
        (~(del by seats.group) ship)
      ::  leave the group if our seat has been deleted, but
      ::  only if the group has been already initialized.
      ::  otherwise any past kicks stored in the group log
      ::  would kick us out on a subsequent rejoin.
      ::
      =?  go-core  &(leave go-is-init)  (go-leave |)
      go-core
    ::
        %add-roles
      =.  go-core  (go-response %seat ships [%add-roles roles.u-seat])
      =.  go-core
        %-  ~(rep in ships)
        |=  [=ship =_go-core]
        ?~  tea=(~(get by seats.group) ship)  go-core
        =*  seat  u.tea
        ?:  =(~ (~(dif in roles.u-seat) roles.seat))  go-core
        (go-activity:go-core %role ship roles.u-seat)
      ?:  go-our-host  go-core
      ::
      =+  was-admin=(go-is-admin our.bowl)
      =.  seats.group
        %-  ~(rep in ships)
        |=  [=ship =_seats.group]
        ?~  tea=(~(get by seats.group) ship)  seats
        =*  seat  u.tea
        =.  seat
          seat(roles (~(uni in roles.seat) roles.u-seat))
        (~(put by seats) ship seat)
      ?:  !=(was-admin (go-is-admin our.bowl))
        (go-restart-updates ~)
      go-core
    ::
        %del-roles
      =.  go-core  (go-response %seat ships [%del-roles roles.u-seat])
      =.  go-core
        %-  ~(rep in ships)
        |=  [=ship =_go-core]
        ?~  tea=(~(get by seats.group) ship)  go-core
        =*  seat  u.tea
        ?:  =(~ (~(int in roles.u-seat) roles.seat))  go-core
        (go-activity:go-core %role ship roles.u-seat)
      ?:  go-our-host  go-core
      ::
      =+  was-admin=(go-is-admin our.bowl)
      =.  seats.group
        %-  ~(rep in ships)
        |=  [=ship =_seats.group]
        ?~  tea=(~(get by seats.group) ship)  seats
        =*  seat  u.tea
        =.  seat
          seat(roles (~(dif in roles.seat) roles.u-seat))
        (~(put by seats) ship seat)
      ::  a role was revoked and our admin status has changed,
      ::  which means we lost admin rights.
      ::
      ?:  !=(was-admin (go-is-admin our.bowl))
        go-lost-admin
      go-core
    ==
  ::  +go-u-role: apply role update
  ::
  ::  group roles enable members to acquire permissions to read
  ::  or write to group channels. a role can also be granted admin rights,
  ::  which enables any member to administer the group.
  ::
  ::  when a user acquires or loses admin rights, his group subscription
  ::  must be restarted in order to receive or prune admin-restricted
  ::  group data.
  ::
  ++  go-u-role
    |=  [roles=(set role-id:g) =u-role:g]
    ^+  go-core
    ?-    -.u-role
        %add
      =.  go-core  (go-response %role roles [%add meta.u-role])
      ?:  go-our-host  go-core
      ::
      =/  =role:g
        [meta.u-role ~]
      =.  roles.group
        %-  ~(rep in roles)
        |=  [=role-id:g =_roles.group]
        (~(put by roles) role-id role)
      go-core
    ::
        %edit
      =.  go-core  (go-response %role roles [%edit meta.u-role])
      ?:  go-our-host  go-core
      ::
      ?.  =(~ (~(dif in roles) ~(key by roles.group)))
        (go-restart-updates `'missing roles edited')
      =.  roles.group
        %-  ~(rep in roles)
        |=  [=role-id:g =_roles.group]
        =+  role=(~(got by roles) role-id)
        =.  role  role(meta meta.u-role)
        (~(put by roles) role-id role)
      go-core
    ::
        %del
      =.  go-core  (go-response %role roles [%del ~])
      ?:  go-our-host  go-core
      ::
      =+  was-admin=(go-is-admin our.bowl)
      =.  roles.group
        %-  ~(rep in roles)
        |=  [=role-id:g =_roles.group]
        (~(del by roles) role-id)
      =.  seats.group
        %-  ~(urn by seats.group)
        |=  [* =seat:g]
        seat(roles (~(dif in roles.seat) roles))
      ::  remove roles from readers
      ::
      =/  channels  ~(tap by channels.group)
      ::  nb: this used to sent pokes to the local channels-server
      ::  to delete the role from the writers set of a hosted channel.
      ::  however, channels-server already listens to updates from groups
      ::  and updates permissions accordingly.
      ::
      =.  go-core
        |-
        ?~  channels  go-core
        =*  next  $(channels t.channels)
        =/  [=nest:g =channel:g]  i.channels
        ::  repair readers as needed
        =.  go-core  (go-channel-del-roles nest roles)
        next
      ::  a role was deleted and our admin status has changed,
      ::  which means we lost admin rights.
      ::
      ?:  !=(was-admin (go-is-admin our.bowl))
        go-lost-admin
      go-core
    ::
        %set-admin
      =.  go-core  (go-response %role roles [%set-admin ~])
      ?:  go-our-host  go-core
      ::
      =+  was-admin=(go-is-admin our.bowl)
      =.  admins.group  (~(uni in admins.group) roles)
      ?:  !=(was-admin (go-is-admin our.bowl))
        (go-restart-updates ~)
      go-core
    ::
        %del-admin
      =.  go-core  (go-response %role roles [%del-admin ~])
      ?:  go-our-host  go-core
      ::
      =+  was-admin=(go-is-admin our.bowl)
      =.  admins.group  (~(dif in admins.group) roles)
      ::  a role lost admin rights and our admin status has changed,
      ::  which means we lost admin rights.
      ::
      ?:  !=(was-admin (go-is-admin our.bowl))
        go-lost-admin
      go-core
    ==
  ::  +go-u-channel: apply channel update
  ::
  ++  go-u-channel
    |=  [=nest:g =u-channel:g]
    ^+  go-core
    =*  by-ch  ~(. by channels.group)
    =*  chan  channel.u-channel
    ?-    -.u-channel
        %add
      =.  go-core  (go-response %channel nest [%add chan])
      =.  cor  (emil (join-channels:go-pass nest ~))
      ::  repair .active-channels; we might be already joined,
      ::  and thus never hear the join response. this happens when
      ::  a previously created channel is added to a new group.
      ::
      ::  TODO: the whole "listen to channels events to sync" strategy
      ::  is too brittle.
      ::
      =/  pre=path
        /(scot %p our.bowl)/channels/(scot %da now.bowl)
      =/  active
        ?.  ?=(kind:d p.nest)  |
        .^(? %gu (weld pre /v3/[p.nest]/(scot %p p.q.nest)/[q.q.nest]))
      =?  active-channels.group  active
        (~(put in active-channels.group) nest)
      ?:  go-our-host  go-core
      ::TODO handle duplicate channel add properly. either
      ::     should restart updates, or remove the channel from existing
      ::     section first.
      ::
      ?:  (has:by-ch nest)  go-core
      =.  sections.group  (go-section-add-channel nest chan)
      =.  channels.group  (put:by-ch nest chan)
      =.  channels-index
        (~(put by channels-index) nest flag)
      go-core
    ::
        %edit
      =.  go-core  (go-response %channel nest [%edit chan])
      ?:  go-our-host  go-core
      ::
      =.  sections.group  (go-section-add-channel nest chan)
      =.  channels.group  (put:by-ch nest chan)
      go-core
    ::
        %del
      =.  go-core  (go-response %channel nest [%del ~])
      =.  cor  (emil (leave-channels:go-pass nest ~))
      ::  NB: when a channel is deleted we must
      ::      update .active-channels manually without waiting
      ::      for leave response. this is because the channel
      ::      is already gone from the .channels-index and can't
      ::      be correlated with the group anymore.
      ::
      ::      TODO: this could be remedied if the channels %leave
      ::      response would carry the associated group.
      ::
      =.  active-channels.group
        (~(del in active-channels.group) nest)
      ?:  go-our-host  go-core
      ::
      ?.  (has:by-ch nest)
        ::  we must make sure we properly delete the channel
        ::  to clean it up from sections.
        ::
        (go-restart-updates `'missing deleted channel')
      =/  =channel:g   (got:by-ch nest)
      =.  sections.group
        ?.  (~(has by sections.group) section.channel)
          sections.group
        %+  ~(jab by sections.group)  section.channel
        |=(=section:g section(order (~(del of order.section) nest)))
      =.  channels.group  (del:by-ch nest)
      =.  channels-index
        (~(del by channels-index) nest)
      go-core
    ::
        %add-readers
      ?.  =(~ (~(dif in roles.u-channel) ~(key by roles.group)))
        (go-restart-updates `'missing channel added readers')
      =.  go-core  (go-response %channel nest [%add-readers roles.u-channel])
      ?:  go-our-host  go-core
      ::
      =.  channels.group
        %+  ~(jab by channels.group)  nest
        |=  =channel:g
        channel(readers (~(uni in readers.channel) roles.u-channel))
      go-core
    ::
        %del-readers
      =.  go-core  (go-response %channel nest [%del-readers roles.u-channel])
      ?:  go-our-host  go-core
      ::
      ?.  (has:by-ch nest)
        (go-restart-updates `'missing channel deleted readers')
      =.  go-core  (go-channel-del-roles nest roles.u-channel)
      go-core
    ::
        %section
      =.  go-core  (go-response %channel nest [%section section.u-channel])
      ?:  go-our-host  go-core
      ::
      ?.  (has:by-ch nest)
        (go-restart-updates `'missing channel modified section')
      =/  =channel:g  (got:by-ch nest)
      ?.  (~(has by sections.group) section.u-channel)
        (go-restart-updates `'missing channel updated section')
      =+  section=(~(get by sections.group) section.channel)
      =?  sections.group  ?=(^ section)
        %+  ~(put by sections.group)  section.channel
        u.section(order (~(del of order.u.section) nest))
      =.  section.channel   section.u-channel
      =.  channels.group  (put:by-ch nest channel)
      =.  sections.group
        %+  ~(jab by sections.group)  section.channel
        |=(=section:g section(order (~(push of order.section) nest)))
      go-core
    ::
        %join
      =.  go-core  (go-response %channel nest [%join join.u-channel])
      ?:  go-our-host  go-core
      =.  channels.group
        %+  ~(jab by channels.group)  nest
        |=  =channel:g
        channel(join join.u-channel)
      go-core
    ==
  ::  +go-channel-del-roles: remove roles from channel readers
  ::
  ++  go-channel-del-roles
    |=  [=nest:g roles=(set role-id:g)]
    ^+  go-core
    =.  channels.group
      %+  ~(jab by channels.group)  nest
      |=  =channel:g
      channel(readers (~(dif in readers.channel) roles))
    go-core
  ::  +go-section-add-channel: add channel to section
  ::
  ++  go-section-add-channel
    |=  [=nest:g =channel:g]
    ^+  sections.group
    ?.  (~(has by sections.group) section.channel)
      sections.group
    %+  ~(jab by sections.group)  section.channel
    |=(=section:g section(order (~(push of order.section) nest)))
  ::  +go-u-section: apply section update
  ::
  ++  go-u-section
    |=  [=section-id:g =u-section:g]
    ^+  go-core
    ?-    -.u-section
        %add
      =.  go-core  (go-response %section section-id [%add meta.u-section])
      ?:  go-our-host  go-core
      ::
      =/  =section:g  [meta.u-section ~]
      =.  sections.group  (~(put by sections.group) section-id section)
      =.  section-order.group  (~(push of section-order.group) section-id)
      go-core
    ::
        %edit
      =.  go-core  (go-response %section section-id [%edit meta.u-section])
      ?:  go-our-host  go-core
      ::
      ?.  (~(has by sections.group) section-id)
        (go-restart-updates `'missing edited section')
      =.  sections.group
        %+  ~(jab by sections.group)  section-id
        |=  =section:g
        section(meta meta.u-section)
      go-core
    ::
        %del
      =.  go-core  (go-response %section section-id [%del ~])
      ?:  go-our-host  go-core
      ::
      ?<  =(%default section-id)
      =.  sections.group
        (~(del by sections.group) section-id)
      =.  section-order.group
        (~(del of section-order.group) section-id)
      =.  channels.group
        %-  ~(run by channels.group)
        |=  =channel:g
        %_  channel  section
          ?:  =(section-id section.channel)
            %default
          section.channel
        ==
      go-core
    ::
        %move
      =.  go-core
        (go-response %section section-id [%move idx.u-section])
      ?:  go-our-host  go-core
      ::
      =.  section-order.group
        (~(into of section-order.group) idx.u-section section-id)
      go-core
    ::
        %move-nest
      =.  go-core
        (go-response %section section-id [%move-nest [nest idx]:u-section])
      ?:  go-our-host  go-core
      ::
      ?.  (~(has by sections.group) section-id)
        (go-restart-updates `'missing channel section')
      =/  =section:g  (~(got by sections.group) section-id)
      ?.  (~(has of order.section) nest.u-section)  go-core
      =.  order.section
        (~(into of order.section) [idx nest]:u-section)
      =.  sections.group  (~(put by sections.group) section-id section)
      go-core
    ::
        %set
      ?~  section=(~(get by sections.group) section-id)
        (go-restart-updates `'missing ordered section')
      ?:  go-our-host  go-core
      =*  order  order.u-section
      =.  order  (skim order ~(has by channels.group))
      =.  sections.group
        %+  ~(put by sections.group)  section-id
        u.section(order order)
      (go-response %section section-id [%set order.u-section])
    ==
  ::  +go-u-section-order: apply section order update
  ::
  ++  go-u-section-order
    |=  order=(list section-id:g)
    ^+  go-core
    =.  go-core  (go-response %section-order order)
    ?:  go-our-host  go-core
    ?:  !=(~ (skip order ~(has by sections.group)))
      (go-restart-updates `'missing sections in order')
    =.  section-order.group  order
    go-core
  ::  +go-u-flag-content: apply flag content update
  ::
  ++  go-u-flag-content
    |=  [=nest:g =plan:g src=ship]
    ^+  go-core
    =.  go-core  (go-response %flag-content nest plan src)
    ?:  go-our-host  go-core
    ::
    =/  posts
      (~(gut by flagged-content.group) nest *(jug plan:g ship))
    =/  channel-flagged
      (~(put ju posts) plan src)
    =.  flagged-content.group
      (~(put by flagged-content.group) nest channel-flagged)
    ::  only notify about flagged contant if it has been reported
    ::  by someone else and we are an admin
    ::
    ?.  &(!from-self (go-is-admin our.bowl))  go-core
    =/  new-message-id  [src p.plan]
    =/  kind-from-nest=kind:d
      ?:  =(p.nest %chat)  %chat
      ?:  =(p.nest %heap)  %heap
      ?:  =(p.nest %diary)  %diary
      ~|  "Invalid nest kind"  !!
    =/  converted-nest=nest:d  [kind-from-nest p.q.nest q.q.nest]
    =.  go-core
       ?~  q.plan
          %+  go-activity  %flag-post
          :*  [new-message-id p.plan]
              converted-nest
              flag
          ==
        =/  new-reply-message-id=message-id:activity  [src u.q.plan]
        %+  go-activity  %flag-reply
        :*  [new-reply-message-id u.q.plan]
            [new-message-id p.plan]
            converted-nest
            flag
        ==
    go-core
  ::  +go-response: send response to our subscribers
  ::
  ++  go-response
    |=  =r-group:g
    ^+  go-core
    ::  do not sent out responses until group log
    ::  has been applied, and the group initialized.
    ::
    ?.  go-is-init  go-core
    ::  v1 response
    ::
    =/  r-groups-9=r-groups:v9:gv  [flag r-group]
    =/  v1-paths  ~[/v1/groups [%v1 go-area]]
    =.  cor  (give %fact v1-paths group-response-1+!>(r-groups-9))
    ::  v0 backcompat
    ::
    =/  diffs-2=(list diff:v2:gv)
      (diff:v2:r-group:v9:gc r-group [seats admissions]:group)
    =.  cor
      %+  roll  diffs-2
      |=  [=diff:v2:gv =_cor]
      =/  action-2=action:v2:gv  [flag now.bowl diff]
      (give:cor %fact ~[/groups/ui] group-action-3+!>(action-2))
    go-core
  ::  +go-peek: handle group scry request
  ::
  ++  go-peek
    |=  [ver=?(%v0 %v1 %v2) =(pole knot)]
    ^-  (unit (unit cage))
    ::TODO some of these should be versioned, at least
    ::     those used by the client.
    ::
    ?+    pole  ~|(go-peek-bad+pole !!)
    ::
      ::  local preview
      [%preview ~]
    ``noun+!>(go-preview)
    ::
      ::
      ::  seats queries
      ::
        [%seats %ships ~]
      ``ships+!>(~(key by seats.group))
    ::
        [%seats ship=@ ~]
      =+  ship=(slav %p ship.pole)
      ``noun+!>((~(get by seats.group) ship))
    ::
        [%seats ship=@ %is-admin ~]
      =+  ship=(slav %p ship.pole)
      ``loob+!>((go-is-admin ship))
    ::
        [%seats ship=@ %is-banned ~]
      =+  ship=(slav %p ship.pole)
      ``loob+!>((go-is-banned ship))
    ::
      ::
      ::  channels queries
      ::
        [%channels app=@ ship=@ name=@ rest=*]
      =/  =nest:g  [app.pole (slav %p ship.pole) name.pole]
      ?+    rest.pole  [~ ~]
          [%can-read ship=@ ~]
        ?~  channel=(~(get by channels.group) nest)
          ``loob+!>(|)
        =+  ship=(slav %p ship.rest.pole)
        ``loob+!>((go-can-read ship u.channel))
        ::
          [%can-write ship=@ ~]
        =+  ship=(slav %p ship.rest.pole)
        ^-  (unit (unit cage))
        ?~  seat=(~(get by seats.group) ship)  [~ ~]
        ?:  (go-is-banned ship)  [~ ~]
        =-  ``noun+!>(-)
        %-  some
        :-  admin=(go-is-admin ship)
        roles=roles.u.seat
      ==
    ::
        [%channels %can-read ~]
      =-  ``noun+!>(-)
      ^-  $-([ship nest:gv] ?)
      |=  [=ship =nest:gv]
      ?~  chan=(~(get by channels.group) nest)  |
      (go-can-read ship u.chan)
    ::
      ::
      ::  admissions queries
      ::
        [%entry %tokens ~]
      ``noun+!>(tokens.ad)
    ==
  ++  go-can-read
    |=  [=ship =channel:g]
    ^-  ?
    =/  public=?  ?=(%public privacy.admissions.group)
    =/  open  =(~ readers.channel)
    =/  seat  (~(get by seats.group) ship)
    ?:  (go-is-banned ship)  |
    ::  allow to read the channel in case:
    ::  (1) the ship is admin
    ::  (2) the channel is public and open
    ::  (3) the ship is a member and the channel is open
    ::  (4) the ship has a reader role explicitly
    ::
    ?:  ?|  (go-is-admin ship)
            &(public open)
            &(!=(~ seat) open)
        ==
      &
    ?~  seat  |
    !=(~ (~(int in readers.channel) roles.u.seat))
  --
::  +fi-core: foreign group and invites core
::
++  fi-core
  |_  [=flag:g foreign:g]
  +*  foreign  +<+
  ::
  ++  fi-core  .
  ::  +fi-abed: init
  ::
  ++  fi-abed
    |=  f=flag:g
    ^+  fi-core
    ~|  flag=f
    =/  far=foreign:g  (~(gut by foreigns) f [~ ~ ~ ~ ~])
    fi-core(flag f, +<+ far)
  ::  +fi-abet: final
  ::
  ++  fi-abet
    ^+  cor
    =+  old-foreign=(~(get by foreigns) flag)
    =.  foreigns  (~(put by foreigns) flag foreign)
    =?  foreigns  ?=([~ %done] progress)
      (~(del by foreigns) flag)
    =?  fi-core  |(?=(~ old-foreign) !=(u.old-foreign foreign))
      fi-give-update
    cor
  ::  +fi-give-update: give foreigns update
  ::
  ++  fi-give-update
    =/  gang-2
      %-  gang:v2:foreign:v7:gc
      (v7:foreign:v8:gc foreign)
    =.  cor  (give %fact ~[/v1/foreigns] foreigns-1+!>(`foreigns:v8:gv`(my flag^foreign ~)))
    =.  cor  (give %fact ~[/gangs/updates] gangs+!>(`gangs:v2:gv`(my flag^gang-2 ~)))
    fi-core
  ::
  ++  fi-activity
    =,  activity
    |=  concern=[%group-invite =ship]
    ^+  fi-core
    =.  cor
      %-  submit-activity
      ^-  action
      [%add %group-invite ^flag ship.concern]
    fi-core
  ::  +fi-area: foreign base path
  ++  fi-area  `path`/foreigns/(scot %p p.flag)/[q.flag]
  ::  +fi-server-path: groups server base path
  ++  fi-server-path  `path`/server/groups/(scot %p p.flag)/[q.flag]
  ::  +fi-preview-path: groups server preview path
  ++  fi-preview-path  `path`/server/groups/(scot %p p.flag)/[q.flag]/preview
  ::  +fi-pass: cards core
  ::
  ++  fi-pass
    |%
    ++  leave-group
      ^-  card
      =/  =wire  (weld fi-area /command/leave)
      =/  =dock  [p.flag server]
      [%pass wire %agent dock %poke group-command+!>(`c-groups:g`[%leave flag])]
    ::
    ++  join
      |=  tok=(unit token:g)
      ^-  card
      =/  =wire  (weld fi-area /join/[?~(tok %public (scot %uv u.tok))])
      =/  =cage
        group-command+!>(`c-groups:g`[%join flag tok])
      [%pass wire %agent [p.flag server] %poke cage]
    ::
    ++  ask
      |=  story=(unit story:s:g)  ::XX something is broken with story import
      ^-  (list card)
      =/  =wire  (weld fi-area /ask)
      =/  =path  (weld fi-server-path /ask/(scot %p our.bowl))
      =/  =cage
        group-command+!>(`c-groups:g`[%ask flag story])
      :~  [%pass wire %agent [p.flag server] %poke cage]
          [%pass wire %agent [p.flag server] %watch path]
      ==
    ::
    ++  leave-ask
      ^-  card
      =/  =wire  (weld fi-area /ask)
      [%pass wire %agent [p.flag server] %leave ~]
    ::
    ++  get-index
      |=  =ship
      ^-  (list card)
      =/  =wire  /foreigns/index/(scot %p ship)
      =/  =dock  [ship server]
      =/  =path  /server/groups/index
      ::  clean up the old sub before watching again
      :~  [%pass wire %agent dock %leave ~]
          [%pass wire %agent dock %watch path]
      ==
    --
  ::  +fi-a-foreign: execute foreign group action
  ::
  ++  fi-a-foreign
    |=  =a-foreign:g
    ^+  fi-core
    ?>  from-self
    ?-  -.a-foreign
      %join     (fi-join token.a-foreign)
      %ask      (fi-ask story.a-foreign)
      %cancel   fi-cancel
      %decline  (fi-decline token.a-foreign)
    ==
  ::  +fi-join: join the group
  ::
  ::
  ++  fi-join
    |=  tok=(unit token:g)
    ^+  fi-core
    =*  log  ~(. l `%group-join)
    =.  cor  (emit (initiate:neg [p.flag server]))
    =+  net-group=(~(get by groups) flag)
    ::  leave the ask subscription in case it has not yet closed
    ::
    =?  cor  ?=([~ %ask] progress)
      (emit leave-ask:fi-pass)
    ?:  ?&  ?=(^ progress)
            ?=(?(%join %watch %done) u.progress)
        ==
      ::  join already in progress
      fi-core
    =.  progress  `%join
    =.  token  tok
    =.  cor  (tell:log %dbug leaf+"+fi-join with token {<tok>}" ~)
    =.  cor  (emit (join:fi-pass tok))
    =.  cor
      %-  submit-activity
      [%read [%group flag] %all ~ |]
    fi-core
  ::  +fi-ask: ask to join the group
  ::
  ++  fi-ask
    |=  story=(unit story:s:g)
    ^+  fi-core
    =.  cor  (emit (initiate:neg [p.flag server]))
    ?:  (~(has by groups) flag)  fi-core
    ?:  ?&  ?=(^ progress)
            ?=(?(%ask %join %watch %done) u.progress)
        ==
      ::  join already in progress
      fi-core
    =.  progress  `%ask
    =.  token  ~
    =.  cor  (emil (ask:fi-pass story))
    fi-core
  ::  +fi-watched: complete group subscription
  ::
  ++  fi-watched
    |=  p=(unit tang)
    ^+  fi-core
    =*  log  ~(. l `'group-join')
    ?~  progress
      ::NOTE  the $foreign in state might be "stale", if it's no longer
      ::      tracking progress it's safe for it to ignore $group subscription
      ::      updates.
      fi-core
    ?^  p
      =.  cor  (fail:log 'group join failed' u.p)
      =.  progress  `%error
      fi-core
    =.  cor  (tell:log %dbug leaf+"group {<flag>} joined successfully" ~)
    =.  progress  `%done
    fi-core
  ::  +fi-error: end a foreign sequence with an error
  ::  TODO log based on progress
  ::
  ++  fi-error
    ^+  fi-core
    =.  progress  `%error
    fi-core
  ::  +fi-cancel: cancel a group join in progress
  ::
  ++  fi-cancel
    ^+  fi-core
    =+  pro=progress  ::TMI
    ?:  ?=(~ pro)  fi-core
    ?-    u.pro
        %ask
      =.  cor  (emit leave-ask:fi-pass)
      =.  cor  (emit leave-group:fi-pass)
      =.  progress  ~
      fi-core
    ::
        %join
      =.  cor  (emit leave-group:fi-pass)
      =.  progress  ~
      fi-core
    ::
        %watch
      =?  cor  (~(has by groups) flag)
        go-abet:(go-leave:(go-abed:go-core flag) &)
      =.  progress  ~
      fi-core
    ::
        %error
      =.  progress  ~
      fi-core
    ::
        ::NB  should never be hit as long as we delete
        ::    foreigns on done.
        %done
      =.  cor  (tell:l %warn 'cancel invoked on a %done foreign group' ~)
      fi-core
    ==
  ::  +fi-invite: receive a group invitation
  ::
  ++  fi-invite
    |=  =invite:g
    ^+  fi-core
    ::  guard against invite spoofing
    ?>  =(from.invite src.bowl)
    ::  drop invites received from user-blocked ships
    ::
    ?:  =;  blocked  (~(has in blocked) src.bowl)
        .^((set ship) %gx /(scot %p our.bowl)/chat/(scot %da now.bowl)/blocked/ships)
      fi-core
    =.  invites  [invite(time now.bowl) invites]
    ::  make sure we keep the latest preview
    ::
    =.  preview
      ?~  preview  `preview.invite
      ?:  (gte time.preview.invite time.u.preview)
        `preview.invite
      preview
    =.  fi-core  (fi-activity %group-invite src.bowl)
    fi-core
  ::  fi-revoke: revoke a group invitation
  ::
  ++  fi-revoke
    |=  tok=(unit token:g)
    ^+  fi-core
    %_  fi-core  invites
      %+  turn  invites
      |=  =invite:g
      ?.  =(tok token.invite)  invite
      ?.  =(src.bowl from.invite)  invite
      invite(valid |)
    ==
  ::  +fi-reject: handle ask request rejection
  ::
  ++  fi-reject
    ^+  fi-core
    ?.  ?=([~ %ask] progress)  fi-core
    fi-cancel
  ::  +fi-decline: reject a group invitation
  ::
  ++  fi-decline
    |=  tok=(unit token:g)
    ^+  fi-core
    =.  invites
      %+  skip  invites
      |=(=invite:g =(token.invite tok))
    =.  cor
      %-  submit-activity
      [%read [%group flag] %all ~ |]
    fi-core
  ::  +fi-watch: handle watch request
  ::
  ++  fi-watch
    |=  [ver=?(%v1) =(pole knot)]
    ?>  from-self
    ^+  fi-core
    ?+    pole  ~|(bad-fi-watch+pole !!)
    ::
        [%preview ~]
      =.  lookup  `%preview
      (fi-safe-preview |)
    ==
  ::  +fi-safe-preview: safely subscribe for a group preview
  ::
  ++  fi-safe-preview
    |=  delay=?
    ^+  fi-core
    =.  lookup  `%preview
    =/  =wire  (weld fi-area /preview)
    =/  =dock  [p.flag dap.bowl]
    =.  cor  (eager-leave wire dock)
    =.  cor  %.  delay
      (safe-watch (weld fi-area /preview) [p.flag dap.bowl] fi-preview-path)
    fi-core
  ::  +fi-watch-index: handle index watch request
  ::
  ++  fi-watch-index
    |=  [ver=?(%v0 %v1) =ship]
    ^+  fi-core
    ?>  from-self
    =.  cor  (emil (get-index:fi-pass ship))
    fi-core
  ::  +fi-agent: receive foreign sign
  ::
  ++  fi-agent
    |=  [=(pole knot) =sign:agent:gall]
    ^+  fi-core
    ?+    pole  ~|(fi-agent-bad+pole !!)
    ::
        ::  sent an invite to .ship with .token
        ::
        [%invite ship=@ token=@ ~]
      =/  ship  (slav %p ship.pole)
      =/  token  (slav %uv token.pole)
      ?>  ?=(%poke-ack -.sign)
      ?~  p.sign  fi-core
      %-  (slog u.p.sign)
      fi-core
    ::
        ::  poked with token to join the group
        ::
        [%join token=@ ~]
      =*  log  ~(. l `'group-join')
      ?>  ?=(%poke-ack -.sign)
      ::  we aren't joining anymore, ignore
      ?.  &(?=(^ progress) =(%join u.progress))  fi-core
      ?^  p.sign
        =.  cor  (tell:log %warn 'group join with token failed' u.p.sign)
        =.  progress  `%error
        fi-core
      =.  progress  `%watch
      ?:  (~(has by groups) flag)
        ::  accomodate rejoin, useful particularly for joining
        ::  a self-hosted group.
        ::
        =.  cor
          go-abet:(go-safe-sub:(go-abed:go-core flag) |)
        fi-core
      =/  =net:g  [%sub *@da |]
      =|  =group:g
      =?  meta.group  ?=(^ preview)  meta.u.preview
      ?<  (~(has by groups) flag)
      =.  groups  (~(put by groups) flag [net group])
      =.  cor
        go-abet:(go-safe-sub:(go-abed:go-core flag) |)
      fi-core
    ::
        ::  asked to join the group
        ::
        [%ask ~]
      =*  log  ~(. l `'group-join')
      ?.  &(?=(^ progress) =(%ask u.progress))
        ::  we aren't asking anymore, ignore
        fi-core
      ?-    -.sign
          %poke-ack
        ?^  p.sign
          =.  cor  (fail:log 'group ask failed' u.p.sign)
          =.  progress  `%error
          fi-core
        fi-core
      ::
          %kick
        =.  cor  (tell:log %warn 'group ask kicked, retrying' ~)
        =/  =wire  (weld fi-area /ask)
        =/  =path  (weld fi-server-path /ask/(scot %p our.bowl))
        =.  cor
          ((safe-watch wire [p.flag server] path) &)
        fi-core
      ::
          %watch-ack
        ?~  p.sign  fi-core
        =.  cor  (fail:log 'group ask watch' u.p.sign)
        =.  progress  `%error
        fi-core
      ::
          %fact
        ?>  =(%group-token p.cage.sign)
        =+  !<(tok=(unit token:g) q.cage.sign)
        (fi-join tok)
      ==
    ::
        ::  requested a group preview
        ::
        [%preview ~]
      =*  log  ~(. l `'group-preview')
      ?+    -.sign  ~|(fi-agent-bad-preview+[pole -.sign] !!)
          %kick
        ?~  lookup
          =.  cor  (tell:log %warn 'unexpected preview kick' ~)
          fi-core
        ?:  ?=(%preview u.lookup)
          =.  cor  (tell:log %info 'retrying preview after kick' ~)
          (fi-safe-preview &)
        fi-core
      ::
          %watch-ack
        =+  lok=lookup
        =?  cor  !?=([~ %preview] lok)
          (tell:log %warn 'invalid preview watch-ack' leaf+"lookup: {<lok>}")
        ?>  ?=([~ %preview] lok)
        ?~  p.sign  fi-core
        =.  lookup  `%error
        =.  cor  (fail:log 'group preview watch' u.p.sign)
        fi-core
      ::
          %fact
        ?>  ?=(%group-preview-3 p.cage.sign)
        =+  !<(=preview-update:v7:gv q.cage.sign)
        =+  lok=lookup
        ?>  ?=([~ %preview] lok)
        =.  lookup  `%done
        =.  preview  preview-update
        =.  cor
          =/  path-0  /gangs/(scot %p p.flag)/[q.flag]/preview
          =/  path-1  [%v1 (snoc fi-area %preview)]
          =?  cor  ?=(^ preview)
            %-  emil
            :~  :: v0
                ::
                [%give %fact ~[path-0] group-preview+!>((v2:preview:v7:gc u.preview))]
                [%give %kick ~[path-0] ~]
            ==
          %-  emil
          :~  ::  v1
              ::
              :^  %give  %fact
                ~[path-1]
              group-preview-3+!>(`preview-update:v7:gv`preview-update)
              [%give %kick ~[path-1] ~]
          ==
        fi-core
      ==
    ::
        :: command poke
        [%command *]
      =*  log  ~(. l `'foreign-group-command')
      ?>  ?=(%poke-ack -.sign)
      ?~  p.sign  fi-core
      =.  cor  (fail:log 'foreign group command' u.p.sign)
      fi-core
    ==
  ::  +fi-take-index: receive ship index
  ::
  ++  fi-take-index
    |=  [=ship =sign:agent:gall]
    ^+  fi-core
    ?+    -.sign  ~|(fi-take-index-bad+-.sign !!)
      %kick  fi-core  ::  single-shot subscription
    ::
        %watch-ack
      ?~  p.sign  fi-core
      %-  (slog u.p.sign)
      fi-core
    ::
        %fact
      ?>  ?=(%group-previews-1 p.cage.sign)
      =+  !<(=previews:v7:gv q.cage.sign)
      =.  foreigns
        %+  roll  ~(tap by previews)
        |=  [[=flag:gv =preview:v7:gv] =_foreigns]
        =+  far=(~(gut by foreigns) flag *foreign:v8:gv)
        (~(put by foreigns) flag far(preview `preview))
      ::  v1
      ::
      =/  path-1  /v1/foreigns/index/(scot %p ship)
      =.  cor  %-  emil
        :~  :^  %give  %fact
              ~[path-1]
            group-previews-1+!>(`previews:v7:gv`previews)
          ::
            [%give %kick ~[path-1] ~]
        ==
      ::  v0
      ::
      =/  path-0  /gangs/index/(scot %p ship)
      =/  previews-2=previews:v2:gv
        (~(run by previews) v2:preview:v7:gc)
      =.  cor  %-  emil
        :~  :^  %give  %fact
              ~[path-0]
            group-previews+!>(previews-2)
          ::
            [%give %kick ~[path-0] ~]
        ==
      fi-core
    ==
  --
--<|MERGE_RESOLUTION|>--- conflicted
+++ resolved
@@ -2800,32 +2800,9 @@
         ::
         :: order channels in the section to achieve the target order
         %set
-<<<<<<< HEAD
       ?~  section=(~(get by sections.group) section-id)
         se-core
       =*  order  order.c-section
-=======
-      ?~  sec=(~(get by sections.group) section-id)  se-core
-      =*  section  u.sec
-      :: to achieve desired order, we perform the following steps:
-      :: 1. prune non-existent nests
-      :: 2. for those channels which exists in the target order, but
-      ::    not in the source, assign them to the section.
-      :: 3. for those channels which exists in the source order, but
-      ::    not in the target, assign them to the %default section
-      :: 4. move nests one by one to achieve the desired order
-      ::
-      :: this algorithm is sure to achieve the target ordering: to see this,
-      :: consider that after step (2) all channels of the target order
-      :: are present in the source order. after step (3), all channels of the
-      :: source order are present in the target order, and thus these two sets
-      :: of channels are equal. after moving each channel to its
-      :: position in step (4), we are sure that the section is in the target order.
-      ::
-      ::
-      =*  order  order.c-section
-      ::  prune non-existent nests
->>>>>>> f8c0b33a
       =.  order  (skim order ~(has by channels.group))
       ::  assign all channels in the target order to the section
       ::
@@ -2839,7 +2816,6 @@
       ::  to the default section.
       ::
       =.  se-core
-<<<<<<< HEAD
         %+  roll  order.u.section
         |=  [=nest:g =_se-core]
         ?:  (~(has of order) nest)  se-core
@@ -2848,33 +2824,6 @@
         %+  ~(put by sections.group)  section-id
         u.section(order order)
       (se-update [%section section-id %set order])
-=======
-        %+  roll  order.section
-        |=  [=nest:g =_se-core]
-        ?:  (~(has of order) nest)  se-core
-        (se-c-channel nest [%section %default])
-      ::  order all channels
-      =|  idx=@ud
-      |-
-      ?~  order  se-core
-      %=  $
-        order  t.order
-        idx  +(idx)
-        se-core  (se-c-section section-id [%move-nest i.order idx])
-      ==
-    ==
-  ++  se-c-section-order
-    |=  order=(list section-id:g)
-    =.  order
-      (skim order ~(has by sections.group))
-    =|  idx=@ud
-    |-
-    ?~  order  se-core
-    %=  $
-      order  t.order
-      idx  +(idx)
-      se-core  (se-c-section i.order [%move idx])
->>>>>>> f8c0b33a
     ==
   ++  se-c-section-order
     |=  order=(list section-id:g)
@@ -3463,17 +3412,8 @@
       =?  go-core  &(exists !=(meta.section-old meta.section))
         %+  go-send-command:go-core  /command/section
         [%section section-id %edit meta.section]
-<<<<<<< HEAD
       %+  go-send-command:go-core  /command/section
       [%section section-id %set order.section]
-=======
-      ::  assign and order channels
-      ::
-      %+  go-send-command:go-core  /command/section
-      [%section section-id %set order.section]
-    ::  order sections
-    ::
->>>>>>> f8c0b33a
     %+  go-send-command:go-core  /command/section-order
     [%section-order order.a-navigation]
   ::  +go-watch: handle group watch request

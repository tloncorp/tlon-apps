/-  g=groups, ha=hark
/-  g-one=group
/-  m-one=metadata-store
/-  meta
/-  e=epic
/+  default-agent, verb, dbug
/+  groups-json  :: unused, nice for perf
/+  of
/+  epos-lib=saga
/*  desk-bill  %bill  /desk/bill
^-  agent:gall
=>
  |%
  ++  okay  `epic:e`0
  +$  card  card:agent:gall
  ++  import-epoch  ~2022.10.11
  +$  current-state
    $:  %0
        groups=net-groups:g
        xeno=gangs:g
    ==
  ::
  --
=|  current-state
=*  state  -
=< 
  %+  verb  &
  %-  agent:dbug
  |_  =bowl:gall
  +*  this  .
      def   ~(. (default-agent this %|) bowl)
      cor   ~(. +> [bowl ~])
  ++  on-init  
    ^-  (quip card _this)
    `this
  ::
  ++  on-save  !>([state okay])
  ++  on-load
    |=  =vase
    ^-  (quip card _this)
    =^  cards  state
      abet:(load:cor vase)
    [cards this]
  ::
  ++  on-poke
    |=  [=mark =vase]
    ^-  (quip card _this)
    =^  cards  state
      abet:(poke:cor mark vase)
    [cards this]
  ++  on-watch
    |=  =path
    ^-  (quip card _this)
    =^  cards  state
      abet:(watch:cor path)
    [cards this]
  ::
  ++  on-peek   peek:cor
  ::
  ++  on-leave   on-leave:def
  ++  on-fail    on-fail:def
  ::
  ++  on-agent
    |=  [=wire =sign:agent:gall]
    ^-  (quip card _this)
    =^  cards  state
      abet:(agent:cor wire sign)
    [cards this]
  ++  on-arvo
    |=  [=wire sign=sign-arvo]
    ^-  (quip card _this)
    =^  cards  state
      abet:(arvo:cor wire sign)
    [cards this]
  --
|_  [=bowl:gall cards=(list card)]
+*  epos  ~(. epos-lib [bowl %group-update okay])
++  abet  [(flop cards) state]
++  cor   .
++  emit  |=(=card cor(cards [card cards]))
++  emil  |=(caz=(list card) cor(cards (welp (flop caz) cards)))
++  give  |=(=gift:agent:gall (emit %give gift))
++  check-known
  |=  =ship
  ^-  ?(%alien %known)
  =-  (fall (~(get by -) ship) %alien)
  .^((map ^ship ?(%alien %known)) %ax /(scot %p our.bowl)//(scot %da now.bowl)/peers)
++  mar
  |%
  ++  act  `mark`(rap 3 %group-action '-' (scot %ud okay) ~)
  ++  upd  `mark`(rap 3 %group-update '-' (scot %ud okay) ~)
  --
++  poke
  |=  [=mark =vase]
  ^+  cor
  ?+    mark  ~|(bad-mark/mark !!)
<<<<<<< HEAD
  ::
      %group-import  (import-groups !<(imports:g vase))
=======
      %group-import
    =+  !<(=flag:g vase)
    ?>  &(=(our.bowl p.flag) =(src our):bowl)
    (group-import flag)
>>>>>>> f61457d2
  ::
      %group-leave
    =+  !<(=flag:g vase)
    ?<  =(our.bowl p.flag)
    go-abet:go-leave:(go-abed:group-core flag)
  ::
      %group-create
    =+  !<(=create:g vase)
    ?>  ((sane %tas) name.create)
    =/  =flag:g  [our.bowl name.create]
    =/  =fleet:g
      %-  ~(run by members.create)
      |=  sects=(set sect:g)
      ^-  vessel:fleet:g
      [sects *time]
    =/  =group:g
      :*  fleet
          ~  ~  ~  ~  ~
          cordon.create
          secret.create
          title.create
          description.create
          image.create
          cover.create
      ==
    =.  groups  (~(put by groups) flag *net:g group)
    =.  cor  (give-invites flag ~(key by members.create))
    go-abet:(go-init:(go-abed:group-core flag) |)
  ::
      ?(%group-action %group-action-0)
    =+  !<(=action:g vase)
    =.  p.q.action  now.bowl
    =/  group-core  (go-abed:group-core p.action)
    ?:  &(!=(our.bowl p.p.action) from-self)
      go-abet:(go-proxy:group-core q.action)
    go-abet:(go-update:group-core q.action)
  ::
      %group-invite
    =+  !<(=invite:g vase)
    ?:  =(q.invite our.bowl)
      :: invitee
      ga-abet:(ga-invite:(ga-abed:gang-core p.invite) invite)
    :: inviter
    =/  cage  group-invite+!>(invite)
    (emit [%pass /gangs/invite %agent [q.invite dap.bowl] %poke cage])
  ::
      %group-join
    =+  !<(=join:g vase)
    =/  =gang:g  (~(gut by xeno) flag.join [~ ~ ~])
    =/  =claim:g  [join-all.join %adding]
    =.  cam.gang  `claim
    =.  xeno  (~(put by xeno) flag.join gang)
    ga-abet:ga-start-join:(ga-abed:gang-core flag.join)
  ::
      %group-knock
    =+  !<(=flag:g vase)
    =/  =gang:g  (~(gut by xeno) flag [~ ~ ~])
    =/  =claim:g  [| %knocking]
    =.  cam.gang  `claim
    =.  xeno  (~(put by xeno) flag gang)
    ga-abet:ga-knock:(ga-abed:gang-core flag)
  ::
      %group-rescind
    =+  !<(=flag:g vase)
    ga-abet:ga-rescind:(ga-abed:gang-core flag)
  ::
      %group-cancel
    =+  !<(=flag:g vase)
    ga-abet:ga-cancel:(ga-abed:gang-core flag)
  ::
      %invite-decline
    =+  !<(=flag:g vase)
    ga-abet:ga-invite-reject:(ga-abed:gang-core flag)
  ==
::  +load: load next state
++  load
  |=  =vase
  |^  ^+  cor
   =/  maybe-old=(each [p=versioned-state q=epic:e] tang)
  (mule |.(!<([versioned-state epic:e] vase)))
  ::  XX only save when epic changes
  =/  [old=versioned-state cool=epic:e bad=?]
    ?.  ?=(%| -.maybe-old)  [p q &]:p.maybe-old
    =;  [sta=versioned-state ba=?]  [sta okay ba]
    =-  %+  fall  -  ~&  >  %bad-load  [state &]
    (mole |.([!<(versioned-state vase) |]))
  ::
  =.  state  old
  ?:  =(okay cool)  cor
  =.  cor  (emil (drop load:epos))
  =/  groups  ~(tap in ~(key by groups))
  |-
  ?~  groups
    cor
  =.  cor
    go-abet:go-upgrade:(go-abed:group-core i.groups)
  $(groups t.groups)
  ::
  +$  versioned-state  $%(current-state)
  --
::
++  watch
  |=  =(pole knot)
  ^+  cor
  ?+  pole  ~|(bad-watch/pole !!)
  ::
    [%groups %ui ~]       cor
    [%groups ~]           cor
    [%gangs %updates ~]   cor
  ::
    [%epic ~]  (give %fact ~ epic+!>(okay))
  ::
      [%groups ship=@ name=@ rest=*]
    =/  ship=@p  (slav %p ship.pole)
    go-abet:(go-watch:(go-abed:group-core ship name.pole) rest.pole)
  ::
      [%gangs %index ship=@ ~]
    =/  =ship  (slav %p ship.pole)
    ?:  =(our.bowl ship)  res-gang-index
    ::  XX remove when ames fix is in
    =+  (check-known ship)
    ?.  ?=(%known -)  (hi-and-req-gang-index ship)
    (req-gang-index ship)
  ::
     [%gangs ship=@ name=@ rest=*]
    =/  ship=@p  (slav %p ship.pole)
    ga-abet:(ga-watch:(ga-abed:gang-core ship name.pole) rest.pole)
  ::
     [%chan app=@ ship=@ name=@ rest=*]
    =/  ship=@p  (slav %p ship.pole)
    =/  =nest:g  [app.pole ship name.pole]
    (watch-chan nest)
  ==
++  peek
  |=  =(pole knot)
  ^-  (unit (unit cage))
  ?+    pole  [~ ~]
      [%x %groups ~]
    ``groups+!>(`groups:g`(~(run by groups) tail))
  ::
      [%x %gangs ~]
    ``gangs+!>(`gangs:g`xeno)
  ::
      [%x %groups ship=@ name=@ rest=*]
    =/  ship  (slav %p ship.pole)
    (go-peek:(go-abed:group-core ship name.pole) rest.pole)
  ==
::
++  agent

  |=  [=(pole knot) =sign:agent:gall]
  ^+  cor
  ?+    pole  ~|(bad-agent-take/pole !!)
      ~   cor
      [%epic ~]  (take-epic sign)
      [%hark ~]  cor
      [%helm *]  cor
  ::
      [%groups ship=@ name=@ rest=*]
    =/  =ship  (slav %p ship.pole)
    go-abet:(go-agent:(go-abed:group-core ship name.pole) rest.pole sign)
  ::
      [%gangs %index ship=@ ~]
    (take-gang-index (slav %p ship.pole) sign)
  ::
      [%gangs ship=@ name=@ rest=*]
    =/  =ship  (slav %p ship.pole)
    ga-abet:(ga-agent:(ga-abed:gang-core ship name.pole) rest.pole sign)
  ::
      [%chan app=@ ship=@ name=@ rest=*]
    =/  =ship  (slav %p ship.pole)
    =/  =nest:g  [app.pole ship name.pole]
    (take-chan nest sign)

  ==
::
++  arvo
  |=  [=wire sign=sign-arvo]
  ^+  cor
  !!
::
++  watch-epic
  |=  her=ship
  ^+  cor
  =/  =wire  /epic
  =/  =dock  [her dap.bowl]
  ?:  (~(has by wex.bowl) [wire dock])
    cor
  (emit %pass wire %agent [her dap.bowl] %watch /epic)
::
++  take-epic
  |=  =sign:agent:gall
  ^+  cor
  ?+    -.sign  cor
      %kick
    (watch-epic src.bowl)
  ::
      %fact
    ?.  =(%epic p.cage.sign)
      ~&  [p.cage.sign '!!! weird fact on /epic']
      cor
    =+  !<(=epic:e q.cage.sign)
    ?.  =(epic okay)  cor
    ~&  >>  "good news everyone!"
    %+  roll  ~(tap by groups)
    |=  [[=flag:g =net:g =group:g] out=_cor]
    ?:  =(our.bowl p.flag)  out
    go-abet:(go-take-epic:(go-abed:group-core:out flag) epic)
  ::
      %watch-ack
    %.  cor
    ?~  p.sign
      same
    (slog leaf/"weird watch nack" u.p.sign)
  ==
::
++  watch-chan
  |=  =nest:g
  ^+  cor
  ?.  =(our.bowl p.q.nest)
    =/  =wire  /chan/[p.nest]/(scot %p p.q.nest)/[q.q.nest]
    (emit [%pass wire %agent [p.q.nest dap.bowl] %watch `path`wire])
  =/  gs  ~(tap by groups)
  |-  
  ?~  gs
    ~|(no-group-found/nest !!)
  =/  [=flag:g =net:g =group:g]  i.gs
  ?.  (~(has by channels.group) nest)
    $(gs t.gs)
  ?.  (go-can-read:(go-abed:group-core flag) src.bowl (~(got by channels.group) nest))
    $(gs t.gs)
  =/  =preview:channel:g
    =,  group
    :*  nest
        meta:(~(got by channels.group) nest)
        flag  meta  cordon  now.bowl  secret.group
    ==
  =.  cor  (emit %give %fact ~ channel-preview+!>(preview))
  (emit %give %kick ~ ~)
::
++  take-chan
  |=  [=nest:g =sign:agent:gall]
  =/  =wire  =,(nest /chan/[p]/(scot %p p.q)/[q.q])
  ^+  cor
  ?+    -.sign  ~|(bad-chan-take/[-.sign nest] !!)
      %watch-ack
    ?~  p.sign  cor
    :: TODO: propagate upwards 
    %-  (slog leaf/"Failed to fetch group" u.p.sign)
    cor
  ::
      %fact
    ?.  =(%channel-preview p.cage.sign)
      cor
    =+  !<(=preview:channel:g q.cage.sign) :: XX: really necessary?
    =.  cor  (emit %give %fact ~[wire] cage.sign)
    (emit %give %kick ~[wire] ~)
  ::
      %kick  :: XX: better?
    (emit %give %kick ~[wire] ~)
  ==
::
++  from-self  =(our src):bowl
++  pass-hark
  |=  [all=? desk=? =yarn:ha]
  ^-  card
  =/  =wire  /hark
  =/  =dock  [our.bowl %hark]
  =/  =cage  hark-action+!>([%add-yarn all desk yarn])
  [%pass wire %agent dock %poke cage]
++  spin
  |=  [=rope:ha wer=path but=(unit button:ha) con=(list content:ha)]
  ^-  yarn:ha
  =/  id  (end [7 1] (shax eny.bowl))
  [id rope now.bowl con wer but]
::
++  give-invites
  |=  [=flag:g ships=(set ship)]
  %-  emil
    %+  turn
      ~(tap in ships)
    |=  =ship
    ^-  card
    =/  cage  group-invite+!>(`invite:g`[flag ship])
    =/  line  `wire`/gangs/(scot %p p.flag)/[q.flag]/invite
    [%pass line %agent [ship dap.bowl] %poke cage]

++  import-groups
  |=  =imports:g
  ^+  cor
  =/  imports  ~(tap by imports)
  |-
  ?~  imports  cor
  =.  cor  (import-group i.imports)
  $(imports t.imports)
::
++  import-group
  |=  $:  =flag:g
          =association:met:g
          chan=(map flag:g association:met:g)
          roles=(set flag:g)
          =group:old:g
      ==
  |^
  =/  cabals=(map sect:g cabal:g)
    %-  ~(gas by *(map sect:g cabal:g))
    %+  turn  ~(tap by roles)
    |=  =flag:g
    ^-  [sect:g cabal:g]
    :-  (sect-for-flag flag)
    ?~  ass=(~(get by chan) flag)
      *cabal:g
    :_  ~
    :*  (rap 3 'Writers: ' title.metadatum.u.ass ~)
        (rap 3 'The writers role for the ' title.metadatum.u.ass ' channel' ~)
        ''
        ''
    ==
  =/  =channels:channel:g
    %-  ~(gas by *channels:channel:g)
    %+  murn  ~(tap by chan)
    |=  [=flag:g =association:met:g]
    ^-  (unit [nest:g channel:g])
    ?~  dud=(graph-meta-to-agent metadatum.association)
      ~
    :-  ~
    :-  [u.dud flag]
    ^-  channel:g
    :*  (old-assoc-to-new-meta association)
        date-created.metadatum.association
        %default
        |
        ::
        ^-  (set sect:g)
        ?.  (~(has in roles) flag)  ~
        (silt (sect-for-flag flag) ~)
    ==
  =|  zones=(map zone:g realm:zone:g)
  =|  zone-ord=(list zone:g)
  =|  bloc=(set sect:g)  :: admin perms set up in +go-init at end
  =/  =cordon:g  (policy-to-cordon policy.group)
  =/  meta=data:meta
    (old-assoc-to-new-meta association)
  =/  =fleet:g
    %-  ~(gas by *fleet:g)
    %+  turn  ~(tap in members.group)
    |=  =ship
    ^-  [_ship vessel:fleet:g]
    [ship ~ now.bowl]
  =/  =group:g
    :*  fleet
        cabals
        zones
        zone-ord
        bloc
        channels
        cordon
        =(%invite -.policy.group)
        meta
    ==
  =/  =net:g
    ?:  =(p.flag our.bowl)
      pub/(put:log-on:g *log:g import-epoch create/group)
    [%sub (sub import-epoch ~d1) | chi/~]
  =.  groups  (~(put by groups) flag [net group])
  go-abet:(go-init:(go-abed:group-core flag) &) :: setup defaults
  ::
  ++  sect-for-flag
    |=  =flag:g
    `sect:g`(rap 3 'imports-' (scot %p p.flag) '/' q.flag ~)
  ::
  ++  graph-mark-to-agent
  |=  =mark
  ^-  (unit term)
  ?+  mark  ~
    %graph-validator-chat     `%chat
    %graph-validator-link     `%heap
    %graph-validator-publish  `%diary
  ==

  ::
  ++  graph-meta-to-agent
    |=  =metadatum:m-one
    ^-  (unit dude:gall)
    ?.  ?=(%graph -.config.metadatum)
      ~
    ?+  module.config.metadatum  ~
      %chat  `%chat
      %link  `%heap
      %publish   `%diary  :: TODO
    ==
  ::
  ++  old-assoc-to-new-meta
   |=  =association:m-one
   (old-to-new-meta metadatum.association)
  ::
  ++  old-to-new-meta
    |=  =metadatum:m-one
    ^-  data:meta
    =,(metadatum [title description picture (scot %ux color)])
  ::
  ++  policy-to-cordon
    |=  =policy:g-one
    ^-  cordon:g
    ?-    -.policy
        %open
      [%open banned ban-ranks]:policy
    ::
        %invite
      [%shut pending.policy ~]
    ==
  ::
  ++  scry
    |=  [care=@tas =dude:gall =path]
    ^+  path
    :*  care
        (scot %p our.bowl)
        dude
        (scot %da now.bowl)
        path
    ==
  ::
  ++  old-flag-path
    `path`/ship/(scot %p p.flag)/[q.flag]
  ::
  ++  scry-group
    =-  .^((unit group:g-one) -)
    %^  scry  %gx  %group-store
    `path`[%groups (snoc old-flag-path %noun)]
  ::
  ++  scry-meta
    =-  .^(associations:m-one -)
    %^  scry  %gx  %metadata-store
    `path`[%group (snoc old-flag-path %noun)]
  --

++  group-core
  |_  [=flag:g =net:g =group:g gone=_|]
  ++  go-core  .
  ++  go-abet
    =.  groups 
      ?:  gone  (~(del by groups) flag)
      (~(put by groups) flag net group)
    ?.  gone  cor
    =/  =action:g  [flag now.bowl %del ~]
    (give %fact ~[/groups/ui] act:mar !>(action))
  ++  go-abed
    |=  f=flag:g
    ^+  go-core
    =/  [n=net:g gr=group:g]  (~(got by groups) f)
    go-core(flag f, group gr, net n)
  ::
  ++  go-area  `path`/groups/(scot %p p.flag)/[q.flag]
  ++  go-rope
    |=  thread=path
    [`flag ~ q.byk.bowl (welp /(scot %p p.flag)/[q.flag] thread)]
  ++  go-link
    |=  link=path 
    (welp /groups/(scot %p p.flag)/[q.flag] link)
  ++  go-is-our-bloc
    (~(has in go-bloc-who) our.bowl)
  ++  go-is-bloc
    |(=(src.bowl p.flag) (~(has in go-bloc-who) src.bowl))
  ++  go-bloc-who
    %+  roll  ~(tap by fleet.group)
    |=  [[who=ship =vessel:fleet:g] out=(set ship)]
    ?:  =(~ (~(int in sects.vessel) bloc.group))
      out
    (~(put in out) who)
  ::
  ++  go-pass
    |%
    ++  leave
      ^-  card
      =/  =wire  (snoc go-area %updates)
      =/  =dock  [p.flag dap.bowl]
      [%pass wire %agent dock %leave ~]
    ::
    ++  remove-self
      ^-  card
      =/  =wire  (snoc go-area %proxy)
      =/  =dock  [p.flag dap.bowl]
      =/  =cage
        :-  act:mar
        !>  ^-  action:g
        [flag now.bowl %fleet (silt our.bowl ~) %del ~]
      [%pass wire %agent dock %poke cage]
    ::
    ++  join-pinned
      ^-  (list card)
      %+  turn  
        %+  skim
          ~(tap by channels.group)
        |=  [nes=nest:g =channel:g]
        join.channel 
      |=  [nes=nest:g =channel:g]
      ^-  card
      =/  =dock  [our.bowl p.nes] :: TODO: generally remove chat hard-coding j
      =/  =cage  channel-join+!>(q.nes)
      =/  =wire  (snoc go-area %join-pinned)
      [%pass wire %agent dock %poke cage]
    --
  ::
  ++  go-leave
    =.  cor  (emit leave:go-pass)
    =.  cor  (emit remove-self:go-pass)
    =.  cor  (emit %give %fact ~[/groups /groups/ui] group-leave+!>(flag))
    go-core(gone &)
  ::
  ++  go-init  
    |=  import=?
    =.  cabals.group
      %+  ~(put by cabals.group)  %admin
      :_  ~
      ['Admin' 'Admins can add and remove channels and edit metadata' '' '']
    =.  zones.group
      %+  ~(put by zones.group)  %default
      :-  ['Sectionless' '' '' '']
      %+  murn  ~(tap by channels.group)
      |=  [=nest:g =channel:g]
      ^-  (unit nest:g)
      ?.  =(zone.channel %default)
        ~
      `nest
    =.  zone-ord.group  (~(push of zone-ord.group) %default)
    =/  =diff:g  [%create group]
    =.  go-core  (go-tell-update now.bowl diff)
    ?:  import
      go-core
    =|  our=vessel:fleet:g
    =.  sects.our  (~(put in sects.our) %admin)
    =.  fleet.group  (~(put by fleet.group) our.bowl our)
    =.  bloc.group  (~(put in bloc.group) %admin)
    go-core

  ::
  ++  go-has-sub
    (~(has by wex.bowl) [(snoc go-area %updates) p.flag dap.bowl])
  ::
  ++  go-safe-sub
    |=  init=_|
    ^+  go-core
    ?:  go-has-sub
      go-core
    (go-sub init)
  ::
  ++  go-sub
    |=  init=_|
    ^+  go-core
    =/  =time
      ?.(?=(%sub -.net) *time p.net)
    =/  base=wire  (snoc go-area %updates)
    =/  =path      (snoc base ?:(init %init (scot %da time)))
    =/  =card
      [%pass base %agent [p.flag dap.bowl] %watch path]
    =.  cor  (emit card)
    go-core
  ::
  ++  go-watch
    |=  =(pole knot)
    ^+  go-core
    ?+  pole  !!
      [%updates rest=*]  (go-pub rest.pole)
      [%ui ~]            go-core
      [%preview ~]       go-preview
    ==
  ::
  ++  go-preview
    :: TODO: either use ?> to enforce request permissions; or return a preview
    ::   with limited info? for rendering a secret group reference
    :: ?>  (~(has by fleet.group) src.bowl)
    :: TODO: if user is in the allowed to join list, they should see a preview;
    ::   reusing some of the below logic
    :: ?>  ?|  =(p.flag our.bowl) :: self
    ::     =(p.flag src.bowl) :: subscription
    ::     &((~(has in ships) src.bowl) =(1 ~(wyt in ships)))  :: user join
    =/  =preview:g
      =,  group
      [flag meta cordon now.bowl secret.group]
    =.  cor
      (emit %give %fact ~ group-preview+!>(preview))
    =.  cor
      (emit %give %kick ~ ~)
    go-core
  ::
  ++  go-peek
    |=  =(pole knot)
    ^-  (unit (unit cage))
    :-  ~
    ?+    pole  ~
        [%fleet %ships ~]
      `ships+!>(~(key by fleet.group))
      ::
        [%fleet ship=@ %vessel ~]
      =/  src  (slav %p ship.pole)
      `noun+!>((~(got by fleet.group) src))
      ::
        [%channel app=@ ship=@ name=@ rest=*]
      =/  nes=nest:g  [app.pole (slav %p ship.pole) name.pole]
      =/  =channel:g  (~(got by channels.group) nes)
      ?+    rest.pole  ~
          [%can-read src=@ ~]
        =/  src  (slav %p src.rest.pole)
        `loob+!>((go-can-read src channel))
      ==
    ==
  ::
  ++  go-can-read
    |=  [src=ship =channel:g]
    ?~  ves=(~(get by fleet.group) src)  |
    ?:  =(~ readers.channel)  &
    !=(~ (~(int in readers.channel) sects.u.ves))
  ++  go-agent
    |=  [=wire =sign:agent:gall]
    ^+  go-core
    ?+  wire  !!
        [%updates ~]  (go-take-update sign)
    ::
        [%join-pinned ~]
      ?>  ?=(%poke-ack -.sign)
      ?~  p.sign
        go-core
      %-  (slog leaf/"Failed to autojoin channel" u.p.sign)
      go-core
    ::
        [%proxy ~]
      ?>  ?=(%poke-ack -.sign)
      ?~  p.sign  go-core
      %-  (slog leaf/"Error forwarding poke" u.p.sign)
      go-core
    ==
  ::
  ++  go-upgrade
    ^+  go-core
    ?.  ?=(%sub -.net)       go-core
    ?.  ?=(%dex -.saga.net)  go-core
    ?.  =(okay ver.saga.net)  
      ~&  future-shock/[ver.saga.net flag]
      go-core
    go-make-chi
  ::
  ++  go-take-epic
    |=  her=epic:e
    ^+  go-core
    ?>  ?=(%sub -.net)
    ?:  =(her okay)
      go-make-chi
    ?:  (gth her okay)
      =.  saga.net  dex+her
      go-core
    go-make-lev
  ::
  ++  go-take-update
    |=  =sign:agent:gall
    ^+  go-core
    ?+    -.sign  (go-sub |)
        %kick
      ?>  ?=(%sub -.net)
      ?.  ?=(%chi -.saga.net)  go-core
      (go-sub load.net)
    ::
        %watch-ack
      =?  cor  (~(has by xeno) flag)
        ga-abet:(ga-watched:(ga-abed:gang-core flag) p.sign)
      %.  go-core
      ?~  p.sign  same
      (slog leaf/"Failed subscription" u.p.sign)
    ::
        %fact
      =*  cage  cage.sign
      ::  XX: does init need to be handled specially?
      ?+  p.cage  (go-odd-update p.cage)
        %epic                             (go-take-epic !<(epic:e q.cage))
        ?(%group-log-0 %group-log)        (go-apply-log !<(log:g q.cage))
        ?(%group-update-0 %group-update)  (go-update !<(update:g q.cage))
        ?(%group-init-0 %group-init)      (go-fact-init !<(init:g q.cage))
      ==
    ==
  ::
  ++  go-odd-update
    |=  =mark
    ?.  (is-old:epos mark)
      go-core
    ?.  ?=(%sub -.net)
      go-core
    go-make-lev
  ::
  ++  go-make-lev
    ?.  ?=(%sub -.net)
       go-core
    ~&  "took lev epic: {<flag>}"
    =.  saga.net  lev/~
    =.  cor  (watch-epic p.flag)
    go-core
  ::
  ++  go-make-chi
    ^+  go-core
    ?.  ?=(%sub -.net)
       go-core
    ~&  "took chi epic: {<flag>}"
    =.  saga.net  chi/~
    (go-safe-sub load.net)
  ::
  ++  go-proxy
    |=  =update:g
    ^+  go-core
    ?>  go-is-bloc
    =/  =wire  (snoc go-area %proxy)
    =/  =dock  [p.flag dap.bowl]
    =/  =cage  group-action+!>([flag update])
    =.  cor  (emit %pass wire %agent dock %poke cage)
    go-core
  ::
  ++  go-pub
    |=  =path
    ^+  go-core
    ?>  ?=(%pub -.net)
    =;  =cage
      =.  cor  (give %fact ~ cage)
      go-core
    ?:  ?=([%init ~] path)  
      =/  [=time *]  (need (ram:log-on:g p.net))
      group-init+!>([time group])
    ?>  ?=([@ ~] path)
    =/  =time  (slav %da i.path)
    =/  =log:g
      (lot:log-on:g p.net `time ~)
    group-log+!>(log)
  ::
  ++  go-apply-log
    |=  =log:g
    =/  updates=(list update:g)
      (tap:log-on:g log)
    %+  roll  updates
    |=  [=update:g go=_go-core]
    (go-update:go update)
  ::
  ++  go-fact-init
    |=  [=time gr=group:g]
    =.  group  gr
    =.  net  [%sub time & %chi ~]
    =/  create=diff:g  [%create group]
    =.  cor  
      (give %fact ~[/groups /groups/ui] act:mar !>(`action:g`[flag now.bowl create]))
    =.  cor
      (give %fact ~[/groups /groups/ui] gang-gone+!>(flag))
    =.  cor
      (emil join-pinned:go-pass)
    go-core
  ::
  ++  go-give-update
    |=  [=time =diff:g]
    ^+  go-core
    =/  paths=(set path)
      %+  roll  ~(val by sup.bowl)
      |=  [[=ship =path] out=(set path)]
      ?.  =((scag 4 path) (snoc go-area %updates))
        out
      (~(put in out) path)
    =.  paths  (~(put in paths) (snoc go-area %ui))
    =.  cor
      (give %fact ~(tap in paths) upd:mar !>(`update:g`[time diff]))
    =.  cor
      (give %fact ~[/groups /groups/ui] act:mar !>(`action:g`[flag time diff]))
    go-core
  ::
  ++  go-tell-update
    |=  [=time =diff:g]
    ^+  go-core
    =.  go-core  (go-give-update time diff)
    ?.  ?=(%pub -.net)
      go-core
    =.  p.net
      (put:log-on:g p.net time diff)
    go-core
  ::
  ++  go-update
    |=  [=time =diff:g]
    ^+  go-core
    =.  go-core
      (go-tell-update time diff)
    =.  net
      ?:    ?=(%pub -.net)
        pub/(put:log-on:g p.net time diff)
      [%sub time load.net %chi ~]
    ?-  -.diff
      %channel  (go-channel-update [p q]:diff)
      %fleet    (go-fleet-update [p q]:diff)
      %cabal    (go-cabal-update [p q]:diff)
      %bloc     (go-bloc-update p.diff)
      %cordon   (go-cordon-update p.diff)
      %create   go-core(group p.diff)
      %zone     (go-zone-update +.diff)
      %meta     (go-meta-update p.diff)
      %secret   (go-secret-update p.diff)
      %del      go-core(gone &)
    ==
  ::
  ++  go-secret-update
    |=  secret=?
    =.  secret.group  secret
    go-core
  ++  go-meta-update
    |=  meta=data:meta
    =.  meta.group  meta
    go-core
  ++  go-zone-update
    |=  [=zone:g =delta:zone:g]
    ^+  go-core
    ?-    -.delta
        %add
      =/  =realm:zone:g  [meta.delta ~]
      =.  zones.group    (~(put by zones.group) zone realm)
      =.  zone-ord.group  (~(push of zone-ord.group) zone)
      go-core
    ::
        %del
      ~|  %cant-delete-default-zone
      ?<  =(%default zone) 
      =.  zones.group  
        (~(del by zones.group) zone)
      =.  zone-ord.group
        (~(del of zone-ord.group) zone)
      =.  channels.group
        %-  ~(run by channels.group)
        |=  =channel:g
        channel(zone ?:(=(zone zone.channel) %default zone.channel))
      go-core
    ::
        %edit
      =.  zones.group
        %+  ~(jab by zones.group)  zone
        |=  realm:zone:g
        +<(met meta.delta)
      go-core
    ::
        %mov
      =.  zone-ord.group
        (~(into of zone-ord.group) idx.delta zone)
      go-core
    ::
        %mov-nest
      =/  =realm:zone:g  (~(got by zones.group) zone)
      ?>  (~(has of ord.realm) nest.delta)
      =.  ord.realm  
        (~(into of ord.realm) [idx nest]:delta)
      =.  zones.group    (~(put by zones.group) zone realm)
      go-core
    ==
  ++  go-bloc-update
    |=  =diff:bloc:g
    ?>  go-is-bloc
    ^+  go-core
    =.  bloc.group
      ?-  -.diff
        %add  (~(uni in bloc.group) p.diff)
        %del  (~(dif in bloc.group) p.diff)
      ==
    go-core
  ++  go-cordon-update
    |=  =diff:cordon:g
    |^  ^+  go-core
    ?-  -.diff 
      %open     (open p.diff)
      %shut     (shut p.diff)
      %swap     ?>(go-is-bloc =.(cordon.group p.diff go-core))
    ==
    ::
    ++  open
      |=  =diff:open:cordon:g
      ^+  go-core
      ?>  go-is-bloc
      =*  cordon  cordon.group
      ?>  ?=(%open -.cordon) 
      ?-  -.diff
      ::
          %add-ships
        ?<  &((~(has in p.diff) our.bowl) =(p.flag our.bowl))
        =.  fleet.group
        %-  malt
          %+  skip 
            ~(tap by fleet.group)
          |=  [=ship =vessel:fleet:g]
          (~(has in p.diff) ship)          
        =.  ships.ban.cordon  (~(uni in ships.ban.cordon) p.diff)
        %+  go-give-update
          now.bowl
        [%fleet p.diff [%del ~]]
      ::
          %del-ships 
        =.  ships.ban.cordon  (~(dif in ships.ban.cordon) p.diff)
        go-core
      ::
          %add-ranks
        =/  foes
          %-  malt
          %+  skim 
            ~(tap by fleet.group)
          |=  [=ship =vessel:fleet:g]
          (~(has in p.diff) (clan:title ship))
        =.  fleet.group  (~(dif by fleet.group) foes)
        =.  ranks.ban.cordon  (~(uni in ranks.ban.cordon) p.diff)
        %+  go-give-update
          now.bowl
        [%fleet ~(key by foes) [%del ~]]
      ::
          %del-ranks
        =.  ranks.ban.cordon  (~(dif in ranks.ban.cordon) p.diff)
        go-core
      ==
    ::
    ++  shut
      |=  =diff:shut:cordon:g
      ^+  go-core
      =*  cordon  cordon.group
      ?>  ?=(%shut -.cordon)
      ?+    [-.diff p.diff]  !!  :: should never happen, compiler bug
      ::
          [%add-ships %pending]
        ?>  go-is-bloc          
        =.  pend.cordon.group  (~(uni in pend.cordon) q.diff)
        =.  ask.cordon.group  (~(dif in ask.cordon) q.diff)
        =.  cor  (give-invites flag q.diff)
        go-core
      ::
          [%del-ships %pending]
        ?>  go-is-bloc
        =.  pend.cordon.group  (~(dif in pend.cordon) q.diff)
        go-core
      ::
          [%add-ships %ask]
        ?>  |(go-is-bloc =(~(tap in q.diff) ~[src.bowl]))
        =.  ask.cordon.group  (~(uni in ask.cordon) q.diff)
        =/  ships  q.diff
        ?:  from-self  go-core
        =/  link  (go-link /info/members/pending)
        =/  yarn
          %-  spin
          :*  (go-rope /asks)
              link
              `['View all members' link]
              %+  welp
                ^-  (list content:ha)
                %+  join  `content:ha`', '
                `(list content:ha)`(turn ~(tap in ships) |=(=ship ship/ship))
              :~  ?:  =(~(wyt in ships) 1)  ' has '
                  ' have '
                  'requested to join '
                  [%emph title.meta.group]
              ==
          ==
        =?  cor  go-is-our-bloc
          (emit (pass-hark & & yarn))
        go-core
      ::
          [%del-ships %ask]
        ?>  |(go-is-bloc =(~(tap in q.diff) ~[src.bowl]))
        =.  ask.cordon.group  (~(dif in ask.cordon) q.diff)
        go-core
      ==
    --
  ::
  ++  go-cabal-update
    |=  [=sect:g =diff:cabal:g]
    ?>  go-is-bloc
    ^+  go-core
    ?-    -.diff
        %add
      =/  =cabal:g
        [meta.diff ~]
      =.  cabals.group  (~(put by cabals.group) sect cabal)
      go-core
    ::
        %del
      =.  cabals.group  (~(del by cabals.group) sect)
      go-core
    ==
  ::
  ++  go-fleet-update
    |=  [ships=(set ship) =diff:fleet:g]
    ^+  go-core
    =/  user-join  &((~(has in ships) src.bowl) =(1 ~(wyt in ships)))
    ?-    -.diff
        %add
      ?>  ?|  =(p.flag our.bowl) :: self
              =(p.flag src.bowl) :: subscription
              user-join
          ==
      ?<  ?&  =(-.cordon.group %shut) 
              ?-  -.cordon.group
                  ?(%open %afar)  |
                  %shut
                =/  cross  (~(int in pend.cordon.group) ships)
                ~&  [cross ~(wyt in ships) ~(wyt in cross)]
                !=(~(wyt in ships) ~(wyt in cross))
              ==
          ==      
      =?  cor  !user-join  (give-invites flag ships)
      =.  fleet.group
        %-  ~(uni by fleet.group)
          %-  malt
          ^-  (list [ship vessel:fleet:g])
          %+  turn
            ~(tap in ships)
          |=  =ship
          ::  only give time when joining
          =/  joined  ?:((~(has in ships) src.bowl) now.bowl *time)
          ::  if ship previously added, retain sects
          =/  vessel  (~(gut by fleet.group) ship *vessel:fleet:g)
          [ship [sects=sects.vessel joined=joined]]
      ?:  from-self  go-core
      =/  link  (go-link /info/members)
      =/  yarn
        %-  spin
        :*  (go-rope /joins)
            link
            `['View all members' link]
            %+  welp
              ^-  (list content:ha)
              %+  join  `content:ha`', '
              `(list content:ha)`(turn ~(tap in ships) |=(=ship ship/ship))
            :~  ?:  =(~(wyt in ships) 1)  ' has joined '
                ' have joined '
                [%emph title.meta.group]
            ==
        ==
      =?  cor  go-is-our-bloc
        (emit (pass-hark & & yarn))
      ?-  -.cordon.group
          ?(%open %afar)  go-core
          %shut  
        =.  pend.cordon.group  (~(dif in pend.cordon.group) ships)
        go-core
      ==
    ::
        %del
      ?<  &((~(has in ships) our.bowl) =(p.flag our.bowl))
      ?>  ?|(=(p.flag src.bowl) (~(has in ships) src.bowl))
      =.  fleet.group
      %-  malt
        %+  skip 
          ~(tap by fleet.group)
        |=  [=ship =vessel:fleet:g]
        (~(has in ships) ship)
      ?:  from-self  go-core
      =/  link  (go-link /info/members)
      =/  yarn
        %-  spin
        :*  (go-rope /leaves)
            link
            `['View all members' link]
            %+  welp
              ^-  (list content:ha)
              %+  join  `content:ha`', '
              `(list content:ha)`(turn ~(tap in ships) |=(=ship ship/ship))
            :~  ?:  =(~(wyt in ships) 1)  ' has left '
                ' have left '
                [%emph title.meta.group]
            ==
        ==
      =?  cor  go-is-our-bloc
        (emit (pass-hark & & yarn))
      ?:  (~(has in ships) our.bowl)
        go-core(gone &)
      go-core
    ::
        %add-sects
      ~|  strange-sect/sect
      ?>  go-is-bloc
      ?>  =(~ (~(dif in sects.diff) ~(key by cabals.group)))
      =.  fleet.group  
        %-  ~(rut by fleet.group)
        |=  [=ship =vessel:fleet:g]
        ?.  (~(has in ships) ship)  vessel
        vessel(sects (~(uni in sects.vessel) sects.diff))
      ?:  from-self  go-core
      =/  link  (go-link /info/members)
      =/  ship-list=(list content:ha)  
        %+  join  `content:ha`', '
        `(list content:ha)`(turn ~(tap in ships) |=(=ship ship/ship))
      =/  role-list
        %-  crip
        %+  join  ', '
        %+  turn 
          ~(tap in sects.diff) 
        |=  =sect:g
        =/  cabal  (~(got by cabals.group) sect)
        title.meta.cabal
      =/  yarn
        %-  spin
        :*  (go-rope /add-roles)
            link
            `['View all members' link]
            %+  welp
              ship-list
            :~  ?:  =(~(wyt in ships) 1)  ' is now a(n) '
                ' are now a(n) '
                [%emph role-list]
            ==
        ==
      =?  cor  go-is-our-bloc
        (emit (pass-hark & & yarn))
      go-core
    ::
        %del-sects
      ?>  go-is-bloc
      =.  fleet.group
        %-  ~(rut by fleet.group)
        |=  [=ship =vessel:fleet:g]
        ?.  (~(has in ships) ship)  vessel
        vessel(sects (~(dif in sects.vessel) sects.diff))
      go-core
    ==
  ++  go-channel-update
    |=  [ch=nest:g =diff:channel:g]
    ^+  go-core
    ?>  go-is-bloc
    =*  by-ch  ~(. by channels.group)
    ?-    -.diff
        %add
      =/  =zone:g  zone.channel.diff
      =.  zones.group
        %+  ~(jab by zones.group)  zone
        |=(=realm:zone:g realm(ord (~(push of ord.realm) ch)))
      =.  channels.group  (put:by-ch ch channel.diff)
      ?:  from-self  go-core
      =/  link  (go-link /channels)
      =/  yarn
        %-  spin
        :*  (go-rope /channel/add)
            link
            `['Subscribe to channel' link]
            :~  [%emph title.meta.channel.diff]
                ' has been added to '
                [%emph title.meta.group]
            ==
        ==
      =.  cor  (emit (pass-hark & & yarn))
      go-core
    ::
        %del
      =/  =channel:g   (got:by-ch ch)
      =.  zones.group
        %+  ~(jab by zones.group)  zone.channel
        |=(=realm:zone:g realm(ord (~(del of ord.realm) ch)))
      =.  channels.group  (del:by-ch ch)
      ?:  from-self  go-core
      =/  link  (go-link /channels)
      =/  yarn
        %-  spin
        :*  (go-rope /channel/del)
            link
            ~
            :~  [%emph title.meta.channel]
                ' has been removed from '
                [%emph title.meta.group]
            ==
        ==
      =.  cor  (emit (pass-hark & & yarn))
      go-core
    ::
        %add-sects
      =/  =channel:g  (got:by-ch ch)
      =.  readers.channel  (~(uni in readers.channel) sects.diff)
      =.  channels.group  (put:by-ch ch channel)
      go-core
    ::
        %del-sects
      =/  =channel:g  (got:by-ch ch)
      =.  readers.channel  (~(dif in readers.channel) sects.diff)
      =.  channels.group  (put:by-ch ch channel)
      ::  TODO: revoke?
      go-core
    ::
        %zone
      =/  =channel:g  (got:by-ch ch)
      =.  zones.group
        %+  ~(jab by zones.group)  zone.channel
        |=(=realm:zone:g realm(ord (~(del of ord.realm) ch)))
      =.  zone.channel   zone.diff
      =.  channels.group  (put:by-ch ch channel)
      =/  =realm:zone:g  (~(got by zones.group) zone.diff)
      =.  ord.realm  (~(push of ord.realm) ch)
      =.  zones.group  (~(put by zones.group) zone.diff realm)
      go-core
    ::
        %join
      =/  =channel:g  (got:by-ch ch)
      =.  join.channel  join.diff
      =.  channels.group  (put:by-ch ch channel)
      go-core
    ==
  --
::
++  res-gang-index
  ^+  cor
  =;  =cage
    =.  cor  (emit %give %fact ~ cage)
    (emit %give %kick ~ ~)
  :-  %group-previews
  !>  ^-  previews:g
  %-  ~(gas by *previews:g)
  %+  murn  ~(tap by groups)
  |=  [=flag:g =net:g =group:g]
  ^-  (unit [flag:g preview:g])
  ?.  &(=(our.bowl p.flag) !secret.group)
    ~
  `[flag =,(group [flag meta cordon now.bowl |])]
::
++  req-gang-index
  |=  =ship
  ^+  cor
  =/  =wire  /gangs/index/(scot %p ship)
  =/  =dock  [ship dap.bowl]
  (emit %pass wire %agent dock %watch `path`wire)
::
++  hi-and-req-gang-index
  |=  =ship
  ^+  cor
  =/  hi-wire=wire  /helm/hi/(scot %p ship)
  =/  hi-dock=dock  [ship %hood]
  =/  gang-wire  /gangs/index/(scot %p ship)
  =/  gang-dock  [ship dap.bowl]
  %-  emil
  :~  [%pass hi-wire %agent hi-dock %poke %helm-hi !>('')]
      [%pass gang-wire %agent gang-dock %watch `path`gang-wire]
  ==
::
++  take-gang-index
  |=  [=ship =sign:agent:gall]
  ^+  cor
  =/  =path  /gangs/index/(scot %p ship)
  ?+  -.sign  !!
      %kick  (emit %give %kick ~[path] ~)
  ::
      %watch-ack
    ?~  p.sign  cor
    %-  (slog leaf/"failed to watch gang index" u.p.sign)
    (emit %give %kick ~[path] ~)
  ::
      %fact
    ?.  =(%group-previews p.cage.sign)  cor
    =+  !<(=previews:g q.cage.sign)
    =.  cor  (emit %give %fact ~[path] cage.sign)
    (emit %give %kick ~[path] ~)
  ==
::
++  gang-core
  |_  [=flag:g =gang:g]
  ++  ga-core  .
  ++  ga-abet  
    =.  xeno  (~(put by xeno) flag gang)
    ?.  (~(has by groups) flag)  cor
    =/  [=net:g =group:g]  (~(got by groups) flag)
    ?.  &(?=(%sub -.net) !load.net)  cor
    =.  xeno  (~(del by xeno) flag)
    ga-give-update
  ::
  ++  ga-abed
    |=  f=flag:g
    =/  ga=gang:g  (~(gut by xeno) f [~ ~ ~])
    ga-core(flag f, gang ga)
  ::
  ++  ga-area  `wire`/gangs/(scot %p p.flag)/[q.flag]
  ++  ga-pass
    |%
    ++  poke-host  |=([=wire =cage] (pass-host wire %poke cage))
    ++  pass-host
      |=  [=wire =task:agent:gall]
      ^-  card
      [%pass (welp ga-area wire) %agent [p.flag dap.bowl] task]
    ++  add-self
      =/  =vessel:fleet:g  [~ now.bowl]
      =/  =action:g  [flag now.bowl %fleet (silt ~[our.bowl]) %add ~]
      (poke-host /join/add act:mar !>(action))
    ::
    ++  knock
      =/  ships=(set ship)  (~(put in *(set ship)) our.bowl)
      =/  =action:g  [flag now.bowl %cordon %shut %add-ships %ask ships]
      (poke-host /knock act:mar !>(action))
    ++  rescind
      =/  ships=(set ship)  (~(put in *(set ship)) our.bowl)
      =/  =action:g  [flag now.bowl %cordon %shut %del-ships %ask ships]
      (poke-host /rescind act:mar !>(action))
    ++  get-preview
      =/  =task:agent:gall  [%watch /groups/(scot %p p.flag)/[q.flag]/preview]
      (pass-host /preview task)
    --
  ++  ga-start-join
    ^+  ga-core
    =.  cor  (emit add-self:ga-pass)
    ga-core
  ::
  ++  ga-cancel
    ^+  ga-core
    =.  cam.gang  ~
    =.  cor  ga-give-update
    ga-core
  ::
  ++  ga-knock
    ^+  ga-core
    =.  cor  (emit knock:ga-pass)
    ga-core
  ++  ga-rescind
    ^+  ga-core
    =.  cor  (emit rescind:ga-pass)
    ga-core
  ++  ga-watch
    |=  =(pole knot)
    ^+  ga-core
    =.  cor  (emit get-preview:ga-pass)
    ga-core
  ::
  ++  ga-give-update
    (give %fact ~[/gangs/updates] gangs+!>((~(put by xeno) flag gang)))
  ++  ga-agent
    |=  [=wire =sign:agent:gall]
    ^+  ga-core
    ?+    wire  ~|(bad-agent-take/wire !!)
          [%invite ~]
        ?>  ?=(%poke-ack -.sign)
        :: ?~  p.sign  ga-core
        :: %-  (slog leaf/"Failed to invite {<ship>}" u.p.sign)
        ga-core
      ::
          [%preview ~]
        ?+  -.sign  ~|(weird-take/[wire -.sign] !!)
          %watch-ack
          ?~  p.sign  ga-core :: TODO: report retreival failure
          %-  (slog u.p.sign)
          ga-core
          ::
            %fact
          ?.  =(%group-preview p.cage.sign)  ga-core
          =+  !<(=preview:g q.cage.sign)
          =.  pev.gang  `preview
          =.  cor  ga-give-update
          =/  =path  (snoc ga-area %preview)
          =.  cor
            (emit %give %fact ~[path] cage.sign)
          =.  cor
            (emit %give %kick ~[path] ~)
          ?:  from-self  ga-core
          ?~  pev.gang   ga-core
          ?~  vit.gang   ga-core
          =/  link  /find
          =/  yarn
            %-  spin
            :*  [`flag ~ q.byk.bowl /(scot %p p.flag)/[q.flag]/invite]
                link
                `['Join Group' link]
                :~  [%ship src.bowl]
                    ' sent you an invite to '
                    [%emph title.meta.u.pev.gang]
                ==
            ==
          =.  cor  (emit (pass-hark & & yarn))
          ga-core
          ::
            %kick
          ?.  (~(has by xeno) flag)  ga-core
          ?^  pev.gang  ga-core
          ga-core(cor (emit get-preview:ga-pass))
        ==
      ::
          [%join %add ~]
        ?>  ?=(%poke-ack -.sign)
        ?>  ?=(^ cam.gang)
        ?^  p.sign
          =.  progress.u.cam.gang  %error
          %-  (slog leaf/"Joining failed" u.p.sign)
          ga-core
        =.  progress.u.cam.gang  %watching
        =/  =net:g  [%sub now.bowl | %chi ~]
        =|  =group:g
        =.  groups  (~(put by groups) flag net group)
        ::
        =.  cor
          go-abet:(go-sub:(go-abed:group-core flag) &)
        ga-core
          [%knock ~]
        ?>  ?=(%poke-ack -.sign)
        ?>  ?=(^ cam.gang)
        ?^  p.sign
          =.  progress.u.cam.gang  %error
          %-  (slog leaf/"Knocking failed" u.p.sign)
          ga-core
        =.  cor  ga-give-update
        ga-core
          [%rescind ~]
        ?>  ?=(%poke-ack -.sign)        
        ?^  p.sign
          ?>  ?=(^ cam.gang)
          =.  progress.u.cam.gang  %error
          %-  (slog leaf/"Rescind failed" u.p.sign)
          ga-core
        =.  cam.gang  ~
        =.  cor  ga-give-update
        ga-core
    ==
  ::
  ++  ga-watched
    |=  p=(unit tang)
    ?>  ?=(^ cam.gang)
    ?^  p
      %-  (slog leaf/"Failed to join" u.p)
      =.  progress.u.cam.gang  %error
      ga-core
    ga-core
  ::
  ++  ga-invite
    |=  =invite:g
    =.  vit.gang  `invite
    =.  cor  (emit get-preview:ga-pass)
    =.  cor  ga-give-update
    ga-core
  ::
  ++  ga-invite-reject
    ^+  ga-core
    =.  vit.gang  ~
    =.  cor  ga-give-update
    ga-core
  --
--<|MERGE_RESOLUTION|>--- conflicted
+++ resolved
@@ -94,15 +94,8 @@
   |=  [=mark =vase]
   ^+  cor
   ?+    mark  ~|(bad-mark/mark !!)
-<<<<<<< HEAD
   ::
       %group-import  (import-groups !<(imports:g vase))
-=======
-      %group-import
-    =+  !<(=flag:g vase)
-    ?>  &(=(our.bowl p.flag) =(src our):bowl)
-    (group-import flag)
->>>>>>> f61457d2
   ::
       %group-leave
     =+  !<(=flag:g vase)

::  groups: agent for managing group membership, metadata and permissions
::
::    note: all subscriptions are handled by the subscriber library so
::    we can have resubscribe loop protection.
::
/-  g=groups, zero=groups-0, ha=hark, h=heap, d=channels, c=chat,
    tac=contacts-0, activity
/-  meta
/+  default-agent, verb, dbug
/+  v=volume, s=subscriber, imp=import-aid, logs
/+  of
/+  neg=negotiate
::  performance, keep warm
/+  groups-json
/*  desk-bill  %bill  /desk/bill
=/  verbose  |
%-  %-  agent:neg
    :+  notify=|
      [~.groups^%0 ~ ~]
    %-  my
    :~  %channels^[~.channels^%1 ~ ~]
        %contacts^[~.contacts^%1 ~ ~]
    ==
%-  agent:dbug
%+  verb  |
::
^-  agent:gall
=>
  |%
  +$  card  card:agent:gall
  ++  import-epoch  ~2022.10.11
  +$  current-state
    $:  %5
        groups=net-groups:g
        =volume:v
        xeno=gangs:g
        ::  graph -> agent
        shoal=(map flag:g dude:gall)
        =^subs:s
        =pimp:imp
    ==
  ::
  --
=|  current-state
=*  state  -
=<
  |_  =bowl:gall
  +*  this  .
      def   ~(. (default-agent this %|) bowl)
      log   ~(. logs [our.bowl /logs])
      cor   ~(. +> [bowl ~])
  ++  on-init
    ^-  (quip card _this)
    =^  cards  state
      abet:init:cor
    [cards this]
  ::
  ++  on-save  !>([state okay:g])
  ++  on-load
    |=  =vase
    ^-  (quip card _this)
    =^  cards  state
      abet:(load:cor vase)
    [cards this]
  ::
  ++  on-poke
    |=  [=mark =vase]
    ^-  (quip card _this)
    =^  cards  state
      abet:(poke:cor mark vase)
    [cards this]
  ++  on-watch
    |=  =path
    ^-  (quip card _this)
    =^  cards  state
      abet:(watch:cor path)
    [cards this]
  ::
  ++  on-peek   peek:cor
  ::
  ++  on-leave   on-leave:def
  ++  on-fail
    |=  [=term =tang]
    ^-  (quip card _this)
    :_  this
    [(fail:log term tang ~)]~
  ::
  ++  on-agent
    |=  [=wire =sign:agent:gall]
    ^-  (quip card _this)
    =^  cards  state
      abet:(agent:cor wire sign)
    [cards this]
  ++  on-arvo
    |=  [=wire sign=sign-arvo]
    ^-  (quip card _this)
    =^  cards  state
      abet:(arvo:cor wire sign)
    [cards this]
  --
|_  [=bowl:gall cards=(list card)]
+*  epos  ~(. epos-lib [bowl %group-update okay:g])
++  abet  [(flop cards) state]
++  cor   .
++  emit  |=(=card cor(cards [card cards]))
++  emil  |=(caz=(list card) cor(cards (welp (flop caz) cards)))
++  give  |=(=gift:agent:gall (emit %give gift))
++  log
  |=  msg=(trap tape)
  ?.  verbose  same
  (slog leaf+"%{(trip dap.bowl)} {(msg)}" ~)
::
++  submit-activity
  |=  =action:activity
  ^+  cor
  ?.  .^(? %gu /(scot %p our.bowl)/activity/(scot %da now.bowl)/$)
    cor
  %-  emit
  =/  =cage  [%activity-action !>(`action:activity`action)]
  [%pass /activity/submit %agent [our.bowl %activity] %poke cage]
::
++  check-known
  |=  =ship
  ^-  ?(%alien %known)
  =-  (fall (~(get by -) ship) %alien)
  .^((map ^ship ?(%alien %known)) %ax /(scot %p our.bowl)//(scot %da now.bowl)/peers)
++  poke
  |=  [=mark =vase]
  ^+  cor
  ?+    mark  ~|(bad-mark+mark !!)
      %noun
    ?+  q.vase  !!
      %reset-all-perms  reset-all-perms
    ::
        [%group-wake flag:g]
      =+  ;;(=flag:g +.q.vase)
      ?.  |(=(our src):bowl =(p.flag src.bowl))
        cor
      ?~  g=(~(get by groups) flag)
        cor
      go-abet:(go-safe-sub:(go-abed:group-core:cor flag) |)
    ::
        %pimp-ready
      ?-  pimp
        ~         cor(pimp `&+~)
        [~ %& *]  cor
        [~ %| *]  (run-import p.u.pimp)
      ==
    ==
  ::
      %reset-group-perms
    =+  !<(=flag:g vase)
    =/  val  (~(get by groups) flag)
    ?~  val
      ~&  'No group found'
      cor
    ((reset-group-perms cor) [flag u.val] cor)
  ::
      %group-leave
    =+  !<(=flag:g vase)
    ?>  from-self
    ?<  =(our.bowl p.flag)
    go-abet:(go-leave:(go-abed:group-core flag) &)
  ::
      %group-create
    ?>  from-self
    =+  !<(=create:g vase)
    ?>  ((sane %tas) name.create)
    =/  =flag:g  [our.bowl name.create]
    =/  =fleet:g
      %-  ~(run by members.create)
      |=  sects=(set sect:g)
      ^-  vessel:fleet:g
      [sects *time]
    =/  =group:g
      :*  fleet
          ~  ~  ~  ~  ~  ~  ~
          cordon.create
          secret.create
          :*  title.create
              description.create
              image.create
              cover.create
          ==
          ~
      ==
    =.  groups  (~(put by groups) flag *net:g group)
    =.  cor  (give-invites flag ~(key by members.create))
    go-abet:(go-init:(go-abed:group-core flag) ~)
    ::
      ::TODO  the $action type is unfortunately interwined
      ::      with the $diff type, causing it to change without a real need.
      ::      it should be disentangled with dedicated action
      ::      and response types.
      ::
      ?(%group-action-3 %group-action-2 %group-action-1 %group-action-0)
    =+  !<(action-3=action:v2:g vase)
    =/  =action:g
      ?.  ?=(%create -.q.q.action-3)  action-3
      ~|("group action %create poke unsupported, use %group-create" !!)
    $(mark %group-action-4, vase !>(`action:v5:g`action))
    ::
        %group-action-4
    =+  !<(action=action:v5:g vase)
    =.  p.q.action  now.bowl
    =/  group-core  (go-abed:group-core p.action)
    ?:  &(!=(our.bowl p.p.action) from-self)
      go-abet:(go-proxy:group-core q.action)
    go-abet:(go-update:group-core q.action)
  ::
      %group-invite
    =+  !<(=invite:g vase)
    ?:  =(q.invite our.bowl)
      :: invitee
      ga-abet:(ga-invite:(ga-abed:gang-core p.invite) invite)
    :: inviter
    =/  cage  group-invite+!>(invite)
    (emit [%pass /gangs/invite %agent [q.invite dap.bowl] %poke cage])
  ::
      %group-join
    ?>  from-self
    =+  !<(=join:g vase)
    ga-abet:(ga-start-join:(ga-abed:gang-core flag.join) join-all.join)
  ::
      %group-knock
    ?>  from-self
    =+  !<(=flag:g vase)
    ga-abet:ga-knock:(ga-abed:gang-core flag)
  ::
      %group-rescind
    ?>  from-self
    =+  !<(=flag:g vase)
    ga-abet:ga-rescind:(ga-abed:gang-core flag)
  ::
      %group-cancel
    ?>  from-self
    =+  !<(=flag:g vase)
    ga-abet:ga-cancel:(ga-abed:gang-core flag)
  ::
      %invite-decline
    ?>  from-self
    =+  !<(=flag:g vase)
    ga-abet:ga-invite-reject:(ga-abed:gang-core flag)
  ::
      %volume-set
    ?>  =(our src):bowl
    =+  !<([=scope:v =value:v] vase)
    ?-  scope
        ~
      ?<  ?=(~ value)
      cor(base.volume value)
    ::
        [%group *]
      =-  cor(area.volume -)
      ?~  value
        (~(del by area.volume) +.scope)
      (~(put by area.volume) +.scope value)
    ::
        [%channel *]
      =-  cor(chan.volume -)
      ?~  value
        (~(del by chan.volume) +.scope)
      (~(put by chan.volume) +.scope value)
    ==
  ::
      %egg-any
    =+  !<(=egg-any:gall vase)
    ?-  pimp
      ~         cor(pimp `|+egg-any)
      [~ %& *]  (run-import egg-any)
      [~ %| *]  ~&  [dap.bowl %overwriting-pending-import]
                cor(pimp `|+egg-any)
    ==
  ==
::
++  run-import
  |=  =egg-any:gall
  ^+  cor
  =.  pimp  ~
  ?-  -.egg-any
      ?(%15 %16)
    ?.  ?=(%live +<.egg-any)
      ~&  [dap.bowl %egg-any-not-live]
      cor
    =/  bak
      (load -:!>(*[versioned-state:load _okay:g]) +>.old-state.egg-any)
    ::  restore any previews & invites we might've had
    ::
    =.  xeno
      %+  roll  ~(tap by xeno:bak)
      |=  [[=flag:g =gang:g] =_xeno]
      %+  ~(put by xeno)  flag
      ?.  (~(has by xeno) flag)
        gang(cam ~)
      =/  hav  (~(got by xeno) flag)
      :+  cam.hav
        ?~(pev.hav pev.gang pev.hav)
      ?~(vit.hav vit.gang vit.hav)
    ::  restore the groups we were in, taking care to re-establish
    ::  subscriptions to the group, and to tell %channels to re-establish
    ::  its subscriptions to the groups' channels as well.
    ::
    =.  cor
      %+  roll  ~(tap by groups:bak)
      |=  [[=flag:g gr=[=net:g =group:g]] =_cor]
      ?:  (~(has by groups.cor) flag)
        cor
      =.  groups.cor  (~(put by groups.cor) flag gr)
      =/  goc  (go-abed:group-core:cor flag)
      =.  goc  (go-safe-sub:goc |)
      =.  cor  go-abet:goc
      =?  cor  =(p.flag our.bowl)
        (emil:cor go-wake-members:go-pass:goc)
      %-  emil:cor
      %-  join-channels:go-pass:goc
      ~(tap in ~(key by channels.group.gr))
    =.  volume
      :+  base.volume:bak
        (~(uni by area.volume:bak) area.volume)
      (~(uni by chan.volume:bak) chan.volume)
    cor
  ==
::
++  channel-scry
  |=  =nest:g
  ^-  path
  /(scot %p our.bowl)/channels/(scot %da now.bowl)/[p.nest]/(scot %p p.q.nest)/[q.q.nest]
::
++  reset-all-perms
  (~(rep by groups) (reset-group-perms cor))
::
++  reset-group-perms
  |=  core=_cor
  |=  [[=flag:g [=net:g =group:g]] cr=_core]
  ?.  =(our.bowl p.flag)  cr
  (~(rep by channels.group) (reset-channel-perms flag cr))
::
++  reset-channel-perms
  |=  [=flag:g cr=_cor]
  |=  [[=nest:g =channel:g] core=_cr]
  ?.  ?=(?(%diary %heap %chat) p.nest)  core
  =.  cards.core
    :_
    :_  cards.core
      ^-  card
      =/  wire  /groups
      =/  dock  [our.bowl dap.bowl]
      =/  =action:v5:g  [flag [now.bowl [%channel nest [%del-sects readers.channel]]]]
      =/  cage  group-action-4+!>(action)
      [%pass wire %agent dock %poke cage]
    ^-  card
    =/  =path  (welp (channel-scry nest) /perm/noun)
    =/  perms  .^(perm:d %gx path)
    =/  =c-channels:d  [%channel nest %del-writers writers.perms]
    =/  =wire  /diary
    =/  =dock  [our.bowl %channels-server]
    =/  =cage  [%channel-command !>(c-channels)]
    [%pass wire %agent dock %poke cage]
  core
::  +init: initialize agent
++  init
  ^+  cor
  inflate-io
::  +load: load next state
++  load
  |^  |=  =vase
  ^+  cor
  =+  !<([old=versioned-state cool=*] vase)
  =?  old  ?=(%0 -.old)  (state-0-to-1 old)
  =?  old  ?=(%1 -.old)  (state-1-to-2 old)
  =?  old  ?=(%2 -.old)  (state-2-to-3 old)
  =?  old  ?=(%3 -.old)  (state-3-to-4 old)
  ::
  ::  v4 -> v5
  ::
  ::  leave all /epic subscriptions
  ::
  =?  cor  ?=(%4 -.old)
    %+  roll  ~(tap by wex.bowl)
    |=  [[[=wire =dock] *] =_cor]
    ?.  ?=([%epic ~] wire)  cor
    =^  caz=(list card)  subs
      (~(unsubscribe s [subs bowl]) wire dock)
    =.  cor  (emil caz)
    ::  force leave
    (emit [%pass wire %agent dock %leave ~])
  =?  cor  ?=(%4 -.old)
    (emit [%pass /load/active-channels %arvo %b %wait now.bowl])
  =?  old  ?=(%4 -.old)  (state-4-to-5 old)
  ::
  ?>  ?=(%5 -.old)
  =.  state  old
  inflate-io
  ::
  ::
  +$  versioned-state
    $%  state-5
        state-4
        state-3
        state-2
        state-1
        state-0
    ==
  +$  state-0
    $:  %0
        groups=net-groups:zero
        xeno=gangs:zero
        shoal=(map flag:zero dude:gall)
    ==
  ::
  +$  state-1
    $:  %1
      groups=net-groups:zero
      ::
        $=  volume
        $:  base=level:v
            area=(map flag:zero level:v)  ::  override per group
            chan=(map nest:zero level:v)  ::  override per channel
        ==
      ::
        xeno=gangs:zero
        ::  graph -> agent
        shoal=(map flag:zero dude:gall)
    ==
  ::
  +$  state-2
    $:  %2
        groups=net-groups:v2:g
      ::
        $=  volume
        $:  base=level:v
            area=(map flag:g level:v)  ::  override per group
            chan=(map nest:g level:v)  ::  override per channel
        ==
      ::
        xeno=gangs:v2:g
        ::  graph -> agent
        shoal=(map flag:g dude:gall)
    ==
  ::
  +$  state-3
    $:  %3
        groups=net-groups:v2:g
        =volume:v
        xeno=gangs:v2:g
        ::  graph -> agent
        shoal=(map flag:g dude:gall)
        =^subs:s
    ==
  ::
  +$  state-4
    $:  %4
        groups=net-groups:v2:g
        =volume:v
        xeno=gangs:v2:g
        ::  graph -> agent
        shoal=(map flag:g dude:gall)
        =^subs:s
        =pimp:imp
    ==
  ::
  +$  state-5  current-state
  ::
  ++  state-0-to-1
    |=  state-0
    ^-  state-1
    [%1 groups [*level:v ~ ~] xeno shoal]
  ::
  ++  state-1-to-2
    |=  state-1
    ^-  state-2
    [%2 (groups-1-to-2 groups) volume xeno shoal]
  ::
  ++  state-2-to-3
    |=  state-2
    ^-  state-3
    [%3 groups volume xeno shoal *^subs:s]
  ::
  ++  state-3-to-4
    |=  state-3
    ^-  state-4
    [%4 groups volume xeno shoal subs ~]
  ::
  ++  state-4-to-5
    |=  state-4
    ^-  state-5
    :*  %5
        (~(run by groups) net-group-2-to-5)
        volume
        (~(run by xeno) gang-2-to-5)
        shoal
        subs
        ~
    ==
  ::
  ++  net-group-2-to-5
    |=  [old-net=net:v2:g old-group=group:v2:g]
    [(net-2-to-5 old-net) (group-2-to-5 old-group)]
  ::
  ++  net-2-to-5
    |=  =net:v2:g
    ^-  net:v5:g
    ?:  ?=(%sub -.net)
      [%sub p.net load.net]
    net(p (run:log-on:v2:g p.net diff-2-to-5))
  ::
  ++  diff-2-to-5
    |=  =diff:v2:g
    ^-  diff:v5:g
    ?.  ?=(%create -.diff)  diff
    diff(p (group-2-to-5 p.diff))
  ::
  ++  group-2-to-5
    |=  group:v2:g
    ^-  group:v5:g
    :*  fleet
        cabals
        zones
        zone-ord
        bloc
        channels
        ~  ::  active-channels
        imported
        cordon
        secret
        meta
        flagged-content
    ==
  ::
  ++  claim-2-to-5
    |=  claim:v2:g
    ^-  claim:v5:g
    ::  there is no trace of %done ever being used
    ::  since the earliest recorded version of %groups.
    ::  thus we are free to treat such claims as an %error.
    ::
    :-  join-all
    ?:(?=(%done progress) %error progress)
  ::
  ++  preview-2-to-5
    |=  preview:v2:g
    ^-  preview:v5:g
    [flag meta cordon time secret 0]
  ::
  ++  gang-2-to-5
    |=  gang:v2:g
    ^-  gang:v5:g
    [(bind cam claim-2-to-5) (bind pev preview-2-to-5) vit]
  ::
  ++  groups-1-to-2
    =*  v2  v2:g
    |=  groups=net-groups:zero
    ^-  net-groups:v2
    %-  ~(run by groups)
    |=  [=net:zero gr=group:zero]
    ^-  [net:v2 group:v2]
    :_  (group-1-to-2 gr)
    ?-  -.net
        %sub  net
        %pub
      :-  %pub
      %+  gas:log-on:v2  *log:v2
      %+  turn
        (tap:log-on:zero p.net)
      |=  [t=time =diff:zero]
      ^-  [time diff:v2]
      :-  t
      ?+  -.diff  diff
        %create  [%create (group-1-to-2 p.diff)]
      ==
    ==
  ++  group-1-to-2
    |=  gr=group:zero
    ^-  group:v2:g
    %*  .  *group:v2:g
      fleet            fleet.gr
      cabals           cabals.gr
      zones            zones.gr
      zone-ord         zone-ord.gr
      bloc             bloc.gr
      channels         channels.gr
      imported         imported.gr
      cordon           cordon.gr
      secret           secret.gr
      meta             meta.gr
      flagged-content  ~
    ==
  --
::
++  inflate-io
  ^+  cor
  ::
  =.  cor  (watch-contact |)
  =.  cor  (watch-channels |)
  ::
  =.  cor
    %+  roll
      ~(tap by groups)
    |=  [[=flag:g *] core=_cor]
    go-abet:(go-safe-sub:(go-abed:group-core:core flag) &)
  cor
::
++  watch
  |=  =(pole knot)
  ^+  cor
  ~|  watch-path=`path`pole
  ?+  pole  ~|(%bad-watch-path !!)
  ::
    ::
    ::  /v0/groups
    ::
  ::
    [%init ~]             (give %kick ~ ~)
    [%groups ~]           cor
    [%groups %ui ~]       cor
  ::
      [%groups ship=@ name=@ rest=*]
    =/  ship=@p  (slav %p ship.pole)
    go-abet:(go-watch:(go-abed:group-core ship name.pole) %v0 rest.pole)
  ::
    ::
    ::  /v1/groups
    ::
  ::
    [%v1 %groups ~]  cor
    [%v1 %groups %ui ~]  cor
  ::
      [%v1 %groups ship=@ name=@ rest=*]
    =/  ship=@p  (slav %p ship.pole)
    go-abet:(go-watch:(go-abed:group-core ship name.pole) %v1 rest.pole)
  ::
    ::
    ::  /v0/gangs
    ::
  ::
    [%gangs %updates ~]   cor
  ::
      [%gangs %index ship=@ ~]
    =/  =ship  (slav %p ship.pole)
    ?:  =(our.bowl ship)  res-gang-index-2
    ::  XX remove when ames fix is in
    =+  (check-known ship)
    ?.  ?=(%known -)  (hi-and-req-gang-index ship)
    (req-gang-index ship)
  ::
      [%gangs ship=@ name=@ rest=*]
    =/  ship=@p  (slav %p ship.pole)
    ga-abet:(ga-watch:(ga-abed:gang-core ship name.pole) %v0 rest.pole)
  ::
    ::
    ::  /v1/gangs
    ::
  ::
    [%v1 %gangs %updates ~]   cor
  ::
      [%v1 %gangs %index ship=@ ~]
    =/  =ship  (slav %p ship.pole)
    ?:  =(our.bowl ship)  res-gang-index-5
    ::  XX remove when ames fix is in
    =+  (check-known ship)
    ?.  ?=(%known -)  (hi-and-req-gang-index ship)
    (req-gang-index ship)
  ::
      [%v1 %gangs ship=@ name=@ rest=*]
    =/  ship=@p  (slav %p ship.pole)
    ga-abet:(ga-watch:(ga-abed:gang-core ship name.pole) %v1 rest.pole)
  ::
    [%epic ~]  (give %fact ~ epic+!>(okay:g))
  ::
      ::XX  seems defunct, should remove /bait functionality
      ::    from this agent
      [%bait s=@ n=@ gs=@ gn=@ ~]
    =,(pole (cast [(slav %p gs) gn] [(slav %p s) n]))
  ::
      [%hi ship=@ ~]
    =/  =ship  (slav %p ship.pole)
    (hi-ship ship)
  ::
     [%chan app=@ ship=@ name=@ rest=*]
    =/  ship=@p  (slav %p ship.pole)
    =/  =nest:g  [app.pole ship name.pole]
    (watch-chan nest)
  ==
++  peek
  |=  =(pole knot)
  ^-  (unit (unit cage))
  =*  xeno-2
    ^-  gangs:v2:g
    (~(run by xeno) to-gang-2)
  ?+    pole  [~ ~]
  ::
    [%x %gangs ~]  ``gangs+!>(xeno-2)
    [%x %v1 %gangs ~]  ``gangs-1+!>(xeno)
  ::
    [%x %init ~]  ``noun+!>([groups-light-2 xeno-2])
    [%x %init %v0 ~]  ``noun+!>([groups-light-ui-v0 xeno-2])
    [%x %init %v1 ~]  ``noun+!>([groups-light-ui-2 xeno-2])
    [%x %v2 %init ~]    ``noun+!>([groups-light-ui-5 xeno])
  ::
    [%x %groups %light ~]  ``groups+!>(groups-light-2)
    [%x %groups %light %v0 ~]  ``groups-ui-v0+!>(groups-light-ui-v0)
    [%x %groups %light %v1 ~]  ``groups-ui+!>(groups-light-ui-2)
  ::
      [%x %groups ~]
    =/  groups-2=groups:v2:g
      %-  ~(run by groups)
      |=  [net:g =group:g]
      (to-group-2 group)
    ``groups+!>(groups-2)
  ::
      [%x %v1 %groups ~]
    ``groups-1+!>((~(run by groups) tail))
  ::
      [%x %groups %v0 ~]
    ``groups-ui-v0+!>(`groups-ui:zero`(~(urn by groups) to-group-ui-v0))
  ::
      [%x %groups %v1 ~]
    ``groups-ui+!>(`groups-ui:v2:g`(~(urn by groups) to-group-ui-2))
  ::
      [%x %groups ship=@ name=@ rest=*]
    =/  ship  (slav %p ship.pole)
    =*  flag  [ship name.pole]
    =/  group  (~(get by groups) flag)
    ?~  group  [~ ~]
    ?~  rest.pole
      ``group+!>((to-group-2 +.u.group))
    ?+    rest.pole
        (go-peek:(go-abed:group-core ship name.pole) rest.pole)
      ::
    ::
        [%v0 ~]
      ``group-ui-v0+!>(`group-ui:zero`(to-group-ui-v0 flag u.group))
    ::
        [%v1 ~]
      ``group-ui+!>((to-group-ui-2 flag u.group))
    ::
        [%v2 ~]
      ``group-ui-1+!>((to-group-ui-5 u.group))
    ==
  ::
      [%x %exists ship=@ name=@ rest=*]
      =/  src  (slav %p ship.pole)
      ``noun+!>((~(has by groups) [src name.pole]))
  ::
      [%x %volume ~]
    ``volume-value+!>(base.volume)
  ::
      [%x %volume %all ~]
    ``noun+!>(volume)
  ::
      [%x %volume ship=@ name=@ ~]
    =/  ship  (slav %p ship.pole)
    :^  ~  ~  %volume-value
    !>  ^-  value:v
    %-  ~(gut by area.volume)
    [[(slav %p ship.pole) name.pole] ~]
  ::
      [%x %volume dude=@ ship=@ name=@ ~]
    =/  =ship    (slav %p ship.pole)
    =/  =nest:g  [dude.pole ship name.pole]
    :^  ~  ~  %volume-value
    !>  ^-  value:v
    ?^  vol=(~(get by chan.volume) nest)
      u.vol
    ::NOTE  searching through all groups like this is... inefficient,
    ::      but the alternative is depending on the dude knowing what
    ::      group the nest belongs to and scrying that out of it...
    =/  groups=(list [=flag:g net:g group:g])
      ~(tap by groups)
    |-
    ?~  groups  ~
    ?.  (~(has by channels.i.groups) nest)
      $(groups t.groups)
    (~(gut by area.volume) flag.i.groups ~)
  ==
::
++  drop-fleet
  |=  =group:g
  ^-  group:g
  =.  fleet.group
    %+  ~(put by *fleet:g)
      our.bowl
    (~(gut by fleet.group) our.bowl *vessel:fleet:g)
  group
::
++  to-claim-2
  |=  =claim:g
  ^-  claim:v2:g
  claim
::
++  to-preview-2
  |=  preview:g
  ^-  preview:v2:g
  [flag meta cordon time secret]
::
++  to-gang-2
  |=  gang:v5:g
  ^-  gang:v2:g
  :*  (bind cam to-claim-2)
      (bind pev to-preview-2)
      vit
  ==
::
++  to-group-2
  |=  group:g
  ^-  group:v2:g
  :*  fleet
      cabals
      zones
      zone-ord
      bloc
      channels
      imported
      cordon
      secret
      meta
      flagged-content
  ==
::
++  groups-light-2
  ^-  groups:v2:g
  %-  ~(run by groups)
  |=  [=net:g =group:g]
  (to-group-2 (drop-fleet group))
::
++  groups-light-ui-2
  ^-  groups-ui:v2:g
  %-  ~(urn by groups)
  |=  [=flag:g [=net:g =group:g]]
  (to-group-ui-2 flag net (drop-fleet group))
::
++  groups-light-ui-5
  ^-  groups-ui:v5:g
  %-  ~(run by groups)
  |=  [=net:g =group:g]
  :*  (drop-fleet group)
      ::  init
      ?:(?=(%pub -.net) & load.net)
      ::  member count
      ~(wyt by fleet.group)
  ==
::
++  to-groups-ui-5
  |=  [=net:g =group:g]
  ^-  group-ui:v5:g
  :*  (drop-fleet group)
      ::  init
      ?:(?=(%pub -.net) & load.net)
      ::  member count
      ~(wyt by fleet.group)
  ==
::
++  groups-light-ui-v0
  ^-  groups-ui:zero
  %-  ~(urn by groups)
  |=  [=flag:g [=net:g =group:g]]
  (to-group-ui-v0 flag net (drop-fleet group))
::
++  to-group-ui-5
  |=  [=net:g =group:g]
  ^-  group-ui:v5:g
  :*  group
      ::  init
      ?:(?=(%pub -.net) & load.net)
      ::  member count
      ~(wyt by fleet.group)
  ==
::
++  to-group-ui-2
  |=  [=flag:g =net:g =group:g]
  ^-  group-ui:v2:g
  :-  (to-group-2 group)
  ?.  ?=(%sub -.net)  ~
  =/  =status:neg
    (read-status:neg bowl [p.flag %groups])
  ?+  status  ~
    %match  `[%chi ~]
    %clash  `[%lev ~]
  ==
++  to-group-ui-v0
  |=  [=flag:g =net:g =group:g]
  ^-  group-ui:zero
  :_  ?.  ?=(%sub -.net)  ~
      =/  =status:neg
        (read-status:neg bowl [p.flag %groups])
      ?+  status  ~
        %match  `[%chi ~]
        %clash  `[%lev ~]
      ==
  :*  fleet.group
      cabals.group
      zones.group
      zone-ord.group
      bloc.group
      channels.group
      imported.group
      cordon.group
      secret.group
      meta.group
  ==
::
++  to-log-2
  |=  =log:g
  ^-  log:v2:g
  (run:log-on:g log to-diff-2)
::
++  to-diff-2
  |=  =diff:g
  ^-  diff:v2:g
  ?.  ?=(%create -.diff)  diff
  diff(p (to-group-2 p.diff))
::
++  agent
  |=  [=(pole knot) =sign:agent:gall]
  ^+  cor
  ~|  `wire`pole
  ?+    pole  ~|(bad-agent-take/pole !!)
      ~   cor
      [%logs ~]  cor
      [%helm *]  cor
      [%activity %submit *]  cor
      [%groups %role ~]  cor
      [?(%hark %groups %chat %heap %diary) ~]  cor
      [%cast ship=@ name=@ ~]  (take-cast [(slav %p ship.pole) name.pole] sign)
  ::
      [%hi ship=@ ~]
    =/  =ship  (slav %p ship.pole)
    (take-hi ship sign)
  ::
      [%gangs %invite ~]
    ?>  ?=(%poke-ack -.sign)
    ?~  p.sign  cor
    %.  cor
    (slog leaf/"Error giving invite" u.p.sign)
  ::
      [%groups ship=@ name=@ %proxy ~]
    ?>  ?=(%poke-ack -.sign)
    ::  whether it's an ack or nack, nothing to do on our end
    ?~  p.sign  cor
    %-  (slog leaf/"Error forwarding poke" u.p.sign)
    cor
  ::
      [%groups ship=@ name=@ rest=*]
    =/  =ship  (slav %p ship.pole)
    go-abet:(go-agent:(go-abed:group-core ship name.pole) rest.pole sign)
  ::
      [%gangs %index ship=@ ~]
    (take-gang-index (slav %p ship.pole) sign)
  ::
      [%gangs ship=@ name=@ rest=*]
    =/  =ship  (slav %p ship.pole)
    ga-abet:(ga-agent:(ga-abed:gang-core ship name.pole) rest.pole sign)
  ::
      [%chan app=@ ship=@ name=@ rest=*]
    =/  =ship  (slav %p ship.pole)
    =/  =nest:g  [app.pole ship name.pole]
    (take-chan nest sign)
  ::
      [%channels ~]
    (take-channels sign)
  ::
      [%contact ~]
    (take-contact sign)
  ==
::
++  arvo
  |=  [=(pole knot) sign=sign-arvo]
  ^+  cor
  ?+  pole  ~|(bad-arvo-take/pole !!)
      [%~.~ %cancel-retry rest=*]  cor
  ::
      [%~.~ %retry rest=*]
    =^  caz=(list card)  subs
      (~(handle-wakeup s [subs bowl]) pole)
    (emil caz)
  ::
      [%load %active-channels ~]
    ::
    =.  groups
      %-  ~(run by groups)
      |=  [=net:g =group:g]
      =/  nests
        ~(tap in ~(key by channels.group))
      :-  net
      %_  group  active-channels
        %-  silt
        %+  skim  nests
        |=  =nest:g
        .^(? %gu (channel-scry nest))
      ==
    cor
  ==
::
++  subscribe
  |=  [=wire =dock =path]
  |=  delay=?
  =^  caz=(list card)  subs
    (~(subscribe s [subs bowl]) wire dock path delay)
  (emil caz)
::
++  cast
  |=  [grp=flag:g gra=flag:g]
  ^+  cor
  ?^  dud=(~(get by shoal) gra)
    =.  cor   (give %fact ~ dude+!>(u.dud))
    (give %kick ~ ~)
  =/  grp-path=path   /(scot %p p.grp)/[q.grp]
  =/  gra-path=path   /(scot %p p.gra)/[q.gra]
  =/  =wire          [%cast gra-path]
  =/  =path          :(welp /groups grp-path /bait gra-path)
  ?:  (~(has by wex.bowl) wire p.grp dap.bowl)
    cor
  (emit %pass wire %agent [p.grp dap.bowl] %watch path)
::
++  take-cast
  |=  [gra=flag:g =sign:agent:gall]
  ^+  cor
  =/  matching=(list path)
    =-  ~(tap in -)
    %-  ~(gas in *(set path))
    %+  murn  ~(val by sup.bowl)
    |=  [=ship =path]
    ^-  (unit ^path)
    ?.  =((scag 3 path) [%bait (scot %p p.gra) q.gra ~])
      ~
    `path
  ?+    -.sign  cor
      %kick  (give %kick matching ~)
  ::
      %watch-ack
    ?~  p.sign  cor
    (give %kick matching ~)
  ::
      %fact
    ?.  =(p.cage.sign %dude)
      ~&  trash-fish/p.cage.sign
      cor
    =+  !<(=dude:gall q.cage.sign)
    =.  shoal  (~(put by shoal) gra dude)
    =.  cor  (give %fact matching cage.sign)
    (give %kick matching ~)
  ==
::
++  watch-channels
  (subscribe /channels [our.bowl %channels] /v1)
::
++  take-channels
  |=  =sign:agent:gall
  ?+    -.sign  cor
  ::
      %kick
    (watch-channels &)
  ::
      %fact
    =+  !<(=r-channels:d q.cage.sign)
    =*  rc  r-channel.r-channels
    ?+    -.rc  cor
        %create
      ?.  (~(has by groups) group.perm.rc)  cor
      =+  group=(~(got by groups) group.perm.rc)
      %_  cor  groups
        %+  ~(put by groups)
          group.perm.rc
        %_  group  active-channels
          (~(put in active-channels.group) nest.r-channels)
        ==
      ==
    ::
        %join
      ?.  (~(has by groups) group.rc)  cor
      =+  group=(~(got by groups) group.rc)
      %_  cor  groups
        %+  ~(put by groups)
          group.rc
        %_  group  active-channels
          (~(put in active-channels.group) nest.r-channels)
        ==
      ==
    ::
    ::XX  this is inefficient, but %leave, unlike %join and %create,
    ::    does not carry group information. thus, we have
    ::    to comb through our groups to find matches.
    ::
        %leave
      %_  cor  groups
        %-  ~(run by groups)
        |=  [=net:g =group:g]
        ^-  [_net _group]
        ?:  =(~ channels.group)
          [net group]
        ?.  (~(has by channels.group) nest.r-channels)
          [net group]
        :-  net
        %_  group  active-channels
          (~(del in active-channels.group) nest.r-channels)
        ==
      ==
    ==
  ==
::
++  watch-contact
  (subscribe /contact [our.bowl %contacts] /contact)
::
++  take-contact
  |=  =sign:agent:gall
  ?+  -.sign  cor
      %kick
    (watch-contact &)
  ::
      %watch-ack
    cor
  ::
      %fact
    =+  !<(=update-0:tac q.cage.sign)
    ?~  con.update-0  cor
    %-  emil
    %+  turn  ~(tap in groups.con.update-0)
    |=  =flag:g
    [%pass /gangs/(scot %p p.flag)/[q.flag]/preview %agent [p.flag dap.bowl] %watch /v1/groups/(scot %p p.flag)/[q.flag]/preview]
  ==
::
++  watch-epic
  |=  [her=ship delay=?]
  ^+  cor
  =/  =wire  /epic
  =/  =dock  [her dap.bowl]
  ?:  (~(has by wex.bowl) [wire dock])
    cor
  ((subscribe wire dock wire) delay)
::
++  watch-chan
  |=  =nest:g
  ^+  cor
  ?.  =(our.bowl p.q.nest)
    =/  =wire  /chan/[p.nest]/(scot %p p.q.nest)/[q.q.nest]
    ?:  (~(has by wex.bowl) [wire p.q.nest dap.bowl])
      cor
    (emit [%pass wire %agent [p.q.nest dap.bowl] %watch `path`wire])
  ::
  =/  gs  ~(tap by groups)
  |-
  ?~  gs
    ~|(no-group-found/nest !!)
  =/  [=flag:g =net:g =group:g]  i.gs
  ?.  (~(has by channels.group) nest)
    $(gs t.gs)
  ?.  (go-can-read:(go-abed:group-core flag) src.bowl (~(got by channels.group) nest))
    $(gs t.gs)
  =/  =preview:channel:v2:g
    =,  group
    :*  nest
        meta:(~(got by channels.group) nest)
        flag  meta  cordon  now.bowl  secret.group
    ==
  =.  cor  (emit %give %fact ~ channel-preview+!>(preview))
  (emit %give %kick ~ ~)
::
++  take-chan
  |=  [=nest:g =sign:agent:gall]
  =/  =wire  =,(nest /chan/[p]/(scot %p p.q)/[q.q])
  ^+  cor
  ?+    -.sign  ~|(bad-chan-take/[-.sign nest] !!)
      %watch-ack
    ?~  p.sign  cor
    :: TODO: propagate upwards
    %-  (slog leaf/"Failed to fetch group" u.p.sign)
    cor
  ::
      %fact
    ?.  =(%channel-preview p.cage.sign)
      cor
    =+  !<(=preview:channel:g q.cage.sign) :: XX: really necessary?
    =.  cor  (emit %give %fact ~[wire] cage.sign)
    (emit %give %kick ~[wire] ~)
  ::
      %kick  :: XX: better?
    (emit %give %kick ~[wire] ~)
  ==
::
++  from-self  =(our src):bowl
++  pass-hark
  |=  =new-yarn:ha
  ^-  card
  =/  =wire  /hark
  =/  =dock  [our.bowl %hark]
  =/  =cage  hark-action-1+!>([%new-yarn new-yarn])
  [%pass wire %agent dock %poke cage]
++  spin
  |=  [=rope:ha wer=path but=(unit button:ha) con=(list content:ha)]
  ^-  new-yarn:ha
  [& & rope con wer but]
::
++  give-invites
  |=  [=flag:g ships=(set ship)]
  ?.  =(p.flag our.bowl)  cor
  %-  emil
    %+  turn
      ~(tap in ships)
    |=  =ship
    ^-  card
    =/  cage  group-invite+!>(`invite:g`[flag ship])
    =/  line  `wire`/gangs/(scot %p p.flag)/[q.flag]/invite
    [%pass line %agent [ship dap.bowl] %poke cage]
::
++  get-channel-rope
  |=  [=nest:g =id-post:d id-reply=(unit id-reply:d)]
  ^-  (unit rope:ha)
  =/  prefix  (channel-scry nest)
  ?.  .^(has=? %gu prefix)  ~
  =/  ch-path=path
    ?~  id-reply
      (welp prefix /hark/rope/(scot %ud id-post))
    (welp prefix /hark/rope/(scot %ud id-post)/(scot %ud u.id-reply))
  =/  =path  (snoc ch-path %noun)
  .^((unit rope:ha) %gx path)
::
++  group-core
  |_  [=flag:g =net:g =group:g gone=_|]
  ++  go-core  .
  ++  go-abet
    =.  groups
      ?:  gone
        (~(del by groups) flag)
      (~(put by groups) flag net group)
    ?.  gone  cor
    ::  delete group
    ::
    =?  cor  !=(p.flag our.bowl)  (emil leave:go-pass)
    =/  =action:v5:g  [flag now.bowl %del ~]
    (give %fact ~[/groups/ui] group-action-4+!>(action))
  ++  go-abed
    |=  f=flag:g
    ^+  go-core
    ~|  flag=f
    =/  [n=net:g gr=group:g]  (~(got by groups) f)
    go-core(flag f, group gr, net n)
  ::
  ++  go-area  `path`/groups/(scot %p p.flag)/[q.flag]
  ++  go-rope
    |=  thread=path
    [`flag ~ q.byk.bowl (welp /(scot %p p.flag)/[q.flag] thread)]
  ++  go-link
    |=  link=path
    (welp /groups/(scot %p p.flag)/[q.flag] link)
  ++  go-is-our-bloc
    (~(has in go-bloc-who) our.bowl)
  ++  go-is-bloc
    |(=(src.bowl p.flag) (~(has in go-bloc-who) src.bowl))
  ++  go-bloc-who
    %+  roll  ~(tap by fleet.group)
    |=  [[who=ship =vessel:fleet:g] out=(set ship)]
    ?:  =(~ (~(int in sects.vessel) bloc.group))
      out
    (~(put in out) who)
  ::
  ++  go-activity
    =,  activity
    |=  $=  concern
        $%  [%join =ship]
            [%kick =ship]
            [%flag-post key=message-key =nest:d group=flag:g]
            [%flag-reply key=message-key parent=message-key =nest:d group=flag:g]
            [%role =ship roles=(set sect:g)]
            [%ask =ship]
        ==
    ^+  go-core
    =.  cor
      %-  submit-activity
      ^-  action
      =,  concern
      :-  %add
      ?-  -.concern
        %ask   [%group-ask ^flag ship]
        %join  [%group-join ^flag ship]
        %kick  [%group-kick ^flag ship]
        %role  [%group-role ^flag ship roles]
        %flag-post  [%flag-post key nest group]
        %flag-reply  [%flag-reply key parent nest group]
      ==
    go-core
  ::
  ++  go-channel-hosts
    ^-  (set ship)
    %-  ~(gas in *(set ship))
    %+  turn
      ~(tap by channels.group)
    |=  [=nest:g *]
    p.q.nest
  ::
  ++  go-is-banned
    |=  =ship
    =*  cordon  cordon.group
    ?&  =(-.cordon %open)
        ?-  -.cordon
            ?(%shut %afar)  |
            %open
          ?|  (~(has in ranks.ban.cordon) (clan:title ship))
              (~(has in ships.ban.cordon) ship)
          ==
        ==
    ==
  ++  go-pass
    |%
    ++  leave
      ^-  (list card)
      =/  =wire  (snoc go-area %updates)
      =/  =dock  [p.flag dap.bowl]
      =^  caz=(list card)  subs
        (~(unsubscribe s [subs bowl]) wire dock)
      caz
    ::
    ++  remove-self
      ^-  card
      =/  =wire  (snoc go-area %proxy)
      =/  =dock  [p.flag dap.bowl]
      =/  =cage
        :-  %group-action-4
        !>  ^-  action:v5:g
        [flag now.bowl %fleet (silt our.bowl ~) %del ~]
      [%pass wire %agent dock %poke cage]
    ::
    ++  leave-channels
      |=  nests=(list nest:g)
      ^-  (list card)
      %+  murn
          nests
      |=  nes=nest:g
      ^-  (unit card)
      ?.  ?=(?(%chat %diary %heap) p.nes)
        ~
      =/  =dock  [our.bowl %channels]
      =/  action=a-channels:d  [%channel nes %leave ~]
      =/  =cage  channel-action+!>(action)
      =/  =wire  (snoc go-area %leave-channels)
      `[%pass wire %agent dock %poke cage]
    ::
    ++  join-channels
      |=  nests=(list nest:g)
      ^-  (list card)
      %+  murn
          nests
      |=  nes=nest:g
      ^-  (unit card)
      ?.  ?=(?(%chat %diary %heap) p.nes)
        ~
      =/  =dock  [our.bowl %channels]
      =/  action=a-channels:d  [%channel nes %join flag]
      =/  =cage  ['channel-action' !>(action)]
      =/  =wire  (snoc go-area %join-channels)
      `[%pass wire %agent dock %poke cage]
    ::
    ++  go-wake-members
      ^-  (list card)
      %+  turn
        ~(tap in (~(del in ~(key by fleet.group)) our.bowl))
      |=  who=ship
      ^-  card
      =/  =wire  (snoc go-area %wake)
      =/  =cage  noun+!>([%group-wake flag])
      [%pass wire %agent [who dap.bowl] %poke cage]
    --
  ::
  ++  go-leave
    |=  send-remove=?
    ::NOTE  we leave *all* channels, not just those that
    ::      are joined.
    ::
    =/  channels  ~(tap in ~(key by channels.group))
    =.  cor
      (emil (leave-channels:go-pass channels))
    =.  cor
      (submit-activity [%del %group flag])
    =?  cor  send-remove
      (emit remove-self:go-pass)
    =.  cor
      (emit %give %fact ~[/groups /groups/ui] group-leave+!>(flag))
    =.  cor
      (emit %give %fact ~[/v1/groups /v1/groups/ui] group-leave+!>(flag))
    go-core(gone &)
  ::
  ++  go-init
    |=  admins=(set ship)
    =.  cabals.group
      %+  ~(put by cabals.group)  %admin
      :_  ~
      ['Admin' 'Admins can add and remove channels and edit metadata' '' '']
    =.  bloc.group  (~(put in bloc.group) %admin)
    =.  zones.group
      %+  ~(put by zones.group)  %default
      :-  ['Sectionless' '' '' '']
      %+  murn  ~(tap by channels.group)
      |=  [=nest:g =channel:g]
      ^-  (unit nest:g)
      ?.  =(zone.channel %default)
        ~
      `nest
    =.  zone-ord.group  (~(push of zone-ord.group) %default)
    =.  fleet.group
      %-  ~(urn by fleet.group)
      |=  [=ship =vessel:fleet:g]
      ?.  (~(has in admins) ship)
        vessel
      vessel(sects (~(put in sects.vessel) %admin))
    ?.  =(our.bowl p.flag)
      (go-safe-sub &)
    =/  our=vessel:fleet:g  (~(gut by fleet.group) our.bowl *vessel:fleet:g)
    =.  sects.our  (~(put in sects.our) %admin)
    =.  fleet.group  (~(put by fleet.group) our.bowl our)
    =/  =diff:g  [%create group]
    (go-tell-update now.bowl diff)
  ::
  ++  go-has-sub
    (~(has by wex.bowl) [(snoc go-area %updates) p.flag dap.bowl])
  ::
  ++  go-safe-sub
    |=  init=_|
    ^+  go-core
    ?:  |(go-has-sub =(our.bowl p.flag))
      go-core
    (go-sub init |)
  ::
  ++  go-sub
    |=  [init=_| delay=?]
    ^+  go-core
    =/  =time
      ?.(?=(%sub -.net) *time p.net)
    =/  base=wire  (snoc go-area %updates)
    =/  =path      (snoc `path`[%v1 base] ?:(init %init (scot %da time)))
    =.  cor  ((subscribe base [p.flag dap.bowl] path) delay)
    go-core
  ::
  ++  go-watch
    |=  [ver=?(%v0 %v1) =(pole knot)]
    ^+  go-core
    ?+    pole  !!
        [%updates rest=*]  (go-pub ver rest.pole)
        [%ui ~]            go-core
        [%preview ~]       (go-preview ver)
    ::
        ::XX seems defunct, remove
        [%bait host=@ name=@ ~]
      ?>  ?=(%open -.cordon.group)
      =/  =flag:g  [(slav %p host.pole) name.pole]
      =;  =nest:g
        =.  cor  (give %fact ~ dude+!>(p.nest))
        =.  cor  (give %kick ~ ~)
        go-core
      %-  need
      %+  roll  ~(tap in imported.group)
      |=  [=nest:g out=(unit nest:g)]
      ^-  (unit nest:g)
      ?.  =(~ out)  out
      ?.  =(q.nest flag)  ~
      `nest
    ==
  ::
  ++  go-preview
<<<<<<< HEAD
    ?>  ?-  -.cordon.group
          %afar  &
          %open  !secret.group  :: should never be secret
        ::
            %shut
          ::  if a private group yes
          ::  if secret, only invites should get previews
          ?.  secret.group  &
          (~(has in pend.cordon.group) src.bowl)
        ==
    =/  =preview:g
      =,  group
      [flag meta cordon now.bowl secret]
=======
    |=  ver=?(%v0 %v1)
    :: TODO: either use ?> to enforce request permissions; or return a preview
    ::   with limited info? for rendering a secret group reference
    :: ?>  (~(has by fleet.group) src.bowl)
    :: TODO: if user is in the allowed to join list, they should see a preview;
    ::   reusing some of the below logic
    :: ?>  ?|  =(p.flag our.bowl) :: self
    ::     =(p.flag src.bowl) :: subscription
    ::     &((~(has in ships) src.bowl) =(1 ~(wyt in ships)))  :: user join
    =/  =preview:g
      =,  group
      [flag meta cordon now.bowl secret.group ~(wyt by fleet)]
>>>>>>> 49fc3f9d
    =.  cor
      ?:  ?=(%v0 ver)
        (emit %give %fact ~ group-preview+!>((to-preview-2 preview)))
      (emit %give %fact ~ group-preview-1+!>(preview))
    =.  cor
      (emit %give %kick ~ ~)
    go-core
  ::
  ++  go-peek
    |=  =(pole knot)
    ^-  (unit (unit cage))
    :-  ~
    ?+    pole  ~
        [%hosts ~]
      `ships+!>(go-channel-hosts)
      ::
        [%fleet %ships ~]
      `ships+!>(~(key by fleet.group))
      ::
        [%fleet ship=@ %vessel ~]
      =/  src  (slav %p ship.pole)
      `noun+!>((~(got by fleet.group) src))
      ::
        [%fleet ship=@ %is-bloc ~]
      =/  src  (slav %p ship.pole)
      `loob+!>((~(has in go-bloc-who) src))
      ::
        [%fleet ship=@ %is-ban ~]
      =/  src  (slav %p ship.pole)
      `loob+!>((go-is-banned src))
      ::
        [%channel app=@ ship=@ name=@ rest=*]
      =/  nes=nest:g  [app.pole (slav %p ship.pole) name.pole]
      ?+    rest.pole  ~
          [%can-read member=@ ~]
        ?~  channel=(~(get by channels.group) nes)
          `loob+!>(`?`|)
        =/  member  (slav %p member.rest.pole)
        `loob+!>((go-can-read member u.channel))
        ::
          [%can-write member=@ ~]
        =/  member  (slav %p member.rest.pole)
        =-  `noun+!>(-)
        ?:  |((go-is-banned member) !(~(has by fleet.group) member))  ~
        %-  some
        :-  bloc=(~(has in go-bloc-who) member)
        sects=sects:(~(got by fleet.group) member)
      ==
      ::
        [%can-read ~]
      :+  ~  %noun
      !>  ^-  $-([ship nest:g] ?)
      |=  [=ship =nest:g]
      ?~  cha=(~(get by channels.group) nest)  |
      (go-can-read ship u.cha)
    ==
  ::
  ++  go-can-read
    |=  [src=ship =channel:g]
    =/  open  =(-.cordon.group %open)
    =/  ves  (~(get by fleet.group) src)
    =/  visible  =(~ readers.channel)
    ?:  (go-is-banned src)  |
    ?:  ?|  (~(has in go-bloc-who) src)
            &(open visible)
            &(!=(~ ves) visible)
        ==
      &
    ?~  ves  |
    !=(~ (~(int in readers.channel) sects.u.ves))
  ++  go-agent
    |=  [=wire =sign:agent:gall]
    ^+  go-core
    ?+  wire  !!
        [%updates ~]  (go-take-update sign)
        [%wake ~]     go-core
    ::
        [?(%join-channels %leave-channels) ~]
      ?>  ?=(%poke-ack -.sign)
      ?~  p.sign
        go-core
      %.  go-core
      ?-    i.wire
        ::
            %join-channels
          (slog leaf/"Failed to join channel" u.p.sign)
        ::
            %leave-channels
          (slog leaf/"Failed to leave channel" u.p.sign)
      ==
    ::
    ==
  ::
  ++  go-take-update
    |=  =sign:agent:gall
    ^+  go-core
    ?+    -.sign  (go-sub | &)
        %kick
      ?>  ?=(%sub -.net)
      (go-sub !load.net &)
    ::
        %watch-ack
      =?  cor  (~(has by xeno) flag)
        ga-abet:(ga-watched:(ga-abed:gang-core flag) p.sign)
      %.  go-core
      ?~  p.sign  same
      (slog leaf/"Failed subscription" u.p.sign)
    ::
        %fact
      =*  cage  cage.sign
      ::  XX: does init need to be handled specially?
      ?+  p.cage  ~|(bad-mark+p.cage !!)
        %group-log-4     (go-apply-log !<(log:g q.cage))
        %group-update-4  (go-update !<(update:g q.cage))
        %group-init-4    (go-fact-init !<(init:g q.cage))
      ==
    ==
  ::
  ++  go-proxy
    |=  =update:v5:g
    ^+  go-core
    =*  diff  q.update
    ::  don't allow anyone else to proxy through us
    ?.  =(src.bowl our.bowl)
      ~|("%group-action poke failed: only allowed from self" !!)
    ::  must have permission to write
    ?.  ?|  go-is-bloc
            ?=(%flag-content -.diff)
            ?&(?=(%fleet -.diff) ?=([%add ~] q.diff))
        ==
      ~|("%group-action poke failed: can't write to host" !!)
    =/  =wire  (snoc go-area %proxy)
    =/  =dock  [p.flag dap.bowl]
    =/  =cage  group-action-4+!>([flag update])
    =.  cor  (emit %pass wire %agent dock %poke cage)
    go-core
  ::
  ++  go-pub
    |=  [ver=?(%v0 %v1) =path]
    ^+  go-core
    ?>  ?=(%pub -.net)
    =;  =cage
      =.  cor  (give %fact ~ cage)
      go-core
    ?:  ?=([%init ~] path)
      =/  [=time *]  (need (ram:log-on:g p.net))
      ?:  ?=(%v0 ver)
        group-init-3+!>([time (to-group-2 group)])
      ::  v1
      group-init-4+!>([time group])
    ?>  ?=([@ ~] path)
    =/  =time  (slav %da i.path)
    =/  =log:g
      (lot:log-on:g p.net `time ~)
    ?:  ?=(%v0 ver)
      group-log-3+!>((to-log-2 log))
    ::  %v1
    group-log-4+!>(log)
  ::
  ++  go-apply-log
    |=  =log:g
    =/  updates=(list update:g)
      (tap:log-on:g log)
    %+  roll  updates
    |=  [=update:g go=_go-core]
    (go-update:go update)
  ::
  ++  go-fact-init
    |=  [=time gr=group:g]
    =.  group  gr
    =.  net  [%sub time &]
    =/  create=diff:v5:g  [%create group]
    =/  readable-channels
      %-  ~(gas in *(set nest:g))
      %+  murn  ~(tap in channels.group)
      |=  [ch=nest:g =channel:g]
      ?.  (go-can-read our.bowl channel)  ~
      [~ ch]
    =.  cor
      (give %fact ~[/groups /groups/ui] group-action-3+!>(`action:v2:g`[flag now.bowl (to-diff-2 create)]))
    =.  cor
      (give %fact ~[/groups /groups/ui] gang-gone+!>(flag))
    =.  cor
      (give %fact ~[/v1/groups /v1/groups/ui] group-action-4+!>(`action:v5:g`[flag now.bowl create]))
    =.  cor
      (give %fact ~[/v1/groups /v1/groups/ui] gang-gone+!>(flag))
    =.  cor
      (emil (join-channels:go-pass ~(tap in readable-channels)))
    go-core
  ::
  ++  go-give-update
    |=  [=time =diff:g]
    ^+  go-core
    =/  v0-paths=(set path)
      %+  roll  ~(val by sup.bowl)
      |=  [[=ship =path] out=(set path)]
      ?.  =((scag 4 path) (snoc go-area %updates))
        out
      (~(put in out) path)
    =.  v0-paths  (~(put in v0-paths) (snoc go-area %ui))
    =/  v1-paths=(set path)
      %+  roll  ~(val by sup.bowl)
      |=  [[=ship =path] out=(set path)]
      ?.  =((scag 5 path) (snoc `^path`[%v1 go-area] %updates))
        out
      (~(put in out) path)
    =.  v1-paths  (~(put in v1-paths) (snoc `path`[%v1 go-area] %ui))
    ::
    =/  diff-2=diff:v2:g
      ?:  ?=(%create -.diff)
        diff(p (to-group-2 p.diff))
      diff
    =.  cor  %^  give  %fact
               ~[/groups /groups/ui]
             group-action-3+!>(`action:v2:g`[flag time diff-2])
    =.  cor  %^  give  %fact
               ~(tap in v0-paths)
             group-update-3+!>(`update:v2:g`[time diff-2])
    =.  cor  %^  give  %fact
               ~[/v1/groups /v1/groups/ui]
             group-action-4+!>(`action:v5:g`[flag time diff])
    =.  cor  %^  give  %fact
               ~(tap in v1-paths)
             group-update-4+!>(`update:v5:g`[time diff])
    go-core
  ::
  ++  go-tell-update
    |=  [=time =diff:g]
    ^+  go-core
    =.  go-core  (go-give-update time diff)
    ?.  ?=(%pub -.net)
      go-core
    =.  p.net
      (put:log-on:g p.net time diff)
    go-core
  ::
  ++  go-update
    |=  [=time =diff:g]
    ^+  go-core
    =.  go-core
      (go-tell-update time diff)
    =.  net
      ?:    ?=(%pub -.net)
        pub/(put:log-on:g p.net time diff)
      [%sub time load.net]
    ?-  -.diff
      %channel  (go-channel-update [p q]:diff)
      %fleet    (go-fleet-update [p q]:diff)
      %cabal    (go-cabal-update [p q]:diff)
      %bloc     (go-bloc-update p.diff)
      %cordon   (go-cordon-update p.diff)
      %create   go-core(group p.diff)
      %zone     (go-zone-update +.diff)
      %meta     (go-meta-update p.diff)
      %secret   (go-secret-update p.diff)
      %del      (go-leave |)
      %flag-content  (go-flag-content +:diff)
    ==
  ::
  ++  go-secret-update
    |=  secret=?
    =.  secret.group  secret
    go-core
  ++  go-meta-update
    |=  meta=data:meta
    =.  meta.group  meta
    go-core
  ++  go-flag-content
    |=  [=nest:g =post-key:g src=ship]
    =/  posts  (~(gut by flagged-content.group) nest *(map post-key:g flaggers:g))
    =/  flaggers=(unit flaggers:g)  (~(get by posts) post-key)
    =/  channel-flagged
      %+  ~(put by posts)  post-key
      ?~  flaggers  (sy ~[src])
      (~(put in u.flaggers) src)
    =.  flagged-content.group  (~(put by flagged-content.group) nest channel-flagged)
    ?:  |(from-self !go-is-our-bloc)  go-core
    =/  rope=(unit rope:ha)  (get-channel-rope nest post-key)
    ?~  rope  go-core
    =/  link
      (welp /groups/(scot %p p.flag)/[q.flag]/channels ted.u.rope)
    =/  =new-yarn:ha
      %-  spin
      :*  u.rope
          link
          `['See post' link]
          :~  [%ship src]
              ' has reported a post as inappropriate.'
          ==
      ==
    =.  cor  (emit (pass-hark new-yarn))
    =/  new-message-id=message-id:activity  [src post.post-key]
    =/  kind-from-nest=kind:d
      ?:  =(p.nest %chat)  %chat
      ?:  =(p.nest %heap)  %heap
      ?:  =(p.nest %diary)  %diary
      ~|  "Invalid nest kind"  !!
    =/  converted-nest=nest:d  [kind-from-nest p.q.nest q.q.nest]
    =.  go-core
       ?~  reply.post-key
          %+  go-activity  %flag-post
          :*  [new-message-id post.post-key]
              converted-nest
              flag
          ==
        =/  new-reply-message-id=message-id:activity  [src u.reply.post-key]
        %+  go-activity  %flag-reply
        :*  [new-reply-message-id u.reply.post-key]
            [new-message-id post.post-key]
            converted-nest
            flag
        ==
    go-core
  ++  go-zone-update
    |=  [=zone:g =delta:zone:g]
    ^+  go-core
    ?-    -.delta
        %add
      =/  =realm:zone:g  [meta.delta ~]
      =.  zones.group    (~(put by zones.group) zone realm)
      =.  zone-ord.group  (~(push of zone-ord.group) zone)
      go-core
    ::
        %del
      ~|  %cant-delete-default-zone
      ?<  =(%default zone)
      =.  zones.group
        (~(del by zones.group) zone)
      =.  zone-ord.group
        (~(del of zone-ord.group) zone)
      =.  channels.group
        %-  ~(run by channels.group)
        |=  =channel:g
        channel(zone ?:(=(zone zone.channel) %default zone.channel))
      go-core
    ::
        %edit
      =.  zones.group
        %+  ~(jab by zones.group)  zone
        |=  realm:zone:g
        +<(met meta.delta)
      go-core
    ::
        %mov
      =.  zone-ord.group
        (~(into of zone-ord.group) idx.delta zone)
      go-core
    ::
        %mov-nest
      ?.  (~(has by zones.group) zone)  go-core
      =/  =realm:zone:g  (~(got by zones.group) zone)
      ?.  (~(has of ord.realm) nest.delta)  go-core
      =.  ord.realm
        (~(into of ord.realm) [idx nest]:delta)
      =.  zones.group    (~(put by zones.group) zone realm)
      go-core
    ==
  ++  go-bloc-update
    |=  =diff:bloc:g
    ?>  go-is-bloc
    ^+  go-core
    =.  bloc.group
      ?-  -.diff
        %add  (~(uni in bloc.group) p.diff)
        %del  (~(dif in bloc.group) p.diff)
      ==
    go-core
  ++  go-cordon-update
    |=  =diff:cordon:g
    |^  ^+  go-core
    ?-  -.diff
      %open     (open p.diff)
      %shut     (shut p.diff)
      %swap     ?>(go-is-bloc =.(cordon.group p.diff go-core))
    ==
    ::
    ++  open
      |=  =diff:open:cordon:g
      ^+  go-core
      ?>  go-is-bloc
      =*  cordon  cordon.group
      ?>  ?=(%open -.cordon)
      ?-  -.diff
      ::
          %add-ships
        ?<  ?|  &((~(has in p.diff) our.bowl) =(p.flag our.bowl))
                %+  lth  0
                %~  wyt  in
                (~(int in p.diff) go-channel-hosts)
            ==
        =.  fleet.group
        %-  malt
          %+  skip
            ~(tap by fleet.group)
          |=  [=ship =vessel:fleet:g]
          (~(has in p.diff) ship)
        =.  ships.ban.cordon  (~(uni in ships.ban.cordon) p.diff)
        %+  go-give-update
          now.bowl
        [%fleet p.diff [%del ~]]
      ::
          %del-ships
        =.  ships.ban.cordon  (~(dif in ships.ban.cordon) p.diff)
        go-core
      ::
          %add-ranks
        =/  foes
          %-  malt
          %+  skim
            ~(tap by fleet.group)
          |=  [=ship =vessel:fleet:g]
          (~(has in p.diff) (clan:title ship))
        =.  fleet.group  (~(dif by fleet.group) foes)
        =.  ranks.ban.cordon  (~(uni in ranks.ban.cordon) p.diff)
        %+  go-give-update
          now.bowl
        [%fleet ~(key by foes) [%del ~]]
      ::
          %del-ranks
        =.  ranks.ban.cordon  (~(dif in ranks.ban.cordon) p.diff)
        go-core
      ==
    ::
    ++  shut
      |=  =diff:shut:cordon:g
      ^+  go-core
      =*  cordon  cordon.group
      ?>  ?=(%shut -.cordon)
      ?+    [-.diff p.diff]  !!  :: should never happen, compiler bug
      ::
          [%add-ships %pending]
        ?>  go-is-bloc
        =.  pend.cordon.group  (~(uni in pend.cordon) q.diff)
        =.  ask.cordon.group  (~(dif in ask.cordon) q.diff)
        =.  cor  (give-invites flag q.diff)
        go-core
      ::
          [%del-ships %pending]
        ?>  go-is-bloc
        =.  pend.cordon.group  (~(dif in pend.cordon) q.diff)
        go-core
      ::
          [%add-ships %ask]
        ?>  |(go-is-bloc =(~(tap in q.diff) ~[src.bowl]))
        =.  ask.cordon.group  (~(uni in ask.cordon) q.diff)
        =/  ships  q.diff
        ?:  from-self  go-core
        =/  link  (go-link /edit/members)
        =/  =new-yarn:ha
          %-  spin
          :*  (go-rope /asks)
              link
              `['View all members' link]
              %+  welp
                ^-  (list content:ha)
                %+  join  `content:ha`', '
                `(list content:ha)`(turn ~(tap in ships) |=(=ship ship/ship))
              :~  ?:  =(~(wyt in ships) 1)  ' has '
                  ' have '
                  'requested to join '
                  [%emph title.meta.group]
              ==
          ==
        ?.  go-is-our-bloc  go-core
        =.  cor
          (emit (pass-hark new-yarn))
        =+  ships=~(tap in ships)
        |-
        ?~  ships  go-core
        =.  go-core
          =<  ?>(?=(%shut -.cordon.group) .)  ::NOTE  tmi
          (go-activity %ask i.ships)
        $(ships t.ships)
      ::
          [%del-ships %ask]
        ?>  |(go-is-bloc =(~(tap in q.diff) ~[src.bowl]))
        =.  ask.cordon.group  (~(dif in ask.cordon) q.diff)
        go-core
      ==
    --
  ::
  ++  go-cabal-update
    |=  [=sect:g =diff:cabal:g]
    ?>  go-is-bloc
    ^+  go-core
    ?-    -.diff
        %add
      =/  =cabal:g
        [meta.diff ~]
      =.  cabals.group  (~(put by cabals.group) sect cabal)
      go-core
    ::
        %edit
      ::  TODO: we don't know why we could be desynced on cabals, but we
      ::        need to be safe so we don't enter a loop.
      ::        REFACTOR GROUPS PLZ
      =?  cabals.group  (~(has by cabals.group) sect)
        %+  ~(jab by cabals.group)  sect
        |=  cabal:g
        +<(meta meta.diff)
      go-core
    ::
        %del
      =.  cabals.group  (~(del by cabals.group) sect)
      =/  old-sect=(set sect:g)  (sy sect ~)
      =.  fleet.group
        ::  remove from members as needed
        ::
        %-  ~(urn by fleet.group)
        |=  [* =vessel:fleet:g]
        vessel(sects (~(dif in sects.vessel) old-sect))
      =/  channels  ~(tap by channels.group)
      |-
      ?~  channels  go-core
      =*  next  $(channels t.channels)
      =/  [=nest:g =channel:g]  i.channels
      ::  repair readers as needed
      ::
      =.  go-core  (go-channel-del-sects nest old-sect)
      ::  repair writers as needed
      ::
      =+  .^(has=? %gu (channel-scry nest))
      ::  missing channel
      ?.  has  next
      ::  unsupported channel
      ?.  ?=(?(%chat %heap %diary) p.nest)  next
      ::  not host
      ?:  !=(our.bowl p.q.nest)  next
      =/  cmd=c-channels:d  [%channel nest %del-writers old-sect]
      =/  cage  [%channel-command !>(cmd)]
      =/  dock  [p.q.nest %channels-server]
      =.  cor  (emit %pass /groups/role %agent dock %poke cage)
      next
    ==
  ::
  ++  go-fleet-update
    |=  [ships=(set ship) =diff:fleet:g]
    ^+  go-core
    =/  user-join  &((~(has in ships) src.bowl) =(1 ~(wyt in ships)))
    =/  am-host  =(p.flag our.bowl)
    =/  from-host  =(p.flag src.bowl)
    =/  has-host  (~(has in ships) p.flag)
    =*  cordon  cordon.group
    ?-    -.diff
        %add
      ?>  |(am-host from-host user-join)
      ?<  (go-is-banned src.bowl)
      ?>  ?|  from-host
              ?-  -.cordon
                  ?(%open %afar)  &
                  %shut
                =.  pend.cordon  (~(uni in pend.cordon) ~(key by fleet.group))
                =/  cross  (~(int in pend.cordon) ships)
                =(~(wyt in ships) ~(wyt in cross))
              ==
          ==
      =?  cor  &(!user-join am-host)  (give-invites flag ships)
      =.  fleet.group
        %-  ~(uni by fleet.group)
          %-  malt
          ^-  (list [ship vessel:fleet:g])
          %+  turn
            ~(tap in ships)
          |=  =ship
          ::  only give time when joining
          =/  joined  ?:((~(has in ships) src.bowl) now.bowl *time)
          ::  if ship previously added, retain sects
          =/  vessel  (~(gut by fleet.group) ship *vessel:fleet:g)
          [ship [sects=sects.vessel joined=joined]]
      ?:  from-self  go-core
      =/  link  (go-link /edit/members)
      =/  =new-yarn:ha
        %-  spin
        :*  (go-rope /joins)
            link
            `['View all members' link]
            %+  welp
              ^-  (list content:ha)
              %+  join  `content:ha`', '
              `(list content:ha)`(turn ~(tap in ships) |=(=ship ship/ship))
            :~  ?:  =(~(wyt in ships) 1)  ' has joined '
                ' have joined '
                [%emph title.meta.group]
            ==
        ==
      =?  cor  go-is-our-bloc
        (emit (pass-hark new-yarn))
      =.  go-core
        =+  ships=~(tap in ships)
        |-
        ?~  ships  go-core
        =.  go-core  (go-activity %join i.ships)
        $(ships t.ships)
      ?-  -.cordon
          ?(%open %afar)  go-core
          %shut
        =.  pend.cordon  (~(dif in pend.cordon) ships)
        go-core
      ==
    ::
        %del
      ?<  ?|  &((~(has in ships) our.bowl) =(p.flag our.bowl))
              %+  lth  0
              %~  wyt  in
              (~(int in ships) go-channel-hosts)
          ==
      ?>  ?|  go-is-bloc
              =(p.flag src.bowl)
              (~(has in ships) src.bowl)
          ==
      =.  fleet.group
      %-  malt
        %+  skip
          ~(tap by fleet.group)
        |=  [=ship =vessel:fleet:g]
        (~(has in ships) ship)
      ?:  from-self  go-core
      =/  link  (go-link /edit/members)
      =/  =new-yarn:ha
        %-  spin
        :*  (go-rope /leaves)
            link
            `['View all members' link]
            %+  welp
              ^-  (list content:ha)
              %+  join  `content:ha`', '
              `(list content:ha)`(turn ~(tap in ships) |=(=ship ship/ship))
            :~  ?:  =(~(wyt in ships) 1)  ' has left '
                ' have left '
                [%emph title.meta.group]
            ==
        ==
      =?  cor  go-is-our-bloc
        (emit (pass-hark new-yarn))
      =.  go-core
        =+  ships=~(tap in ships)
        |-
        ?~  ships  go-core
        =.  go-core  (go-activity %kick i.ships)
        $(ships t.ships)
      ?:  (~(has in ships) our.bowl)
        (go-leave |)
      go-core
    ::
        %add-sects
      ?>  go-is-bloc
      ~|  strange-sect/sects.diff
      =.  sects.diff  (~(int in sects.diff) ~(key by cabals.group))
      ?:  =(~ sects.diff)  go-core
      =.  fleet.group
        %-  ~(urn by fleet.group)
        |=  [=ship =vessel:fleet:g]
        ?.  (~(has in ships) ship)  vessel
        vessel(sects (~(uni in sects.vessel) sects.diff))
      ?:  from-self  go-core
      =/  link  (go-link /edit/members)
      =/  ship-list=(list content:ha)
        %+  join  `content:ha`', '
        `(list content:ha)`(turn ~(tap in ships) |=(=ship ship/ship))
      =/  role-list
        %-  crip
        %+  join  ', '
        %+  turn
          ~(tap in sects.diff)
        |=  =sect:g
        =/  cabal  (~(got by cabals.group) sect)
        title.meta.cabal
      =/  =new-yarn:ha
        %-  spin
        :*  (go-rope /add-roles)
            link
            `['View all members' link]
            %+  welp
              ship-list
            :~  ?:  =(~(wyt in ships) 1)  ' is now a(n) '
                ' are now a(n) '
                [%emph role-list]
            ==
        ==
      =?  cor  go-is-our-bloc
        (emit (pass-hark new-yarn))
      =+  ships=~(tap in ships)
      |-
      ?~  ships  go-core
      =.  go-core  (go-activity %role i.ships sects.diff)
      $(ships t.ships)
    ::
        %del-sects
      ?>  go-is-bloc
      ?:  &(has-host (~(has in sects.diff) 'admin'))  go-core
      =.  fleet.group
        %-  ~(urn by fleet.group)
        |=  [=ship =vessel:fleet:g]
        ?.  (~(has in ships) ship)  vessel
        vessel(sects (~(dif in sects.vessel) sects.diff))
      go-core
    ==
  ::
  ++  go-channel-update
    |=  [ch=nest:g =diff:channel:g]
    ^+  go-core
    ?>  go-is-bloc
    =*  by-ch  ~(. by channels.group)
    ?.  |(=(-.diff %add) (has:by-ch ch))  go-core
    ?-    -.diff
        %add
      =.  zones.group  (go-bump-zone ch channel.diff)
      =.  channels.group  (put:by-ch ch channel.diff)
      ?:  from-self  go-core
      =.  cor  (emil (join-channels:go-pass ~[ch]))
      go-core
    ::
        %edit
      =/  prev=channel:g  (got:by-ch ch)
      =.  zones.group  (go-bump-zone ch channel.diff)
      =.  channels.group  (put:by-ch ch channel.diff)
      go-core
    ::
        %del
      =/  =channel:g   (got:by-ch ch)
      =.  zones.group
        ?.  (~(has by zones.group) zone.channel)  zones.group
        %+  ~(jab by zones.group)  zone.channel
        |=(=realm:zone:g realm(ord (~(del of ord.realm) ch)))
      =.  channels.group  (del:by-ch ch)
      go-core
    ::
        %add-sects
      ~|  strange-sect/sects.diff
      ?>  =(~ (~(dif in sects.diff) ~(key by cabals.group)))
      =/  =channel:g  (got:by-ch ch)
      =.  readers.channel  (~(uni in readers.channel) sects.diff)
      =.  channels.group  (put:by-ch ch channel)
      go-core
    ::
        %del-sects
      (go-channel-del-sects ch sects.diff)
    ::
        %zone
      ?.  (has:by-ch ch)  go-core
      =/  =channel:g  (got:by-ch ch)
      ?.  (~(has by zones.group) zone.diff)  go-core
      =.  zones.group
        %+  ~(jab by zones.group)  zone.channel
        |=(=realm:zone:g realm(ord (~(del of ord.realm) ch)))
      =.  zone.channel   zone.diff
      =.  channels.group  (put:by-ch ch channel)
      ?.  (~(has by zones.group) zone.diff)  go-core
      =/  =realm:zone:g  (~(got by zones.group) zone.diff)
      =.  ord.realm  (~(push of ord.realm) ch)
      =.  zones.group  (~(put by zones.group) zone.diff realm)
      go-core
    ::
        %join
      =/  =channel:g  (got:by-ch ch)
      =.  join.channel  join.diff
      =.  channels.group  (put:by-ch ch channel)
      go-core
    ==
  ::
  ++  go-channel-del-sects
    |=  [ch=nest:g sects=(set sect:g)]
    =/  =channel:g  (~(got by channels.group) ch)
    =.  readers.channel  (~(dif in readers.channel) sects)
    =.  channels.group  (~(put by channels.group) ch channel)
    go-core
  ::
  ++  go-bump-zone
    |=  [ch=nest:g =channel:g]
    =/  =zone:g  zone.channel
    ?.  (~(has by zones.group) zone)  zones.group
    %+  ~(jab by zones.group)  zone
    |=(=realm:zone:g realm(ord (~(push of ord.realm) ch)))
  --
::
++  res-gang-index-2
  ^+  cor
  =;  =cage
    =.  cor  (emit %give %fact ~ cage)
    (emit %give %kick ~ ~)
  :-  %group-previews
  !>  ^-  previews:v2:g
  %-  ~(gas by *previews:v2:g)
  %+  murn  ~(tap by groups)
  |=  [=flag:g =net:g =group:g]
  ^-  (unit [flag:g preview:v2:g])
  ?.  &(=(our.bowl p.flag) !secret.group)
    ~
  `[flag =,(group [flag meta cordon now.bowl |])]
::
++  res-gang-index-5
  ^+  cor
  =;  =cage
    =.  cor  (emit %give %fact ~ cage)
    (emit %give %kick ~ ~)
  :-  %group-previews-1
  !>  ^-  previews:v5:g
  %-  ~(gas by *previews:v5:g)
  %+  murn  ~(tap by groups)
  |=  [=flag:g =net:g =group:g]
  ^-  (unit [flag:g preview:v5:g])
  ?.  &(=(our.bowl p.flag) !secret.group)
    ~
  `[flag =,(group [flag meta cordon now.bowl | ~(wyt by fleet)])]
::
::
++  req-gang-index
  |=  =ship
  ^+  cor
  =/  =wire  /gangs/index/(scot %p ship)
  =/  =dock  [ship dap.bowl]
  =/  watch  [%pass wire %agent dock %watch `path`[%v1 wire]]
  %-  emil
  ?:  =(ship our.bowl)  ~[watch]
  :~  [%pass wire %agent dock %leave ~]
      watch
  ==
::
++  hi-and-req-gang-index
  |=  =ship
  ^+  cor
  =/  hi-wire=wire  /helm/hi/(scot %p ship)
  =/  hi-dock=dock  [ship %hood]
  =/  gang-wire  /gangs/index/(scot %p ship)
  =/  gang-dock  [ship dap.bowl]
  %-  emil
  :~  [%pass hi-wire %agent hi-dock %poke %helm-hi !>('')]
      [%pass gang-wire %agent gang-dock %watch `path`[%v1 gang-wire]]
  ==
::
++  hi-ship
  |=  =ship
  ^+  cor
  =/  hi-wire=wire  /hi/(scot %p ship)
  =/  hi-dock=dock  [ship %hood]
  %-  emil
  :~  [%pass hi-wire %agent hi-dock %poke %helm-hi !>('%groups connectivity check')]
  ==
::
++  take-hi
  |=  [=ship =sign:agent:gall]
  ^+  cor
  =/  =path  /hi/(scot %p ship)
  ?+  -.sign  !!
      %kick  (emit %give %kick ~[path] ~)
   ::
      %poke-ack
    =.  cor  (emit [%give %fact ~[path] hi-ship+!>(ship)])
    (emit %give %kick ~[path] ~)
  ==
::
++  take-gang-index
  |=  [=ship =sign:agent:gall]
  ^+  cor
  =/  =path  /gangs/index/(scot %p ship)
  =*  path-v1  `^path`[%v1 path]
  ?+  -.sign  !!
      %kick  (emit %give %kick ~[path path-v1] ~)
  ::
      %watch-ack
    ?~  p.sign  cor
    %-  (slog leaf/"failed to watch gang index" u.p.sign)
    (emit %give %kick ~[path path-v1] ~)
  ::
      %fact
    ?.  =(%group-previews-1 p.cage.sign)  cor
    =+  !<(=previews:v5:g q.cage.sign)
    ::  v1
    =.  cor  (emit %give %fact ~[path-v1] cage.sign)
    =.  cor  (emit %give %kick ~[path-v1] ~)
    ::  v0
    =.  cor
      %:  emit  %give  %fact
        ~[path]
        ::
        :-  %group-previews
        !>(`previews:v2:g`(~(run by previews) to-preview-2))
      ==
    (emit %give %kick ~[path] ~)
  ==
::
++  gang-core
  |_  [=flag:g =gang:g]
  ++  ga-core  .
  ++  ga-abet
    =.  xeno  (~(put by xeno) flag gang)
    ?.  (~(has by groups) flag)  cor
    =/  [=net:g =group:g]  (~(got by groups) flag)
    ?.  &(?=(%sub -.net) !load.net)  cor
    =.  xeno  (~(del by xeno) flag)
    ga-give-update
  ::
  ++  ga-abed
    |=  f=flag:g
    =/  ga=gang:g  (~(gut by xeno) f [~ ~ ~])
    ga-core(flag f, gang ga)
  ::
  ++  ga-activity
    =,  activity
    |=  concern=[%group-invite =ship]
    ^+  ga-core
    =.  cor
      %-  submit-activity
      ^-  action
      [%add %group-invite ^flag ship.concern]
    ga-core
  ::
  ++  ga-area  `wire`/gangs/(scot %p p.flag)/[q.flag]
  ++  ga-pass
    |%
    ++  poke-host  |=([=wire =cage] (pass-host wire %poke cage))
    ++  pass-host
      |=  [=wire =task:agent:gall]
      ^-  card
      [%pass (welp ga-area wire) %agent [p.flag dap.bowl] task]
    ++  add-self
      =/  =action:v5:g  [flag now.bowl %fleet (silt ~[our.bowl]) %add ~]
      (poke-host /join/add group-action-4+!>(action))
    ::
    ++  knock
      =/  ships=(set ship)  (~(put in *(set ship)) our.bowl)
      =/  =action:v5:g  [flag now.bowl %cordon %shut %add-ships %ask ships]
      (poke-host /knock group-action-4+!>(action))
    ++  rescind
      =/  ships=(set ship)  (~(put in *(set ship)) our.bowl)
      =/  =action:v5:g  [flag now.bowl %cordon %shut %del-ships %ask ships]
      (poke-host /rescind group-action-4+!>(action))
    ++  get-preview
      |=  invite=?
      =/  =wire
        (welp ga-area ?:(invite /preview/invite /preview))
      =/  =dock  [p.flag dap.bowl]
      =/  =path  /v1/groups/(scot %p p.flag)/[q.flag]/preview
      =/  watch  [%pass wire %agent dock %watch path]
      ^+  cor
      %-  emil
      ?:  =(p.flag our.bowl)  ~[watch]
      :~  [%pass wire %agent dock %leave ~]
          watch
      ==
    --
  ++  ga-start-join
    |=  join-all=?
    ^+  ga-core
    ::  already in the group
    ?:  (~(has by groups) flag)  ga-core
    =.  cor  (emit (initiate:neg [p.flag dap.bowl]))
    ::  already valid join in progress
    ?:  ?&  ?=(^ cam.gang)
            !?=(?(%knocking %error) progress.u.cam.gang)
        ==
      ga-core
    =.  cam.gang  `[join-all %adding]
    =.  cor  (emit add-self:ga-pass)
    ga-core
  ::
  ++  ga-cancel
    ^+  ga-core
    =.  cam.gang  ~
    =.  cor  ga-give-update
    ga-core
  ::
  ++  ga-knock
    ^+  ga-core
    =.  cam.gang  `[| %knocking]
    =.  cor  (emit knock:ga-pass)
    ga-core
  ::
  ++  ga-rescind
    ^+  ga-core
    =.  cam.gang  ~
    =.  cor  ga-give-update
    =.  cor  (emit rescind:ga-pass)
    ga-core
  ::
  ++  ga-watch
    |=  [ver=?(%v0 %v1) =(pole knot)]
    ^+  ga-core
    =.  cor  (get-preview:ga-pass |)
    ga-core
  ::
  ++  ga-give-update
    =.  cor
      =+  (~(put by xeno) flag gang)
      (give %fact ~[/gangs/updates] gangs+!>((~(run by -) to-gang-2)))
    (give %fact ~[/v1/gangs/updates] gangs+!>((~(put by xeno) flag gang)))
  ++  ga-agent
    |=  [=(pole knot) =sign:agent:gall]
    ^+  ga-core
    ?+    pole  ~|(bad-agent-take/pole !!)
      ::
          [%invite ~]
        ?>  ?=(%poke-ack -.sign)
        :: ?~  p.sign  ga-core
        :: %-  (slog leaf/"Failed to invite {<ship>}" u.p.sign)
        ga-core
      ::
          [%preview inv=?(~ [%invite ~])]
        ?+    -.sign  ~|(weird-take/[pole -.sign] !!)
        ::
          %kick  ga-core  ::  kick for single response sub, just take it
        ::
            %watch-ack
          ?~  p.sign  ga-core :: TODO: report retreival failure
          %-  (slog u.p.sign)
          ga-core
        ::
            %fact
          ?.  ?=(%group-preview-1 p.cage.sign)
            ga-core
          =+  !<(=preview:v5:g q.cage.sign)
          =.  pev.gang  `preview
          =.  cor  ga-give-update
          =/  =path  (snoc ga-area %preview)
          =.  cor
            (emit %give %fact ~[path] group-preview+!>((to-preview-2 preview)))
          =.  cor
            (emit %give %kick ~[path] ~)
          =.  cor
            (emit %give %fact ~[[%v1 path]] cage.sign)
          =.  cor
            (emit %give %kick ~[[%v1 path]] ~)
          ?:  from-self  ga-core
          ?~  pev.gang   ga-core
          ?~  vit.gang   ga-core
          ::  only send invites if this came from ga-invite and we
          ::  aren't already in the group somehow
          ?~  inv.pole   ga-core
          ?:  (~(has by groups) flag)  ga-core
          (ga-activity %group-invite src.bowl)
          ::
        ==
      ::
          [%join %add ~]
        ?>  ?=(%poke-ack -.sign)
        ?>  ?=(^ cam.gang)
        ?^  p.sign
          =.  progress.u.cam.gang  %error
          %-  (slog leaf/"Joining failed" u.p.sign)
          ga-core
        =.  progress.u.cam.gang  %watching
        =/  =net:g  [%sub now.bowl |]
        =|  =group:g
        =?  meta.group  ?=(^ pev.gang)  meta.u.pev.gang
        =.  groups  (~(put by groups) flag net group)
        ::
        =.  cor
          go-abet:(go-sub:(go-abed:group-core flag) & |)
        ga-core
      ::
          [%knock ~]
        ?>  ?=(%poke-ack -.sign)
        ?>  ?=(^ cam.gang)
        ?^  p.sign
          =.  progress.u.cam.gang  %error
          %-  (slog leaf/"Knocking failed" u.p.sign)
          ga-core
        =.  cor  ga-give-update
        ga-core
      ::
          [%rescind ~]
        ?>  ?=(%poke-ack -.sign)
        ?^  p.sign
          ?>  ?=(^ cam.gang)
          =.  progress.u.cam.gang  %error
          %-  (slog leaf/"Rescind failed" u.p.sign)
          ga-core
        ga-core
    ==
  ::
  ++  ga-watched
    |=  p=(unit tang)
    ?~  cam.gang  ga-core
    ?^  p
      %-  (slog leaf/"Failed to join" u.p)
      =.  progress.u.cam.gang  %error
      ga-core
    ga-core
  ::
  ++  ga-invite
    |=  =invite:g
    ^+  ga-core
    ::  prevent spamming invites
    ?.  =(~ vit.gang)  ga-core
    ?:  (~(has by groups) p.invite)  ga-core
    %-  (log |.("received invite: {<invite>}"))
    ?:  &(?=(^ cam.gang) ?=(%knocking progress.u.cam.gang))
      %-  (log |.("was knocking: {<gang>}"))
      ::  we only allow adding ourselves if this poke came from the host
      ?>  =(p.flag src.bowl)
      (ga-start-join join-all.u.cam.gang)
    =.  vit.gang  `invite
    =.  cor  (get-preview:ga-pass &)
    =.  cor  ga-give-update
    ga-core
  ::
  ++  ga-invite-reject
    ^+  ga-core
    =.  vit.gang  ~
    =.  cor  ga-give-update
    ga-core
  --
--<|MERGE_RESOLUTION|>--- conflicted
+++ resolved
@@ -1455,7 +1455,7 @@
     ==
   ::
   ++  go-preview
-<<<<<<< HEAD
+    |=  ver=?(%v0 %v1)
     ?>  ?-  -.cordon.group
           %afar  &
           %open  !secret.group  :: should never be secret
@@ -1468,21 +1468,7 @@
         ==
     =/  =preview:g
       =,  group
-      [flag meta cordon now.bowl secret]
-=======
-    |=  ver=?(%v0 %v1)
-    :: TODO: either use ?> to enforce request permissions; or return a preview
-    ::   with limited info? for rendering a secret group reference
-    :: ?>  (~(has by fleet.group) src.bowl)
-    :: TODO: if user is in the allowed to join list, they should see a preview;
-    ::   reusing some of the below logic
-    :: ?>  ?|  =(p.flag our.bowl) :: self
-    ::     =(p.flag src.bowl) :: subscription
-    ::     &((~(has in ships) src.bowl) =(1 ~(wyt in ships)))  :: user join
-    =/  =preview:g
-      =,  group
       [flag meta cordon now.bowl secret.group ~(wyt by fleet)]
->>>>>>> 49fc3f9d
     =.  cor
       ?:  ?=(%v0 ver)
         (emit %give %fact ~ group-preview+!>((to-preview-2 preview)))

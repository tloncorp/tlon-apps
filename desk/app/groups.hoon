--- conflicted
+++ resolved
@@ -3219,11 +3219,8 @@
       ::TODO if a token we had used for inviting someone to the group
       ::     has been revoked, we should signal to the invitee.
       ::
-<<<<<<< HEAD
       ?.  (~(has by tokens.ad) token.u-token)
         (go-restart-updates 'missing deleted token')
-=======
->>>>>>> 1228d5f5
       =.  tokens.ad  (~(del by tokens.ad) token.u-token)
       go-core
     ==
@@ -3538,15 +3535,12 @@
       ?:  go-our-host  go-core
       ::
       =/  =channel:g  (got:by-ch nest)
-<<<<<<< HEAD
       ?.  (~(has by sections.group) section.u-channel)
         (go-restart-updates 'missing updated section')
-=======
       ?>  (~(has by sections.group) section.u-channel)
       =.  sections.group
         %+  ~(jab by sections.group)  section.channel
         |=(=section:g section(order (~(del of order.section) nest)))
->>>>>>> 1228d5f5
       =.  section.channel   section.u-channel
       =.  channels.group  (put:by-ch nest channel)
       =.  sections.group

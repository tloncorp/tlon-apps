/-  g=groups, ha=hark
/-  g-one=group
/-  m-one=metadata-store
/-  meta
/-  e=epic
/+  default-agent, verb, dbug
/+  groups-json  :: unused, nice for perf
/+  of
/*  desk-bill  %bill  /desk/bill
^-  agent:gall
=>
  |%
  ++  okay  `epic:e`0
  +$  card  card:agent:gall
  +$  current-state
    $:  %0
        groups=net-groups:g
        xeno=gangs:g
    ==
  ::
  --
=|  current-state
=*  state  -
=< 
  %+  verb  &
  %-  agent:dbug
  |_  =bowl:gall
  +*  this  .
      def   ~(. (default-agent this %|) bowl)
      cor   ~(. +> [bowl ~])
  ++  on-init  
    ^-  (quip card _this)
    `this
  ::
  ++  on-save  !>([state okay])
  ++  on-load
    |=  =vase
    ^-  (quip card _this)
    =^  cards  state
      abet:(load:cor vase)
    [cards this]
  ::
  ++  on-poke
    |=  [=mark =vase]
    ^-  (quip card _this)
    =^  cards  state
      abet:(poke:cor mark vase)
    [cards this]
  ++  on-watch
    |=  =path
    ^-  (quip card _this)
    =^  cards  state
      abet:(watch:cor path)
    [cards this]
  ::
  ++  on-peek   peek:cor
  ::
  ++  on-leave   on-leave:def
  ++  on-fail    on-fail:def
  ::
  ++  on-agent
    |=  [=wire =sign:agent:gall]
    ^-  (quip card _this)
    =^  cards  state
      abet:(agent:cor wire sign)
    [cards this]
  ++  on-arvo
    |=  [=wire sign=sign-arvo]
    ^-  (quip card _this)
    =^  cards  state
      abet:(arvo:cor wire sign)
    [cards this]
  --
|_  [=bowl:gall cards=(list card)]
++  abet  [(flop cards) state]
++  cor   .
++  emit  |=(=card cor(cards [card cards]))
++  emil  |=(caz=(list card) cor(cards (welp (flop caz) cards)))
++  give  |=(=gift:agent:gall (emit %give gift))
::  +load: load next state
++  load
  |=  =vase
  |^  ^+  cor
<<<<<<< HEAD
  =/  maybe-old=(each [p=versioned-state q=epic:e] tang)
    (mule |.(!<([versioned-state epic:e] vase)))
=======
   =/  maybe-old=(each [p=versioned-state q=epic:e] tang)
  (mule |.(!<([versioned-state epic:e] vase)))
>>>>>>> 47414ac1
  ::  XX only save when epic changes
  =/  [old=versioned-state cool=epic:e bad=?]
    ?.  ?=(%| -.maybe-old)  [p q &]:p.maybe-old
    =;  [sta=versioned-state ba=?]  [sta okay ba]
    =-  %+  fall  -  ~&  >  %bad-load  [state &]
    (mole |.([!<(versioned-state vase) |]))
  ::
  =.  state  old
  ?:  =(okay cool)  cor
  =?  cor  bad  (emit (keep !>(old)))
  =-  (give %fact ~(tap in -) epic+!>(okay))
  %-  ~(gas in *(set path))
  %+  murn  ~(val by sup.bowl)
  |=  [=ship =path]
  ^-  (unit _path)
  ?.  |(=(/epic path) ?=([%groups @ @ %updates *] path))  ~
  `path
  ::
  ++  keep
  |=  bad=^vase
  ^-  card
  ~&  >  %keep
  [%pass /groups/keep %arvo %k %fard q.byk.bowl %keep %noun bad]
<<<<<<< HEAD
  ::
  +$  versioned-state  $%(current-state)
=======
>>>>>>> 47414ac1
  --
::
++  poke
  |=  [=mark =vase]
  ^+  cor
  ?+    mark  ~|(bad-mark/mark !!)
      %group-import
    =+  !<(=flag:g vase)
    ?>  &(=(our.bowl p.flag) =(src our):bowl)
    (group-import flag)

  ::
      %group-leave
    =+  !<(=flag:g vase)
    ?<  =(our.bowl p.flag)
    go-abet:go-leave:(go-abed:group-core flag)
  ::
      %group-create
    =+  !<(=create:g vase)
    ?>  ((sane %tas) name.create)
    =/  =flag:g  [our.bowl name.create]
    =/  =fleet:g
      %-  ~(run by members.create)
      |=  sects=(set sect:g)
      ^-  vessel:fleet:g
      [sects *time]
    =/  =group:g
      :*  fleet
          ~  ~  ~  ~  ~
          cordon.create
          secret.create
          title.create
          description.create
          image.create
          cover.create
      ==
    =.  groups  (~(put by groups) flag *net:g group)
    =.  cor  (give-invites flag ~(key by members.create))
    go-abet:go-init:(go-abed:group-core flag)
  ::
      ?(%group-action %group-action-0)
    =+  !<(=action:g vase)
    =.  p.q.action  now.bowl
    =/  group-core  (go-abed:group-core p.action)
    ?:  &(!=(our.bowl p.p.action) from-self)
      go-abet:(go-proxy:group-core q.action)
    go-abet:(go-update:group-core q.action)
  ::
      %group-invite
    =+  !<(=invite:g vase)
    ?:  =(q.invite our.bowl)
      :: invitee
      ga-abet:(ga-invite:(ga-abed:gang-core p.invite) invite)
    :: inviter
    =/  cage  group-invite+!>(invite)
    (emit [%pass /gangs/invite %agent [q.invite dap.bowl] %poke cage])
  ::
      %group-join
    =+  !<(=join:g vase)
    =/  =gang:g  (~(gut by xeno) flag.join [~ ~ ~])
    =/  =claim:g  [join-all.join %adding]
    =.  cam.gang  `claim
    =.  xeno  (~(put by xeno) flag.join gang)
    ga-abet:ga-start-join:(ga-abed:gang-core flag.join)
  ::
      %group-knock
    =+  !<(=flag:g vase)
    =/  =gang:g  (~(gut by xeno) flag [~ ~ ~])
    =/  =claim:g  [| %knocking]
    =.  cam.gang  `claim
    =.  xeno  (~(put by xeno) flag gang)
    ga-abet:ga-knock:(ga-abed:gang-core flag)
  ::
      %group-rescind
    =+  !<(=flag:g vase)
    ga-abet:ga-rescind:(ga-abed:gang-core flag)
  ::
      %group-cancel
    =+  !<(=flag:g vase)
    ga-abet:ga-cancel:(ga-abed:gang-core flag)
  ::
      %invite-decline
    =+  !<(=flag:g vase)
    ga-abet:ga-invite-reject:(ga-abed:gang-core flag)
  ==
::
++  watch
  |=  =(pole knot)
  ^+  cor
  ?+  pole  ~|(bad-watch/pole !!)
  ::
    [%groups %ui ~]       cor
    [%groups ~]           cor
    [%gangs %updates ~]   cor
  ::
    [%epic ~]  (give %fact ~ epic+!>(okay))
  ::
      [%groups ship=@ name=@ rest=*]
    =/  ship=@p  (slav %p ship.pole)
    go-abet:(go-watch:(go-abed:group-core ship name.pole) rest.pole)
  ::
      [%gangs %index ship=@ ~]
    =/  =ship  (slav %p ship.pole)
    ?:  =(our.bowl ship)  res-gang-index
    (req-gang-index ship)
  ::
     [%gangs ship=@ name=@ rest=*]
    =/  ship=@p  (slav %p ship.pole)
    ga-abet:(ga-watch:(ga-abed:gang-core ship name.pole) rest.pole)
  ::
     [%chan app=@ ship=@ name=@ rest=*]
    =/  ship=@p  (slav %p ship.pole)
    =/  =nest:g  [app.pole ship name.pole]
    (watch-chan nest)
  ==
++  peek
  |=  =(pole knot)
  ^-  (unit (unit cage))
  ?+    pole  [~ ~]
      [%x %groups ~]
    ``groups+!>(`groups:g`(~(run by groups) tail))
  ::
      [%x %gangs ~]
    ``gangs+!>(`gangs:g`xeno)
  ::
      [%x %groups ship=@ name=@ rest=*]
    =/  ship  (slav %p ship.pole)
    (go-peek:(go-abed:group-core ship name.pole) rest.pole)
  ==
::
++  agent

  |=  [=(pole knot) =sign:agent:gall]
  ^+  cor
  ?+    pole  ~|(bad-agent-take/pole !!)
      ~   cor
      [%epic ~]  (take-epic sign)
      [%hark ~]  cor
  ::
      [%groups ship=@ name=@ rest=*]
    =/  =ship  (slav %p ship.pole)
    go-abet:(go-agent:(go-abed:group-core ship name.pole) rest.pole sign)
  ::
      [%gangs %index ship=@ ~]
    (take-gang-index (slav %p ship.pole) sign)
  ::
      [%gangs ship=@ name=@ rest=*]
    =/  =ship  (slav %p ship.pole)
    ga-abet:(ga-agent:(ga-abed:gang-core ship name.pole) rest.pole sign)
  ::
      [%chan app=@ ship=@ name=@ rest=*]
    =/  =ship  (slav %p ship.pole)
    =/  =nest:g  [app.pole ship name.pole]
    (take-chan nest sign)

  ==
::
++  arvo
  |=  [=wire sign=sign-arvo]
  ^+  cor
  !!
::
++  watch-epic
  |=  her=ship
  ^+  cor
  =/  =wire  /epic
  =/  =dock  [her dap.bowl]
  ?:  (~(has by wex.bowl) [wire dock])
    cor
  (emit %pass wire %agent [her dap.bowl] %watch /epic)
::
++  take-epic
  |=  =sign:agent:gall
  ^+  cor
  ?+    -.sign  cor
      %kick
    (watch-epic src.bowl)
  ::
      %fact
    ?:  =(%epic p.cage.sign)
      ~&  '!!! weird fact on /epic'
      cor
    =+  !<(=epic:e q.cage.sign)
    ?.  =(epic okay)  cor
    ~&  >>  "good news everyone!"
    %+  roll  ~(tap by groups)
    |=  [[=flag:g =net:g =group:g] out=_cor]
    ?:  =(our.bowl p.flag)  out
    go-abet:go-sub:(go-abed:group-core:out flag)
      %watch-ack
    ?~  p.sign
      (give %fact ~ epic+!>(okay))
    %.  cor
    (slog leaf/"weird watch nack" u.p.sign)
  ==
::
++  watch-chan
  |=  =nest:g
  ^+  cor
  ?.  =(our.bowl p.q.nest)
    =/  =wire  /chan/[p.nest]/(scot %p p.q.nest)/[q.q.nest]
    (emit [%pass wire %agent [p.q.nest dap.bowl] %watch `path`wire])
  =/  gs  ~(tap by groups)
  |-  
  ?~  gs
    ~|(no-group-found/nest !!)
  =/  [=flag:g =net:g =group:g]  i.gs
  ?.  (~(has by channels.group) nest)
    $(gs t.gs)
  =/  =preview:channel:g
    =,  group
    :*  nest
        meta:(~(got by channels.group) nest)
        flag  meta  cordon  now.bowl  secret.group
    ==
  =.  cor  (emit %give %fact ~ channel-preview+!>(preview))
  (emit %give %kick ~ ~)
::
++  take-chan
  |=  [=nest:g =sign:agent:gall]
  =/  =wire  =,(nest /chan/[p]/(scot %p p.q)/[q.q])
  ^+  cor
  ?+    -.sign  ~|(bad-chan-take/[-.sign nest] !!)
      %watch-ack
    ?~  p.sign  cor
    :: TODO: propagate upwards 
    %-  (slog leaf/"Failed to fetch group" u.p.sign)
    cor
  ::
      %fact
    ?.  =(%channel-preview p.cage.sign)
      cor
    =+  !<(=preview:channel:g q.cage.sign) :: XX: really necessary?
    =.  cor  (emit %give %fact ~[wire] cage.sign)
    (emit %give %kick ~[wire] ~)
  ::
      %kick  :: XX: better?
    (emit %give %kick ~[wire] ~)
  ==
::
++  from-self  =(our src):bowl
++  pass-hark
  |=  [all=? desk=? =yarn:ha]
  ^-  card
  =/  =wire  /hark
  =/  =dock  [our.bowl %hark]
  =/  =cage  hark-action+!>([%add-yarn all desk yarn])
  [%pass wire %agent dock %poke cage]
++  spin
  |=  [=rope:ha wer=path but=(unit button:ha) con=(list content:ha)]
  ^-  yarn:ha
  =/  id  (end [7 1] (shax eny.bowl))
  [id rope now.bowl con wer but]
::
++  give-invites
  |=  [=flag:g ships=(set ship)]
  %-  emil
    %+  turn
      ~(tap in ships)
    |=  =ship
    ^-  card
    =/  cage  group-invite+!>(`invite:g`[flag ship])
    =/  line  `wire`/gangs/(scot %p p.flag)/[q.flag]/invite
    [%pass line %agent [ship dap.bowl] %poke cage]
::
++  group-import
  |=  =flag:g
  |^
  =/  =net:g  pub/~
  =/  og=group:g-one  (need scry-group)
  =/  om=associations:m-one  scry-meta
  =/  =fleet:g
    %-  ~(gas by *fleet:g)
    %+  turn  ~(tap in members.og)
    |=  =ship
    ^-  [_ship vessel:fleet:g]
    =-  [ship - now.bowl]
    ?.  (~(has ju tags.og) %admin ship)
      ~
    (silt %admin ~)
  =|  cabals=(map sect:g cabal:g)
  =|  zones=(map zone:g realm:zone:g)
  =|  zone-ord=(list zone:g)
  =|  bloc=(set sect:g)  :: admin perms set up in +go-init at end
  =/  =channels:channel:g
    %-  ~(gas by *channels:channel:g)
    %+  murn  ~(tap by om)
    |=  [=md-resource:m-one =association:m-one]
    ^-  (unit [nest:g channel:g])
    ?:  =(%groups app-name.md-resource)
      ~
    ?~  dude=(graph-meta-to-agent metadatum.association)
      ~
    :-  ~
    :-  [u.dude resource.md-resource]
    =/  meta=data:meta
      (old-to-new-meta metadatum.association)
    :*  meta
        added=date-created.metadatum.association
        zone=%default
        join=|
        readers=~
    ==
  =/  =cordon:g  (policy-to-cordon policy.og)
  =/  meta=data:meta
    =-  (fall - [(crip "{(scow %p p.flag)}/{(scow %ta q.flag)}") '' '' ''])
    (bind (~(get by om) [%groups flag]) old-assoc-to-new-meta)
  =/  =group:g
    [fleet cabals zones zone-ord bloc channels cordon | meta]
  =|  =log:g
  =.  log     (put:log-on:g log now.bowl create/group)
  =/  =net:g  pub/log
  =.  groups  (~(put by groups) flag [net group])
  go-abet:go-init:(go-abed:group-core flag) :: setup defaults
  ::
  ++  graph-meta-to-agent
    |=  =metadatum:m-one
    ^-  (unit dude:gall)
    ?.  ?=(%graph -.config.metadatum)
      ~
    ?+  module.config.metadatum  ~
      %chat  `%chat
      %link  `%heap
      %publish   ~  :: TODO
    ==
  ::
  ++  old-assoc-to-new-meta
   |=  =association:m-one
   (old-to-new-meta metadatum.association)
  ::
  ++  old-to-new-meta
    |=  =metadatum:m-one
    ^-  data:meta
    =,(metadatum [title description picture (scot %ux color)])
  ::
  ++  policy-to-cordon
    |=  =policy:g-one
    ^-  cordon:g
    ?-    -.policy
        %open
      [%open banned ban-ranks]:policy
    ::
        %invite
      [%shut pending.policy ~]
    ==
  ::
  ++  scry
    |=  [care=@tas =dude:gall =path]
    ^+  path
    :*  care
        (scot %p our.bowl)
        dude
        (scot %da now.bowl)
        path
    ==
  ::
  ++  old-flag-path
    `path`/ship/(scot %p p.flag)/[q.flag]
  ::
  ++  scry-group
    =-  .^((unit group:g-one) -)
    %^  scry  %gx  %group-store
    `path`[%groups (snoc old-flag-path %noun)]
  ::
  ++  scry-meta
    =-  .^(associations:m-one -)
    %^  scry  %gx  %metadata-store
    `path`[%group (snoc old-flag-path %noun)]
  --

++  group-core
  |_  [=flag:g =net:g =group:g gone=_|]
  ++  go-core  .
  ++  go-abet
    =.  groups 
      ?:  gone  (~(del by groups) flag)
      (~(put by groups) flag net group)
    ?.  gone  cor
    =/  =action:g  [flag now.bowl %del ~]
    (give %fact ~[/groups/ui] group-action+!>(action))
  ++  go-abed
    |=  f=flag:g
    ^+  go-core
    =/  [n=net:g gr=group:g]  (~(got by groups) f)
    go-core(flag f, group gr, net n)
  ::
  ++  go-area  `path`/groups/(scot %p p.flag)/[q.flag]
  ++  go-rope
    |=  thread=path
    [`flag ~ q.byk.bowl (welp /(scot %p p.flag)/[q.flag] thread)]
  ++  go-link
    |=  link=path 
    (welp /groups/(scot %p p.flag)/[q.flag] link)
  ++  go-is-our-bloc
    (~(has in go-bloc-who) our.bowl)
  ++  go-is-bloc
    |(=(src.bowl p.flag) (~(has in go-bloc-who) src.bowl))
  ++  go-bloc-who
    %+  roll  ~(tap by fleet.group)
    |=  [[who=ship =vessel:fleet:g] out=(set ship)]
    ?:  =(~ (~(int in sects.vessel) bloc.group))
      out
    (~(put in out) who)
  ::
  ++  go-pass
    |%
    ++  leave
      ^-  card
      =/  =wire  (snoc go-area %updates)
      =/  =dock  [p.flag dap.bowl]
      [%pass wire %agent dock %leave ~]
    ::
    ++  remove-self
      ^-  card
      =/  =wire  (snoc go-area %proxy)
      =/  =dock  [p.flag dap.bowl]
      =/  =cage
        :-  %group-action
        !>  ^-  action:g
        [flag now.bowl %fleet (silt our.bowl ~) %del ~]
      [%pass wire %agent dock %poke cage]
    ::
    ++  join-pinned
      ^-  (list card)
      %+  turn  
        %+  skim
          ~(tap by channels.group)
        |=  [nes=nest:g =channel:g]
        join.channel 
      |=  [nes=nest:g =channel:g]
      ^-  card
      =/  =dock  [our.bowl p.nes] :: TODO: generally remove chat hard-coding j
      =/  =cage  channel-join+!>(q.nes)
      =/  =wire  (snoc go-area %join-pinned)
      [%pass wire %agent dock %poke cage]
    --
  ::
  ++  go-leave
    =.  cor  (emit leave:go-pass)
    =.  cor  (emit remove-self:go-pass)
    =.  cor  (emit %give %fact ~[/groups /groups/ui] group-leave+!>(flag))
    go-core(gone &)
  ::
  ++  go-init  
    =|  our=vessel:fleet:g
    =.  sects.our  (~(put in sects.our) %admin)
    =.  fleet.group  (~(put by fleet.group) our.bowl our)
    =.  bloc.group  (silt %admin ~)
    =.  cabals.group
      %+  ~(put by cabals.group)  %admin
      :_  ~
      ['Admin' 'Admins can add and remove channels and edit metadata' '' '']
    =.  zones.group
      %+  ~(put by zones.group)  %default
      [['Sectionless' '' '' ''] ~]
    =.  zone-ord.group  (~(push of zone-ord.group) %default)
    =/  =diff:g  [%create group]
    (go-tell-update now.bowl diff)
  ::
  ++  go-sub
    |=  init=_|
    ^+  go-core
    =/  =time
      ?.(?=(%sub -.net) *time p.net)
    =/  base=wire  (snoc go-area %updates)
    =/  =path      (snoc base ?:(init %init (scot %da time)))
    =/  =card
      [%pass base %agent [p.flag dap.bowl] %watch path]
    =.  cor  (emit card)
    go-core
  ::
  ++  go-watch
    |=  =(pole knot)
    ^+  go-core
    ?+  pole  !!
      [%updates rest=*]  (go-pub rest.pole)
      [%ui ~]            go-core
      [%preview ~]       go-preview
    ==
  ::
  ++  go-preview
    :: TODO: either use ?> to enforce request permissions; or return a preview
    ::   with limited info? for rendering a secret group reference
    :: ?>  (~(has by fleet.group) src.bowl)
    :: TODO: if user is in the allowed to join list, they should see a preview;
    ::   reusing some of the below logic
    :: ?>  ?|  =(p.flag our.bowl) :: self
    ::     =(p.flag src.bowl) :: subscription
    ::     &((~(has in ships) src.bowl) =(1 ~(wyt in ships)))  :: user join
    =/  =preview:g
      =,  group
      [flag meta cordon now.bowl secret.group]
    =.  cor
      (emit %give %fact ~ group-preview+!>(preview))
    =.  cor
      (emit %give %kick ~ ~)
    go-core
  ::
  ++  go-peek
    |=  =(pole knot)
    ^-  (unit (unit cage))
    :-  ~
    ?+    pole  ~
        [%fleet %ships ~]
      `ships+!>(~(key by fleet.group))
      ::
        [%fleet ship=@ %vessel ~]
      =/  src  (slav %p ship.pole)
      `noun+!>((~(got by fleet.group) src))
      ::
        [%channel app=@ ship=@ name=@ rest=*]
      =/  nes=nest:g  [app.pole (slav %p ship.pole) name.pole]
      =/  =channel:g  (~(got by channels.group) nes)
      ?+    rest.pole  ~
          [%can-read src=@ ~]
        =/  src  (slav %p src.rest.pole)
        ?:  =(%open -.cordon.group)  `loob+!>(&)
        ?~  ves=(~(get by fleet.group) src)  `loob+!>(|)
        ?:  =(~ readers.channel)  `loob+!>(&)
        `loob+!>(!=(~ (~(int in readers.channel) sects.u.ves)))
      ==
    ==
  ::
  ++  go-agent
    |=  [=wire =sign:agent:gall]
    ^+  go-core
    ?+  wire  !!
        [%updates ~]  (go-take-update sign)
    ::
        [%join-pinned ~]
      ?>  ?=(%poke-ack -.sign)
      ?~  p.sign
        go-core
      %-  (slog leaf/"Failed to autojoin channel" u.p.sign)
      go-core
    ::
        [%proxy ~]
      ?>  ?=(%poke-ack -.sign)
      ?~  p.sign  go-core
      %-  (slog leaf/"Error forwarding poke" u.p.sign)
      go-core
    ==
  ++  go-take-epic
    |=  her=epic:e
    ^+  go-core
    ?>  ?=(%sub -.net)
    ?:  =(her okay)
      go-core
    ?:  (gth her okay)
      =.  saga.net  dex+her
      go-core
    =.  saga.net  lev+~
    =.  cor  (watch-epic p.flag)
    go-core
  ::
  ++  go-take-update
    |=  =sign:agent:gall
    ^+  go-core
    ?+    -.sign  (go-sub |)
        %kick
      ?>  ?=(%sub -.net)
      ?.  ?=(%chi -.saga.net)  go-core
      (go-sub load.net)
    ::
        %watch-ack
      =?  cor  (~(has by xeno) flag)
        ga-abet:(ga-watched:(ga-abed:gang-core flag) p.sign)
      %.  go-core
      ?~  p.sign  same
      (slog leaf/"Failed subscription" u.p.sign)
    ::
        %fact
      =*  cage  cage.sign
      ::  XX: does init need to be handled specially?
      ?+  p.cage  go-core
        %epic                             (go-take-epic !<(epic:e q.cage))
        ?(%group-log-0 %group-log)        (go-apply-log !<(log:g q.cage))
        ?(%group-update-0 %group-update)  (go-update !<(update:g q.cage))
        ?(%group-init-0 %group-init)      (go-fact-init !<(init:g q.cage))
      ==
    ==
  ::
  ++  go-proxy
    |=  =update:g
    ^+  go-core
    ?>  go-is-bloc
    =/  =wire  (snoc go-area %proxy)
    =/  =dock  [p.flag dap.bowl]
    =/  =cage  group-action+!>([flag update])
    =.  cor  (emit %pass wire %agent dock %poke cage)
    go-core
  ::
  ++  go-pub
    |=  =path
    ^+  go-core
    ?>  ?=(%pub -.net)
    =;  =cage
      =.  cor  (give %fact ~ cage)
      go-core
    ?:  ?=([%init ~] path)  
      =/  [=time *]  (need (ram:log-on:g p.net))
      group-init+!>([time group])
    ?>  ?=([@ ~] path)
    =/  =time  (slav %da i.path)
    =/  =log:g
      (lot:log-on:g p.net `time ~)
    group-log+!>(log)
  ::
  ++  go-apply-log
    |=  =log:g
    =/  updates=(list update:g)
      (tap:log-on:g log)
    %+  roll  updates
    |=  [=update:g go=_go-core]
    (go-update:go update)
  ::
  ++  go-fact-init
    |=  [=time gr=group:g]
    =.  group  gr
    =.  net  [%sub time | %chi ~]
    =/  create=diff:g  [%create group]
    =.  cor  
      (give %fact ~[/groups /groups/ui] group-action+!>(`action:g`[flag now.bowl create]))
    =.  cor
      (give %fact ~[/groups /groups/ui] gang-gone+!>(flag))
    =.  cor
      (emil join-pinned:go-pass)
    go-core
  ::
  ++  go-give-update
    |=  [=time =diff:g]
    ^+  go-core
    =/  paths=(set path)
      %+  roll  ~(val by sup.bowl)
      |=  [[=ship =path] out=(set path)]
      ?.  =((scag 4 path) (snoc go-area %updates))
        out
      (~(put in out) path)
    =.  paths  (~(put in paths) (snoc go-area %ui))
    =.  cor
      (give %fact ~(tap in paths) group-update+!>(`update:g`[time diff]))
    =.  cor
      (give %fact ~[/groups /groups/ui] group-action+!>(`action:g`[flag time diff]))
    go-core
  ::
  ++  go-tell-update
    |=  [=time =diff:g]
    ^+  go-core
    =.  go-core  (go-give-update time diff)
    ?.  ?=(%pub -.net)
      go-core
    =.  p.net
      (put:log-on:g p.net time diff)
    go-core
  ::
  ++  go-update
    |=  [=time =diff:g]
    ^+  go-core
    =.  go-core
      (go-tell-update time diff)
    =.  net
      ?:    ?=(%pub -.net)
        pub/(put:log-on:g p.net time diff)
      [%sub time load.net %chi ~]
    ?-  -.diff
      %channel  (go-channel-update [p q]:diff)
      %fleet    (go-fleet-update [p q]:diff)
      %cabal    (go-cabal-update [p q]:diff)
      %bloc     (go-bloc-update p.diff)
      %cordon   (go-cordon-update p.diff)
      %create   go-core(group p.diff)
      %zone     (go-zone-update +.diff)
      %meta     (go-meta-update p.diff)
      %secret   (go-secret-update p.diff)
      %del      go-core(gone &)
    ==
  ::
  ++  go-secret-update
    |=  secret=?
    =.  secret.group  secret
    go-core
  ++  go-meta-update
    |=  meta=data:meta
    =.  meta.group  meta
    go-core
  ++  go-zone-update
    |=  [=zone:g =delta:zone:g]
    ^+  go-core
    ?-    -.delta
        %add
      =/  =realm:zone:g  [meta.delta ~]
      =.  zones.group    (~(put by zones.group) zone realm)
      =.  zone-ord.group  (~(push of zone-ord.group) zone)
      go-core
    ::
        %del
      ~|  %cant-delete-default-zone
      ?<  =(%default zone) 
      =.  zones.group  
        (~(del by zones.group) zone)
      =.  zone-ord.group
        (~(del of zone-ord.group) zone)
      =.  channels.group
        %-  ~(run by channels.group)
        |=  =channel:g
        channel(zone ?:(=(zone zone.channel) %default zone.channel))
      go-core
    ::
        %edit
      =.  zones.group
        %+  ~(jab by zones.group)  zone
        |=  realm:zone:g
        +<(met meta.delta)
      go-core
    ::
        %mov
      =.  zone-ord.group
        (~(into of zone-ord.group) idx.delta zone)
      go-core
    ::
        %mov-nest
      =/  =realm:zone:g  (~(got by zones.group) zone)
      ?>  (~(has of ord.realm) nest.delta)
      =.  ord.realm  
        (~(into of ord.realm) [idx nest]:delta)
      =.  zones.group    (~(put by zones.group) zone realm)
      go-core
    ==
  ++  go-bloc-update
    |=  =diff:bloc:g
    ?>  go-is-bloc
    ^+  go-core
    =.  bloc.group
      ?-  -.diff
        %add  (~(uni in bloc.group) p.diff)
        %del  (~(dif in bloc.group) p.diff)
      ==
    go-core
  ++  go-cordon-update
    |=  =diff:cordon:g
    |^  ^+  go-core
    ?-  -.diff 
      %open     (open p.diff)
      %shut     (shut p.diff)
      %swap     ?>(go-is-bloc =.(cordon.group p.diff go-core))
    ==
    ::
    ++  open
      |=  =diff:open:cordon:g
      ^+  go-core
      ?>  go-is-bloc
      =*  cordon  cordon.group
      ?>  ?=(%open -.cordon) 
      ?-  -.diff
      ::
          %add-ships
        ?<  &((~(has in p.diff) our.bowl) =(p.flag our.bowl))
        =.  fleet.group
        %-  malt
          %+  skip 
            ~(tap by fleet.group)
          |=  [=ship =vessel:fleet:g]
          (~(has in p.diff) ship)          
        =.  ships.ban.cordon  (~(uni in ships.ban.cordon) p.diff)
        %+  go-give-update
          now.bowl
        [%fleet p.diff [%del ~]]
      ::
          %del-ships 
        =.  ships.ban.cordon  (~(dif in ships.ban.cordon) p.diff)
        go-core
      ::
          %add-ranks
        =/  foes
          %-  malt
          %+  skim 
            ~(tap by fleet.group)
          |=  [=ship =vessel:fleet:g]
          (~(has in p.diff) (clan:title ship))
        =.  fleet.group  (~(dif by fleet.group) foes)
        =.  ranks.ban.cordon  (~(uni in ranks.ban.cordon) p.diff)
        %+  go-give-update
          now.bowl
        [%fleet ~(key by foes) [%del ~]]
      ::
          %del-ranks
        =.  ranks.ban.cordon  (~(dif in ranks.ban.cordon) p.diff)
        go-core
      ==
    ::
    ++  shut
      |=  =diff:shut:cordon:g
      ^+  go-core
      =*  cordon  cordon.group
      ?>  ?=(%shut -.cordon)
      ?+    [-.diff p.diff]  !!  :: should never happen, compiler bug
      ::
          [%add-ships %pending]
        ?>  go-is-bloc          
        =.  pend.cordon.group  (~(uni in pend.cordon) q.diff)
        =.  ask.cordon.group  (~(dif in ask.cordon) q.diff)
        =.  cor  (give-invites flag q.diff)
        go-core
      ::
          [%del-ships %pending]
        ?>  go-is-bloc
        =.  pend.cordon.group  (~(dif in pend.cordon) q.diff)
        go-core
      ::
          [%add-ships %ask]
        ?>  |(go-is-bloc =(~(tap in q.diff) ~[src.bowl]))
        =.  ask.cordon.group  (~(uni in ask.cordon) q.diff)
        =/  ships  q.diff
        ?:  from-self  go-core
        =/  link  (go-link /info/members/pending)
        =/  yarn
          %-  spin
          :*  (go-rope /asks)
              link
              `['View all members' link]
              %+  welp
                ^-  (list content:ha)
                %+  join  `content:ha`', '
                `(list content:ha)`(turn ~(tap in ships) |=(=ship ship/ship))
              :~  ?:  =(~(wyt in ships) 1)  ' has '
                  ' have '
                  'requested to join '
                  [%emph title.meta.group]
              ==
          ==
        =?  cor  go-is-our-bloc
          (emit (pass-hark & & yarn))
        go-core
      ::
          [%del-ships %ask]
        ?>  |(go-is-bloc =(~(tap in q.diff) ~[src.bowl]))
        =.  ask.cordon.group  (~(dif in ask.cordon) q.diff)
        go-core
      ==
    --
  ::
  ++  go-cabal-update
    |=  [=sect:g =diff:cabal:g]
    ?>  go-is-bloc
    ^+  go-core
    ?-    -.diff
        %add
      =/  =cabal:g
        [meta.diff ~]
      =.  cabals.group  (~(put by cabals.group) sect cabal)
      go-core
    ::
        %del
      =.  cabals.group  (~(del by cabals.group) sect)
      go-core
    ==
  ::
  ++  go-fleet-update
    |=  [ships=(set ship) =diff:fleet:g]
    ^+  go-core
    ?-    -.diff
        %add
      ?>  ?|  =(p.flag our.bowl) :: self
              =(p.flag src.bowl) :: subscription
              &((~(has in ships) src.bowl) =(1 ~(wyt in ships)))  :: user join
          ==
      ?<  ?&  =(-.cordon.group %shut) 
              ?-  -.cordon.group
                  ?(%open %afar)  |
                  %shut
                =/  cross  (~(int in pend.cordon.group) ships)
                ~&  [cross ~(wyt in ships) ~(wyt in cross)]
                !=(~(wyt in ships) ~(wyt in cross))
              ==
          ==      
      =.  cor  (give-invites flag ships)
      =.  fleet.group
        %-  ~(uni by fleet.group)
          %-  malt
          ^-  (list [ship vessel:fleet:g])
          %+  turn
            ~(tap in ships)
          |=  =ship
          ::  only give time when joining
          =/  joined  ?:((~(has in ships) src.bowl) now.bowl *time)
          ::  if ship previously added, retain sects
          =/  vessel  (~(gut by fleet.group) ship *vessel:fleet:g)
          [ship [sects=sects.vessel joined=joined]]
      ?:  from-self  go-core
      =/  link  (go-link /info/members)
      =/  yarn
        %-  spin
        :*  (go-rope /joins)
            link
            `['View all members' link]
            %+  welp
              ^-  (list content:ha)
              %+  join  `content:ha`', '
              `(list content:ha)`(turn ~(tap in ships) |=(=ship ship/ship))
            :~  ?:  =(~(wyt in ships) 1)  ' has joined '
                ' have joined '
                [%emph title.meta.group]
            ==
        ==
      =?  cor  go-is-our-bloc
        (emit (pass-hark & & yarn))
      ?-  -.cordon.group
          ?(%open %afar)  go-core
          %shut  
        =.  pend.cordon.group  (~(dif in pend.cordon.group) ships)
        go-core
      ==
    ::
        %del
      ?<  &((~(has in ships) our.bowl) =(p.flag our.bowl))
      ?>  ?|(=(p.flag src.bowl) (~(has in ships) src.bowl))
      =.  fleet.group
      %-  malt
        %+  skip 
          ~(tap by fleet.group)
        |=  [=ship =vessel:fleet:g]
        (~(has in ships) ship)
      ?:  from-self  go-core
      =/  link  (go-link /info/members)
      =/  yarn
        %-  spin
        :*  (go-rope /leaves)
            link
            `['View all members' link]
            %+  welp
              ^-  (list content:ha)
              %+  join  `content:ha`', '
              `(list content:ha)`(turn ~(tap in ships) |=(=ship ship/ship))
            :~  ?:  =(~(wyt in ships) 1)  ' has left '
                ' have left '
                [%emph title.meta.group]
            ==
        ==
      =?  cor  go-is-our-bloc
        (emit (pass-hark & & yarn))
      ?:  (~(has in ships) our.bowl)
        go-core(gone &)
      go-core
    ::
        %add-sects
      ~|  strange-sect/sect
      ?>  go-is-bloc
      ?>  =(~ (~(dif in sects.diff) ~(key by cabals.group)))
      =.  fleet.group  
        %-  ~(rut by fleet.group)
        |=  [=ship =vessel:fleet:g]
        ?.  (~(has in ships) ship)  vessel
        vessel(sects (~(uni in sects.vessel) sects.diff))
      ?:  from-self  go-core
      =/  link  (go-link /info/members)
      =/  ship-list=(list content:ha)  
        %+  join  `content:ha`', '
        `(list content:ha)`(turn ~(tap in ships) |=(=ship ship/ship))
      =/  role-list
        %-  crip
        %+  join  ', '
        %+  turn 
          ~(tap in sects.diff) 
        |=  =sect:g
        =/  cabal  (~(got by cabals.group) sect)
        title.meta.cabal
      =/  yarn
        %-  spin
        :*  (go-rope /add-roles)
            link
            `['View all members' link]
            %+  welp
              ship-list
            :~  ?:  =(~(wyt in ships) 1)  ' is now a(n) '
                ' are now a(n) '
                [%emph role-list]
            ==
        ==
      =?  cor  go-is-our-bloc
        (emit (pass-hark & & yarn))
      go-core
    ::
        %del-sects
      ?>  go-is-bloc
      =.  fleet.group
        %-  ~(rut by fleet.group)
        |=  [=ship =vessel:fleet:g]
        ?.  (~(has in ships) ship)  vessel
        vessel(sects (~(dif in sects.vessel) sects.diff))
      go-core
    ==
  ++  go-channel-update
    |=  [ch=nest:g =diff:channel:g]
    ^+  go-core
    ?>  go-is-bloc
    =*  by-ch  ~(. by channels.group)
    ?-    -.diff
        %add
      =/  =zone:g  zone.channel.diff
      =.  zones.group
        %+  ~(jab by zones.group)  zone
        |=(=realm:zone:g realm(ord (~(push of ord.realm) ch)))
      =.  channels.group  (put:by-ch ch channel.diff)
      ?:  from-self  go-core
      =/  link  (go-link /channels)
      =/  yarn
        %-  spin
        :*  (go-rope /channel/add)
            link
            `['Subscribe to channel' link]
            :~  [%emph title.meta.channel.diff]
                ' has been added to '
                [%emph title.meta.group]
            ==
        ==
      =.  cor  (emit (pass-hark & & yarn))
      go-core
    ::
        %del
      =/  =channel:g   (got:by-ch ch)
      =.  zones.group
        %+  ~(jab by zones.group)  zone.channel
        |=(=realm:zone:g realm(ord (~(del of ord.realm) ch)))
      =.  channels.group  (del:by-ch ch)
      ?:  from-self  go-core
      =/  link  (go-link /channels)
      =/  yarn
        %-  spin
        :*  (go-rope /channel/del)
            link
            ~
            :~  [%emph title.meta.channel]
                ' has been removed from '
                [%emph title.meta.group]
            ==
        ==
      =.  cor  (emit (pass-hark & & yarn))
      go-core
    ::
        %add-sects
      =/  =channel:g  (got:by-ch ch)
      =.  readers.channel  (~(uni in readers.channel) sects.diff)
      =.  channels.group  (put:by-ch ch channel)
      go-core
    ::
        %del-sects
      =/  =channel:g  (got:by-ch ch)
      =.  readers.channel  (~(dif in readers.channel) sects.diff)
      =.  channels.group  (put:by-ch ch channel)
      ::  TODO: revoke?
      go-core
    ::
        %zone
      =/  =channel:g  (got:by-ch ch)
      =.  zones.group
        %+  ~(jab by zones.group)  zone.channel
        |=(=realm:zone:g realm(ord (~(del of ord.realm) ch)))
      =.  zone.channel   zone.diff
      =.  channels.group  (put:by-ch ch channel)
      =/  =realm:zone:g  (~(got by zones.group) zone.diff)
      =.  ord.realm  (~(push of ord.realm) ch)
      =.  zones.group  (~(put by zones.group) zone.diff realm)
      go-core
    ::
        %join
      =/  =channel:g  (got:by-ch ch)
      =.  join.channel  join.diff
      =.  channels.group  (put:by-ch ch channel)
      go-core
    ==
  --
::
++  res-gang-index
  ^+  cor
  =;  =cage
    =.  cor  (emit %give %fact ~ cage)
    (emit %give %kick ~ ~)
  :-  %group-previews
  !>  ^-  previews:g
  %-  ~(gas by *previews:g)
  %+  murn  ~(tap by groups)
  |=  [=flag:g =net:g =group:g]
  ^-  (unit [flag:g preview:g])
  ?.  &(=(our.bowl p.flag) !secret.group)
    ~
  `[flag =,(group [flag meta cordon now.bowl |])]
::
++  req-gang-index
  |=  =ship
  ^+  cor
  =/  =wire  /gangs/index/(scot %p ship)
  =/  =dock  [ship dap.bowl]
  (emit %pass wire %agent dock %watch `path`wire)
::
++  take-gang-index
  |=  [=ship =sign:agent:gall]
  ^+  cor
  =/  =path  /gangs/index/(scot %p ship)
  ?+  -.sign  !!
      %kick  (emit %give %kick ~[path] ~)
  ::
      %watch-ack
    ?~  p.sign  cor
    %-  (slog leaf/"failed to watch gang index" u.p.sign)
    (emit %give %kick ~[path] ~)
  ::
      %fact
    ?.  =(%group-previews p.cage.sign)  cor
    =+  !<(=previews:g q.cage.sign)
    =.  cor  (emit %give %fact ~[path] cage.sign)
    (emit %give %kick ~[path] ~)
  ==
::
++  gang-core
  |_  [=flag:g =gang:g]
  ++  ga-core  .
  ++  ga-abet  
    =.  xeno  (~(put by xeno) flag gang)
    ?.  (~(has by groups) flag)  cor
    =/  [=net:g =group:g]  (~(got by groups) flag)
    ?.  &(?=(%sub -.net) load.net)  cor
    =.  xeno  (~(del by xeno) flag)
    ga-give-update
  ::
  ++  ga-abed
    |=  f=flag:g
    =/  ga=gang:g  (~(gut by xeno) f [~ ~ ~])
    ga-core(flag f, gang ga)
  ::
  ++  ga-area  `wire`/gangs/(scot %p p.flag)/[q.flag]
  ++  ga-pass
    |%
    ++  poke-host  |=([=wire =cage] (pass-host wire %poke cage))
    ++  pass-host
      |=  [=wire =task:agent:gall]
      ^-  card
      [%pass (welp ga-area wire) %agent [p.flag dap.bowl] task]
    ++  add-self
      =/  =vessel:fleet:g  [~ now.bowl]
      =/  =action:g  [flag now.bowl %fleet (silt ~[our.bowl]) %add ~]
      (poke-host /join/add group-action+!>(action))
    ::
    ++  knock
      =/  ships=(set ship)  (~(put in *(set ship)) our.bowl)
      =/  =action:g  [flag now.bowl %cordon %shut %add-ships %ask ships]
      (poke-host /knock group-action+!>(action))
    ++  rescind
      =/  ships=(set ship)  (~(put in *(set ship)) our.bowl)
      =/  =action:g  [flag now.bowl %cordon %shut %del-ships %ask ships]
      (poke-host /rescind group-action+!>(action))
    ++  get-preview
      =/  =task:agent:gall  [%watch /groups/(scot %p p.flag)/[q.flag]/preview]
      (pass-host /preview task)
    --
  ++  ga-start-join
    ^+  ga-core
    =.  cor  (emit add-self:ga-pass)
    ga-core
  ::
  ++  ga-cancel
    ^+  ga-core
    =.  cam.gang  ~
    =.  cor  ga-give-update
    ga-core
  ::
  ++  ga-knock
    ^+  ga-core
    =.  cor  (emit knock:ga-pass)
    ga-core
  ++  ga-rescind
    ^+  ga-core
    =.  cor  (emit rescind:ga-pass)
    ga-core
  ++  ga-watch
    |=  =(pole knot)
    ^+  ga-core
    =.  cor  (emit get-preview:ga-pass)
    ga-core
  ::
  ++  ga-give-update
    (give %fact ~[/gangs/updates] gangs+!>((~(put by xeno) flag gang)))
  ++  ga-agent
    |=  [=wire =sign:agent:gall]
    ^+  ga-core
    ?+    wire  ~|(bad-agent-take/wire !!)
          [%invite ~]
        ?>  ?=(%poke-ack -.sign)
        :: ?~  p.sign  ga-core
        :: %-  (slog leaf/"Failed to invite {<ship>}" u.p.sign)
        ga-core
      ::
          [%preview ~]
        ?+  -.sign  ~|(weird-take/[wire -.sign] !!)
          %watch-ack
          ?~  p.sign  ga-core :: TODO: report retreival failure
          %-  (slog u.p.sign)
          ga-core
          ::
            %fact
          ?.  =(%group-preview p.cage.sign)  ga-core
          =+  !<(=preview:g q.cage.sign)
          =.  pev.gang  `preview
          =.  cor  ga-give-update
          =/  =path  (snoc ga-area %preview)
          =.  cor
            (emit %give %fact ~[path] cage.sign)
          =.  cor
            (emit %give %kick ~[path] ~)
          ?:  from-self  ga-core
          ?~  pev.gang   ga-core
          ?~  vit.gang   ga-core
          =/  link  /find
          =/  yarn
            %-  spin
            :*  [`flag ~ q.byk.bowl /(scot %p p.flag)/[q.flag]/invite]
                link
                `['Join Group' link]
                :~  [%ship src.bowl]
                    ' sent you an invite to '
                    [%emph title.meta.u.pev.gang]
                ==
            ==
          =.  cor  (emit (pass-hark & & yarn))
          ga-core
          ::
            %kick
          ?^  pev.gang  ga-core
          ga-core(cor (emit get-preview:ga-pass))
        ==
      ::
          [%join %add ~]
        ?>  ?=(%poke-ack -.sign)
        ?>  ?=(^ cam.gang)
        ?^  p.sign
          =.  progress.u.cam.gang  %error
          %-  (slog leaf/"Joining failed" u.p.sign)
          ga-core
        =.  progress.u.cam.gang  %watching
        =/  =net:g  [%sub now.bowl | %chi ~]
        =|  =group:g
        =.  groups  (~(put by groups) flag net group)
        ::
        =.  cor
          go-abet:(go-sub:(go-abed:group-core flag) &)
        ga-core
          [%knock ~]
        ?>  ?=(%poke-ack -.sign)
        ?>  ?=(^ cam.gang)
        ?^  p.sign
          =.  progress.u.cam.gang  %error
          %-  (slog leaf/"Knocking failed" u.p.sign)
          ga-core
        =.  cor  ga-give-update
        ga-core
          [%rescind ~]
        ?>  ?=(%poke-ack -.sign)        
        ?^  p.sign
          ?>  ?=(^ cam.gang)
          =.  progress.u.cam.gang  %error
          %-  (slog leaf/"Rescind failed" u.p.sign)
          ga-core
        =.  cam.gang  ~
        =.  cor  ga-give-update
        ga-core
    ==
  ::
  ++  ga-watched
    |=  p=(unit tang)
    ?>  ?=(^ cam.gang)
    ?^  p
      %-  (slog leaf/"Failed to join" u.p)
      =.  progress.u.cam.gang  %error
      ga-core
    ga-core
  ::
  ++  ga-invite
    |=  =invite:g
    =.  vit.gang  `invite
    =.  cor  (emit get-preview:ga-pass)
    =.  cor  ga-give-update
    ga-core
  ::
  ++  ga-invite-reject
    ^+  ga-core
    =.  vit.gang  ~
    =.  cor  ga-give-update
    ga-core
  --
--<|MERGE_RESOLUTION|>--- conflicted
+++ resolved
@@ -81,13 +81,8 @@
 ++  load
   |=  =vase
   |^  ^+  cor
-<<<<<<< HEAD
   =/  maybe-old=(each [p=versioned-state q=epic:e] tang)
     (mule |.(!<([versioned-state epic:e] vase)))
-=======
-   =/  maybe-old=(each [p=versioned-state q=epic:e] tang)
-  (mule |.(!<([versioned-state epic:e] vase)))
->>>>>>> 47414ac1
   ::  XX only save when epic changes
   =/  [old=versioned-state cool=epic:e bad=?]
     ?.  ?=(%| -.maybe-old)  [p q &]:p.maybe-old
@@ -111,11 +106,8 @@
   ^-  card
   ~&  >  %keep
   [%pass /groups/keep %arvo %k %fard q.byk.bowl %keep %noun bad]
-<<<<<<< HEAD
   ::
   +$  versioned-state  $%(current-state)
-=======
->>>>>>> 47414ac1
   --
 ::
 ++  poke

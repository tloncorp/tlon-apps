--- conflicted
+++ resolved
@@ -79,17 +79,14 @@
 ++  emit  |=(=card cor(cards [card cards]))
 ++  emil  |=(caz=(list card) cor(cards (welp (flop caz) cards)))
 ++  give  |=(=gift:agent:gall (emit %give gift))
-<<<<<<< HEAD
 ++  scry
   |*  [=mold care=term =desk =path]
   .^(mold care (scot %p our.bowl) desk (scot %da now.bowl) path)
-=======
 ++  mar
   |%
   ++  act  `mark`(rap 3 %group-action '-' (scot %ud okay) ~)
   ++  upd  `mark`(rap 3 %group-update '-' (scot %ud okay) ~)
   --
->>>>>>> 0d16174a
 ++  poke
   |=  [=mark =vase]
   ^+  cor

--- conflicted
+++ resolved
@@ -79,47 +79,11 @@
 ++  emit  |=(=card cor(cards [card cards]))
 ++  emil  |=(caz=(list card) cor(cards (welp (flop caz) cards)))
 ++  give  |=(=gift:agent:gall (emit %give gift))
-<<<<<<< HEAD
 ++  mar
   |%
   ++  act  `mark`(rap 3 %group-action '-' (scot %ud okay) ~)
   ++  upd  `mark`(rap 3 %group-update '-' (scot %ud okay) ~)
   --
-=======
-::  +load: load next state
-++  load
-  |=  =vase
-  |^  ^+  cor
-  =/  maybe-old=(each [p=versioned-state q=epic:e] tang)
-    (mule |.(!<([versioned-state epic:e] vase)))
-  ::  XX only save when epic changes
-  =/  [old=versioned-state cool=epic:e bad=?]
-    ?.  ?=(%| -.maybe-old)  [p q &]:p.maybe-old
-    =;  [sta=versioned-state ba=?]  [sta okay ba]
-    =-  %+  fall  -  ~&  >  %bad-load  [state &]
-    (mole |.([!<(versioned-state vase) |]))
-  ::
-  =.  state  old
-  ?:  =(okay cool)  cor
-  =?  cor  bad  (emit (keep !>(old)))
-  =-  (give %fact ~(tap in -) epic+!>(okay))
-  %-  ~(gas in *(set path))
-  %+  murn  ~(val by sup.bowl)
-  |=  [=ship =path]
-  ^-  (unit _path)
-  ?.  |(=(/epic path) ?=([%groups @ @ %updates *] path))  ~
-  `path
-  ::
-  ++  keep
-  |=  bad=^vase
-  ^-  card
-  ~&  >  %keep
-  [%pass /groups/keep %arvo %k %fard q.byk.bowl %keep %noun bad]
-  ::
-  +$  versioned-state  $%(current-state)
-  --
-::
->>>>>>> 4a385d6f
 ++  poke
   |=  [=mark =vase]
   ^+  cor
@@ -203,7 +167,6 @@
     =+  !<(=flag:g vase)
     ga-abet:ga-invite-reject:(ga-abed:gang-core flag)
   ==
-<<<<<<< HEAD
 ::  +load: load next state
 ++  load
   |=  =vase
@@ -219,7 +182,6 @@
   ::
   =.  state  old
   ?:  =(okay cool)  cor
-  =?  cor  bad  (emit (keep !>(old)))
   =.  cor  (emil (drop load:epos))
   =/  groups  ~(tap in ~(key by groups))
   |-
@@ -229,14 +191,8 @@
     go-abet:go-upgrade:(go-abed:group-core i.groups)
   $(groups t.groups)
   ::
-  ++  keep
-  |=  bad=^vase
-  ^-  card
-  ~&  >  %keep
-  [%pass /groups/keep %arvo %k %fard q.byk.bowl %keep %noun bad]
+  +$  versioned-state  $%(current-state)
   --
-=======
->>>>>>> 4a385d6f
 ::
 ++  watch
   |=  =(pole knot)
@@ -753,7 +709,6 @@
       ==
     ==
   ::
-<<<<<<< HEAD
   ++  go-odd-update
     |=  =mark
     ?.  (is-old:epos mark)
@@ -777,7 +732,7 @@
     ~&  "took chi epic: {<flag>}"
     =.  saga.net  chi/~
     (go-safe-sub load.net)
-=======
+  ::
   ++  go-proxy
     |=  =update:g
     ^+  go-core
@@ -787,7 +742,6 @@
     =/  =cage  group-action+!>([flag update])
     =.  cor  (emit %pass wire %agent dock %poke cage)
     go-core
->>>>>>> 4a385d6f
   ::
   ++  go-pub
     |=  =path

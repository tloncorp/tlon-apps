--- conflicted
+++ resolved
@@ -981,22 +981,6 @@
     %-  (log |.("refeshing index: {<source>}"))
     =.  indices  (~(put by indices) source new)
     ?:  from-parent
-<<<<<<< HEAD
-      (refresh-summary source)
-    =/  old-summary  (~(gut by activity) source *activity-summary:a)
-    =.  cor  (refresh source)
-    =/  new-summary  (~(gut by activity) source *activity-summary:a)
-    ::  ignore .newest since that will always change on read
-    ?:  =(+.old-summary +.new-summary)  cor
-    =.  cor  (give-reads source)
-    =/  new-activity=activity:a
-      %+  roll
-        :(weld (get-parents:src source) ~[source] ?:(deep.action children ~))
-      |=  [=source:a out=activity:a]
-      (~(put by out) source (~(gut by activity) source *activity-summary:a))
-    %-  (log |.("sending activity: {<new-activity>}"))
-    (give-update [%activity new-activity] [%hose ~])
-=======
       =.  cor  (refresh-summary source)
       continue
     =/  old-summary  (~(gut by activity) source *activity-summary:a)
@@ -1009,7 +993,6 @@
       %-  ~(gas in updates)
       :(weld (get-parents:src source) ~[source] children)
     continue
->>>>>>> fef340ba
   ==
 ::
 ++  give-reads
@@ -1040,18 +1023,6 @@
   ~(summarize-unreads urd indices activity volume-settings log)
 ::
 ++  clear-group-invites
-<<<<<<< HEAD
-  %+  roll
-    ~(tap by indices)
-  |=  [[=source:a =index:a] co=_cor]
-  ?.  ?=(%group -.source)  co
-  =;  should-clear=?
-    ?.  should-clear  co
-    (read:co source [%all ~ |] |)
-  ^-  ?
-  %+  lien
-    (tap:on-stream:a stream.index)
-=======
   =;  sources=(list source:a)
     (read sources [%all ~ |])
   %+  murn  ~(tap by indices)
@@ -1061,25 +1032,16 @@
   =;  should-clear=?
     ?:(should-clear `source ~)
   %+  lien  (tap:on-stream:a stream.index)
->>>>>>> fef340ba
   |=  [=time =event:a]
   =(%group-invite -<.event)
 ::
 ++  clear-groups
-<<<<<<< HEAD
-  %+  roll
-    ~(tap by indices)
-  |=  [[=source:a =index:a] co=_cor]
-  ?.  ?=(%group -.source)  co
-  (read:co source [%all ~ |] |)
-=======
   =;  sources=(list source:a)
     (read sources [%all ~ |])
   %+  murn  ~(tap by indices)
   |=  [=source:a =index:a]
   ^-  (unit source:a)
   ?:(?=(%group -.source) `source ~)
->>>>>>> fef340ba
 ++  drop-orphans
   |=  dry-run=?
   =/  indexes  ~(tap by indices)

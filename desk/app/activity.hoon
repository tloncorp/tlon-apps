::
/-  a=activity, c=channels, ch=chat, g=groups
/+  default-agent, verb, dbug, ch-utils=channel-utils, v=volume
::
=>
  |%
  +$  card  card:agent:gall
  ::
  +$  current-state
    $:  %3
        allowed=notifications-allowed:a
        =indices:a
        =activity:a
        =volume-settings:a
    ==
  --
::
=|  current-state
=*  state  -
::
::NOTE  setting this to true causes some parts of state & update management to
::      take shortcuts, which we want to do during initial migration/import.
::      shouldn't be set to true outside of calls to +migrate.
=/  importing=?  |
::
%-  agent:dbug
%+  verb  |
^-  agent:gall
::
=<
  |_  =bowl:gall
  +*  this  .
      def   ~(. (default-agent this %|) bowl)
      cor   ~(. +> [bowl ~])
  ::
  ++  on-init
    =^  cards  state
      abet:init:cor
    [cards this]
  ::
  ++  on-save  !>(state)
  ::
  ++  on-load
    |=  =vase
    ^-  (quip card _this)
    =^  cards  state
      abet:(load:cor vase)
    [cards this]
  ::
  ++  on-poke
    |=  [=mark =vase]
    ^-  (quip card _this)
    =^  cards  state
      abet:(poke:cor mark vase)
    [cards this]
  ::
  ++  on-watch
    |=  =path
    ^-  (quip card _this)
    =^  cards  state
      abet:(watch:cor path)
    [cards this]
  ::
  ++  on-arvo    on-arvo:def
  ++  on-agent   on-agent:def
  ++  on-peek    peek:cor
  ++  on-leave   on-leave:def
  ++  on-fail    on-fail:def
  --
|_  [=bowl:gall cards=(list card)]
++  abet  [(flop cards) state]
++  cor   .
++  emit  |=(=card cor(cards [card cards]))
++  emil  |=(caz=(list card) cor(cards (welp (flop caz) cards)))
++  give  |=(=gift:agent:gall (emit %give gift))
++  from-self  =(our src):bowl
::
++  init
  ^+  cor
  (emit %pass /migrate %agent [our.bowl dap.bowl] %poke noun+!>(%migrate))
::
++  migrate
  =.  importing  &
  =.  indices   (~(put by indices) [%base ~] [*stream:a *reads:a])
  =.  cor  set-chat-reads
  =+  .^(=channels:c %gx (scry-path %channels /v2/channels/full/noun))
  =.  cor  (set-volumes channels)
  =.  cor  (set-channel-reads channels)
  =.  cor  refresh-all-summaries
  cor(importing |)
::
++  load
  |=  =vase
  |^  ^+  cor
  ?:  ?=([%0 *] q.vase)  init
  =+  !<(old=versioned-state vase)
  =?  old  ?=(%1 -.old)  (state-1-to-2 old)
  =?  cor  ?=(%2 -.old)
    (emit %pass /clean-keys %agent [our.bowl dap.bowl] %poke noun+!>(%clean-keys))
  =?  old  ?=(%2 -.old)  (state-2-to-3 old)
  ?>  ?=(%3 -.old)
  =.  state  old
  cor
  +$  versioned-state  $%(state-3 state-2 state-1)
  +$  state-3  current-state
  +$  state-2
    $:  %2
        allowed=notifications-allowed:a
        =indices:a
        activity=activity-0:old:a
        =volume-settings:a
    ==
  ++  state-2-to-3
    |=  old=state-2
    ^-  state-3
    :*  %3
        allowed.old
        indices.old
        (activity-2-to-3 indices.old)
        volume-settings.old
    ==
  ++  activity-2-to-3
    |=  =indices:a
    ^-  activity:a
    =/  indexes
      ::  sort children first in order so we only have to make one pass
      ::  of summarization aka not repeatedly updating the same source
      ::
      %+  sort
        ~(tap by indices)
      |=  [[asrc=source:a *] [bsrc=source:a *]]
      (gth (get-order asrc) (get-order bsrc))
    %+  roll  indexes
    |=  [[=source:a =index:a] =activity:a]
    %+  ~(put by activity)  source
    (summarize-unreads source index)
  +$  state-1
    [%1 =indices:a =activity-0:old:a =volume-settings:a]
  ++  state-1-to-2
    |=  old=state-1
    ^-  state-2
    [%2 %all +.old]
  --
::
++  scry-path
  |=  [=dude:gall =path]
  %+  welp
  /(scot %p our.bowl)/[dude]/(scot %da now.bowl)
  path
++  set-channel-reads
  |=  =channels:c
  ^+  cor
  =+  .^(=unreads:c %gx (scry-path %channels /v1/unreads/noun))
  =/  entries  ~(tap by unreads)
  =;  events=(list [time incoming-event:a])
    |-
    ?~  events  cor
    =.  cor  (%*(. add start-time -.i.events) +.i.events)
    $(events t.events)
  |-  ^-  (list [time incoming-event:a])
  ?~  entries  ~
  =/  head  i.entries
  =*  next  $(entries t.entries)
  =/  [=nest:c =unread:c]  head
  =/  channel  (~(get by channels) nest)
  ?~  channel  next
  =/  group  group.perm.u.channel
  =;  events=(list [time incoming-event:a])
    (weld events next)
  =/  posts=(list [time incoming-event:a])
    ?~  unread.unread  ~
    %+  murn
      (tab:on-posts:c posts.u.channel `(sub id.u.unread.unread 1) count.u.unread.unread)
    |=  [=time post=(unit post:c)]
    ?~  post  ~
    =/  key=message-key:a
      :_  time
      [author.u.post time]
    =/  mention
      (was-mentioned:ch-utils content.u.post our.bowl)
    `[time %post key nest group content.u.post mention]
  =/  replies=(list [time incoming-event:a])
    %-  zing
    %+  murn
      ~(tap by threads.unread)
    |=  [=id-post:c [id=id-reply:c count=@ud]]
    ^-  (unit (list [time incoming-event:a]))
    =/  post=(unit (unit post:c))  (get:on-posts:c posts.u.channel id-post)
    ?~  post  ~
    ?~  u.post  ~
    %-  some
    %+  turn
      (tab:on-replies:c replies.u.u.post `(sub id 1) count)
    |=  [=time =reply:c]
    =/  key=message-key:a
      :_  time
      [author.reply time]
    =/  parent=message-key:a
      :_  id-post
      [author.u.u.post id-post]
    =/  mention
      (was-mentioned:ch-utils content.reply our.bowl)
    [time %reply key parent nest group content.reply mention]
  =/  init-time
    ?:  &(=(posts ~) =(replies ~))  recency.unread
    *@da
  :-  [init-time %chan-init nest group]
  (welp posts replies)
++  set-chat-reads
  ^+  cor
  =+  .^(=unreads:ch %gx (scry-path %chat /unreads/noun))
  =+  .^  [dms=(map ship dm:ch) clubs=(map id:club:ch club:ch)]
      %gx  (scry-path %chat /full/noun)
    ==
  =/  entries  ~(tap by unreads)
  =;  events=(list [time incoming-event:a])
    |-
    ?~  events  cor
    =.  cor  (%*(. add start-time -.i.events) +.i.events)
    $(events t.events)
  |-  ^-  (list [time incoming-event:a])
  ?~  entries  ~
  =/  head  i.entries
  =*  next  $(entries t.entries)
  =/  [=whom:ch =unread:unreads:ch]  head
  =/  =pact:ch
    ?-  -.whom
      %ship  pact:(~(gut by dms) p.whom *dm:ch)
      %club  pact:(~(gut by clubs) p.whom *club:ch)
    ==
  =;  events=(list [time incoming-event:a])
    (weld events next)
  =/  writs=(list [time incoming-event:a])
    ?~  unread.unread  ~
    %+  murn
      (tab:on:writs:ch wit.pact `(sub time.u.unread.unread 1) count.u.unread.unread)
    |=  [=time =writ:ch]
    =/  key=message-key:a  [id.writ time]
    =/  mention
      (was-mentioned:ch-utils content.writ our.bowl)
    `[time %dm-post key whom content.writ mention]
  =/  replies=(list [time incoming-event:a])
    %-  zing
    %+  murn
      ~(tap by threads.unread)
    |=  [parent=message-key:ch [key=message-key:ch count=@ud]]
    ^-  (unit (list [time incoming-event:a]))
    =/  writ=(unit writ:ch)  (get:on:writs:ch wit.pact time.parent)
    ?~  writ  ~
    %-  some
    %+  turn
      (tab:on:replies:ch replies.u.writ `(sub time.key 1) count)
    |=  [=time =reply:ch]
    =/  mention
      (was-mentioned:ch-utils content.reply our.bowl)
    [time %dm-reply key parent whom content.reply mention]
  =/  init-time
    ?:  &(=(writs ~) =(replies ~))  recency.unread
    *@da
  :-  [init-time %dm-invite whom]
  (welp writs replies)
++  set-volumes
  |=  =channels:c
  =+  .^(=volume:v %gx (scry-path %groups /volume/all/noun))
  ::  set all existing channels to old default since new default is different
  =^  checkers  cor
    =/  checkers=(map flag:g $-([ship nest:g] ?))  ~
    =/  entries  ~(tap by channels)
    |-
    ?~  entries  [checkers cor]
    =/  [=nest:c =channel:c]  i.entries
    =*  group  group.perm.channel
    =+  .^(exists=? %gx (scry-path %groups /exists/(scot %p p.group)/[q.group]/noun))
    ?.  exists  $(entries t.entries)
    =^  can-read  checkers
      ?^  gate=(~(get by checkers) group)  [u.gate checkers]
      =/  =path
        %+  scry-path  %groups
        /groups/(scot %p p.group)/[q.group]/can-read/noun
      =/  test=$-([ship nest:g] ?)
        =>  [path=path nest=nest:g ..zuse]  ~+
        .^($-([ship nest] ?) %gx path)
      [test (~(put by checkers) group test)]
    =.  cor
      ::  don't set channel default if group above it has setting
      ?:  (~(has by area.volume) group)  cor
      %+  adjust  [%channel nest group]
      ?:  (can-read our.bowl nest)  `(my [%post & |] ~)
      `mute:a
    $(entries t.entries)
  ::  set any overrides from previous volume settings
  =.  cor  (adjust [%base ~] `(~(got by old-volumes:a) base.volume))
  =.  cor
    =/  entries  ~(tap by chan.volume)
    |-
    ?~  entries  cor
    =/  [=nest:g =level:v]  i.entries
    =*  next  $(entries t.entries)
    ?.  ?=(?(%chat %diary %heap) -.nest)  next
    =/  channel  (~(get by channels) nest)
    ?~  channel  next
    ?~  can-read=(~(get by checkers) group.perm.u.channel)  next
    ::  don't override previously set mute from channel migration
    ?.  (u.can-read our.bowl nest)  next
    =.  cor
      %+  adjust  [%channel nest group.perm.u.channel]
      `(~(got by old-volumes:a) level)
    next
  =/  entries  ~(tap by area.volume)
  |-
  ?~  entries  cor
  =*  head  i.entries
  =.  cor
    %+  adjust  [%group -.head]
    `(~(got by old-volumes:a) +.head)
  $(entries t.entries)
++  poke
  |=  [=mark =vase]
  ^+  cor
  ?+  mark  ~|(bad-poke+mark !!)
      %noun
    ?+  q.vase  ~|(bad-poke+mark !!)
        %migrate
      =.  state  *current-state
      =.  allowed  %all
      migrate
        %refresh-activity
      refresh-all-summaries
        %clean-keys
      correct-dm-keys
    ==
  ::
      %activity-action
    =+  !<(=action:a vase)
    ?-  -.action
      %add      (add +.action)
      %del      (del +.action)
      %read     (read +.action)
      %adjust   (adjust +.action)
      %allow-notifications  (allow +.action)
    ==
  ==
::
++  watch
  |=  =(pole knot)
  ^+  cor
  =?  pole  !?=([?(%v0 %v1) *] pole)
    [%v0 pole]
  ?+  pole  ~|(bad-watch-path+pole !!)
    [%v0 ~]                 ?>(from-self cor)
    [%v1 ~]                 ?>(from-self cor)
    [%v0 %unreads ~]        ?>(from-self cor)
    [%v1 %unreads ~]        ?>(from-self cor)
    [%v0 %notifications ~]  ?>(from-self cor)
  ==
::
++  peek
  |=  =(pole knot)
  ^-  (unit (unit cage))
  =?  pole  !?=([?(%v0 %v1) *] pole)
    [%v0 pole]
  ?+  pole  [~ ~]
      [%x %v0 ~]
    =/  =activity-0:old:a  (activity-0:convert-to activity)
    ``activity-full+!>([indices activity-0 volume-settings])
  ::
      [%x %v1 ~]
    ``activity-full-1+!>([indices activity volume-settings])
  ::
  ::  /all: unified feed (equality of opportunity)
  ::
      [%x %v0 %all ~]
    ``activity-stream+!>(stream:base)
  ::
      [%x %v0 %all count=@ start=?(~ [u=@ ~])]
    =/  start
      ?~  start.pole  now.bowl
      ?^  tim=(slaw %ud u.start.pole)  u.tim
      (slav %da u.start.pole)
    =/  count  (slav %ud count.pole)
    =-  ``activity-stream+!>((gas:on-event:a *stream:a -))
    (bat:ex-event:a stream:base `start count)
  ::
      [%x %v0 %feed %init count=@ ~]
    =/  start  now.bowl
    =/  count  (slav %ud count.pole)
    =;  init=[all=feed:a mentions=feed:a replies=feed:a]
      ``activity-feed-init+!>(init)
    :*  (feed %all start count)
        (feed %mentions start count)
        (feed %replies start count)
    ==
  ::
      [%x %v0 %feed type=?(%all %mentions %replies) count=@ start=?(~ [u=@ ~])]
    =/  start
      ?~  start.pole  now.bowl
      ?^  tim=(slaw %ud u.start.pole)  u.tim
      (slav %da u.start.pole)
    =/  count  (slav %ud count.pole)
    =;  =feed:a
      ``activity-feed+!>(feed)
    (feed type.pole start count)
  ::
  ::  /each: unified feed (equality of outcome)
  ::TODO  want to be able to filter for specific events kind too, but that will
  ::      suffer from the "search range" "problem", where we want .count to
  ::      mean entries trawled, not entries returned...
  ::
      [%x %v0 %each start=@ count=@ ~]
    =;  =stream:a
      ``activity-stream+!>(-)
    =/  start  (slav %da start.pole)
    =/  count  (slav %ud count.pole)
    %-  ~(rep by indices)
    |=  [[=source:a =stream:a =reads:a] out=stream:a]
    ^+  out
    (gas:on-event:a out (tab:on-event:a stream `start count))
  ::
  ::  /indexed: per-index
  ::
      [%x %v0 %indexed concern=?([%channel nk=kind:c:a ns=@ nt=@ gs=@ gt=@ rest=*] [%dm whom=@ rest=*])]
    =/  =source:a
      ?-  -.concern.pole
          %dm
        :-  %dm
        ?^  ship=(slaw %p whom.concern.pole)
          [%ship u.ship]
        [%club (slav %uv whom.concern.pole)]
      ::
          %channel
        =,  concern.pole
        [%channel [nk (slav %p ns) nt] [(slav %p gs) gt]]
      ==
    =/  rest=(^pole knot)
      ?-  -.concern.pole
        %dm       rest.concern.pole
        %channel  rest.concern.pole
      ==
    ?~  dice=(~(get by indices) source)  [~ ~]
    ?+  rest  ~
        ~
      ``activity-stream+!>(stream.u.dice)
    ::
        [start=@ count=@ ~]
      =/  start  (slav %da start.rest)
      =/  count  (slav %ud count.rest)
      =/  ls  (tab:on-event:a stream.u.dice `start count)
      ``activity-stream+!>((gas:on-event:a *stream:a ls))
    ==
  ::  /event: individual events
  ::
      [%u %v0 %event id=@ ~]
    ``loob+!>((has:on-event:a stream:base (slav %da id.pole)))
  ::
      [%x %v0 %event id=@ ~]
    ``activity-event+!>([id.pole (got:on-event:a stream:base (slav %da id.pole))])
  ::
      [%x %v0 %activity ~]
    ``activity-summary+!>((activity-0:convert-to activity))
  ::
      [%x %v1 %activity ~]
    ``activity-summary-1+!>(activity)
  ::
      [%x %v0 %volume-settings ~]
    ``activity-settings+!>(volume-settings)
  ::
      [%x %v0 %notifications-allowed ~]
    ``activity-allowed+!>(`notifications-allowed:a`allowed)
  ==
::
++  feed
  |=  [type=?(%all %mentions %replies) start=time-id:a count=@ud]
  |^
  ^-  (list activity-bundle:a)
  =-  happenings
  ::  if start is now, need to increment to make sure we include latest
  ::  event if that event somehow has now as its time
  =/  real-start  ?:(=(start now.bowl) +(start) start)
  %^  (dop:ex-event:a out)
      stream:base
    [~ count ~ ~]
  |=  [acc=out =time =event:a]
  ^-  [(unit event:a) ? out]
  ?:  =(limit.acc 0)  [~ & acc]
  ::  we only care about events older than start
  ?:  (gth time real-start)  [~ | acc]
  :-  ~   :-  |
  =/  =source:a  (determine-source -.event)
  =/  src-info=[latest=time-id:a added=?]
    ?^  stored=(~(get by sources.acc) source)  u.stored
    :_  |
    ?~  new=(ram:on-event:a stream:(get-index source))
      ::  should never happen but -\_(ツ)_/-
      (sub start 1)
    -.u.new
  =.  sources.acc  (~(put by sources.acc) source src-info)
  ::  we only care about posts/replies events that are notified, and we
  ::  don't want to include events from sources whose latest event is
  ::  after the start so we always get "new" sources when paging
  ?.  ?&  notified.event
          (lth latest.src-info start)
          ?=(?(%post %reply %dm-post %dm-reply) -<.event)
      ==
    acc
  =/  mention=(unit activity-bundle:a)
    ?.  |(?=(%all type) ?=(%mentions type))  ~
    =/  is-mention
      ?-  -<.event
        %post  mention.event
        %reply  mention.event
        %dm-post  mention.event
        %dm-reply  mention.event
      ==
    ?.  is-mention  ~
    `[source time ~[[time event]]]
  ?^  mention
    :-  sources.acc
    [(sub limit.acc 1) (snoc happenings.acc u.mention) collapsed.acc]
  =/  care
    ?|  ?=(%all type)
        &(?=(%replies type) ?=(?(%reply %dm-reply) -<.event))
    ==
  ::  make sure we care, haven't added this source, and haven't collapsed
  ::  this event already
  ?.  ?&  care
          ?!(added:(~(got by sources.acc) source))
          !(~(has in collapsed.acc) time)
      ==
    acc
  =/  top  (top-messages source stream:(get-index source))
  ::  collapsed is a set of event ids that we've already included in the feed
  ::  and so should be ignored
  =/  collapsed
    (~(gas in collapsed.acc) (turn top head))
  :-  (~(put by sources.acc) source src-info(added &))
  [(sub limit.acc 1) (snoc happenings.acc [source time top]) collapsed]
  +$  out
    $:  sources=(map source:a [latest=time-id:a added=?])
        limit=@ud
        happenings=(list activity-bundle:a)
        collapsed=(set time-id:a)
    ==
  --
++  recent-messages-amount  6
++  top-messages
  |=  [=source:a =stream:a]
  |^
  ^-  (list time-event:a)
  =-  msgs
  %^  (dop:ex-event:a out)  stream  [recent-messages-amount ~]
  |=  [acc=out [=time =event:a]]
  ?:  =(limit.acc 0)  [~ & acc]
  ?:  child.event  [~ | acc]
  ?.  ?=(?(%post %reply %dm-post %dm-reply) -<.event)  [~ | acc]
  =/  is-mention
    ?-  -<.event
      %post  mention.event
      %reply  mention.event
      %dm-post  mention.event
      %dm-reply  mention.event
    ==
  ?:  is-mention  [~ | acc]
  [~ | [(sub limit.acc 1) (snoc msgs.acc [time event])]]
  +$  out
    $:  limit=@ud
        msgs=(list time-event:a)
    ==
  --
::
++  base
  ^-  index:a
  (~(got by indices) [%base ~])
++  give-update
  |=  [=update:a path=(unit path)]
  ^+  cor
  =/  v0-paths  ?~(path ~[/ /v0] ~[/ /v0 u.path (weld /v0 u.path)])
  =/  v0-cage=cage  activity-update+!>((update-0:convert-to update))
  =/  v1-paths  ?~(path ~[/v1] ~[/v1 (weld /v1 u.path)])
  =/  v1-cage=cage  activity-update-1+!>(update)
  =.  cor  (give %fact v1-paths v1-cage)
  (give %fact v0-paths v0-cage)
++  add
  =/  start-time=time  now.bowl
  |=  inc=incoming-event:a
  ^+  cor
  =/  =time-id:a
    =/  t  start-time
    |-
    ?.  (has:on-event:a stream:base t)  t
    $(t +(t))
  =/  notify  notify:(get-volume inc)
  =/  =event:a  [inc notify |]
  =/  =source:a  (determine-source inc)
  =/  =update:a  [%add source time-id event]
  =?  cor  !importing
    (give-update update ~)
  =?  cor  &(!importing notify (is-allowed inc))
    (give %fact ~[/notifications /v0/notifications] activity-event+!>([time-id event]))
  =.  indices
    =/  =stream:a  (put:on-event:a stream:base time-id event)
    (~(put by indices) [%base ~] [stream reads:base])
  ?+  -<.event  (add-to-index source time-id event)
      %chan-init
    =/  group-src  [%group group.event]
    =.  cor  (add-to-index source time-id event)
    (add-to-index group-src time-id event(child &))
  ::
      %dm-reply
    =/  parent-src  [%dm whom.event]
    =.  cor  (add-to-index source time-id event)
    (add-to-index parent-src time-id event(child &))
  ::
      %post
    =/  parent-src  [%group group.event]
    =.  cor  (add-to-index source time-id event)
    (add-to-index parent-src time-id event(child &))
  ::
      %reply
    =/  chan-src  [%channel channel.event group.event]
    =/  group-src  [%group group.event]
    =.  cor  (add-to-index source time-id event)
    =.  cor  (add-to-index chan-src time-id event(child &))
    (add-to-index group-src time-id event(child &))
  ==
::
++  is-allowed
  |=  =incoming-event:a
  ?:  ?=(%all allowed)  &
  ?:  ?=(%none allowed)  |
  =/  type  (determine-event-type incoming-event)
  ?+  type  |
    %reply  &
    %dm-invite  &
    %dm-post    &
    %dm-reply   &
    %post-mention  &
    %reply-mention  &
    %dm-post-mention  &
    %dm-reply-mention  &
  ==
++  del
  |=  =source:a
  ^+  cor
  =.  indices  (~(del by indices) source)
  =.  volume-settings  (~(del by volume-settings) source)
  ::  TODO: send notification removals?
  (give-update [%del source] ~)
++  add-to-index
  |=  [=source:a =time-id:a =event:a]
  ^+  cor
  =/  =index:a  (~(gut by indices) source *index:a)
  =/  new=_stream.index
    (put:on-event:a stream.index time-id event)
  (update-index source index(stream new) |)
++  update-index
  |=  [=source:a new=index:a new-floor=?]
  =?  new  new-floor
    (update-floor new)
  =.  indices
    (~(put by indices) source new)
  ?:  importing  cor  ::NOTE  deferred until end of migration
  (refresh source)
::
++  refresh-all-summaries
  ^+  cor
  =/  sources
    %+  sort
      ~(tap in ~(key by indices))
    |=  [asrc=source:a bsrc=source:a]
    (gth (get-order asrc) (get-order bsrc))
  |-
  ?~  sources  cor
  =.  cor  (refresh-summary i.sources)
  $(sources t.sources)
::
++  refresh-summary
  |=  =source:a
  =/  summary  (summarize-unreads source (get-index source))
  =.  activity
    (~(put by activity) source summary)
  (give-unreads source)
::
++  refresh
  |=  =source:a
  =.  cor  (refresh-summary source)
  ?+  -.source  cor
    %channel  (refresh-summary [%group group.source])
    %dm-thread  (refresh-summary [%dm whom.source])
  ::
      %thread
    =.  cor  (refresh-summary [%channel channel.source group.source])
    (refresh-summary [%group group.source])
  ==
++  get-volumes
  |=  =source:a
  ^-  volume-map:a
  =/  target  (~(get by volume-settings) source)
  ?^  target  u.target
  ?-  -.source
    %base       *volume-map:a
    %group      (get-volumes %base ~)
    %dm         (get-volumes %base ~)
    %dm-thread  (get-volumes %dm whom.source)
    %channel    (get-volumes %group group.source)
    %thread     (get-volumes %channel channel.source group.source)
  ==
++  get-volume
  |=  event=incoming-event:a
  ^-  volume:a
  =/  source  (determine-source event)
  =/  loudness=volume-map:a  (get-volumes source)
  (~(gut by loudness) (determine-event-type event) [unreads=& notify=|])
++  determine-source
  |=  event=incoming-event:a
  ^-  source:a
  ?-  -.event
    %chan-init      [%channel channel.event group.event]
    %post           [%channel channel.event group.event]
    %reply          [%thread parent.event channel.event group.event]
    %dm-invite          [%dm whom.event]
    %dm-post            [%dm whom.event]
    %dm-reply           [%dm-thread parent.event whom.event]
    %group-invite   [%group group.event]
    %group-kick     [%group group.event]
    %group-join     [%group group.event]
    %group-role     [%group group.event]
    %group-ask      [%group group.event]
    %flag-post      [%group group.event]
    %flag-reply     [%group group.event]
  ==
++  determine-event-type
  |=  event=incoming-event:a
  ^-  event-type:a
  ?+  -.event  -.event
      %post      ?:(mention.event %post-mention %post)
      %reply     ?:(mention.event %reply-mention %reply)
      %dm-post   ?:(mention.event %dm-post-mention %dm-post)
      %dm-reply  ?:(mention.event %dm-reply-mention %dm-reply)
  ==
::
++  find-floor
  |=  [orig=stream:a =reads:a]
  ^-  (unit time)
  ::  starting at the last-known first-unread location (floor), walk towards
  ::  the present, to find the new first-unread location (new floor)
  ::
  ::  slice off the earlier part of the stream, for efficiency
  ::
  =/  =stream:a  (lot:on-event:a orig `floor.reads ~)
  =|  new-floor=(unit time)
  |-
  ?~  stream  new-floor
  ::
  =/  [[=time =event:a] rest=stream:a]  (pop:on-event:a stream)
  =;  is-read=?
    ::  if we found something that's unread, we need look no further
    ::
    ?.  is-read  $(stream ~)
    ::  otherwise, continue our walk towards the present
    ::
    $(new-floor `time, stream rest)
  ::  treat all other events as read
  ?+  -<.event  &
      ?(%dm-post %dm-reply %post %reply)
    ?=(^ (get:on-read-items:a items.reads time))
  ==
::
++  update-floor
  |=  =index:a
  ^-  index:a
  =/  new-floor=(unit time)  (find-floor index)
  ?~  new-floor  index
  index(floor.reads u.new-floor)
::
++  read
  |=  [=source:a action=read-action:a]
  ^+  cor
  %+  update-reads  source
  ?-  -.action
      %event
    |=  =index:a
    ?>  ?=(%event -.action)
    =/  events
      %+  murn
        (tap:on-event:a stream.index)
      |=  [=time =event:a]
      ?.  =(-.event event.action)  ~
      `[time event]
    ?~  events  index
    =-  index(items.reads -)
    %+  put:on-read-items:a  items.reads.index
    [-<.events ~]
  ::
      %item
    |=  =index:a
    =-  index(items.reads -)
    %+  put:on-read-items:a  items.reads.index
    [id.action ~]
  ::
      %all
    |=  =index:a
    ?^  time.action  index(reads [u.time.action ~])
    =/  latest=(unit [=time event:a])
    ::REVIEW  is this taking the item from the correct end? lol
      (ram:on-event:a stream.index)
    index(reads [?~(latest now.bowl time.u.latest) ~])
  ==
::
++  get-index
  |=  =source:a
  (~(gut by indices) source *index:a)
++  update-reads
  |=  [=source:a updater=$-(index:a index:a)]
  ^+  cor
  =/  new  (updater (get-index source))
  (update-index source new &)
++  give-unreads
  |=  =source:a
  ^+  cor
  =/  summary  (~(got by activity) source)
  =/  =update:a  [%read source summary]
  (give-update update `/unreads)
::
++  adjust
  |=  [=source:a volume-map=(unit volume-map:a)]
  ^+  cor
  =.  cor  (give-update [%adjust source volume-map] ~)
  ?~  volume-map
    cor(volume-settings (~(del by volume-settings) source))
  =/  target  (~(gut by volume-settings) source *volume-map:a)
  =.  volume-settings
    (~(put by volume-settings) source (~(uni by target) u.volume-map))
  ::  recalculate activity summary with new settings
  (refresh source)
::
++  allow
  |=  na=notifications-allowed:a
  ^+  cor
  =.  allowed  na
  (give-update [%allow-notifications na] ~)
++  get-children
  |=  =source:a
  ^-  (list source:a)
  %+  skim
    ~(tap in ~(key by indices))
  |=  src=source:a
  ?+  -.source  |
      %base  ?!(?=(%base -.src))
      %group  &(?=(%channel -.src) =(flag.source group.src))
      %channel  &(?=(%thread -.src) =(nest.source channel.src))
      %dm  &(?=(%dm-thread -.src) =(whom.source whom.src))
  ==
++  summarize-unreads
  |=  [=source:a index:a]
  ^-  activity-summary:a
  =/  top=time  -:(fall (ram:on-event:a stream) [*@da ~])
  =.  stream  (lot:on-event:a stream `floor.reads ~)
  =/  read-items  items.reads
  ::  for each item in reads
  ::  omit:
  ::    if we don't have unreads enabled for that event
  ::    any items that are unread for some reason
  ::  then remove the post or reply from the event stream
  ::  and call stream-to-unreads
  ::
  ::  TODO: flip around and iterate over stream once, cleaning reads out
  ::        and segment replies for unread threads tracking
  |-
  =;  unread-stream=stream:a
    =/  children  (get-children source)
    (stream-to-unreads unread-stream reads children source top)
  %+  gas:on-event:a  *stream:a
  %+  murn
    (tap:on-event:a stream)
  |=  [=time =event:a]
  ?:  (has:on-read-items:a items.reads time)  ~
  ?:  child.event  ~
  `[time event]
++  stream-to-unreads
  |=  [=stream:a =reads:a children=(list source:a) =source:a top=time]
  ^-  activity-summary:a
  =/  child-map
    %+  roll
      children
    |=  [=source:a acc=(map source:a activity-summary:a)]
    =/  =index:a  (~(gut by indices) source *index:a)
    %+  ~(put by acc)  source
    ?~  as=(~(get by activity) source)
      =>  (summarize-unreads source index)
      .(children ~)
    u.as(children ~)
  =/  cs=activity-summary:a
    %-  ~(rep by child-map)
    |=  [[=source:a as=activity-summary:a] sum=activity-summary:a]
    %=  sum
      count  (^add count.sum count.as)
      notify  |(notify.sum notify.as)
      newest  (max newest.as newest.sum)
      notify-count  (^add notify-count.sum notify-count.as)
    ==
  =/  newest=time  :(max newest.cs floor.reads top)
  =/  total  count.cs
  =/  notify-count  notify-count.cs
  =/  main  0
  =/  notified=?  notify.cs
  =/  main-notified=?  |
  =|  last=(unit message-key:a)
  ::  for each event
  ::  update count and newest
  ::  if reply, update thread state
  |-
  ?~  stream
    :*  newest
        total
        notify-count
        notified
        ?~(last ~ `[u.last main main-notified])
        `child-map
        reads
    ==
  =/  [[=time =event:a] rest=stream:a]  (pop:on-event:a stream)
  =/  volume  (get-volume -.event)
  ::TODO  support other event types
  =*  is-msg  ?=(?(%dm-post %dm-reply %post %reply) -<.event)
  =*  supported
    |(is-msg ?=(?(%dm-invite %chan-init) -<.event))
  ?.  supported  $(stream rest)
  =?  notified  &(notify.volume notified.event)  &
<<<<<<< HEAD
  =?  notify-count  &(notify.volume notified.event)  +(notify-count)
  =.  newest  (max newest time)
=======
  =?  newest  (gth time newest)  time
>>>>>>> fd118c26
  ?.  &(unreads.volume ?=(?(%dm-post %dm-reply %post %reply) -<.event))
    $(stream rest)
  =.  total  +(total)
  =.  main   +(main)
  =?  main-notified  &(notify:volume notified.event)  &
  =.  last
    ?~  last  `key.event
    last
  $(stream rest)
++  get-order
  |=  =source:a
  %.  -.source
  %~  got  by
  ^~
  %-  my
  :~  [%thread 6]
      [%dm-thread 5]
      [%channel 4]
      [%group 3]
      [%dm 2]
      [%base 1]
  ==
++  convert-to
  |%
  ++  activity-0
    |=  =activity:a
    ^-  activity-0:old:a
    %-  ~(run by activity)
    activity-summary-0
  ++  activity-summary-0
    |=  as=activity-summary:a
    ^-  activity-summary-0:old:a
    :*  newest.as
        count.as
        notify.as
        unread.as
        ?~  children.as  ~
        `(activity-0 u.children.as)
    ==
  ++  update-0
    |=  =update:a
    ^-  update-0:old:a
    ?+  -.update  update
        %read
      [%read source.update (activity-summary-0 activity-summary.update)]
    ==
  --
::
::  at some time in the past, for clubs activity, %dm-post and %dm-reply events
::  with bad message/parent identifiers (respectively) got pushed into our
::  streams. for the %dm-reply case, this made it impossible for clients (that
::  use and expect the correct identifiers) to work with the sources these
::  events got put into. for both cases, they were Wrong.
::
::  here, we iterate over all clubs and, for each of the known sources for a
::  club, re-constitute the contents of that source's stream from scratch. this
::  means _moving_ dm-thread streams to be under corrected source identifiers,
::  and updating top-level streams _in-place_. for both, we update the contents
::  of the stream by rewriting %dm-post and %dm-reply events to use corrected
::  message identifiers.
::
::  to correct the message identifiers, we simply do the reverse time-id lookup
::  in dex.pact, as is done across the chat codebase.
::
++  correct-dm-keys
  |^  ^+  cor
  =+  .^  [dms=(map ship dm:ch) clubs=(map id:club:ch club:ch)]
    %gx  (scry-path %chat /full/noun)
  ==
  =/  club-sources
    %~  tap  by
    %+  roll
      ~(tap by indices)
    |=  [[=source:a =index:a] dms=(jar whom:a [source:a index:a])]
    ?.  ?=(?(%dm %dm-thread) -.source)  dms
    =/  whom  ?-(-.source %dm whom.source, %dm-thread whom.source)
    ?.  ?=(%club -.whom)  dms
    (~(add ja dms) whom [source index])
  |-
  ?~  club-sources  cor
  =/  [=whom:a =indexes]  -.club-sources
  =*  next  $(club-sources +.club-sources)
  ?>  ?=(%club -.whom)
  =/  club  (~(get by clubs) p.whom)
  ?~  club  next
  =/  [threads=^indexes dms=^indexes]
    %+  skid
      indexes
    |=  [=source:a *]
    ?=(%dm-thread -.source)
  =;  indxs=^indexes
    |-
    ?~  indxs  next
    =*  source  source.i.indxs
    ::  cleanup old bad keys
    =?  cor  ?=(%dm-thread -.source)
      =/  old-source  source(key [id.key.source q.id.key.source])
      %=  cor
        indices  (~(del by indices) old-source)
        activity  (~(del by activity) old-source)
        volume-settings  (~(del by volume-settings) old-source)
      ==
    ::  update source + index, if new key create new index
    =.  cor  (update-index source index.i.indxs &)
    $(indxs t.indxs)
  %+  weld
    (handle-dms u.club dms)
  (handle-threads u.club threads)
  ++  handle-dms
    |=  [=club:ch =indexes]
    ^+  indexes
    %+  turn
      indexes
    |=  [=source:a =index:a]
    ?>  ?=(%dm -.source)
    :-  source
    index(stream (clean-stream-keys club stream.index))
  ++  handle-threads
    |=  [=club:ch =indexes]
    ^+  indexes
    =/  collapsed
      %+  roll
        indexes
      |=  [[=source:a =index:a] acc=(jar message-id:a [=source:a =index:a])]
      ?>  ?=(%dm-thread -.source)
      (~(add ja acc) id.key.source [source index])
    =;  [=indices:a *]
      ~(tap by indices)
    %+  roll
      indexes
    |=  [[=source:a =index:a] acc=[=indices:a keys=(map message-id:a message-key:a)]]
    ?>  ?=(%dm-thread -.source)
    =*  id  id.key.source
    =/  key  (~(get by keys.acc) id)
    ?:  &(?=(^ key) (~(has by indices.acc) source(key u.key)))  acc
    ?~  srcs=(~(get by collapsed) id)  acc
    =/  post-time  (~(get by dex.pact.club) id)
    ?~  post-time  acc
    =/  new-key  [id u.post-time]
    :_  (~(put by keys.acc) id new-key)
    %-  ~(put by indices.acc)
    ::  new source
    :-  source(key new-key)
    %+  roll
      u.srcs
    |=  [[=source:a =index:a] acc=index:a]
    ?>  ?=(%dm-thread -.source)
    :-  (clean-stream-keys club (uni:on-event:a stream.acc stream.index))
    ::  rectify reads
    =/  floor  (max floor.reads.index floor.reads.acc)
    :-  floor
    =/  combined
      (uni:on-read-items:a items.reads.index items.reads.acc)
    (lot:on-read-items:a combined `floor ~)
  ++  clean-stream-keys
    |=  [=club:ch =stream:a]
    ^-  stream:a
    %+  gas:on-event:a  *stream:a
    %+  turn
      (tap:on-event:a stream)
    |=  [=time =event:a]
    =/  noop  [time event]
    ::  skip any non post or reply events
    ?.  ?=(?(%dm-post %dm-reply) -<.event)  noop
    =/  post-id  ?:(?=(%dm-post -<.event) id.key.event id.parent.event)
    =/  post-time  (~(get by dex.pact.club) post-id)
    ?~  post-time  noop
    =/  post-key  [post-id u.post-time]
    ?:  ?=(%dm-post -<.event)
      [time event(key post-key)]
    =/  reply-time  (~(get by dex.pact.club) id.key.event)
    ?~  reply-time  noop
    [time event(time.key u.reply-time, parent post-key)]
  +$  indexes  (list [=source:a =index:a])
  --
--<|MERGE_RESOLUTION|>--- conflicted
+++ resolved
@@ -926,12 +926,8 @@
     |(is-msg ?=(?(%dm-invite %chan-init) -<.event))
   ?.  supported  $(stream rest)
   =?  notified  &(notify.volume notified.event)  &
-<<<<<<< HEAD
   =?  notify-count  &(notify.volume notified.event)  +(notify-count)
   =.  newest  (max newest time)
-=======
-  =?  newest  (gth time newest)  time
->>>>>>> fd118c26
   ?.  &(unreads.volume ?=(?(%dm-post %dm-reply %post %reply) -<.event))
     $(stream rest)
   =.  total  +(total)

--- conflicted
+++ resolved
@@ -1,11 +1,6 @@
 ::
-<<<<<<< HEAD
 /-  a=activity, c=channels, ch=chat, g=groups
 /+  default-agent, verb, dbug, ch-utils=channel-utils, v=volume
-=======
-/-  a=activity, c=channels
-/+  default-agent, verb, dbug
->>>>>>> 94f33d16
 ::
 =>
   |%
@@ -15,13 +10,8 @@
     $%  state-1
     ==
   ::
-<<<<<<< HEAD
   +$  state-1
     [%1 =indices:a =activity:a =volume-settings:a]
-=======
-  +$  state-0
-    [%0 =indices:a =activity:a =volume-settings:a]
->>>>>>> 94f33d16
   --
 ::
 =|  state-1
@@ -81,15 +71,11 @@
 ::
 ++  init
   ^+  cor
-<<<<<<< HEAD
   =.  indices   (~(put by indices) [%base ~] [*stream:a *reads:a])
   =.  cor  set-chat-reads
   =+  .^(=channels:c %gx (welp channels-prefix /v2/channels/full/noun))
   =.  cor  (set-volumes channels)
   (set-channel-reads channels)
-=======
-  cor(indices (~(put by indices) [%base ~] [*stream:a *reads:a]))
->>>>>>> 94f33d16
 ::
 ++  load
   |=  =vase
@@ -100,7 +86,6 @@
   =.  state  old
   cor
 ::
-<<<<<<< HEAD
 ++  groups-prefix  /(scot %p our.bowl)/groups/(scot %da now.bowl)
 ++  channels-prefix  /(scot %p our.bowl)/channels/(scot %da now.bowl)
 ++  set-channel-reads
@@ -253,43 +238,6 @@
     %+  adjust  [%group -.head]
     `(~(got by old-volumes:a) +.head)
   $(entries t.entries)
-=======
-:: ++  channels-prefix  /(scot %p our.bowl)/channels/(scot %da now.bowl)/v1
-:: ++  set-reads-from-old
-::   =.  cor
-::     =+  .^(=unreads:c %gx (welp channels-prefix /unreads/noun))
-::     =+  .^(=channels:c %gx (welp channels-prefix /channels/noun))
-::     =/  entries  ~(tap by unreads)
-::     |-
-::     =/  head  i.entries
-::     =+  next  $(entries t.entries)
-::     ?~  head  cor
-::     =/  [=nest:c =unread:c]  head
-::     =/  channel  (~(get by channels) nest)
-::     ?^  unread.unread
-::       ?~  channel  next
-::       =/  path
-::         ;:  welp
-::           channels-prefix
-::           /[kind.nest]/(scot %p ship.nest)/[name.nest]
-::           /posts/post/(scot %ud id.u.unread.unread)/noun
-::         ==
-::       =+  .^(post=(unit post:c) %gx path)
-::       ?~  post  next
-::       =/  =post-concern:a
-::         [[[author.u.post id.u.post] id.u.post] nest group.perm.channel]
-::       =.  stream  (put:on-event:a *stream:a id.u.post [%post post-concern ~ |])
-::       next
-::     =/  path
-::         ;:  welp
-::           channels-prefix
-::           /[kind.nest]/(scot %p ship.nest)/[name.nest]
-::           /posts/newest/1/outline/noun
-::         ==
-::     =+  .^(=posts:c %gx path)
-::     =/  entry=(unit [time post:c])  (ram:on-posts:c posts)
-::     ?~  entry  next
->>>>>>> 94f33d16
 ++  poke
   |=  [=mark =vase]
   ^+  cor
@@ -305,10 +253,7 @@
     =+  !<(=action:a vase)
     ?-  -.action
       %add     (add +.action)
-<<<<<<< HEAD
       %del     (del +.action)
-=======
->>>>>>> 94f33d16
       %read    (read +.action)
       %adjust  (adjust +.action)
     ==
@@ -328,11 +273,7 @@
   ^-  (unit (unit cage))
   ?+  pole  [~ ~]
       [%x ~]
-<<<<<<< HEAD
     ``activity-full+!>([indices activity volume-settings])
-=======
-    ``activity-full+!>([indices activity])
->>>>>>> 94f33d16
   ::
   ::  /all: unified feed (equality of opportunity)
   ::
@@ -396,11 +337,7 @@
       [%x %event id=@ ~]
     ``activity-event+!>([id.pole (got:on-event:a stream:base (slav %da id.pole))])
   ::
-<<<<<<< HEAD
       [%x %activity ~]
-=======
-      [%x %unreads ~]
->>>>>>> 94f33d16
     ``activity-summary+!>(activity)
   ::
       [%x %volume-settings ~]
@@ -411,11 +348,8 @@
   ^-  index:a
   (~(got by indices) [%base ~])
 ++  add
-<<<<<<< HEAD
   =/  should-notify=?  &
   =/  start-time=time  now.bowl
-=======
->>>>>>> 94f33d16
   |=  inc=incoming-event:a
   ^+  cor
   =/  =time-id:a
@@ -423,11 +357,7 @@
     |-
     ?.  (has:on-event:a stream:base t)  t
     $(t +(t))
-<<<<<<< HEAD
   =/  notify  &(should-notify notify:(get-volume inc))
-=======
-  =/  notify  notify:(get-volume inc)
->>>>>>> 94f33d16
   =/  =event:a  [inc notify]
   =.  cor
     (give %fact ~[/] activity-update+!>([%add time-id event]))
@@ -460,7 +390,6 @@
     =.  cor  (add-to-index chan-src time-id event)
     (add-to-index group-src time-id event)
   ==
-<<<<<<< HEAD
 ::
 ++  del
   |=  =source:a
@@ -469,8 +398,6 @@
   =.  volume-settings  (~(del by volume-settings) source)
   ::  TODO: send notification removals?
   (give %fact ~[/] activity-update+!>([%del source]))
-=======
->>>>>>> 94f33d16
 ++  add-to-index
   |=  [=source:a =time-id:a =event:a]
   ^+  cor
@@ -632,7 +559,6 @@
   (give %fact ~[/ /unreads] activity-update+!>(`update:a`[%read source (~(got by activity) source)]))
 ::
 ++  adjust
-<<<<<<< HEAD
   |=  [=source:a volume-map=(unit volume-map:a)]
   ^+  cor
   =.  cor  (give %fact ~[/] activity-update+!>([%adjust source volume-map]))
@@ -641,13 +567,6 @@
   =/  target  (~(gut by volume-settings) source *volume-map:a)
   =.  volume-settings
     (~(put by volume-settings) source (~(uni by target) u.volume-map))
-=======
-  |=  [=source:a =volume-map:a]
-  ^+  cor
-  =/  target  (~(gut by volume-settings) source *volume-map:a)
-  =.  volume-settings
-    (~(put by volume-settings) source (~(uni by target) volume-map))
->>>>>>> 94f33d16
   cor
 ::
 ++  get-children
@@ -662,21 +581,6 @@
       %channel  &(?=(%thread -.src) =(nest.source channel.src))
       %dm  &(?=(%dm-thread -.src) =(whom.source whom.src))
   ==
-<<<<<<< HEAD
-++  source-order
-  |=  =source:a
-  ^-  @ud
-  =-  (~(got by -) -.source)
-  %-  my
-  :~  [%thread 6]
-      [%channel 5]
-      [%group 4]
-      [%dm-thread 3]
-      [%dm 2]
-      [%base 1]
-  ==
-=======
->>>>>>> 94f33d16
 ++  summarize-unreads
   |=  [=source:a index:a]
   ^-  activity-summary:a

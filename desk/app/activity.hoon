--- conflicted
+++ resolved
@@ -71,14 +71,6 @@
 ::
 ++  init
   ^+  cor
-<<<<<<< HEAD
-  cor(indices (~(put by indices) [%base ~] [*stream:a *reads:a]))
-  :: =.  indices   (~(put by indices) [%base ~] [*stream:a *reads:a])
-  :: =.  cor  set-chat-reads
-  :: =+  .^(=channels:c %gx (welp channels-prefix /v2/channels/full/noun))
-  :: =.  cor  (set-volumes channels)
-  :: (set-channel-reads channels)
-=======
   (emit %pass /migrate %agent [our.bowl dap.bowl] %poke noun+!>(%migrate))
 ::
 ++  migrate
@@ -87,7 +79,6 @@
   =+  .^(=channels:c %gx (welp channels-prefix /v2/channels/full/noun))
   =.  cor  (set-volumes channels)
   (set-channel-reads channels)
->>>>>>> 08157267
 ::
 ++  load
   |=  =vase

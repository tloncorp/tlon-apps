--- conflicted
+++ resolved
@@ -95,10 +95,11 @@
   ?:  ?=([%0 *] q.vase)  init
   =+  !<(old=versioned-state vase)
   =?  old  ?=(%1 -.old)  (state-1-to-2 old)
+  =?  cor  ?=(%2 -.old)
+    (emit %pass /clean-keys %agent [our.bowl dap.bowl] %poke noun+!>(%clean-keys))
   =?  old  ?=(%2 -.old)  (state-2-to-3 old)
   ?>  ?=(%3 -.old)
   =.  state  old
-<<<<<<< HEAD
   cor
   +$  versioned-state  $%(state-3 state-2 state-1)
   +$  state-3  current-state
@@ -132,11 +133,6 @@
     |=  [[=source:a =index:a] =activity:a]
     %+  ~(put by activity)  source
     (summarize-unreads source index)
-=======
-  (emit %pass /clean-keys %agent [our.bowl dap.bowl] %poke noun+!>(%clean-keys))
-  +$  versioned-state  $%(state-2 state-1)
-  +$  state-2  current-state
->>>>>>> 2b095235
   +$  state-1
     [%1 =indices:a =activity-0:old:a =volume-settings:a]
   ++  state-1-to-2
@@ -444,13 +440,10 @@
       =.  state  *current-state
       =.  allowed  %all
       migrate
-<<<<<<< HEAD
         %refresh-activity
       refresh-all-summaries
-=======
         %clean-keys
       correct-dm-keys
->>>>>>> 2b095235
     ==
   ::
       %activity-action

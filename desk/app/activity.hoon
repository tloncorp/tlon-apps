::  activity: tracking what's happening and how we alert you
::
::    the main goal of the agent is to keep track of every event you are
::    aware of, and which ones you've read and interacted with. by doing
::    this, we have a centralized place to keep your read state and
::    notifications/alerts in sync.
::
::    at its core, activity is composed of a few key parts:
::      - events: things that happen in other agents
::      - sources: where the events happen or their parents
::      - streams: a collection of all events from a source and its
::           children. each stream represents a source's activity.
::      - reads: metadata about what's been read in this source and all
::           its children
::      - summaries: a summary of the activity in a source, used to
::             display badges, alerts, and counts about unread events
::      - volume settings: how should we badge/alert/notify you about
::         each event type
::
::    this means that the streams form a tree structure.
::      - base: the root of the tree, where all events are stored
::        - group
::          - channel
::            - thread
::        - dm
::          - dm-thread
::
::    with this structure that means that data flows upwards from the
::    leaves to the root, and that we can easily keep the read state
::    in sync by propagating read data up. similarly we can have a feed
::    of events at any point in the tree, because the children's events
::    are always included in the parent's stream.
::
::    to make sure we stay in sync, we always process sources in leaf-
::    first order, aka threads/dm-threads first, then channels, then
::    groups, then dms, and then finally the base. this way we can
::    always be sure that we have the most up-to-date information about
::    the children and save ourselves from having to do extra work.
::
::
/-  a=activity, c=channels, ch=chat, g=groups
/+  *activity, ch-utils=channel-utils, v=volume
/+  default-agent, verb, dbug
::
=/  verbose  |
=>
  |%
  +$  card  card:agent:gall
  ::
  +$  current-state
    $:  %4
        allowed=notifications-allowed:a
        =indices:a
        =activity:a
        =volume-settings:a
    ==
  --
::
=|  current-state
=*  state  -
::
::NOTE  setting this to true causes some parts of state & update management to
::      take shortcuts, which we want to do during initial migration/import.
::      shouldn't be set to true outside of calls to +migrate.
=/  importing=?  |
::
%-  agent:dbug
%+  verb  |
^-  agent:gall
::
=<
  |_  =bowl:gall
  +*  this  .
      def   ~(. (default-agent this %|) bowl)
      cor   ~(. +> [bowl ~])
  ::
  ++  on-init
    =^  cards  state
      abet:init:cor
    [cards this]
  ::
  ++  on-save  !>(state)
  ::
  ++  on-load
    |=  =vase
    ^-  (quip card _this)
    =^  cards  state
      abet:(load:cor vase)
    [cards this]
  ::
  ++  on-poke
    |=  [=mark =vase]
    ^-  (quip card _this)
    =^  cards  state
      abet:(poke:cor mark vase)
    [cards this]
  ::
  ++  on-watch
    |=  =path
    ^-  (quip card _this)
    =^  cards  state
      abet:(watch:cor path)
    [cards this]
  ::
  ++  on-arvo    on-arvo:def
  ++  on-agent   on-agent:def
  ++  on-peek    peek:cor
  ++  on-leave   on-leave:def
  ++  on-fail    on-fail:def
  --
|_  [=bowl:gall cards=(list card)]
++  abet  [(flop cards) state]
++  cor   .
++  emit  |=(=card cor(cards [card cards]))
++  emil  |=(caz=(list card) cor(cards (welp (flop caz) cards)))
++  give  |=(=gift:agent:gall (emit %give gift))
++  from-self  =(our src):bowl
++  log
  |=  msg=tape
  ?.  verbose  same
  (slog leaf+"%{(trip dap.bowl)} {msg}" ~)
::
++  init
  ^+  cor
  (emit %pass /migrate %agent [our.bowl dap.bowl] %poke noun+!>(%migrate))
::
++  load
  |=  =vase
  |^  ^+  cor
  ?:  ?=([%0 *] q.vase)  init
  =+  !<(old=versioned-state vase)
  =?  old  ?=(%1 -.old)  (state-1-to-2 old)
  =?  cor  ?=(%2 -.old)
    (emit %pass /clean-keys %agent [our.bowl dap.bowl] %poke noun+!>(%clean-keys))
  =?  old  ?=(%2 -.old)  (state-2-to-3 old)
  =?  old  ?=(%3 -.old)  (state-3-to-4 old)
  ?>  ?=(%4 -.old)
  =.  state  old
  sync-reads
  +$  versioned-state  $%(state-4 state-3 state-2 state-1)
  +$  state-4  current-state
  +$  state-3
    $:  %3
        allowed=notifications-allowed:a
        =indices:v3:old:a
        =activity:v3:old:a
        =volume-settings:a
    ==
  ++  state-3-to-4
    |=  old=state-3
    ^-  state-4
    =/  new-indices  (indices-3-to-4 indices.old)
    :*  %4
        allowed.old
        new-indices
        (activity-3-to-4 new-indices)
        volume-settings.old
    ==
  ++  indices-3-to-4
    |=  =indices:v3:old:a
    ^-  indices:a
    (~(run by indices) |=([=stream:a =reads:a] [stream reads *@da]))
  ++  activity-3-to-4
    |=  =indices:a
    ^-  activity:a
    =/  sources  (sort-sources:src ~(tap in ~(key by indices)))
    %+  roll  sources
    |=  [=source:a =activity:a]
    =/  index  (~(got by indices) source)
    %+  ~(put by activity)  source
    (summarize-unreads source index)
  +$  state-2
    $:  %2
        allowed=notifications-allowed:a
        =indices:v3:old:a
        =activity:v2:old:a
        =volume-settings:a
    ==
  ++  state-2-to-3
    |=  old=state-2
    ^-  state-3
    :*  %3
        allowed.old
        indices.old
        ~  ::  this will just get re-derived when we do v3 -> v4
        volume-settings.old
    ==
  +$  state-1
    [%1 =indices:v3:old:a =activity:v2:old:a =volume-settings:a]
  ++  state-1-to-2
    |=  old=state-1
    ^-  state-2
    [%2 %all +.old]
  --
::
++  scry-path
  |=  [=dude:gall =path]
  %+  welp
  /(scot %p our.bowl)/[dude]/(scot %da now.bowl)
  path
++  poke
  |=  [=mark =vase]
  ^+  cor
  ?+  mark  ~|(bad-poke+mark !!)
      %noun
    ?+  q.vase  ~|(bad-poke+mark !!)
        %migrate
      =.  state  *current-state
      =.  allowed  %all
      migrate
        %refresh-activity
      refresh-all-summaries
        %clean-keys
      correct-dm-keys
    ==
  ::
      %activity-action
    =+  !<(=action:a vase)
    ?-  -.action
      %add      (add-event +.action)
      %bump     (bump +.action)
      %del      (del-source +.action)
      %read     (read source.action read-action.action |)
      %adjust   (adjust +.action)
      %allow-notifications  (allow +.action)
    ==
  ==
::
++  watch
  |=  =(pole knot)
  ^+  cor
  =?  pole  !?=([?(%v0 %v1 %v4) *] pole)
    [%v0 pole]
  ?+  pole  ~|(bad-watch-path+pole !!)
    [%v0 ~]                 ?>(from-self cor)
    [%v1 ~]                 ?>(from-self cor)
    [%v4 ~]                 ?>(from-self cor)
    [%v0 %unreads ~]        ?>(from-self cor)
    [%v1 %unreads ~]        ?>(from-self cor)
    [%v4 %unreads ~]        ?>(from-self cor)
    [%v0 %notifications ~]  ?>(from-self cor)
  ==
::
++  peek
  |=  =(pole knot)
  ^-  (unit (unit cage))
  =/  any  ?(%v0 %v1 %v2 %v3 %v4)
  =?  +.pole  !?=([any *] +.pole)
    [%v0 +.pole]
  ?+  pole  [~ ~]
      [%x ?(%v0 %v2) ~]
    =/  =activity:v2:old:a  (activity:v2:convert-to activity)
    ``activity-full+!>([indices activity volume-settings])
  ::
      [%x ?(%v1 %v3) ~]
    =/  =activity:v3:old:a  (activity:v3:convert-to activity)
    ``activity-full-1+!>([indices activity volume-settings])
  ::
      [%x %v4 ~]
    ``activity-full-4+!>([indices activity volume-settings])
  ::
  ::  /all: unified feed (equality of opportunity)
  ::
      [%x any %all ~]
    ``activity-stream+!>(stream:base)
  ::
      [%x any %all count=@ start=?(~ [u=@ ~])]
    =/  start
      ?~  start.pole  now.bowl
      ?^  tim=(slaw %ud u.start.pole)  u.tim
      (slav %da u.start.pole)
    =/  count  (slav %ud count.pole)
    =-  ``activity-stream+!>((gas:on-event:a *stream:a -))
    (bat:ex-event:a stream:base `start count)
  ::
      [%x any %feed %init count=@ ~]
    =/  start  now.bowl
    =/  count  (slav %ud count.pole)
    =;  init=[all=feed:a mentions=feed:a replies=feed:a]
      ``activity-feed-init+!>(init)
    :*  (feed %all start count)
        (feed %mentions start count)
        (feed %replies start count)
    ==
  ::
      [%x any %feed type=?(%all %mentions %replies) count=@ start=?(~ [u=@ ~])]
    =/  start
      ?~  start.pole  now.bowl
      ?^  tim=(slaw %ud u.start.pole)  u.tim
      (slav %da u.start.pole)
    =/  count  (slav %ud count.pole)
    =;  =feed:a
      ``activity-feed+!>(feed)
    (feed type.pole start count)
  ::
  ::  /each: unified feed (equality of outcome)
  ::TODO  want to be able to filter for specific events kind too, but that will
  ::      suffer from the "search range" "problem", where we want .count to
  ::      mean entries trawled, not entries returned...
  ::
      [%x any %each start=@ count=@ ~]
    =;  =stream:a
      ``activity-stream+!>(-)
    =/  start  (slav %da start.pole)
    =/  count  (slav %ud count.pole)
    %-  ~(rep by indices)
    |=  [[=source:a =stream:a *] out=stream:a]
    ^+  out
    (gas:on-event:a out (tab:on-event:a stream `start count))
  ::
  ::  /indexed: per-index
  ::
      [%x any %indexed concern=?([%channel nk=kind:c:a ns=@ nt=@ gs=@ gt=@ rest=*] [%dm whom=@ rest=*])]
    =/  =source:a
      ?-  -.concern.pole
          %dm
        :-  %dm
        ?^  ship=(slaw %p whom.concern.pole)
          [%ship u.ship]
        [%club (slav %uv whom.concern.pole)]
      ::
          %channel
        =,  concern.pole
        [%channel [nk (slav %p ns) nt] [(slav %p gs) gt]]
      ==
    =/  rest=(^pole knot)
      ?-  -.concern.pole
        %dm       rest.concern.pole
        %channel  rest.concern.pole
      ==
    ?~  dice=(~(get by indices) source)  [~ ~]
    ?+  rest  ~
        ~
      ``activity-stream+!>(stream.u.dice)
    ::
        [start=@ count=@ ~]
      =/  start  (slav %da start.rest)
      =/  count  (slav %ud count.rest)
      =/  ls  (tab:on-event:a stream.u.dice `start count)
      ``activity-stream+!>((gas:on-event:a *stream:a ls))
    ==
  ::  /event: individual events
  ::
      [%u any %event id=@ ~]
    ``loob+!>((has:on-event:a stream:base (slav %da id.pole)))
  ::
      [%x any %event id=@ ~]
    ``activity-event+!>([id.pole (got:on-event:a stream:base (slav %da id.pole))])
  ::
      [%x ?(%v0 %v2) %activity ~]
    ``activity-summary+!>((activity:v2:convert-to activity))
  ::
      [%x ?(%v1 %v3) %activity ~]
    =/  =activity:v3:old:a  (activity:v3:convert-to activity)
    ``activity-summary-1+!>(activity)
  ::
      [%x %v4 %activity ~]
    ``activity-summary-4+!>((strip-threads activity))
  ::
      [%x %v4 %activity %full ~]
    ``activity-summary-4+!>(activity)
  ::
      [%x %v4 %activity %threads host=@ group=@ kind=?(%chat %heap %diary) ship=@ name=@ ~]
    =/  =flag:g  [(slav %p host.pole) group.pole]
    =/  =nest:c  [kind.pole (slav %p ship.pole) name.pole]
    =/  =source:a  [%channel nest flag]
    =/  sum  (~(got by activity) source)
    =/  threads=activity:a
      %+  roll
        ~(tap in children.sum)
      |=  [=source:a out=activity:a]
      (~(put by out) source (~(got by activity) source))
    ``activity-summary-4+!>(threads)
  ::
      [%x %v4 %activity %dm-threads id=@ ~]
    =/  ship  (slaw %p id.pole)
    =/  club  (slaw %uv id.pole)
    =/  =source:a
      :-  %dm
      ?~  ship
        ?~  club  ~|("bad dm thread source: {<pole>}" !!)
        club/u.club
      ship/u.ship
    =/  sum  (~(got by activity) source)
    =/  threads=activity:a
      %+  roll
        ~(tap in children.sum)
      |=  [=source:a out=activity:a]
      (~(put by out) source (~(got by activity) source))
    ``activity-summary-4+!>(threads)
  ::
      [%x any %volume-settings ~]
    ``activity-settings+!>(volume-settings)
  ::
      [%x any %notifications-allowed ~]
    ``activity-allowed+!>(`notifications-allowed:a`allowed)
  ==
::
++  feed
  |=  [type=?(%all %mentions %replies) start=time-id:a count=@ud]
  |^
  ^-  (list activity-bundle:a)
  =-  happenings
  ::  if start is now, need to increment to make sure we include latest
  ::  event if that event somehow has now as its time
  =/  real-start  ?:(=(start now.bowl) +(start) start)
  %^  (dop:ex-event:a out)
      stream:base
    [~ count ~ ~]
  |=  [acc=out =time =event:a]
  ^-  [(unit event:a) ? out]
  ?:  =(limit.acc 0)  [~ & acc]
  ::  we only care about events older than start
  ?:  (gth time real-start)  [~ | acc]
  :-  ~   :-  |
  =/  =source:a  (source:evt -.event)
  =/  src-info=[latest=time-id:a added=?]
    ?^  stored=(~(get by sources.acc) source)  u.stored
    :_  |
    ?~  new=(ram:on-event:a stream:(get-index source))
      ::  should never happen but -\_(ツ)_/-
      (sub start 1)
    -.u.new
  =.  sources.acc  (~(put by sources.acc) source src-info)
  ::  we only care about posts/replies events that are notified, and we
  ::  don't want to include events from sources whose latest event is
  ::  after the start so we always get "new" sources when paging
  ?.  ?&  notified.event
          (lth latest.src-info start)
          ?=(?(%post %reply %dm-post %dm-reply %flag-post) -<.event)
      ==
    acc
  =/  mention=(unit activity-bundle:a)
    ?.  |(?=(%all type) ?=(%mentions type))  ~
    =/  is-mention
      ?+  -<.event  |
        %post  mention.event
        %reply  mention.event
        %dm-post  mention.event
        %dm-reply  mention.event
      ==
    ?.  is-mention  ~
    `[source time ~[[time event]]]
  ?^  mention
    :-  sources.acc
    [(sub limit.acc 1) (snoc happenings.acc u.mention) collapsed.acc]
  =/  care
    ?|  ?=(%all type)
        &(?=(%replies type) ?=(?(%reply %dm-reply) -<.event))
    ==
  ::  make sure we care, haven't added this source, and haven't collapsed
  ::  this event already
  ?.  ?&  care
          ?!(added:(~(got by sources.acc) source))
          !(~(has in collapsed.acc) time)
      ==
    acc
  =/  top  (top-messages source stream:(get-index source))
  ::  collapsed is a set of event ids that we've already included in the feed
  ::  and so should be ignored
  =/  collapsed
    (~(gas in collapsed.acc) (turn top head))
  :-  (~(put by sources.acc) source src-info(added &))
  [(sub limit.acc 1) (snoc happenings.acc [source time top]) collapsed]
  +$  out
    $:  sources=(map source:a [latest=time-id:a added=?])
        limit=@ud
        happenings=(list activity-bundle:a)
        collapsed=(set time-id:a)
    ==
  --
++  recent-messages-amount  6
++  top-messages
  |=  [=source:a =stream:a]
  |^
  ^-  (list time-event:a)
  =-  msgs
  %^  (dop:ex-event:a out)  stream  [recent-messages-amount ~]
  |=  [acc=out [=time =event:a]]
  ?:  =(limit.acc 0)  [~ & acc]
  ?:  child.event  [~ | acc]
  ?.  ?=(?(%post %reply %dm-post %dm-reply %flag-post) -<.event)
    [~ | acc]
  =/  is-mention
    ?+  -<.event  |
      %post  mention.event
      %reply  mention.event
      %dm-post  mention.event
      %dm-reply  mention.event
    ==
  ?:  is-mention  [~ | acc]
  [~ | [(sub limit.acc 1) (snoc msgs.acc [time event])]]
  +$  out
    $:  limit=@ud
        msgs=(list time-event:a)
    ==
  --
::
++  strip-threads
  |=  =activity:a
  %-  ~(rep by activity)
  |=  [[=source:a as=activity-summary:a] out=activity:a]
  ?:  ?=(?(%thread %dm-thread) -.source)  out
  (~(put by out) source as)
++  base
  ^-  index:a
  (~(got by indices) [%base ~])
++  get-index
  |=  =source:a
  (~(gut by indices) source *index:a)
++  give-update
  |=  $:  =update:a
        $=  dist
        $%  [%hose path=~]
            [%both =path]
            [%only =path]
        ==
      ==
  ^+  cor
  %-  (log "{<[update dist]>}")
  =?  cor  ?!(?=(%activity -.update))
    =?  dist  ?=(%read -.update)  [%both /unreads]
    =/  v0-paths
      =/  hose=(list path)  ~[/ /v0 /v2]
      =/  only=(list path)  ~[path.dist [%v0 path.dist] [%v2 path.dist]]
      ?-  -.dist
        %hose  hose
        %only  only
        %both  (weld only hose)
      ==
    =/  v0-cage=cage
      activity-update+!>((update:v2:convert-to update activity))
    (give %fact v0-paths v0-cage)
  =?  cor  ?!(?=(%activity -.update))
    =?  dist  ?=(%read -.update)  [%both /unreads]
    =/  v1-paths
      =/  hose=(list path)  ~[/v1 /v3]
      =/  only=(list path)  ~[path.dist [%v1 path.dist] [%v3 path.dist]]
      ?-  -.dist
        %hose  hose
        %only  only
        %both  (weld only hose)
      ==
    =/  v1-cage=cage
      activity-update-1+!>((update:v3:convert-to update activity))
    (give %fact v1-paths v1-cage)
  =/  v4-paths
    =/  hose=(list path)  ~[/v4]
    =/  only=(list path)  ~[[%v4 path.dist]]
    ?-  -.dist
      %hose  hose
      %only  only
      %both  (weld only hose)
    ==
  =/  v4-cage=cage  activity-update-4+!>(update)
  (give %fact v4-paths v4-cage)
++  add-event
  =/  start-time=time  now.bowl
  |=  inc=incoming-event:a
  ^+  cor
  =/  =time-id:a
    =/  t  start-time
    |-
    ?.  (has:on-event:a stream:base t)  t
    $(t (add t ~s0..0001))
  =/  notify  notify:(get-volume:evt volume-settings inc)
  =/  =event:a  [inc notify |]
  =/  =source:a  (source:evt inc)
  =/  =update:a  [%add source time-id event]
  =?  cor  !importing
    (give-update update [%hose ~])
  =?  cor  &(!importing notify (is-allowed:evt allowed inc))
    (give %fact ~[/notifications /v0/notifications] activity-event+!>([time-id event]))
  ::  we always update sources in order, so make sure base is processed last
<<<<<<< HEAD
  =;  co
    =.  indices.co
      =/  =stream:a  (put:on-event:a stream:base time-id event)
      (~(put by indices.co) [%base ~] [stream reads:base])
    co
  ?+  -<.event  (add-to-index source time-id event)
      %chan-init
    =/  group-src  [%group group.event]
    =.  cor  (add-to-index source time-id event)
    (add-to-index group-src time-id event(child &))
  ::
      %dm-reply
    =/  parent-src  [%dm whom.event]
    =.  cor  (add-to-index source time-id event)
    (add-to-index parent-src time-id event(child &))
  ::
      %post
    =/  parent-src  [%group group.event]
    =.  cor  (add-to-index source time-id event)
    (add-to-index parent-src time-id event(child &))
  ::
      %reply
    =/  chan-src  [%channel channel.event group.event]
    =/  group-src  [%group group.event]
    =.  cor  (add-to-index source time-id event)
    =.  cor  (add-to-index chan-src time-id event(child &))
    (add-to-index group-src time-id event(child &))
   ::
      :: %flag-post
    :: =/  group-src  [%group group.event]
    :: =.  cor  (add-to-index source time-id event)
    :: (add-to-index group-src time-id event(child &))
  ==
=======
  =.  cor
    ?+  -<.event  (add-to-index source time-id event)
        %chan-init
      =/  group-src  [%group group.event]
      =.  cor  (add-to-index source time-id event)
      (add-to-index group-src time-id event(child &))
    ::
        %dm-reply
      =/  parent-src  [%dm whom.event]
      =.  cor  (add-to-index source time-id event)
      (add-to-index parent-src time-id event(child &))
    ::
        %post
      =/  parent-src  [%group group.event]
      =.  cor  (add-to-index source time-id event)
      (add-to-index parent-src time-id event(child &))
    ::
        %reply
      =/  chan-src  [%channel channel.event group.event]
      =/  group-src  [%group group.event]
      =.  cor  (add-to-index source time-id event)
      =.  cor  (add-to-index chan-src time-id event(child &))
      (add-to-index group-src time-id event(child &))
    ==
  =.  cor  (add-to-index [%base ~] time-id event)
  =?  cor  !importing
    =/  new-activity=activity:a
      %+  roll
        (snoc (get-parents:src source) source)
      |=  [=source:a out=activity:a]
      (~(put by out) source (~(gut by activity) source *activity-summary:a))
    %-  (log "sending activity: {<new-activity>}")
    (give-update [%activity new-activity] [%hose ~])
  cor
>>>>>>> 2c5cbe8e
::
++  del-source
  |=  =source:a
  ^+  cor
  =.  indices  (~(del by indices) source)
  =.  volume-settings  (~(del by volume-settings) source)
  ::  TODO: send notification removals?
  (give-update [%del source] [%hose ~])
++  add-to-index
  |=  [=source:a =time-id:a =event:a]
  ^+  cor
  =/  =index:a  (~(gut by indices) source *index:a)
  =/  new=_stream.index
    (put:on-event:a stream.index time-id event)
  (refresh-index source index(stream new) |)
++  refresh-index
  |=  [=source:a new=index:a new-floor=?]
  %-  (log "refeshing index: {<source>}")
  =?  new  new-floor
    (update-reads:idx new)
  %-  (log "new reads: {<reads.new>}")
  =.  indices
    (~(put by indices) source new)
  ?:  importing  cor  ::NOTE  deferred until end of migration
  (refresh-summary source)
::
++  refresh-all-summaries
  ^+  cor
  =/  sources  (sort-sources:src ~(tap in ~(key by indices)))
  |-
  ?~  sources  cor
  =.  cor  (refresh-summary i.sources)
  $(sources t.sources)
::
++  refresh-summary
  |=  =source:a
  =/  summary  (summarize-unreads source (get-index source))
  =.  activity
    (~(put by activity) source summary)
  (give-unreads source)
::
++  refresh
  |=  =source:a
  =.  cor  (refresh-summary source)
  =/  parents  (get-parents:src source)
  |-
  ?~  parents  cor
  =.  cor  (refresh-summary i.parents)
  $(parents t.parents)
++  bump
  |=  =source:a
  ^+  cor
  =/  index  (get-index source)
  =/  new=index:a  index(bump now.bowl)
  =.  indices
    (~(put by indices) source new)
  =.  cor  (refresh source)
  =/  new-activity=activity:a
    %+  roll
      (snoc (get-parents:src source) source)
    |=  [=source:a out=activity:a]
    (~(put by out) source (~(gut by activity) source *activity-summary:a))
  %-  (log "sending activity: {<new-activity>}")
  (give-update [%activity new-activity] [%hose ~])
++  read
  |=  [=source:a action=read-action:a from-parent=?]
  ^+  cor
  =/  =index:a  (get-index source)
  ?-  -.action
      %event
    ?>  ?=(%event -.action)
    =/  events
      %+  murn
        (tap:on-event:a stream.index)
      |=  [=time =event:a]
      ?.  =(-.event event.action)  ~
      `[time event]
    ?~  events  cor
    (read source [%item -<.events] |)
  ::
      %item
    =/  new-read  [id.action ~]
    =/  read-items  (put:on-read-items:a items.reads.index new-read)
    =.  cor  (propagate-read-items source ~[new-read])
    (refresh-index source index(items.reads read-items) &)
  ::
      %all
    ?:  !deep.action
      =/  new=index:a
        ::  take every event between the floor and now, and put it into
        ::  the index's items.reads. this way, the floor can be moved
        ::  without "losing" any unreads, and the call to +refresh-index
        ::  below will clean up unnecessary items.reads entries.
        ::
        =-  index(items.reads -)
        %+  gas:on-read-items:a  *read-items:a
        (get-reads:stm stream.index `floor.reads.index ~ &)
      ::  we need to refresh our own index to reflect new reads
      =.  cor  (refresh-index source new &)
      ::  since we're not marking deep, we already have the items to
      ::  send up to parents
      %+  propagate-read-items  source
      (tap:on-read-items:a items.reads.new)
    ::
    ::  marking read "deeply"
    ::
    =/  new=index:a
      ::  we can short circuit and just mark everything read, because
      ::  we're going to also mark all children read
      =-  index(reads [- ~])
      ?^  time.action  u.time.action
      =/  latest=(unit [=time event:a])
        (ram:on-event:a stream.index)
      ?~(latest now.bowl time.u.latest)
    ::  since we're marking deeply we need to recursively read all
    ::  children
    =.  cor
      =/  children  (get-children:src indices source)
      |-
      ?~  children  cor
      =/  =source:a  i.children
      =.  cor  (read source action &)
      $(children t.children)
    ::  we need to refresh our own index to reflect new reads
    =.  cor  (refresh-index source new &)
    ::  if this isn't a recursive read (see 4 lines above), we need to
    ::  propagate the new read items up the tree so that parents can
    ::  keep accurate counts, otherwise we can no-op
    ?:  from-parent  cor
    %+  propagate-read-items  source
    ::  if not, we need to generate the new items based on the floor
    ::  we just came up with
    %-  get-reads:stm
    :*  stream.index
        `floor.reads.index
        ?:((gte floor.reads.new floor.reads.index) `+(floor.reads.new) ~)
        |
    ==
  ==
::
++  propagate-read-items
  |=  [=source:a items=(list [=time-id:a ~])]
  =/  parents  (get-parents:src source)
  |-
  ?~  parents  cor
  =/  parent-index  (get-index i.parents)
  =/  =read-items:a
    (gas:on-read-items:a items.reads.parent-index items)
  =.  cor
    (refresh-index i.parents parent-index(items.reads read-items) &)
  $(parents t.parents)
++  give-unreads
  |=  =source:a
  ^+  cor
  =/  summary  (~(got by activity) source)
  =/  =update:a  [%read source summary]
  (give-update update [%only /unreads])
::
++  adjust
  |=  [=source:a volume-map=(unit volume-map:a)]
  ^+  cor
  =.  cor  (give-update [%adjust source volume-map] [%hose ~])
  ?~  volume-map
    cor(volume-settings (~(del by volume-settings) source))
  =/  target  (~(gut by volume-settings) source *volume-map:a)
  =.  volume-settings
    (~(put by volume-settings) source (~(uni by target) u.volume-map))
  ::  recalculate activity summary with new settings
  (refresh source)
::
++  allow
  |=  na=notifications-allowed:a
  ^+  cor
  =.  allowed  na
  (give-update [%allow-notifications na] [%hose ~])
++  summarize-unreads
  |=  [=source:a =index:a]
  ^-  activity-summary:a
  %-  (log "summarizing unreads for: {<source>}")
  =/  top=time  -:(fall (ram:on-event:a stream.index) [*@da ~])
  ::  for each item in reads
  ::  omit:
  ::    if we don't have unreads enabled for that event
  ::    any items that are unread for some reason
  ::  then remove the post or reply from the event stream
  ::  and call stream-to-unreads
  ::
  ::  TODO: flip around and iterate over stream once, cleaning reads out
  ::        and segment replies for unread threads tracking
  =;  unread-stream=stream:a
    =/  children  (get-children:src indices source)
    %-  (log "children: {<?:(?=(%base -.source) 'all' children)>}")
    (stream-to-unreads source index(stream unread-stream) children top)
  %+  gas:on-event:a  *stream:a
  %+  murn
    (tap:on-event:a (lot:on-event:a stream.index `floor.reads.index ~))
  |=  [=time =event:a]
  ?:  (has:on-read-items:a items.reads.index time)  ~
  ?:  child.event  ~
  `[time event]
++  stream-to-unreads
  |=  [=source:a =index:a children=(list source:a) top=time]
  ^-  activity-summary:a
  =/  child-map
    %+  roll
      children
    |=  [=source:a acc=(map source:a activity-summary:a)]
    =/  =index:a  (~(gut by indices) source *index:a)
    %+  ~(put by acc)  source
    ?~  as=(~(get by activity) source)
      =>  (summarize-unreads source index)
      .(children ~)
    u.as(children ~)
  %-  (log "child map: {<child-map>}")
  =/  cs=activity-summary:a
    %-  ~(rep by child-map)
    |=  [[=source:a as=activity-summary:a] sum=activity-summary:a]
    %=  sum
      count  (add count.sum count.as)
      notify  |(notify.sum notify.as)
      newest  (max newest.as newest.sum)
      notify-count  (add notify-count.sum notify-count.as)
    ==
  =/  newest=time  :(max newest.cs floor.reads.index bump.index top)
  =/  total
    ::  if we're a channel, we only want thread notify counts, not totals
    ::
    ?:  ?=(%channel -.source)
      notify-count.cs
    count.cs
  =/  notify-count  notify-count.cs
  =/  main  0
  =/  notified=?  notify.cs
  =/  main-notified=?  |
  =*  stream  stream.index
  =|  last=(unit message-key:a)
  ::  for each event
  ::  update count and newest
  ::  if reply, update thread state
  |-
  ?~  stream
    :*  newest
        total
        notify-count
        notified
        ?~(last ~ `[u.last main main-notified])
        ?:(?=(%base -.source) ~ ~(key by child-map))
        reads.index
    ==
  =/  [[=time =event:a] rest=stream:a]  (pop:on-event:a stream)
  =/  volume  (get-volume:evt volume-settings -.event)
  ::TODO  support other event types
  =*  is-msg  ?=(?(%dm-post %dm-reply %post %reply) -<.event)
  =*  supported
    |(is-msg ?=(?(%dm-invite %chan-init) -<.event))
  ?.  supported  $(stream rest)
  =?  notified  &(notify.volume notified.event)  &
  =?  notify-count  &(notify.volume notified.event)  +(notify-count)
  =.  newest  (max newest time)
  ?.  &(unreads.volume ?=(?(%dm-post %dm-reply %post %reply) -<.event))
    $(stream rest)
  =.  total  +(total)
  =.  main   +(main)
  =?  main-notified  &(notify:volume notified.event)  &
  =.  last
    ?~  last  `key.event
    last
  $(stream rest)
::
::
::  previously each source had independent read states that did not get
::  synced across sources. we set out to rectify that here
::
++  sync-reads
  =/  oldest-floors=(map source:a time)  ~
  =/  sources  (sort-sources:src ~(tap in ~(key by indices)))
  |-
  ?~  sources  cor
  =/  =source:a  i.sources
  =/  =index:a  (~(got by indices) source)
  =/  our-reads  (get-reads:stm stream.index ~ `floor.reads.index &)
  =^  min-floors  indices
    =/  parents  (get-parents:src source)
    =/  floors=(map source:a time)  ~
    |-
    ?~  parents  [floors indices]
    =/  parent-index  (get-index i.parents)
    =/  parent-reads
      :-  floor.reads.parent-index
      %+  gas:on-read-items:a
        (uni:on-read-items:a items.reads.parent-index items.reads.index)
      our-reads
    ::  keep track of oldest child floor
    =.  floors
      %+  ~(put by floors)  i.parents
      (min floor.reads.index (~(gut by oldest-floors) i.parents now.bowl))
    ::  update parents with aggregated reads and move floor if appropriate
    =.  indices  (~(put by indices) i.parents parent-index(reads parent-reads))
    $(parents t.parents)
  =.  oldest-floors  (~(uni by oldest-floors) min-floors)
  =.  reads.index
    ::  if we have no children then the reads are accurate
    ?~  min-floor=(~(get by oldest-floors) source)  reads.index
    ::  if we have children, but our floor is oldest, then we're good
    ?:  (lth floor.reads.index u.min-floor)  reads.index
    ::  otherwise, we need to adjust our reads
    =;  main-reads=read-items:a
      [u.min-floor main-reads]
    %+  gas:on-read-items:a  items.reads.index
    (get-reads:stm stream.index `u.min-floor `floor.reads.index &)
  =.  cor  (refresh-index source index &)
  $(sources t.sources)
::
::  at some time in the past, for clubs activity, %dm-post and %dm-reply events
::  with bad message/parent identifiers (respectively) got pushed into our
::  streams. for the %dm-reply case, this made it impossible for clients (that
::  use and expect the correct identifiers) to work with the sources these
::  events got put into. for both cases, they were Wrong.
::
::  here, we iterate over all clubs and, for each of the known sources for a
::  club, re-constitute the contents of that source's stream from scratch. this
::  means _moving_ dm-thread streams to be under corrected source identifiers,
::  and updating top-level streams _in-place_. for both, we update the contents
::  of the stream by rewriting %dm-post and %dm-reply events to use corrected
::  message identifiers.
::
::  to correct the message identifiers, we simply do the reverse time-id lookup
::  in dex.pact, as is done across the chat codebase.
::
++  correct-dm-keys
  |^  ^+  cor
  =+  .^  [dms=(map ship dm:ch) clubs=(map id:club:ch club:ch)]
    %gx  (scry-path %chat /full/noun)
  ==
  =/  club-sources
    %~  tap  by
    %+  roll
      ~(tap by indices)
    |=  [[=source:a =index:a] dms=(jar whom:a [source:a index:a])]
    ?.  ?=(?(%dm %dm-thread) -.source)  dms
    =/  whom  ?-(-.source %dm whom.source, %dm-thread whom.source)
    ?.  ?=(%club -.whom)  dms
    (~(add ja dms) whom [source index])
  |-
  ?~  club-sources  cor
  =/  [=whom:a =indexes]  -.club-sources
  =*  next  $(club-sources +.club-sources)
  ?>  ?=(%club -.whom)
  =/  club  (~(get by clubs) p.whom)
  ?~  club  next
  =/  [threads=^indexes dms=^indexes]
    %+  skid
      indexes
    |=  [=source:a *]
    ?=(%dm-thread -.source)
  =;  idxs=^indexes
    |-
    ?~  idxs  next
    =*  source  source.i.idxs
    ::  cleanup old bad keys
    =?  cor  ?=(%dm-thread -.source)
      =/  old-source  source(key [id.key.source q.id.key.source])
      %=  cor
        indices  (~(del by indices) old-source)
        activity  (~(del by activity) old-source)
        volume-settings  (~(del by volume-settings) old-source)
      ==
    ::  update source + index, if new key create new index
    =.  cor  (refresh-index source index.i.idxs &)
    $(idxs t.idxs)
  %+  weld
    (handle-dms u.club dms)
  (handle-threads u.club threads)
  ++  handle-dms
    |=  [=club:ch =indexes]
    ^+  indexes
    %+  turn
      indexes
    |=  [=source:a =index:a]
    ?>  ?=(%dm -.source)
    :-  source
    index(stream (clean-stream-keys club stream.index))
  ++  handle-threads
    |=  [=club:ch =indexes]
    ^+  indexes
    =/  collapsed
      %+  roll
        indexes
      |=  [[=source:a =index:a] acc=(jar message-id:a [=source:a =index:a])]
      ?>  ?=(%dm-thread -.source)
      (~(add ja acc) id.key.source [source index])
    =;  [=indices:a *]
      ~(tap by indices)
    %+  roll
      indexes
    |=  [[=source:a =index:a] acc=[=indices:a keys=(map message-id:a message-key:a)]]
    ?>  ?=(%dm-thread -.source)
    =*  id  id.key.source
    =/  key  (~(get by keys.acc) id)
    ?:  &(?=(^ key) (~(has by indices.acc) source(key u.key)))  acc
    ?~  srcs=(~(get by collapsed) id)  acc
    =/  post-time  (~(get by dex.pact.club) id)
    ?~  post-time  acc
    =/  new-key  [id u.post-time]
    :_  (~(put by keys.acc) id new-key)
    %-  ~(put by indices.acc)
    ::  new source
    :-  source(key new-key)
    %+  roll
      u.srcs
    |=  [[=source:a =index:a] acc=index:a]
    ?>  ?=(%dm-thread -.source)
    :-  (clean-stream-keys club (uni:on-event:a stream.acc stream.index))
    ::  rectify reads
    =/  floor  (max floor.reads.index floor.reads.acc)
    :_  bump.index
    :-  floor
    =/  combined
      (uni:on-read-items:a items.reads.index items.reads.acc)
    (lot:on-read-items:a combined `floor ~)
  ++  clean-stream-keys
    |=  [=club:ch =stream:a]
    ^-  stream:a
    %+  gas:on-event:a  *stream:a
    %+  turn
      (tap:on-event:a stream)
    |=  [=time =event:a]
    =/  noop  [time event]
    ::  skip any non post or reply events
    ?.  ?=(?(%dm-post %dm-reply) -<.event)  noop
    =/  post-id  ?:(?=(%dm-post -<.event) id.key.event id.parent.event)
    =/  post-time  (~(get by dex.pact.club) post-id)
    ?~  post-time  noop
    =/  post-key  [post-id u.post-time]
    ?:  ?=(%dm-post -<.event)
      [time event(key post-key)]
    =/  reply-time  (~(get by dex.pact.club) id.key.event)
    ?~  reply-time  noop
    [time event(time.key u.reply-time, parent post-key)]
  +$  indexes  (list [=source:a =index:a])
  --
::
::  the original migration from old unreads and volume mgmt to %activity
::
++  migrate
  =.  importing  &
  =.  indices   (~(put by indices) [%base ~] *index:a)
  =.  cor  set-chat-reads
  =+  .^(=channels:c %gx (scry-path %channels /v2/channels/full/noun))
  =.  cor  (set-volumes channels)
  =.  cor  (set-channel-reads channels)
  =.  cor  refresh-all-summaries
  cor(importing |)
::
++  set-channel-reads
  |=  =channels:c
  ^+  cor
  =+  .^(=unreads:c %gx (scry-path %channels /v1/unreads/noun))
  =/  entries  ~(tap by unreads)
  =;  events=(list [time incoming-event:a])
    |-
    ?~  events  cor
    =.  cor  (%*(. add-event start-time -.i.events) +.i.events)
    $(events t.events)
  |-  ^-  (list [time incoming-event:a])
  ?~  entries  ~
  =/  head  i.entries
  =*  next  $(entries t.entries)
  =/  [=nest:c =unread:c]  head
  =/  channel  (~(get by channels) nest)
  ?~  channel  next
  =/  group  group.perm.u.channel
  =;  events=(list [time incoming-event:a])
    (weld events next)
  =/  posts=(list [time incoming-event:a])
    ?~  unread.unread  ~
    %+  murn
      (tab:on-posts:c posts.u.channel `(sub id.u.unread.unread 1) count.u.unread.unread)
    |=  [=time post=(unit post:c)]
    ?~  post  ~
    =/  key=message-key:a
      :_  time
      [author.u.post time]
    =/  mention
      (was-mentioned:ch-utils content.u.post our.bowl)
    `[time %post key nest group content.u.post mention]
  =/  replies=(list [time incoming-event:a])
    %-  zing
    %+  murn
      ~(tap by threads.unread)
    |=  [=id-post:c [id=id-reply:c count=@ud]]
    ^-  (unit (list [time incoming-event:a]))
    =/  post=(unit (unit post:c))  (get:on-posts:c posts.u.channel id-post)
    ?~  post  ~
    ?~  u.post  ~
    %-  some
    %+  turn
      (tab:on-replies:c replies.u.u.post `(sub id 1) count)
    |=  [=time =reply:c]
    =/  key=message-key:a
      :_  time
      [author.reply time]
    =/  parent=message-key:a
      :_  id-post
      [author.u.u.post id-post]
    =/  mention
      (was-mentioned:ch-utils content.reply our.bowl)
    [time %reply key parent nest group content.reply mention]
  =/  init-time
    ?:  &(=(posts ~) =(replies ~))  recency.unread
    *@da
  :-  [init-time %chan-init nest group]
  (welp posts replies)
++  set-chat-reads
  ^+  cor
  =+  .^(=unreads:ch %gx (scry-path %chat /unreads/noun))
  =+  .^  [dms=(map ship dm:ch) clubs=(map id:club:ch club:ch)]
      %gx  (scry-path %chat /full/noun)
    ==
  =/  entries  ~(tap by unreads)
  =;  events=(list [time incoming-event:a])
    |-
    ?~  events  cor
    =.  cor  (%*(. add-event start-time -.i.events) +.i.events)
    $(events t.events)
  |-  ^-  (list [time incoming-event:a])
  ?~  entries  ~
  =/  head  i.entries
  =*  next  $(entries t.entries)
  =/  [=whom:ch =unread:unreads:ch]  head
  =/  =pact:ch
    ?-  -.whom
      %ship  pact:(~(gut by dms) p.whom *dm:ch)
      %club  pact:(~(gut by clubs) p.whom *club:ch)
    ==
  =;  events=(list [time incoming-event:a])
    (weld events next)
  =/  writs=(list [time incoming-event:a])
    ?~  unread.unread  ~
    %+  murn
      (tab:on:writs:ch wit.pact `(sub time.u.unread.unread 1) count.u.unread.unread)
    |=  [=time =writ:ch]
    =/  key=message-key:a  [id.writ time]
    =/  mention
      (was-mentioned:ch-utils content.writ our.bowl)
    `[time %dm-post key whom content.writ mention]
  =/  replies=(list [time incoming-event:a])
    %-  zing
    %+  murn
      ~(tap by threads.unread)
    |=  [parent=message-key:ch [key=message-key:ch count=@ud]]
    ^-  (unit (list [time incoming-event:a]))
    =/  writ=(unit writ:ch)  (get:on:writs:ch wit.pact time.parent)
    ?~  writ  ~
    %-  some
    %+  turn
      (tab:on:replies:ch replies.u.writ `(sub time.key 1) count)
    |=  [=time =reply:ch]
    =/  mention
      (was-mentioned:ch-utils content.reply our.bowl)
    [time %dm-reply key parent whom content.reply mention]
  =/  init-time
    ?:  &(=(writs ~) =(replies ~))  recency.unread
    *@da
  :-  [init-time %dm-invite whom]
  (welp writs replies)
++  set-volumes
  |=  =channels:c
  =+  .^(=volume:v %gx (scry-path %groups /volume/all/noun))
  ::  set all existing channels to old default since new default is different
  =^  checkers  cor
    =/  checkers=(map flag:g $-([ship nest:g] ?))  ~
    =/  entries  ~(tap by channels)
    |-
    ?~  entries  [checkers cor]
    =/  [=nest:c =channel:c]  i.entries
    =*  group  group.perm.channel
    =+  .^(exists=? %gx (scry-path %groups /exists/(scot %p p.group)/[q.group]/noun))
    ?.  exists  $(entries t.entries)
    =^  can-read  checkers
      ?^  gate=(~(get by checkers) group)  [u.gate checkers]
      =/  =path
        %+  scry-path  %groups
        /groups/(scot %p p.group)/[q.group]/can-read/noun
      =/  test=$-([ship nest:g] ?)
        =>  [path=path nest=nest:g ..zuse]  ~+
        .^($-([ship nest] ?) %gx path)
      [test (~(put by checkers) group test)]
    =.  cor
      ::  don't set channel default if group above it has setting
      ?:  (~(has by area.volume) group)  cor
      %+  adjust  [%channel nest group]
      ?:  (can-read our.bowl nest)  `(my [%post & |] ~)
      `mute:a
    $(entries t.entries)
  ::  set any overrides from previous volume settings
  =.  cor  (adjust [%base ~] `(~(got by old-volumes:a) base.volume))
  =.  cor
    =/  entries  ~(tap by chan.volume)
    |-
    ?~  entries  cor
    =/  [=nest:g =level:v]  i.entries
    =*  next  $(entries t.entries)
    ?.  ?=(?(%chat %diary %heap) -.nest)  next
    =/  channel  (~(get by channels) nest)
    ?~  channel  next
    ?~  can-read=(~(get by checkers) group.perm.u.channel)  next
    ::  don't override previously set mute from channel migration
    ?.  (u.can-read our.bowl nest)  next
    =.  cor
      %+  adjust  [%channel nest group.perm.u.channel]
      `(~(got by old-volumes:a) level)
    next
  =/  entries  ~(tap by area.volume)
  |-
  ?~  entries  cor
  =*  head  i.entries
  =.  cor
    %+  adjust  [%group -.head]
    `(~(got by old-volumes:a) +.head)
  $(entries t.entries)
--<|MERGE_RESOLUTION|>--- conflicted
+++ resolved
@@ -572,41 +572,6 @@
   =?  cor  &(!importing notify (is-allowed:evt allowed inc))
     (give %fact ~[/notifications /v0/notifications] activity-event+!>([time-id event]))
   ::  we always update sources in order, so make sure base is processed last
-<<<<<<< HEAD
-  =;  co
-    =.  indices.co
-      =/  =stream:a  (put:on-event:a stream:base time-id event)
-      (~(put by indices.co) [%base ~] [stream reads:base])
-    co
-  ?+  -<.event  (add-to-index source time-id event)
-      %chan-init
-    =/  group-src  [%group group.event]
-    =.  cor  (add-to-index source time-id event)
-    (add-to-index group-src time-id event(child &))
-  ::
-      %dm-reply
-    =/  parent-src  [%dm whom.event]
-    =.  cor  (add-to-index source time-id event)
-    (add-to-index parent-src time-id event(child &))
-  ::
-      %post
-    =/  parent-src  [%group group.event]
-    =.  cor  (add-to-index source time-id event)
-    (add-to-index parent-src time-id event(child &))
-  ::
-      %reply
-    =/  chan-src  [%channel channel.event group.event]
-    =/  group-src  [%group group.event]
-    =.  cor  (add-to-index source time-id event)
-    =.  cor  (add-to-index chan-src time-id event(child &))
-    (add-to-index group-src time-id event(child &))
-   ::
-      :: %flag-post
-    :: =/  group-src  [%group group.event]
-    :: =.  cor  (add-to-index source time-id event)
-    :: (add-to-index group-src time-id event(child &))
-  ==
-=======
   =.  cor
     ?+  -<.event  (add-to-index source time-id event)
         %chan-init
@@ -641,7 +606,6 @@
     %-  (log "sending activity: {<new-activity>}")
     (give-update [%activity new-activity] [%hose ~])
   cor
->>>>>>> 2c5cbe8e
 ::
 ++  del-source
   |=  =source:a

::  activity: tracking what's happening and how we alert you
::
::    the main goal of the agent is to keep track of every event you are
::    aware of, and which ones you've read and interacted with. by doing
::    this, we have a centralized place to keep your read state and
::    notifications/alerts in sync.
::
::    at its core, activity is composed of a few key parts:
::      - events: things that happen in other agents
::      - sources: where the events happen or their parents
::      - streams: a collection of all events from a source and its
::           children. each stream represents a source's activity.
::      - reads: metadata about what's been read in this source and all
::           its children
::      - summaries: a summary of the activity in a source, used to
::             display badges, alerts, and counts about unread events
::      - volume settings: how should we badge/alert/notify you about
::         each event type
::
::    this means that the streams form a tree structure.
::      - base: the root of the tree, where all events are stored
::        - group
::          - channel
::            - thread
::        - dm
::          - dm-thread
::
::    with this structure that means that data flows upwards from the
::    leaves to the root, and that we can easily keep the read state
::    in sync by propagating read data up. similarly we can have a feed
::    of events at any point in the tree, because the children's events
::    are always included in the parent's stream.
::
::    to make sure we stay in sync, we always process sources in leaf-
::    first order, aka threads/dm-threads first, then channels, then
::    groups, then dms, and then finally the base. this way we can
::    always be sure that we have the most up-to-date information about
::    the children and save ourselves from having to do extra work.
::
::
/-  a=activity, c=channels, ch=chat, g=groups
/+  *activity, ch-utils=channel-utils, v=volume
/+  default-agent, verb, dbug
::
=>
  |%
  +$  card  card:agent:gall
  ::
  +$  current-state
    $:  %3
        allowed=notifications-allowed:a
        =indices:a
        =activity:a
        =volume-settings:a
    ==
  --
::
=|  current-state
=*  state  -
::
::NOTE  setting this to true causes some parts of state & update management to
::      take shortcuts, which we want to do during initial migration/import.
::      shouldn't be set to true outside of calls to +migrate.
=/  importing=?  |
::
%-  agent:dbug
%+  verb  |
^-  agent:gall
::
=<
  |_  =bowl:gall
  +*  this  .
      def   ~(. (default-agent this %|) bowl)
      cor   ~(. +> [bowl ~])
  ::
  ++  on-init
    =^  cards  state
      abet:init:cor
    [cards this]
  ::
  ++  on-save  !>(state)
  ::
  ++  on-load
    |=  =vase
    ^-  (quip card _this)
    =^  cards  state
      abet:(load:cor vase)
    [cards this]
  ::
  ++  on-poke
    |=  [=mark =vase]
    ^-  (quip card _this)
    =^  cards  state
      abet:(poke:cor mark vase)
    [cards this]
  ::
  ++  on-watch
    |=  =path
    ^-  (quip card _this)
    =^  cards  state
      abet:(watch:cor path)
    [cards this]
  ::
  ++  on-arvo    on-arvo:def
  ++  on-agent   on-agent:def
  ++  on-peek    peek:cor
  ++  on-leave   on-leave:def
  ++  on-fail    on-fail:def
  --
|_  [=bowl:gall cards=(list card)]
++  abet  [(flop cards) state]
++  cor   .
++  emit  |=(=card cor(cards [card cards]))
++  emil  |=(caz=(list card) cor(cards (welp (flop caz) cards)))
++  give  |=(=gift:agent:gall (emit %give gift))
++  from-self  =(our src):bowl
::
++  init
  ^+  cor
  (emit %pass /migrate %agent [our.bowl dap.bowl] %poke noun+!>(%migrate))
::
++  load
  |=  =vase
  |^  ^+  cor
  ?:  ?=([%0 *] q.vase)  init
  =+  !<(old=versioned-state vase)
  =?  old  ?=(%1 -.old)  (state-1-to-2 old)
  =?  cor  ?=(%2 -.old)
    (emit %pass /clean-keys %agent [our.bowl dap.bowl] %poke noun+!>(%clean-keys))
  =?  old  ?=(%2 -.old)  (state-2-to-3 old)
  ?>  ?=(%3 -.old)
  =.  state  old
  sync-reads
  +$  versioned-state  $%(state-3 state-2 state-1)
  +$  state-3  current-state
  +$  state-2
    $:  %2
        allowed=notifications-allowed:a
        =indices:a
        activity=activity-0:old:a
        =volume-settings:a
    ==
  ++  state-2-to-3
    |=  old=state-2
    ^-  state-3
    :*  %3
        allowed.old
        indices.old
        (activity-2-to-3 indices.old)
        volume-settings.old
    ==
  ++  activity-2-to-3
    |=  =indices:a
    ^-  activity:a
    =/  sources  (sort-sources:src ~(tap in ~(key by indices)))
    %+  roll  sources
    |=  [=source:a =activity:a]
    =/  index  (~(got by indices) source)
    %+  ~(put by activity)  source
    (summarize-unreads source index)
  +$  state-1
    [%1 =indices:a =activity-0:old:a =volume-settings:a]
  ++  state-1-to-2
    |=  old=state-1
    ^-  state-2
    [%2 %all +.old]
  --
::
++  scry-path
  |=  [=dude:gall =path]
  %+  welp
  /(scot %p our.bowl)/[dude]/(scot %da now.bowl)
  path
++  poke
  |=  [=mark =vase]
  ^+  cor
  ?+  mark  ~|(bad-poke+mark !!)
      %noun
    ?+  q.vase  ~|(bad-poke+mark !!)
        %migrate
      =.  state  *current-state
      =.  allowed  %all
      migrate
        %refresh-activity
      refresh-all-summaries
        %clean-keys
      correct-dm-keys
    ==
  ::
      %activity-action
    =+  !<(=action:a vase)
    ?-  -.action
      %add      (add-event +.action)
      %del      (del-source +.action)
      %read     (read source.action read-action.action |)
      %adjust   (adjust +.action)
      %allow-notifications  (allow +.action)
    ==
  ==
::
++  watch
  |=  =(pole knot)
  ^+  cor
  =?  pole  !?=([?(%v0 %v1) *] pole)
    [%v0 pole]
  ?+  pole  ~|(bad-watch-path+pole !!)
    [%v0 ~]                 ?>(from-self cor)
    [%v1 ~]                 ?>(from-self cor)
    [%v0 %unreads ~]        ?>(from-self cor)
    [%v1 %unreads ~]        ?>(from-self cor)
    [%v0 %notifications ~]  ?>(from-self cor)
  ==
::
++  peek
  |=  =(pole knot)
  ^-  (unit (unit cage))
  =?  +.pole  !?=([?(%v0 %v1) *] +.pole)
    [%v0 +.pole]
  ?+  pole  [~ ~]
      [%x %v0 ~]
    =/  =activity-0:old:a  (activity-0:convert-to activity)
    ``activity-full+!>([indices activity-0 volume-settings])
  ::
      [%x %v1 ~]
    ``activity-full-1+!>([indices activity volume-settings])
  ::
  ::  /all: unified feed (equality of opportunity)
  ::
      [%x %v0 %all ~]
    ``activity-stream+!>(stream:base)
  ::
      [%x %v0 %all count=@ start=?(~ [u=@ ~])]
    =/  start
      ?~  start.pole  now.bowl
      ?^  tim=(slaw %ud u.start.pole)  u.tim
      (slav %da u.start.pole)
    =/  count  (slav %ud count.pole)
    =-  ``activity-stream+!>((gas:on-event:a *stream:a -))
    (bat:ex-event:a stream:base `start count)
  ::
      [%x %v0 %feed %init count=@ ~]
    =/  start  now.bowl
    =/  count  (slav %ud count.pole)
    =;  init=[all=feed:a mentions=feed:a replies=feed:a]
      ``activity-feed-init+!>(init)
    :*  (feed %all start count)
        (feed %mentions start count)
        (feed %replies start count)
    ==
  ::
      [%x %v0 %feed type=?(%all %mentions %replies) count=@ start=?(~ [u=@ ~])]
    =/  start
      ?~  start.pole  now.bowl
      ?^  tim=(slaw %ud u.start.pole)  u.tim
      (slav %da u.start.pole)
    =/  count  (slav %ud count.pole)
    =;  =feed:a
      ``activity-feed+!>(feed)
    (feed type.pole start count)
  ::
  ::  /each: unified feed (equality of outcome)
  ::TODO  want to be able to filter for specific events kind too, but that will
  ::      suffer from the "search range" "problem", where we want .count to
  ::      mean entries trawled, not entries returned...
  ::
      [%x %v0 %each start=@ count=@ ~]
    =;  =stream:a
      ``activity-stream+!>(-)
    =/  start  (slav %da start.pole)
    =/  count  (slav %ud count.pole)
    %-  ~(rep by indices)
    |=  [[=source:a =stream:a =reads:a] out=stream:a]
    ^+  out
    (gas:on-event:a out (tab:on-event:a stream `start count))
  ::
  ::  /indexed: per-index
  ::
      [%x %v0 %indexed concern=?([%channel nk=kind:c:a ns=@ nt=@ gs=@ gt=@ rest=*] [%dm whom=@ rest=*])]
    =/  =source:a
      ?-  -.concern.pole
          %dm
        :-  %dm
        ?^  ship=(slaw %p whom.concern.pole)
          [%ship u.ship]
        [%club (slav %uv whom.concern.pole)]
      ::
          %channel
        =,  concern.pole
        [%channel [nk (slav %p ns) nt] [(slav %p gs) gt]]
      ==
    =/  rest=(^pole knot)
      ?-  -.concern.pole
        %dm       rest.concern.pole
        %channel  rest.concern.pole
      ==
    ?~  dice=(~(get by indices) source)  [~ ~]
    ?+  rest  ~
        ~
      ``activity-stream+!>(stream.u.dice)
    ::
        [start=@ count=@ ~]
      =/  start  (slav %da start.rest)
      =/  count  (slav %ud count.rest)
      =/  ls  (tab:on-event:a stream.u.dice `start count)
      ``activity-stream+!>((gas:on-event:a *stream:a ls))
    ==
  ::  /event: individual events
  ::
      [%u %v0 %event id=@ ~]
    ``loob+!>((has:on-event:a stream:base (slav %da id.pole)))
  ::
      [%x %v0 %event id=@ ~]
    ``activity-event+!>([id.pole (got:on-event:a stream:base (slav %da id.pole))])
  ::
      [%x %v0 %activity ~]
    ``activity-summary+!>((activity-0:convert-to activity))
  ::
      [%x %v1 %activity ~]
    ``activity-summary-1+!>(activity)
  ::
      [%x %v0 %volume-settings ~]
    ``activity-settings+!>(volume-settings)
  ::
      [%x %v0 %notifications-allowed ~]
    ``activity-allowed+!>(`notifications-allowed:a`allowed)
  ==
::
++  feed
  |=  [type=?(%all %mentions %replies) start=time-id:a count=@ud]
  |^
  ^-  (list activity-bundle:a)
  =-  happenings
  ::  if start is now, need to increment to make sure we include latest
  ::  event if that event somehow has now as its time
  =/  real-start  ?:(=(start now.bowl) +(start) start)
  %^  (dop:ex-event:a out)
      stream:base
    [~ count ~ ~]
  |=  [acc=out =time =event:a]
  ^-  [(unit event:a) ? out]
  ?:  =(limit.acc 0)  [~ & acc]
  ::  we only care about events older than start
  ?:  (gth time real-start)  [~ | acc]
  :-  ~   :-  |
  =/  =source:a  (source:evt -.event)
  =/  src-info=[latest=time-id:a added=?]
    ?^  stored=(~(get by sources.acc) source)  u.stored
    :_  |
    ?~  new=(ram:on-event:a stream:(get-index source))
      ::  should never happen but -\_(ツ)_/-
      (sub start 1)
    -.u.new
  =.  sources.acc  (~(put by sources.acc) source src-info)
  ::  we only care about posts/replies events that are notified, and we
  ::  don't want to include events from sources whose latest event is
  ::  after the start so we always get "new" sources when paging
  ?.  ?&  notified.event
          (lth latest.src-info start)
          ?=(?(%post %reply %dm-post %dm-reply) -<.event)
      ==
    acc
  =/  mention=(unit activity-bundle:a)
    ?.  |(?=(%all type) ?=(%mentions type))  ~
    =/  is-mention
      ?-  -<.event
        %post  mention.event
        %reply  mention.event
        %dm-post  mention.event
        %dm-reply  mention.event
      ==
    ?.  is-mention  ~
    `[source time ~[[time event]]]
  ?^  mention
    :-  sources.acc
    [(sub limit.acc 1) (snoc happenings.acc u.mention) collapsed.acc]
  =/  care
    ?|  ?=(%all type)
        &(?=(%replies type) ?=(?(%reply %dm-reply) -<.event))
    ==
  ::  make sure we care, haven't added this source, and haven't collapsed
  ::  this event already
  ?.  ?&  care
          ?!(added:(~(got by sources.acc) source))
          !(~(has in collapsed.acc) time)
      ==
    acc
  =/  top  (top-messages source stream:(get-index source))
  ::  collapsed is a set of event ids that we've already included in the feed
  ::  and so should be ignored
  =/  collapsed
    (~(gas in collapsed.acc) (turn top head))
  :-  (~(put by sources.acc) source src-info(added &))
  [(sub limit.acc 1) (snoc happenings.acc [source time top]) collapsed]
  +$  out
    $:  sources=(map source:a [latest=time-id:a added=?])
        limit=@ud
        happenings=(list activity-bundle:a)
        collapsed=(set time-id:a)
    ==
  --
++  recent-messages-amount  6
++  top-messages
  |=  [=source:a =stream:a]
  |^
  ^-  (list time-event:a)
  =-  msgs
  %^  (dop:ex-event:a out)  stream  [recent-messages-amount ~]
  |=  [acc=out [=time =event:a]]
  ?:  =(limit.acc 0)  [~ & acc]
  ?:  child.event  [~ | acc]
  ?.  ?=(?(%post %reply %dm-post %dm-reply) -<.event)  [~ | acc]
  =/  is-mention
    ?-  -<.event
      %post  mention.event
      %reply  mention.event
      %dm-post  mention.event
      %dm-reply  mention.event
    ==
  ?:  is-mention  [~ | acc]
  [~ | [(sub limit.acc 1) (snoc msgs.acc [time event])]]
  +$  out
    $:  limit=@ud
        msgs=(list time-event:a)
    ==
  --
::
++  base
  ^-  index:a
  (~(got by indices) [%base ~])
++  get-index
  |=  =source:a
  (~(gut by indices) source *index:a)
++  give-update
  |=  [=update:a path=(unit path)]
  ^+  cor
  =/  v0-paths  ?~(path ~[/ /v0] ~[/ /v0 u.path [%v0 u.path]])
  =/  v0-cage=cage  activity-update+!>((update-0:convert-to update))
  =/  v1-paths  ?~(path ~[/v1] ~[/v1 [%v1 u.path]])
  =/  v1-cage=cage  activity-update-1+!>(update)
  =.  cor  (give %fact v1-paths v1-cage)
  (give %fact v0-paths v0-cage)
++  add-event
  =/  start-time=time  now.bowl
  |=  inc=incoming-event:a
  ^+  cor
  =/  =time-id:a
    =/  t  start-time
    |-
    ?.  (has:on-event:a stream:base t)  t
    $(t (add t ~s0..0001))
  =/  notify  notify:(get-volume:evt volume-settings inc)
  =/  =event:a  [inc notify |]
  =/  =source:a  (source:evt inc)
  =/  =update:a  [%add source time-id event]
  =?  cor  !importing
    (give-update update ~)
  =?  cor  &(!importing notify (is-allowed:evt allowed inc))
    (give %fact ~[/notifications /v0/notifications] activity-event+!>([time-id event]))
  ::  we always update sources in order, so make sure base is processed last
  =;  co
    =.  indices.co
      =/  =stream:a  (put:on-event:a stream:base time-id event)
      (~(put by indices.co) [%base ~] [stream reads:base])
    co
  ?+  -<.event  (add-to-index source time-id event)
      %chan-init
    =/  group-src  [%group group.event]
    =.  cor  (add-to-index source time-id event)
    (add-to-index group-src time-id event(child &))
  ::
      %dm-reply
    =/  parent-src  [%dm whom.event]
    =.  cor  (add-to-index source time-id event)
    (add-to-index parent-src time-id event(child &))
  ::
      %post
    =/  parent-src  [%group group.event]
    =.  cor  (add-to-index source time-id event)
    (add-to-index parent-src time-id event(child &))
  ::
      %reply
    =/  chan-src  [%channel channel.event group.event]
    =/  group-src  [%group group.event]
    =.  cor  (add-to-index source time-id event)
    =.  cor  (add-to-index chan-src time-id event(child &))
    (add-to-index group-src time-id event(child &))
  ==
::
++  del-source
  |=  =source:a
  ^+  cor
  =.  indices  (~(del by indices) source)
  =.  volume-settings  (~(del by volume-settings) source)
  ::  TODO: send notification removals?
  (give-update [%del source] ~)
++  add-to-index
  |=  [=source:a =time-id:a =event:a]
  ^+  cor
  =/  =index:a  (~(gut by indices) source *index:a)
  =/  new=_stream.index
    (put:on-event:a stream.index time-id event)
  (refresh-index source index(stream new) |)
++  refresh-index
  |=  [=source:a new=index:a new-floor=?]
  =?  new  new-floor
    (update-reads:indx new)
  =.  indices
    (~(put by indices) source new)
  ?:  importing  cor  ::NOTE  deferred until end of migration
  (refresh-summary source)
::
++  refresh-all-summaries
  ^+  cor
  =/  sources  (sort-sources:src ~(tap in ~(key by indices)))
  |-
  ?~  sources  cor
  =.  cor  (refresh-summary i.sources)
  $(sources t.sources)
::
++  refresh-summary
  |=  =source:a
  =/  summary  (summarize-unreads source (get-index source))
  =.  activity
    (~(put by activity) source summary)
  (give-unreads source)
::
++  refresh
  |=  =source:a
  =.  cor  (refresh-summary source)
  ?+  -.source  cor
    %channel  (refresh-summary [%group group.source])
    %dm-thread  (refresh-summary [%dm whom.source])
  ::
      %thread
    =.  cor  (refresh-summary [%channel channel.source group.source])
    (refresh-summary [%group group.source])
  ==
++  read
  |=  [=source:a action=read-action:a from-parent=?]
  ^+  cor
  =/  =index:a  (get-index source)
  ?-  -.action
      %event
    ?>  ?=(%event -.action)
    =/  events
      %+  murn
        (tap:on-event:a stream.index)
      |=  [=time =event:a]
      ?.  =(-.event event.action)  ~
      `[time event]
    ?~  events  cor
    (read source [%item -<.events] |)
  ::
      %item
    =/  new-read  [id.action ~]
    =/  read-items  (put:on-read-items:a items.reads.index new-read)
    =.  cor  (propagate-read-items source ~[new-read])
    (refresh-index source index(items.reads read-items) &)
  ::
      %all
<<<<<<< HEAD
    =/  new=index:a
      ::  if we're only marking at our level, then we only want to grab
      ::  read items from our level, because we can't move the floor in
      ::  case children have older unread items
      ?:  !deep.action
        =-  index(items.reads (malt -))
        (get-reads:strm stream.index `floor.reads.index ~ &)
      ::  otherwise, we can short circuit and just mark everything read,
      ::  because we're going to also mark all children read
=======
    ?:  !deep.action
      =/  new=index:a
        ::  take every event between the floor and now, and put it into
        ::  the index's items.reads. this way, the floor can be moved
        ::  without "losing" any unreads, and the call to +refresh-index
        ::  below will clean up unnecessary items.reads entries.
        ::
        =-  index(items.reads -)
        %+  gas:on-read-items:a  *read-items:a
        %+  murn
          %-  tap:on-event:a
          (lot:on-event:a stream.index `floor.reads.index ~)
        |=  [=time =event:a]
        ?:  child.event  ~
        `[time ~]
      ::  we need to refresh our own index to reflect new reads
      =.  cor  (refresh-index source new &)
      ::  since we're not marking deep, we already have the items to
      ::  send up to parents
      %+  propagate-read-items  source
      (tap:on-read-items:a items.reads.new)
    ::
    ::  marking read "deeply"
    ::
    =/  new=index:a
      ::  we can short circuit and just mark everything read, because
      ::  we're going to also mark all children read
>>>>>>> 46e49562
      =-  index(reads [- ~])
      ?^  time.action  u.time.action
      =/  latest=(unit [=time event:a])
        (ram:on-event:a stream.index)
      ?~(latest now.bowl time.u.latest)
<<<<<<< HEAD
    ::  if we're marking deep then we need to recursively read all children
    =?  cor  deep.action
      =/  children  (get-children:src indices source)
=======
    ::  since we're marking deeply we need to recursively read all
    ::  children
    =.  cor
      =/  children  (get-children source)
>>>>>>> 46e49562
      |-
      ?~  children  cor
      =/  =source:a  i.children
      =.  cor  (read source action &)
      $(children t.children)
    ::  we need to refresh our own index to reflect new reads
    =.  cor  (refresh-index source new &)
<<<<<<< HEAD
    ::  if this isn't a recursive read, we need to propagate the new read
    ::  items up the tree so that parents can keep accurate counts
    =?  cor  !from-parent
      %+  propagate-read-items  source
      ::  if we're not marking deep, we already have the items to send up
      ?:  !deep.action  (tap:on-read-items:a items.reads.new)
      ::  if not, we need to generate the new items based on the floor
      ::  we just came up with
      %-  get-reads:strm
      :*  stream.index
          `floor.reads.index
          ?:((gte floor.reads.new floor.reads.index) `+(floor.reads.new) ~)
          |
      ==
    cor
=======
    ::  if this isn't a recursive read (see 4 lines above), we need to
    ::  propagate the new read items up the tree so that parents can
    ::  keep accurate counts, otherwise we can no-op
    ?:  from-parent  cor
    %+  propagate-read-items  source
    ::  if not, we need to generate the new items based on the floor
    ::  we just came up with
    %+  turn
      %-  tap:on-event:a
      %^  lot:on-event:a  stream.index  `floor.reads.index
      ?:((gte floor.reads.new floor.reads.index) `+(floor.reads.new) ~)
    |=  [=time-id:a *]
    [time-id ~]
>>>>>>> 46e49562
  ==
::
++  propagate-read-items
  |=  [=source:a items=(list [=time-id:a ~])]
  =/  parents  (get-parents:src source)
  |-
  ?~  parents  cor
  =/  parent-index  (get-index i.parents)
  =/  =read-items:a
    (gas:on-read-items:a items.reads.parent-index items)
  =.  cor
    (refresh-index i.parents parent-index(items.reads read-items) &)
  $(parents t.parents)
++  give-unreads
  |=  =source:a
  ^+  cor
  =/  summary  (~(got by activity) source)
  =/  =update:a  [%read source summary]
  (give-update update `/unreads)
::
++  adjust
  |=  [=source:a volume-map=(unit volume-map:a)]
  ^+  cor
  =.  cor  (give-update [%adjust source volume-map] ~)
  ?~  volume-map
    cor(volume-settings (~(del by volume-settings) source))
  =/  target  (~(gut by volume-settings) source *volume-map:a)
  =.  volume-settings
    (~(put by volume-settings) source (~(uni by target) u.volume-map))
  ::  recalculate activity summary with new settings
  (refresh source)
::
++  allow
  |=  na=notifications-allowed:a
  ^+  cor
  =.  allowed  na
  (give-update [%allow-notifications na] ~)
++  summarize-unreads
  |=  [=source:a index:a]
  ^-  activity-summary:a
  =/  top=time  -:(fall (ram:on-event:a stream) [*@da ~])
  =.  stream  (lot:on-event:a stream `floor.reads ~)
  =/  read-items  items.reads
  ::  for each item in reads
  ::  omit:
  ::    if we don't have unreads enabled for that event
  ::    any items that are unread for some reason
  ::  then remove the post or reply from the event stream
  ::  and call stream-to-unreads
  ::
  ::  TODO: flip around and iterate over stream once, cleaning reads out
  ::        and segment replies for unread threads tracking
  |-
  =;  unread-stream=stream:a
    =/  children  (get-children:src indices source)
    (stream-to-unreads unread-stream reads children source top)
  %+  gas:on-event:a  *stream:a
  %+  murn
    (tap:on-event:a stream)
  |=  [=time =event:a]
  ?:  (has:on-read-items:a items.reads time)  ~
  ?:  child.event  ~
  `[time event]
++  stream-to-unreads
  |=  [=stream:a =reads:a children=(list source:a) =source:a top=time]
  ^-  activity-summary:a
  =/  child-map
    %+  roll
      children
    |=  [=source:a acc=(map source:a activity-summary:a)]
    =/  =index:a  (~(gut by indices) source *index:a)
    %+  ~(put by acc)  source
    ?~  as=(~(get by activity) source)
      =>  (summarize-unreads source index)
      .(children ~)
    u.as(children ~)
  =/  cs=activity-summary:a
    %-  ~(rep by child-map)
    |=  [[=source:a as=activity-summary:a] sum=activity-summary:a]
    %=  sum
      count  (add count.sum count.as)
      notify  |(notify.sum notify.as)
      newest  (max newest.as newest.sum)
      notify-count  (add notify-count.sum notify-count.as)
    ==
  =/  newest=time  :(max newest.cs floor.reads top)
  =/  total
    ::  if we're a channel, we only want thread notify counts, not totals
    ::
    ?:  ?=(%channel -.source)
      notify-count.cs
    count.cs
  =/  notify-count  notify-count.cs
  =/  main  0
  =/  notified=?  notify.cs
  =/  main-notified=?  |
  =|  last=(unit message-key:a)
  ::  for each event
  ::  update count and newest
  ::  if reply, update thread state
  |-
  ?~  stream
    :*  newest
        total
        notify-count
        notified
        ?~(last ~ `[u.last main main-notified])
        `child-map
        reads
    ==
  =/  [[=time =event:a] rest=stream:a]  (pop:on-event:a stream)
  =/  volume  (get-volume:evt volume-settings -.event)
  ::TODO  support other event types
  =*  is-msg  ?=(?(%dm-post %dm-reply %post %reply) -<.event)
  =*  supported
    |(is-msg ?=(?(%dm-invite %chan-init) -<.event))
  ?.  supported  $(stream rest)
  =?  notified  &(notify.volume notified.event)  &
  =?  notify-count  &(notify.volume notified.event)  +(notify-count)
  =.  newest  (max newest time)
  ?.  &(unreads.volume ?=(?(%dm-post %dm-reply %post %reply) -<.event))
    $(stream rest)
  =.  total  +(total)
  =.  main   +(main)
  =?  main-notified  &(notify:volume notified.event)  &
  =.  last
    ?~  last  `key.event
    last
  $(stream rest)
::
::
::  previously each source had independent read states that did not get
::  synced across sources. we set out to rectify that here
::
++  sync-reads
  =/  oldest-floors=(map source:a time)  ~
  =/  sources  (sort-sources:src ~(tap in ~(key by indices)))
  |-
  ?~  sources  cor
  =/  =source:a  i.sources
  =/  =index:a  (~(got by indices) source)
  =/  our-reads  (get-reads:strm stream.index ~ `floor.reads.index &)
  =^  min-floors  indices
    =/  parents  (get-parents:src source)
    =/  floors=(map source:a time)  ~
    |-
    ?~  parents  [floors indices]
    =/  parent-index  (get-index i.parents)
    =/  parent-reads
      :-  floor.reads.parent-index
      %+  gas:on-read-items:a
        (uni:on-read-items:a items.reads.parent-index items.reads.index)
      our-reads
    ::  keep track of oldest child floor
    =.  floors
      %+  ~(put by floors)  i.parents
      (min floor.reads.index (~(gut by oldest-floors) i.parents now.bowl))
    ::  update parents with aggregated reads and move floor if appropriate
    =.  indices  (~(put by indices) i.parents parent-index(reads parent-reads))
    $(parents t.parents)
  =.  oldest-floors  (~(uni by oldest-floors) min-floors)
  =.  reads.index
    ::  if we have no children then the reads are accurate
    ?~  min-floor=(~(get by oldest-floors) source)  reads.index
    ::  if we have children, but our floor is oldest, then we're good
    ?:  (lth floor.reads.index u.min-floor)  reads.index
    ::  otherwise, we need to adjust our reads
    =;  main-reads=read-items:a
      [u.min-floor main-reads]
    %+  gas:on-read-items:a  items.reads.index
    (get-reads:strm stream.index `u.min-floor `floor.reads.index &)
  =.  cor  (refresh-index source index &)
  $(sources t.sources)
::
::  at some time in the past, for clubs activity, %dm-post and %dm-reply events
::  with bad message/parent identifiers (respectively) got pushed into our
::  streams. for the %dm-reply case, this made it impossible for clients (that
::  use and expect the correct identifiers) to work with the sources these
::  events got put into. for both cases, they were Wrong.
::
::  here, we iterate over all clubs and, for each of the known sources for a
::  club, re-constitute the contents of that source's stream from scratch. this
::  means _moving_ dm-thread streams to be under corrected source identifiers,
::  and updating top-level streams _in-place_. for both, we update the contents
::  of the stream by rewriting %dm-post and %dm-reply events to use corrected
::  message identifiers.
::
::  to correct the message identifiers, we simply do the reverse time-id lookup
::  in dex.pact, as is done across the chat codebase.
::
++  correct-dm-keys
  |^  ^+  cor
  =+  .^  [dms=(map ship dm:ch) clubs=(map id:club:ch club:ch)]
    %gx  (scry-path %chat /full/noun)
  ==
  =/  club-sources
    %~  tap  by
    %+  roll
      ~(tap by indices)
    |=  [[=source:a =index:a] dms=(jar whom:a [source:a index:a])]
    ?.  ?=(?(%dm %dm-thread) -.source)  dms
    =/  whom  ?-(-.source %dm whom.source, %dm-thread whom.source)
    ?.  ?=(%club -.whom)  dms
    (~(add ja dms) whom [source index])
  |-
  ?~  club-sources  cor
  =/  [=whom:a =indexes]  -.club-sources
  =*  next  $(club-sources +.club-sources)
  ?>  ?=(%club -.whom)
  =/  club  (~(get by clubs) p.whom)
  ?~  club  next
  =/  [threads=^indexes dms=^indexes]
    %+  skid
      indexes
    |=  [=source:a *]
    ?=(%dm-thread -.source)
  =;  indxs=^indexes
    |-
    ?~  indxs  next
    =*  source  source.i.indxs
    ::  cleanup old bad keys
    =?  cor  ?=(%dm-thread -.source)
      =/  old-source  source(key [id.key.source q.id.key.source])
      %=  cor
        indices  (~(del by indices) old-source)
        activity  (~(del by activity) old-source)
        volume-settings  (~(del by volume-settings) old-source)
      ==
    ::  update source + index, if new key create new index
    =.  cor  (refresh-index source index.i.indxs &)
    $(indxs t.indxs)
  %+  weld
    (handle-dms u.club dms)
  (handle-threads u.club threads)
  ++  handle-dms
    |=  [=club:ch =indexes]
    ^+  indexes
    %+  turn
      indexes
    |=  [=source:a =index:a]
    ?>  ?=(%dm -.source)
    :-  source
    index(stream (clean-stream-keys club stream.index))
  ++  handle-threads
    |=  [=club:ch =indexes]
    ^+  indexes
    =/  collapsed
      %+  roll
        indexes
      |=  [[=source:a =index:a] acc=(jar message-id:a [=source:a =index:a])]
      ?>  ?=(%dm-thread -.source)
      (~(add ja acc) id.key.source [source index])
    =;  [=indices:a *]
      ~(tap by indices)
    %+  roll
      indexes
    |=  [[=source:a =index:a] acc=[=indices:a keys=(map message-id:a message-key:a)]]
    ?>  ?=(%dm-thread -.source)
    =*  id  id.key.source
    =/  key  (~(get by keys.acc) id)
    ?:  &(?=(^ key) (~(has by indices.acc) source(key u.key)))  acc
    ?~  srcs=(~(get by collapsed) id)  acc
    =/  post-time  (~(get by dex.pact.club) id)
    ?~  post-time  acc
    =/  new-key  [id u.post-time]
    :_  (~(put by keys.acc) id new-key)
    %-  ~(put by indices.acc)
    ::  new source
    :-  source(key new-key)
    %+  roll
      u.srcs
    |=  [[=source:a =index:a] acc=index:a]
    ?>  ?=(%dm-thread -.source)
    :-  (clean-stream-keys club (uni:on-event:a stream.acc stream.index))
    ::  rectify reads
    =/  floor  (max floor.reads.index floor.reads.acc)
    :-  floor
    =/  combined
      (uni:on-read-items:a items.reads.index items.reads.acc)
    (lot:on-read-items:a combined `floor ~)
  ++  clean-stream-keys
    |=  [=club:ch =stream:a]
    ^-  stream:a
    %+  gas:on-event:a  *stream:a
    %+  turn
      (tap:on-event:a stream)
    |=  [=time =event:a]
    =/  noop  [time event]
    ::  skip any non post or reply events
    ?.  ?=(?(%dm-post %dm-reply) -<.event)  noop
    =/  post-id  ?:(?=(%dm-post -<.event) id.key.event id.parent.event)
    =/  post-time  (~(get by dex.pact.club) post-id)
    ?~  post-time  noop
    =/  post-key  [post-id u.post-time]
    ?:  ?=(%dm-post -<.event)
      [time event(key post-key)]
    =/  reply-time  (~(get by dex.pact.club) id.key.event)
    ?~  reply-time  noop
    [time event(time.key u.reply-time, parent post-key)]
  +$  indexes  (list [=source:a =index:a])
  --
::
::  the original migration from old unreads and volume mgmt to %activity
::
++  migrate
  =.  importing  &
  =.  indices   (~(put by indices) [%base ~] [*stream:a *reads:a])
  =.  cor  set-chat-reads
  =+  .^(=channels:c %gx (scry-path %channels /v2/channels/full/noun))
  =.  cor  (set-volumes channels)
  =.  cor  (set-channel-reads channels)
  =.  cor  refresh-all-summaries
  cor(importing |)
::
++  set-channel-reads
  |=  =channels:c
  ^+  cor
  =+  .^(=unreads:c %gx (scry-path %channels /v1/unreads/noun))
  =/  entries  ~(tap by unreads)
  =;  events=(list [time incoming-event:a])
    |-
    ?~  events  cor
    =.  cor  (%*(. add-event start-time -.i.events) +.i.events)
    $(events t.events)
  |-  ^-  (list [time incoming-event:a])
  ?~  entries  ~
  =/  head  i.entries
  =*  next  $(entries t.entries)
  =/  [=nest:c =unread:c]  head
  =/  channel  (~(get by channels) nest)
  ?~  channel  next
  =/  group  group.perm.u.channel
  =;  events=(list [time incoming-event:a])
    (weld events next)
  =/  posts=(list [time incoming-event:a])
    ?~  unread.unread  ~
    %+  murn
      (tab:on-posts:c posts.u.channel `(sub id.u.unread.unread 1) count.u.unread.unread)
    |=  [=time post=(unit post:c)]
    ?~  post  ~
    =/  key=message-key:a
      :_  time
      [author.u.post time]
    =/  mention
      (was-mentioned:ch-utils content.u.post our.bowl)
    `[time %post key nest group content.u.post mention]
  =/  replies=(list [time incoming-event:a])
    %-  zing
    %+  murn
      ~(tap by threads.unread)
    |=  [=id-post:c [id=id-reply:c count=@ud]]
    ^-  (unit (list [time incoming-event:a]))
    =/  post=(unit (unit post:c))  (get:on-posts:c posts.u.channel id-post)
    ?~  post  ~
    ?~  u.post  ~
    %-  some
    %+  turn
      (tab:on-replies:c replies.u.u.post `(sub id 1) count)
    |=  [=time =reply:c]
    =/  key=message-key:a
      :_  time
      [author.reply time]
    =/  parent=message-key:a
      :_  id-post
      [author.u.u.post id-post]
    =/  mention
      (was-mentioned:ch-utils content.reply our.bowl)
    [time %reply key parent nest group content.reply mention]
  =/  init-time
    ?:  &(=(posts ~) =(replies ~))  recency.unread
    *@da
  :-  [init-time %chan-init nest group]
  (welp posts replies)
++  set-chat-reads
  ^+  cor
  =+  .^(=unreads:ch %gx (scry-path %chat /unreads/noun))
  =+  .^  [dms=(map ship dm:ch) clubs=(map id:club:ch club:ch)]
      %gx  (scry-path %chat /full/noun)
    ==
  =/  entries  ~(tap by unreads)
  =;  events=(list [time incoming-event:a])
    |-
    ?~  events  cor
    =.  cor  (%*(. add-event start-time -.i.events) +.i.events)
    $(events t.events)
  |-  ^-  (list [time incoming-event:a])
  ?~  entries  ~
  =/  head  i.entries
  =*  next  $(entries t.entries)
  =/  [=whom:ch =unread:unreads:ch]  head
  =/  =pact:ch
    ?-  -.whom
      %ship  pact:(~(gut by dms) p.whom *dm:ch)
      %club  pact:(~(gut by clubs) p.whom *club:ch)
    ==
  =;  events=(list [time incoming-event:a])
    (weld events next)
  =/  writs=(list [time incoming-event:a])
    ?~  unread.unread  ~
    %+  murn
      (tab:on:writs:ch wit.pact `(sub time.u.unread.unread 1) count.u.unread.unread)
    |=  [=time =writ:ch]
    =/  key=message-key:a  [id.writ time]
    =/  mention
      (was-mentioned:ch-utils content.writ our.bowl)
    `[time %dm-post key whom content.writ mention]
  =/  replies=(list [time incoming-event:a])
    %-  zing
    %+  murn
      ~(tap by threads.unread)
    |=  [parent=message-key:ch [key=message-key:ch count=@ud]]
    ^-  (unit (list [time incoming-event:a]))
    =/  writ=(unit writ:ch)  (get:on:writs:ch wit.pact time.parent)
    ?~  writ  ~
    %-  some
    %+  turn
      (tab:on:replies:ch replies.u.writ `(sub time.key 1) count)
    |=  [=time =reply:ch]
    =/  mention
      (was-mentioned:ch-utils content.reply our.bowl)
    [time %dm-reply key parent whom content.reply mention]
  =/  init-time
    ?:  &(=(writs ~) =(replies ~))  recency.unread
    *@da
  :-  [init-time %dm-invite whom]
  (welp writs replies)
++  set-volumes
  |=  =channels:c
  =+  .^(=volume:v %gx (scry-path %groups /volume/all/noun))
  ::  set all existing channels to old default since new default is different
  =^  checkers  cor
    =/  checkers=(map flag:g $-([ship nest:g] ?))  ~
    =/  entries  ~(tap by channels)
    |-
    ?~  entries  [checkers cor]
    =/  [=nest:c =channel:c]  i.entries
    =*  group  group.perm.channel
    =+  .^(exists=? %gx (scry-path %groups /exists/(scot %p p.group)/[q.group]/noun))
    ?.  exists  $(entries t.entries)
    =^  can-read  checkers
      ?^  gate=(~(get by checkers) group)  [u.gate checkers]
      =/  =path
        %+  scry-path  %groups
        /groups/(scot %p p.group)/[q.group]/can-read/noun
      =/  test=$-([ship nest:g] ?)
        =>  [path=path nest=nest:g ..zuse]  ~+
        .^($-([ship nest] ?) %gx path)
      [test (~(put by checkers) group test)]
    =.  cor
      ::  don't set channel default if group above it has setting
      ?:  (~(has by area.volume) group)  cor
      %+  adjust  [%channel nest group]
      ?:  (can-read our.bowl nest)  `(my [%post & |] ~)
      `mute:a
    $(entries t.entries)
  ::  set any overrides from previous volume settings
  =.  cor  (adjust [%base ~] `(~(got by old-volumes:a) base.volume))
  =.  cor
    =/  entries  ~(tap by chan.volume)
    |-
    ?~  entries  cor
    =/  [=nest:g =level:v]  i.entries
    =*  next  $(entries t.entries)
    ?.  ?=(?(%chat %diary %heap) -.nest)  next
    =/  channel  (~(get by channels) nest)
    ?~  channel  next
    ?~  can-read=(~(get by checkers) group.perm.u.channel)  next
    ::  don't override previously set mute from channel migration
    ?.  (u.can-read our.bowl nest)  next
    =.  cor
      %+  adjust  [%channel nest group.perm.u.channel]
      `(~(got by old-volumes:a) level)
    next
  =/  entries  ~(tap by area.volume)
  |-
  ?~  entries  cor
  =*  head  i.entries
  =.  cor
    %+  adjust  [%group -.head]
    `(~(got by old-volumes:a) +.head)
  $(entries t.entries)
--<|MERGE_RESOLUTION|>--- conflicted
+++ resolved
@@ -558,17 +558,6 @@
     (refresh-index source index(items.reads read-items) &)
   ::
       %all
-<<<<<<< HEAD
-    =/  new=index:a
-      ::  if we're only marking at our level, then we only want to grab
-      ::  read items from our level, because we can't move the floor in
-      ::  case children have older unread items
-      ?:  !deep.action
-        =-  index(items.reads (malt -))
-        (get-reads:strm stream.index `floor.reads.index ~ &)
-      ::  otherwise, we can short circuit and just mark everything read,
-      ::  because we're going to also mark all children read
-=======
     ?:  !deep.action
       =/  new=index:a
         ::  take every event between the floor and now, and put it into
@@ -576,14 +565,8 @@
         ::  without "losing" any unreads, and the call to +refresh-index
         ::  below will clean up unnecessary items.reads entries.
         ::
-        =-  index(items.reads -)
-        %+  gas:on-read-items:a  *read-items:a
-        %+  murn
-          %-  tap:on-event:a
-          (lot:on-event:a stream.index `floor.reads.index ~)
-        |=  [=time =event:a]
-        ?:  child.event  ~
-        `[time ~]
+      =-  index(items.reads -)
+      (get-reads:strm stream.index `floor.reads.index ~ &)
       ::  we need to refresh our own index to reflect new reads
       =.  cor  (refresh-index source new &)
       ::  since we're not marking deep, we already have the items to
@@ -596,22 +579,15 @@
     =/  new=index:a
       ::  we can short circuit and just mark everything read, because
       ::  we're going to also mark all children read
->>>>>>> 46e49562
       =-  index(reads [- ~])
       ?^  time.action  u.time.action
       =/  latest=(unit [=time event:a])
         (ram:on-event:a stream.index)
       ?~(latest now.bowl time.u.latest)
-<<<<<<< HEAD
-    ::  if we're marking deep then we need to recursively read all children
-    =?  cor  deep.action
-      =/  children  (get-children:src indices source)
-=======
     ::  since we're marking deeply we need to recursively read all
     ::  children
     =.  cor
-      =/  children  (get-children source)
->>>>>>> 46e49562
+      =/  children  (get-children:src indices source)
       |-
       ?~  children  cor
       =/  =source:a  i.children
@@ -619,23 +595,6 @@
       $(children t.children)
     ::  we need to refresh our own index to reflect new reads
     =.  cor  (refresh-index source new &)
-<<<<<<< HEAD
-    ::  if this isn't a recursive read, we need to propagate the new read
-    ::  items up the tree so that parents can keep accurate counts
-    =?  cor  !from-parent
-      %+  propagate-read-items  source
-      ::  if we're not marking deep, we already have the items to send up
-      ?:  !deep.action  (tap:on-read-items:a items.reads.new)
-      ::  if not, we need to generate the new items based on the floor
-      ::  we just came up with
-      %-  get-reads:strm
-      :*  stream.index
-          `floor.reads.index
-          ?:((gte floor.reads.new floor.reads.index) `+(floor.reads.new) ~)
-          |
-      ==
-    cor
-=======
     ::  if this isn't a recursive read (see 4 lines above), we need to
     ::  propagate the new read items up the tree so that parents can
     ::  keep accurate counts, otherwise we can no-op
@@ -643,13 +602,12 @@
     %+  propagate-read-items  source
     ::  if not, we need to generate the new items based on the floor
     ::  we just came up with
-    %+  turn
-      %-  tap:on-event:a
-      %^  lot:on-event:a  stream.index  `floor.reads.index
-      ?:((gte floor.reads.new floor.reads.index) `+(floor.reads.new) ~)
-    |=  [=time-id:a *]
-    [time-id ~]
->>>>>>> 46e49562
+    %-  get-reads:strm
+    :*  stream.index
+        `floor.reads.index
+        ?:((gte floor.reads.new floor.reads.index) `+(floor.reads.new) ~)
+        |
+    ==
   ==
 ::
 ++  propagate-read-items

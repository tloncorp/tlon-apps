--- conflicted
+++ resolved
@@ -279,11 +279,7 @@
   ::  /all: unified feed (equality of opportunity)
   ::
       [%x %all ~]
-<<<<<<< HEAD
-    ``activity-stream+!>((gas:on-event:a *stream:a (tap:on-event:a stream:base)))
-=======
     ``activity-stream+!>(stream:base)
->>>>>>> 9fd39f4c
   ::
       [%x %all start=@ count=@ ~]
     =-  ``activity-stream+!>((gas:on-event:a *stream:a -))
@@ -417,14 +413,10 @@
     (update-floor new)
   =.  indices
     (~(put by indices) source new)
-<<<<<<< HEAD
-  =/  summary  (summarize-unreads source new)
-=======
   (refresh-summary source)
 ++  refresh-summary
   |=  =source:a
   =/  summary  (summarize-unreads source (get-index source))
->>>>>>> 9fd39f4c
   =.  activity
     (~(put by activity) source summary)
   (give-unreads source)
@@ -628,11 +620,7 @@
       (~(gut by activity) source (summarize-unreads source index))
     %=  sum
       count  (^add count.sum count.as)
-<<<<<<< HEAD
-      notify  &(notify.sum notify.as)
-=======
       notify  |(notify.sum notify.as)
->>>>>>> 9fd39f4c
       newest  ?:((gth newest.as newest.sum) newest.as newest.sum)
     ==
   =/  newest=time  ?:((gth newest.cs floor) newest.cs floor)

--- conflicted
+++ resolved
@@ -181,18 +181,6 @@
         ~  ::  this will just get re-derived when we do v3 -> v4
         volume-settings.old
     ==
-<<<<<<< HEAD
-  ++  activity-2-to-3
-    |=  =indices:a
-    ^-  activity:a
-    =/  sources  (sort-sources ~(tap in ~(key by indices)))
-    %+  roll  sources
-    |=  [=source:a =activity:a]
-    =/  index  (~(got by indices) source)
-    %+  ~(put by activity)  source
-    (summarize-unreads source index)
-=======
->>>>>>> d428516f
   +$  state-1
     [%1 =indices:v3:old:a =activity:v2:old:a =volume-settings:a]
   ++  state-1-to-2
@@ -564,22 +552,13 @@
     |-
     ?.  (has:on-event:a stream:base t)  t
     $(t (add t ~s0..0001))
-<<<<<<< HEAD
-  =/  notify  notify:(get-volume volume-settings inc)
-=======
   =/  notify  notify:(get-volume:evt volume-settings inc)
->>>>>>> d428516f
   =/  =event:a  [inc notify |]
   =/  =source:a  (source:evt inc)
   =/  =update:a  [%add source time-id event]
   =?  cor  !importing
-<<<<<<< HEAD
-    (give-update update ~)
-  =?  cor  &(!importing notify (is-allowed allowed inc))
-=======
     (give-update update [%hose ~])
   =?  cor  &(!importing notify (is-allowed:evt allowed inc))
->>>>>>> d428516f
     (give %fact ~[/notifications /v0/notifications] activity-event+!>([time-id event]))
   ::  we always update sources in order, so make sure base is processed last
   =.  cor
@@ -635,12 +614,8 @@
   |=  [=source:a new=index:a new-floor=?]
   ~?  verbose  "refeshing index: {<source>}"
   =?  new  new-floor
-<<<<<<< HEAD
-    (update-reads new)
-=======
     (update-reads:idx new)
   ~?  verbose  "new reads: {<reads.new>}"
->>>>>>> d428516f
   =.  indices
     (~(put by indices) source new)
   ?:  importing  cor  ::NOTE  deferred until end of migration
@@ -648,11 +623,7 @@
 ::
 ++  refresh-all-summaries
   ^+  cor
-<<<<<<< HEAD
-  =/  sources  (sort-sources ~(tap in ~(key by indices)))
-=======
   =/  sources  (sort-sources:src ~(tap in ~(key by indices)))
->>>>>>> d428516f
   |-
   ?~  sources  cor
   =.  cor  (refresh-summary i.sources)
@@ -668,16 +639,6 @@
 ++  refresh
   |=  =source:a
   =.  cor  (refresh-summary source)
-<<<<<<< HEAD
-  ?+  -.source  cor
-    %channel  (refresh-summary [%group group.source])
-    %dm-thread  (refresh-summary [%dm whom.source])
-  ::
-      %thread
-    =.  cor  (refresh-summary [%channel channel.source group.source])
-    (refresh-summary [%group group.source])
-  ==
-=======
   =.  cor
     ?+  -.source  cor
       %channel  (refresh-summary [%group group.source])
@@ -703,7 +664,6 @@
     (~(put by out) source (~(gut by activity) source *activity-summary:a))
   ~?  verbose  "sending activity: {<new-activity>}"
   (give-update [%activity new-activity] [%hose ~])
->>>>>>> d428516f
 ++  read
   |=  [=source:a action=read-action:a from-parent=?]
   ^+  cor
@@ -772,11 +732,7 @@
     %+  propagate-read-items  source
     ::  if not, we need to generate the new items based on the floor
     ::  we just came up with
-<<<<<<< HEAD
-    %-  get-reads-from-stream
-=======
     %-  get-reads:stm
->>>>>>> d428516f
     :*  stream.index
         `floor.reads.index
         ?:((gte floor.reads.new floor.reads.index) `+(floor.reads.new) ~)
@@ -818,11 +774,7 @@
   |=  na=notifications-allowed:a
   ^+  cor
   =.  allowed  na
-<<<<<<< HEAD
-  (give-update [%allow-notifications na] ~)
-=======
   (give-update [%allow-notifications na] [%hose ~])
->>>>>>> d428516f
 ++  summarize-unreads
   |=  [=source:a =index:a]
   ^-  activity-summary:a
@@ -838,14 +790,9 @@
   ::  TODO: flip around and iterate over stream once, cleaning reads out
   ::        and segment replies for unread threads tracking
   =;  unread-stream=stream:a
-<<<<<<< HEAD
-    =/  children  (get-children indices source)
-    (stream-to-unreads unread-stream reads children source top)
-=======
     =/  children  (get-children:src indices source)
     ~?  verbose  "children: {<children>}"
     (stream-to-unreads source index(stream unread-stream) children top)
->>>>>>> d428516f
   %+  gas:on-event:a  *stream:a
   %+  murn
     (tap:on-event:a (lot:on-event:a stream.index `floor.reads.index ~))
@@ -903,11 +850,7 @@
         reads.index
     ==
   =/  [[=time =event:a] rest=stream:a]  (pop:on-event:a stream)
-<<<<<<< HEAD
-  =/  volume  (get-volume volume-settings -.event)
-=======
   =/  volume  (get-volume:evt volume-settings -.event)
->>>>>>> d428516f
   ::TODO  support other event types
   =*  is-msg  ?=(?(%dm-post %dm-reply %post %reply) -<.event)
   =*  supported
@@ -926,32 +869,18 @@
     last
   $(stream rest)
 ::
-<<<<<<< HEAD
-::::::::::::::::::::::::::::::::::::::::::::::::::::::::::::::::::::::::
-::  repent ye, for the sins of the past have come to haunt us         ::
-::::::::::::::::::::::::::::::::::::::::::::::::::::::::::::::::::::::::
-=======
->>>>>>> d428516f
 ::
 ::  previously each source had independent read states that did not get
 ::  synced across sources. we set out to rectify that here
 ::
 ++  sync-reads
   =/  oldest-floors=(map source:a time)  ~
-<<<<<<< HEAD
-  =/  sources  (sort-sources ~(tap in ~(key by indices)))
-=======
   =/  sources  (sort-sources:src ~(tap in ~(key by indices)))
->>>>>>> d428516f
   |-
   ?~  sources  cor
   =/  =source:a  i.sources
   =/  =index:a  (~(got by indices) source)
-<<<<<<< HEAD
-  =/  our-reads  (get-reads-from-stream stream.index ~ `floor.reads.index &)
-=======
   =/  our-reads  (get-reads:stm stream.index ~ `floor.reads.index &)
->>>>>>> d428516f
   =^  min-floors  indices
     =/  parents  (get-parents:src source)
     =/  floors=(map source:a time)  ~
@@ -980,11 +909,7 @@
     =;  main-reads=read-items:a
       [u.min-floor main-reads]
     %+  gas:on-read-items:a  items.reads.index
-<<<<<<< HEAD
-    (get-reads-from-stream stream.index `u.min-floor `floor.reads.index &)
-=======
     (get-reads:stm stream.index `u.min-floor `floor.reads.index &)
->>>>>>> d428516f
   =.  cor  (refresh-index source index &)
   $(sources t.sources)
 ::

::
/-  a=activity, c=channels, ch=chat, g=groups
/+  default-agent, verb, dbug, ch-utils=channel-utils, v=volume
::
=>
  |%
  +$  card  card:agent:gall
  ::
  +$  versioned-state
    $%  state-1
    ==
  ::
  +$  state-1
    [%1 =indices:a =activity:a =volume-settings:a]
  --
::
=|  state-1
=*  state  -
::
%-  agent:dbug
%+  verb  |
^-  agent:gall
::
=<
  |_  =bowl:gall
  +*  this  .
      def   ~(. (default-agent this %|) bowl)
      cor   ~(. +> [bowl ~])
  ::
  ++  on-init
    =^  cards  state
      abet:init:cor
    [cards this]
  ::
  ++  on-save  !>(state)
  ::
  ++  on-load
    |=  =vase
    ^-  (quip card _this)
    =^  cards  state
      abet:(load:cor vase)
    [cards this]
  ::
  ++  on-poke
    |=  [=mark =vase]
    ^-  (quip card _this)
    =^  cards  state
      abet:(poke:cor mark vase)
    [cards this]
  ::
  ++  on-watch
    |=  =path
    ^-  (quip card _this)
    =^  cards  state
      abet:(watch:cor path)
    [cards this]
  ::
  ++  on-arvo    on-arvo:def
  ++  on-agent   on-agent:def
  ++  on-peek    peek:cor
  ++  on-leave   on-leave:def
  ++  on-fail    on-fail:def
  --
|_  [=bowl:gall cards=(list card)]
++  abet  [(flop cards) state]
++  cor   .
++  emit  |=(=card cor(cards [card cards]))
++  emil  |=(caz=(list card) cor(cards (welp (flop caz) cards)))
++  give  |=(=gift:agent:gall (emit %give gift))
++  from-self  =(our src):bowl
::
++  init
  ^+  cor
  (emit %pass /migrate %agent [our.bowl dap.bowl] %poke noun+!>(%migrate))
::
++  migrate
  =.  indices   (~(put by indices) [%base ~] [*stream:a *reads:a])
  =.  cor  set-chat-reads
  =+  .^(=channels:c %gx (welp channels-prefix /v2/channels/full/noun))
  =.  cor  (set-volumes channels)
  (set-channel-reads channels)
::
++  load
  |=  =vase
  ^+  cor
  ?:  ?=([%0 *] q.vase)  init
  =+  !<(old=versioned-state vase)
  ?>  ?=(%1 -.old)
  =.  state  old
  cor
::
++  groups-prefix  /(scot %p our.bowl)/groups/(scot %da now.bowl)
++  channels-prefix  /(scot %p our.bowl)/channels/(scot %da now.bowl)
++  set-channel-reads
  |=  =channels:c
  ^+  cor
  =+  .^(=unreads:c %gx (welp channels-prefix /v1/unreads/noun))
  =/  entries  ~(tap by unreads)
  =;  events=(list [time incoming-event:a])
    |-
    ?~  events  cor
    =.  cor  (%*(. add should-notify |, start-time -.i.events) +.i.events)
    $(events t.events)
  |-  ^-  (list [time incoming-event:a])
  ?~  entries  ~
  =/  head  i.entries
  =*  next  $(entries t.entries)
  =/  [=nest:c =unread:c]  head
  =/  channel  (~(get by channels) nest)
  ?~  channel  next
  =/  group  group.perm.u.channel
  =;  events=(list [time incoming-event:a])
    (weld events next)
  =/  posts=(list [time incoming-event:a])
    ?~  unread.unread  ~
    %+  murn
      (tab:on-posts:c posts.u.channel `(sub id.u.unread.unread 1) count.u.unread.unread)
    |=  [=time post=(unit post:c)]
    ?~  post  ~
    =/  key=message-key:a
      :_  time
      [author.u.post sent.u.post]
    =/  mention
      (was-mentioned:ch-utils content.u.post our.bowl)
    `[time %post key nest group content.u.post mention]
  =/  replies=(list [time incoming-event:a])
    %-  zing
    %+  murn
      ~(tap by threads.unread)
    |=  [=id-post:c [id=id-reply:c count=@ud]]
    ^-  (unit (list [time incoming-event:a]))
    =/  post=(unit (unit post:c))  (get:on-posts:c posts.u.channel id-post)
    ?~  post  ~
    ?~  u.post  ~
    %-  some
    %+  turn
      (tab:on-replies:c replies.u.u.post `(sub id 1) count)
    |=  [=time =reply:c]
    =/  key=message-key:a
      :_  time
      [author.reply sent.reply]
    =/  parent=message-key:a
      :_  id-post
      [author.u.u.post sent.u.u.post]
    =/  mention
      (was-mentioned:ch-utils content.reply our.bowl)
    [time %reply key parent nest group content.reply mention]
  =/  init-time
    ?:  &(=(posts ~) =(replies ~))  recency.unread
    *@da
  :-  [init-time %chan-init nest group]
  (welp posts replies)
++  chat-prefix  /(scot %p our.bowl)/chat/(scot %da now.bowl)
++  set-chat-reads
  ^+  cor
  =+  .^(=unreads:ch %gx (welp chat-prefix /unreads/noun))
  =+  .^  [dms=(map ship dm:ch) clubs=(map id:club:ch club:ch)]
      %gx  (welp chat-prefix /full/noun)
    ==
  =/  entries  ~(tap by unreads)
  =;  events=(list [time incoming-event:a])
    |-
    ?~  events  cor
    =.  cor  (%*(. add should-notify |, start-time -.i.events) +.i.events)
    $(events t.events)
  |-  ^-  (list [time incoming-event:a])
  ?~  entries  ~
  =/  head  i.entries
  =*  next  $(entries t.entries)
  =/  [=whom:ch =unread:unreads:ch]  head
  =/  =pact:ch
    ?-  -.whom
      %ship  pact:(~(gut by dms) p.whom *dm:ch)
      %club  pact:(~(gut by clubs) p.whom *club:ch)
    ==
  =;  events=(list [time incoming-event:a])
    (weld events next)
  =/  writs=(list [time incoming-event:a])
    ?~  unread.unread  ~
    %+  murn
      (tab:on:writs:ch wit.pact `(sub time.u.unread.unread 1) count.u.unread.unread)
    |=  [=time =writ:ch]
    =/  key=message-key:a  [id.writ time]
    =/  mention
      (was-mentioned:ch-utils content.writ our.bowl)
    `[time %dm-post key whom content.writ mention]
  =/  replies=(list [time incoming-event:a])
    %-  zing
    %+  murn
      ~(tap by threads.unread)
    |=  [parent=message-key:ch [key=message-key:ch count=@ud]]
    ^-  (unit (list [time incoming-event:a]))
    =/  writ=(unit writ:ch)  (get:on:writs:ch wit.pact time.parent)
    ?~  writ  ~
    %-  some
    %+  turn
      (tab:on:replies:ch replies.u.writ `(sub time.key 1) count)
    |=  [=time =reply:ch]
    =/  mention
      (was-mentioned:ch-utils content.reply our.bowl)
    [time %dm-reply key parent whom content.reply mention]
  =/  init-time
    ?:  &(=(writs ~) =(replies ~))  recency.unread
    *@da
  :-  [init-time %dm-invite whom]
  (welp writs replies)
++  set-volumes
  |=  =channels:c
  ::  set all existing channels to old default since new default is different
  =.  cor
    =/  entries  ~(tap by channels)
    |-
    ?~  entries  cor
    =/  [=nest:c =channel:c]  i.entries
    =.  cor
      %+  adjust  [%channel nest group.perm.channel]
      `(my [%post & |] ~)
    $(entries t.entries)
  =+  .^(=volume:v %gx (welp groups-prefix /volume/all/noun))
  ::  set any overrides from previous volume settings
  =.  cor  (adjust [%base ~] `(~(got by old-volumes:a) base.volume))
  =.  cor
    =/  entries  ~(tap by chan.volume)
    |-
    ?~  entries  cor
    =/  [=nest:g =level:v]  i.entries
    ?.  ?=(?(%chat %diary %heap) -.nest)  $(entries t.entries)
    =/  channel  (~(get by channels) nest)
    ?~  channel  $(entries t.entries)
    =.  cor
      %+  adjust  [%channel nest group.perm.u.channel]
      `(~(got by old-volumes:a) level)
    $(entries t.entries)
  =/  entries  ~(tap by area.volume)
  |-
  ?~  entries  cor
  =*  head  i.entries
  =.  cor
    %+  adjust  [%group -.head]
    `(~(got by old-volumes:a) +.head)
  $(entries t.entries)
++  poke
  |=  [=mark =vase]
  ^+  cor
  ?+  mark  ~|(bad-poke+mark !!)
      %noun
    ?+  q.vase  ~|(bad-poke+mark !!)
        %migrate
      =.  state  *state-1
      migrate
    ==
  ::
      %activity-action
    =+  !<(=action:a vase)
    ?-  -.action
      %add     (add +.action)
      %del     (del +.action)
      %read    (read +.action)
      %adjust  (adjust +.action)
    ==
  ==
::
++  watch
  |=  =(pole knot)
  ^+  cor
  ?+  pole  ~|(bad-watch-path+pole !!)
    ~  ?>(from-self cor)
    [%notifications ~]  ?>(from-self cor)
    [%unreads ~]  ?>(from-self cor)
  ==
::
++  peek
  |=  =(pole knot)
  ^-  (unit (unit cage))
  ?+  pole  [~ ~]
      [%x ~]
    ``activity-full+!>([indices activity volume-settings])
  ::
  ::  /all: unified feed (equality of opportunity)
  ::
      [%x %all ~]
    ``activity-stream+!>((tap:on-event:a stream:base))
  ::
      [%x %all start=@ count=@ ~]
    =-  ``activity-stream+!>(-)
    (tab:on-event:a stream:base `(slav %da start.pole) (slav %ud count.pole))
  ::
  ::  /each: unified feed (equality of outcome)
  ::TODO  want to be able to filter for specific events kind too, but that will
  ::      suffer from the "search range" "problem", where we want .count to
  ::      mean entries trawled, not entries returned...
  ::
      [%x %each start=@ count=@ ~]
    =;  =stream:a
      ``activity-stream+!>((tap:on-event:a -))
    =/  start  (slav %da start.pole)
    =/  count  (slav %ud count.pole)
    %-  ~(rep by indices)
    |=  [[=source:a =stream:a =reads:a] out=stream:a]
    ^+  out
    (gas:on-event:a out (tab:on-event:a stream `start count))
  ::
  ::  /indexed: per-index
  ::
      [%x %indexed concern=?([%channel nk=kind:c:a ns=@ nt=@ gs=@ gt=@ rest=*] [%dm whom=@ rest=*])]
    =/  =source:a
      ?-  -.concern.pole
          %dm
        :-  %dm
        ?^  ship=(slaw %p whom.concern.pole)
          [%ship u.ship]
        [%club (slav %uv whom.concern.pole)]
      ::
          %channel
        =,  concern.pole
        [%channel [nk (slav %p ns) nt] [(slav %p gs) gt]]
      ==
    =/  rest=(^pole knot)
      ?-  -.concern.pole
        %dm       rest.concern.pole
        %channel  rest.concern.pole
      ==
    ?~  dice=(~(get by indices) source)  [~ ~]
    ?+  rest  ~
        ~
      ``activity-stream+!>((tap:on-event:a stream.u.dice))
    ::
        [start=@ count=@ ~]
      =/  start  (slav %da start.rest)
      =/  count  (slav %ud count.rest)
      ``activity-stream+!>((tab:on-event:a stream.u.dice `start count))
    ==
  ::  /event: individual events
  ::
      [%u %event id=@ ~]
    ``loob+!>((has:on-event:a stream:base (slav %da id.pole)))
  ::
      [%x %event id=@ ~]
    ``activity-event+!>([id.pole (got:on-event:a stream:base (slav %da id.pole))])
  ::
      [%x %activity ~]
    ``activity-summary+!>(activity)
  ::
      [%x %volume-settings ~]
    ``activity-settings+!>(volume-settings)
  ==
::
++  base
  ^-  index:a
  (~(got by indices) [%base ~])
++  add
  =/  should-notify=?  &
  =/  start-time=time  now.bowl
  |=  inc=incoming-event:a
  ^+  cor
  =/  =time-id:a
    =/  t  start-time
    |-
    ?.  (has:on-event:a stream:base t)  t
    $(t +(t))
  =/  notify  &(should-notify notify:(get-volume inc))
  =/  =event:a  [inc notify |]
  =.  cor
    (give %fact ~[/] activity-update+!>([%add time-id event]))
  =?  cor  notify
    (give %fact ~[/notifications] activity-event+!>([time-id event]))
  =.  indices
    =/  =stream:a  (put:on-event:a stream:base time-id event)
    (~(put by indices) [%base ~] [stream reads:base])
  =/  =source:a  (determine-source inc)
  ?+  -<.event  (add-to-index source time-id event)
      %chan-init
    =/  group-src  [%group group.event]
    =.  cor  (add-to-index source time-id event)
    (add-to-index group-src time-id event(child &))
  ::
      %dm-reply
    =/  parent-src  [%dm whom.event]
    =.  cor  (add-to-index source time-id event)
    (add-to-index parent-src time-id event(child &))
  ::
      %post
    =/  parent-src  [%group group.event]
    =.  cor  (add-to-index source time-id event)
    (add-to-index parent-src time-id event(child &))
  ::
      %reply
    =/  chan-src  [%channel channel.event group.event]
    =/  group-src  [%group group.event]
    =.  cor  (add-to-index source time-id event)
    =.  cor  (add-to-index chan-src time-id event(child &))
    (add-to-index group-src time-id event(child &))
  ==
::
++  del
  |=  =source:a
  ^+  cor
  =.  indices  (~(del by indices) source)
  =.  volume-settings  (~(del by volume-settings) source)
  ::  TODO: send notification removals?
  (give %fact ~[/] activity-update+!>([%del source]))
++  add-to-index
  |=  [=source:a =time-id:a =event:a]
  ^+  cor
  =/  =index:a  (~(gut by indices) source *index:a)
  =/  new=_stream.index
    (put:on-event:a stream.index time-id event)
  (update-index source index(stream new) |)
++  update-index
  |=  [=source:a new=index:a new-floor=?]
  =?  new  new-floor
    (update-floor source new)
  =.  indices
    (~(put by indices) source new)
  =.  activity
    %+  ~(put by activity)  source
    (summarize-unreads source new)
  (give-unreads source)
++  get-volumes
  |=  =source:a
  ^-  volume-map:a
  =/  target  (~(get by volume-settings) source)
  ?^  target  u.target
  ?-  -.source
    %base       *volume-map:a
    %group      (get-volumes %base ~)
    %dm         (get-volumes %base ~)
    %dm-thread  (get-volumes %dm whom.source)
    %channel    (get-volumes %group group.source)
    %thread     (get-volumes %channel channel.source group.source)
  ==
++  get-volume
  |=  event=incoming-event:a
  ^-  volume:a
  =/  source  (determine-source event)
  =/  loudness=volume-map:a  (get-volumes source)
  (~(gut by loudness) (determine-event-type event) [unreads=& notify=|])
++  determine-source
  |=  event=incoming-event:a
  ^-  source:a
  ?-  -.event
    %chan-init      [%channel channel.event group.event]
    %post           [%channel channel.event group.event]
    %reply          [%thread parent.event channel.event group.event]
    %dm-invite          [%dm whom.event]
    %dm-post            [%dm whom.event]
    %dm-reply           [%dm-thread parent.event whom.event]
    %group-invite   [%group group.event]
    %group-kick     [%group group.event]
    %group-join     [%group group.event]
    %group-role     [%group group.event]
    %group-ask      [%group group.event]
    %flag-post      [%group group.event]
    %flag-reply     [%group group.event]
  ==
++  determine-event-type
  |=  event=incoming-event:a
  ^-  event-type:a
  ?+  -.event  -.event
      %post      ?:(mention.event %post-mention %post)
      %reply     ?:(mention.event %reply-mention %reply)
      %dm-post   ?:(mention.event %dm-post-mention %dm-post)
      %dm-reply  ?:(mention.event %dm-reply-mention %dm-reply)
  ==
::
++  find-floor
  |=  =source:a
  ^-  (unit time)
  ?.  (~(has by indices) source)  ~
  ::  starting at the last-known first-unread location (floor), walk towards
  ::  the present, to find the new first-unread location (new floor)
  ::
  =/  [orig=stream:a =reads:a]
    (~(got by indices) source)
  ::  slice off the earlier part of the stream, for efficiency
  ::
  =/  =stream:a  (lot:on-event:a orig `floor.reads ~)
  =|  new-floor=(unit time)
  |-
  ?~  stream  new-floor
  ::
  =/  [[=time =event:a] rest=stream:a]  (pop:on-event:a stream)
  =;  is-read=?
    ::  if we found something that's unread, we need look no further
    ::
    ?.  is-read  $(stream ~)
    ::  otherwise, continue our walk towards the present
    ::
    $(new-floor `time, stream rest)
  ::  treat all other events as read
  ?+  -<.event  &
      ?(%dm-post %dm-reply %post %reply)
    ?=(^ (get:on-read-items:a items.reads time))
  ==
::
++  update-floor
  |=  [=source:a =index:a]
  ^-  index:a
  =/  new-floor=(unit time)  (find-floor source)
  ?~  new-floor  index
  index(floor.reads u.new-floor)
::
++  read
  |=  [=source:a action=read-action:a]
  ^+  cor
  %+  update-reads  source
  ?-  -.action
      %event
    |=  =index:a
    ?>  ?=(%event -.action)
    =/  events
      %+  murn
        (tap:on-event:a stream.index)
      |=  [=time =event:a]
      ?.  =(-.event event.action)  ~
      `[time event]
    ?~  events  index
    =-  index(items.reads -)
    %+  put:on-read-items:a  items.reads.index
    [-<.events ~]
  ::
      %item
    |=  =index:a
    =-  index(items.reads -)
    %+  put:on-read-items:a  items.reads.index
    [id.action ~]
  ::
      %all
    |=  =index:a
    =/  latest=(unit [=time event:a])
    ::REVIEW  is this taking the item from the correct end? lol
      (ram:on-event:a stream.index)
    index(reads [?~(latest now.bowl time.u.latest) ~])
  ==
::
++  update-reads
  |=  [=source:a updater=$-(index:a index:a)]
  ^+  cor
  =/  sources=(list source:a)
    %+  welp  ~[source]
    ?+  -.source  ~
      %channel    ~[[%group group.source]]
      %dm-thread  ~[[%dm whom.source]]
    ::
        %thread
      :~  [%group group.source]
          [%channel channel.source group.source]
      ==
    ==
  |-
  ?~  sources  cor
  =/  [src=source:a rest=(list source:a)]  sources
  =/  indy  (~(gut by indices) src *index:a)
  =/  new  (updater indy)
  =.  cor  (update-index src new &)
  $(sources rest)
++  give-unreads
  |=  =source:a
  ^+  cor
  (give %fact ~[/ /unreads] activity-update+!>(`update:a`[%read source (~(got by activity) source)]))
::
++  adjust
  |=  [=source:a volume-map=(unit volume-map:a)]
  ^+  cor
  =.  cor  (give %fact ~[/] activity-update+!>([%adjust source volume-map]))
  ?~  volume-map
    cor(volume-settings (~(del by volume-settings) source))
  =/  target  (~(gut by volume-settings) source *volume-map:a)
  =.  volume-settings
    (~(put by volume-settings) source (~(uni by target) u.volume-map))
  ::  recalculate activity summary with new settings
  =.  activity
    %+  ~(put by activity)  source
    (summarize-unreads source (~(gut by indices) source *index:a))
  (give-unreads source)
::
++  get-children
  |=  =source:a
  ^-  (list source:a)
  %+  skim
    ~(tap in ~(key by indices))
  |=  src=source:a
  ?+  -.source  |
      %base  ?!(?=(%base -.src))
      %group  &(?=(%channel -.src) =(flag.source group.src))
      %channel  &(?=(%thread -.src) =(nest.source channel.src))
      %dm  &(?=(%dm-thread -.src) =(whom.source whom.src))
  ==
++  summarize-unreads
  |=  [=source:a index:a]
  ^-  activity-summary:a
  =.  stream  (lot:on-event:a stream `floor.reads ~)
  =/  read-items  items.reads
  ::  for each item in reads
  ::  omit:
  ::    if we don't have unreads enabled for that event
  ::    any items that are unread for some reason
  ::  then remove the post or reply from the event stream
  ::  and call stream-to-unreads
  ::
  ::  TODO: flip around and iterate over stream once, cleaning reads out
  ::        and segment replies for unread threads tracking
  |-
  =;  unread-stream=stream:a
    =/  children  (get-children source)
    (stream-to-unreads unread-stream floor.reads children)
  %+  gas:on-event:a  *stream:a
  %+  murn
    (tap:on-event:a stream)
  |=  [=time =event:a]
  ?:  (has:on-read-items:a items.reads time)  ~
  ?:  child.event  ~
  `[time event]
++  stream-to-unreads
  |=  [=stream:a floor=time children=(list source:a)]
  ^-  activity-summary:a
  =/  cs=activity-summary:a
    %+  roll
      children
    |=  [=source:a sum=activity-summary:a]
    =/  =index:a  (~(gut by indices) source *index:a)
    =/  as=activity-summary:a
      (~(gut by activity) source (summarize-unreads source index))
    %=  sum
      count  (^add count.sum count.as)
      notify  &(notify.sum notify.as)
      newest  ?:((gth newest.as newest.sum) newest.as newest.sum)
    ==
  =/  newest=time  ?:((gth newest.cs floor) newest.cs floor)
  =/  total  count.cs
  =/  main  0
  =/  notified=?  notify.cs
  =/  main-notified=?  |
  =|  last=(unit message-key:a)
  ::  for each event
  ::  update count and newest
  ::  if reply, update thread state
  |-
  ?~  stream
    [newest total notified ?~(last ~ `[u.last main main-notified]) children]
  =/  [[=time =event:a] rest=stream:a]  (pop:on-event:a stream)
  =/  volume  (get-volume -.event)
  =?  notified  &(notify.volume notified.event)  &
  =.  newest  time
  ?.  ?&  unreads.volume
          ::TODO  support other event types
          ?=(?(%dm-post %dm-reply %post %reply) -<.event)
      ==
    $(stream rest)
  =.  total  +(total)
<<<<<<< HEAD
  =.  main   +(main)
  =?  main-notified  &(notify:volume notified.event)  &
  =.  newest  time.key.event
=======
  =?  main  ?=(?(%post %dm-post) -<.event)  +(main)
  =?  main-notified  &(?=(?(%post %dm-post) -<.event) notify:volume notified.event)  &
>>>>>>> 0c6453fc
  =.  last
    ?~  last  `key.event
    last
  $(stream rest)
--<|MERGE_RESOLUTION|>--- conflicted
+++ resolved
@@ -648,14 +648,8 @@
       ==
     $(stream rest)
   =.  total  +(total)
-<<<<<<< HEAD
   =.  main   +(main)
   =?  main-notified  &(notify:volume notified.event)  &
-  =.  newest  time.key.event
-=======
-  =?  main  ?=(?(%post %dm-post) -<.event)  +(main)
-  =?  main-notified  &(?=(?(%post %dm-post) -<.event) notify:volume notified.event)  &
->>>>>>> 0c6453fc
   =.  last
     ?~  last  `key.event
     last

/-  c=chat, g=groups
/-  meta
/-  ha=hark
/-  e=epic
/-  contacts
/+  default-agent, verb-lib=verb, dbug
/+  pac=dm
/+  ch=chat-hark, volume
/+  gra=graph-store
/+  epos-lib=saga
/+  wood-lib=wood
/+  mig=chat-graph
::  performance, keep warm
/+  chat-json
/*  desk-bill  %bill  /desk/bill
^-  agent:gall
=>
  |%
  +$  card  card:agent:gall
  ++  def-flag  `flag:c`[~zod %test]
  ++  wood-state
    ^-  state:wood-lib
    :*  ver=|
        odd=&
        veb=|
    ==
  ++  club-eq  2 :: reverb control: max number of forwards for clubs
  +$  current-state
    $:  %2
        chats=(map flag:c chat:c)
        dms=(map ship dm:c)
        clubs=(map id:club:c club:c)
        drafts=(map whom:c story:c)
        pins=(list whom:c)
        bad=(set ship)
        inv=(set ship)
        voc=(map [flag:c id:c] (unit said:c))
        fish=(map [flag:c @] id:c)
        ::  true represents imported, false pending import
        imp=(map flag:c ?)
    ==
  --
=|  current-state
=*  state  -
=<
  %+  verb-lib  |
  %-  agent:dbug
  |_  =bowl:gall
  +*  this  .
      def   ~(. (default-agent this %|) bowl)
      cor   ~(. +> [bowl ~])
  ++  on-init
    ^-  (quip card _this)
    =^  cards  state
      abet:init:cor
    [cards this]
  ::
  ++  on-save  !>([state okay:c])
  ++  on-load
    |=  =vase
    ^-  (quip card _this)
    =^  cards  state
      abet:(load:cor vase)
    [cards this]
  ::
  ++  on-poke
    |=  [=mark =vase]
    ^-  (quip card _this)
    =^  cards  state
      abet:(poke:cor mark vase)
    [cards this]
  ++  on-watch
    |=  =path
    ^-  (quip card _this)
    =^  cards  state
      abet:(watch:cor path)
    [cards this]
  ::
  ++  on-peek   peek:cor
  ::
  ++  on-leave   on-leave:def
  ++  on-fail    on-fail:def
  ::
  ++  on-agent
    |=  [=wire =sign:agent:gall]
    ^-  (quip card _this)
    =^  cards  state
      abet:(agent:cor wire sign)
    [cards this]
  ++  on-arvo
    |=  [=wire sign=sign-arvo]
    ^-  (quip card _this)
    =^  cards  state
      abet:(arvo:cor wire sign)
    [cards this]
  --
|_  [=bowl:gall cards=(list card)]
+*  epos  ~(. epos-lib [bowl %chat-update okay:c])
    wood   ~(. wood-lib [bowl wood-state])
++  abet  [(flop cards) state]
++  cor   .
++  emit  |=(=card cor(cards [card cards]))
++  emil  |=(caz=(list card) cor(cards (welp (flop caz) cards)))
++  give  |=(=gift:agent:gall (emit %give gift))
++  now-id   `id:c`[our now]:bowl
++  init
  ^+  cor
  watch-groups
::  +load: load next state
++  load
  |=  =vase
  |^  ^+  cor
  =+  !<([old=versioned-state cool=epic:e] vase)
  |-
  ?-  -.old
    %0  $(old (state-0-to-1 old))
    %1  $(old (state-1-to-2 old))
    ::
      %2
    =.  state  old
    =.  cor  restore-missing-subs
    =.  cor  (emit %pass ca-area:ca-core:cor %agent [our.bowl dap.bowl] %poke %recheck-all-perms !>(0))
    =.  cor  (emit %pass ca-area:ca-core:cor %agent [our.bowl dap.bowl] %poke %leave-old-channels !>(0))
    ?:  =(okay:c cool)  cor
    :: =?  cor  bad  (emit (keep !>(old)))
    %-  (note:wood %ver leaf/"New Epic" ~)
    =.  cor  (emil (drop load:epos))
    =/  chats  ~(tap in ~(key by chats))
    |-
    ?~  chats
      cor
    =.  cor
      ca-abet:ca-upgrade:(ca-abed:ca-core i.chats)
    $(chats t.chats)
  ==
  ::
  ++  restore-missing-subs
    %+  roll
      ~(tap by chats)
    |=  [[=flag:c *] core=_cor]
    ca-abet:ca-safe-sub:(ca-abed:ca-core:core flag)
  ::
  ++  keep
    |=  bad=^vase
    ^-  card
    ~&  >  %keep
    [%pass /keep/chat %arvo %k %fard q.byk.bowl %keep %noun bad]
  ::
  +$  versioned-state  $%(current-state state-1 state-0)
  +$  state-0
    $:  %0
        chats=(map flag:zero chat:zero)
        dms=(map ship dm:zero)
        clubs=(map id:club:zero club:zero)
        drafts=(map whom:zero story:zero)
        pins=(list whom:zero)
        bad=(set ship)
        inv=(set ship)
        voc=(map [flag:zero id:zero] (unit said:zero))
        fish=(map [flag:zero @] id:zero)
        ::  true represents imported, false pending import
        imp=(map flag:zero ?)
    ==
  +$  state-1
    $:  %1
        chats=(map flag:one chat:one)
        dms=(map ship dm:one)
        clubs=(map id:club:one club:one)
        drafts=(map whom:one story:one)
        pins=(list whom:one)
        bad=(set ship)
        inv=(set ship)
        voc=(map [flag:one id:one] (unit said:one))
        fish=(map [flag:one @] id:one)
        ::  true represents imported, false pending import
        imp=(map flag:one ?)
    ==
  +$  state-2  current-state
  ++  zero     zero:old:c
  ++  one      one:old:c
  ++  two      c
  ++  state-1-to-2
    |=  s=state-1
    ^-  state-2
    %*  .  *state-2
      dms     dms.s
      clubs   (clubs-1-to-2 clubs.s)
      drafts  drafts.s
      pins    pins.s
      bad     bad.s
      inv     inv.s
      fish    fish.s
      voc     voc.s
      chats   chats.s
    ==
  ::
  ++  clubs-1-to-2
    |=  clubs=(map id:club:one club:one)
    ^-  (map id:club:two club:two)
    %-  ~(run by clubs)
    |=  =club:one
    [*heard:club:two club]
  ::
  ++  state-0-to-1
    |=  s=state-0
    ^-  state-1
    %*  .  *state-1
      dms     dms.s
      clubs   (clubs-0-to-1 clubs.s)
      drafts  drafts.s
      pins    pins.s
      bad     bad.s
      inv     inv.s
      fish    fish.s
      voc     voc.s
      chats   chats.s
    ==
  ++  clubs-0-to-1
    |=  clubs=(map id:club:zero club:zero)
    ^-  (map id:club:one club:one)
    %-  ~(run by clubs)
    |=  =club:zero
    [*remark:one club]
  --
::
++  watch-groups
  ^+  cor
  (emit %pass /groups %agent [our.bowl %groups] %watch /groups)
::
++  watch-epic
  |=  her=ship
  ^+  cor
  =/  =wire  /epic
  =/  =dock  [her dap.bowl]
  ?:  (~(has by wex.bowl) [wire dock])
    cor
  (emit %pass wire %agent [her dap.bowl] %watch /epic)
::
++  poke
  |=  [=mark =vase]
  |^  ^+  cor
  ?+    mark  ~|(bad-poke/mark !!)
  ::
      %noun
    =+  !<([head=term tail=*] vase)
    ?+  head  ~|(bad-poke/vase !!)
        %transfer-channel
      ?>  from-self
      =+  !<([* =flag:c new-group=flag:g new=flag:c before=@da] vase)
      =/  core  (ca-abed:ca-core flag)
      ca-abet:(ca-transfer-channel:core new-group new before)
    ::
        %import-channel
      ?>  from-self
      =+  !<([* =flag:c cr=create:c =log:c] vase)
      =.  cor  (create cr)
      ~&  "importing {<(wyt:log-on:c log)>} logs to {<flag>}"
      =/  core  (ca-abed:ca-core flag)
      ca-abet:(ca-apply-logs:core log)
    ==
  ::
      %import-flags
    =+  !<(flags=(set flag:c) vase)
    =.  imp  %-  ~(gas by *(map flag:c ?))
      ^-  (list [flag:c ?])
      %+  turn
        ~(tap in flags)
      |=(=flag:c [flag |])
    cor
      %graph-imports  (import !<(imports:c vase))
  ::
      %dm-imports     (import-dms !<(graph:gra:c vase))
      %club-imports   (import-clubs !<(club-imports:c vase))
  ::
      %dm-rsvp
    =+  !<(=rsvp:dm:c vase)
    di-abet:(di-rsvp:(di-abed:di-core ship.rsvp) ok.rsvp)
      %chat-pins
    =+  !<(ps=(list whom:c) vase)
    (pin ps)
  ::
      %flag
    =+  !<(f=flag:c vase)
    ?<  =(our.bowl p.f)
    (join [*flag:g f])
  ::
      %channel-join
    =+  !<(j=join:c vase)
    ?<  =(our.bowl p.chan.j)
    (join j)
  ::
      ?(%channel-leave %chat-leave)
    =+  !<(=leave:c vase)
    ?<  =(our.bowl p.leave)  :: cannot leave chat we host
    ca-abet:ca-leave:(ca-abed:ca-core leave)
  ::
      %leave-old-channels
    =/  groups-path  /(scot %p our.bowl)/groups/(scot %da now.bowl)/groups/noun
    =/  groups  .^(groups:g %gx groups-path)
    =/  chat-flags-from-groups
      %+  turn  ~(tap by groups)
    |=  [group-flag=flag:g group=group:g]
      %+  turn
        %+  skim  ~(tap by channels.group)
        |=  [=nest:g *]
        ?:(=(%chat p.nest) %.y %.n)
      |=  [=nest:g *]
      q.nest
    =/  chats-without-groups
      %+  skim  ~(tap in ~(key by chats))
      |=  =flag:g
      ?:(=((find [flag]~ (zing chat-flags-from-groups)) ~) %.y %.n)
    %+  roll
      chats-without-groups
    |=  [=flag:g core=_cor]
    ca-abet:ca-leave:(ca-abed:ca-core:core flag)
  ::
      %recheck-all-perms
    %+  roll
      ~(tap by chats)
    |=  [[=flag:c *] core=_cor]
    =/  ca  (ca-abed:ca-core:core flag)
    ca-abet:(ca-recheck:ca ~)
  ::
      %chat-draft
    =+  !<(=draft:c vase)
    ?>  =(src.bowl our.bowl)
    %_  cor
        drafts
       (~(put by drafts) p.draft q.draft)
    ==
  ::
      %chat-create
    =+  !<(req=create:c vase)
    (create req)
  ::
      ?(%chat-action-0 %chat-action)
    =+  !<(=action:c vase)
    =.  p.q.action  now.bowl
    =/  chat-core  (ca-abed:ca-core p.action)
    ?:  =(p.p.action our.bowl)
      ca-abet:(ca-update:chat-core q.action)
    ca-abet:(ca-proxy:chat-core q.action)
  ::
      %chat-remark-action
    =+  !<(act=remark-action:c vase)
    ?-  -.p.act
      %ship  di-abet:(di-remark-diff:(di-abed:di-core p.p.act) q.act)
      %flag  ca-abet:(ca-remark-diff:(ca-abed:ca-core p.p.act) q.act)
      %club  cu-abet:(cu-remark-diff:(cu-abed:cu-core p.p.act) q.act)
    ==
  ::
      %dm-action
    =+  !<(=action:dm:c vase)
    ::  don't allow anyone else to proxy through us
    ?.  =(src.bowl our.bowl)
      ~|("%dm-action poke failed: only allowed from self" !!)
    ::  don't proxy to self, creates an infinite loop
    ?:  =(p.action our.bowl)
      ~|("%dm-action poke failed: can't dm self" !!)
    di-abet:(di-proxy:(di-abed-soft:di-core p.action) q.action)
  ::
      %dm-diff
    =+  !<(=diff:dm:c vase)
    di-abet:(di-take-counter:(di-abed-soft:di-core src.bowl) diff)
  ::
      %club-create
    cu-abet:(cu-create:cu-core !<(=create:club:c vase))
  ::
      ?(%club-action %club-action-0)
    =+  !<(=action:club:c vase)
    =/  cu  (cu-abed p.action)
    cu-abet:(cu-diff:cu q.action)
  ::
      %dm-archive  di-abet:di-archive:(di-abed:di-core !<(ship vase))
  ==
  ++  join
    |=  =join:c
    ^+  cor
    ?<  (~(has by chats) chan.join)
    ca-abet:(ca-join:ca-core join)
  ::
  ++  create
    |=  req=create:c
    |^  ^+  cor
      ~_  leaf+"Create failed: check group permissions"
      ?>  can-nest
      ?>  ((sane %tas) name.req)
      =/  =flag:c  [our.bowl name.req]
      =|  =chat:c
      =/  =perm:c  [writers.req group.req]
      =.  perm.chat  perm
      =.  net.chat  [%pub ~]
      =.  chats  (~(put by chats) flag chat)
      ca-abet:(ca-init:(ca-abed:ca-core flag) req)
    ++  can-nest
      ^-  ?
      =/  gop  (~(got by groups) group.req)
      %-  ~(any in bloc.gop)
      ~(has in sects:(~(got by fleet.gop) our.bowl))
    ::
    ++  groups
      .^  groups:g
        %gx
        /(scot %p our.bowl)/groups/(scot %da now.bowl)/groups/noun
      ==
    --
  ++  pin
    |=  ps=(list whom:c)
    =.  pins  ps
    cor
  --
++  watch
  |=  =(pole knot)
  ^+  cor
  ?+    pole  ~|(bad-watch-path/path !!)
      [%imp ~]        ?>(from-self cor)
      [%clubs %ui ~]  ?>(from-self cor)
      [%briefs ~]  ?>(from-self cor)
      [%ui ~]  ?>(from-self cor)
      [%dm %invited ~]  ?>(from-self cor)
  ::
      [%epic ~]
    (give %fact ~ epic+!>(okay:c))
  ::
      [%said host=@ name=@ %msg sender=@ time=@ ~]
    =/  host=ship  (slav %p host.pole)
    =/  =flag:c     [host name.pole]
    =/  sender=ship  (slav %p sender.pole)
    =/  =id:c       [sender (slav %ud time.pole)]
    (watch-said flag id)
  ::
      [%hook host=@ name=@ rest=*]
    =,(pole (watch-hook [(slav %p host) name] rest))
  ::
      [%chat ship=@ name=@ rest=*]
    =/  =ship  (slav %p ship.pole)
    ?>  (ca-can-read:(ca-abed:ca-core [ship name.pole]) src.bowl)
    ca-abet:(ca-watch:(ca-abed:ca-core ship name.pole) rest.pole)
  ::
      [%dm ship=@ rest=*]
    =/  =ship  (slav %p ship.pole)
    di-abet:(di-watch:(di-abed:di-core ship) rest.pole)
  ::
      [%club id=@ rest=*]
    =/  =id:club:c  (slav %uv id.pole)
    cu-abet:(cu-watch:(cu-abed id) rest.pole)
  ==
::
++  agent
  |=  [=(pole knot) =sign:agent:gall]
  ^+  cor
  ?+    pole  ~|(bad-agent-wire/pole !!)
      ~  cor
  ::
      [%epic ~]
    (take-epic sign)
  ::
      [%contacts ship=@ ~]
    ?>  ?=(%poke-ack -.sign)
    ?~  p.sign  cor
    %-  (slog leaf/"Failed to heed contact {<ship>}" u.p.sign)
    cor
  ::
      [%hook host=@ name=@ rest=*]
    =,(pole (take-hook [(slav %p host) name] rest sign))
  ::
      [%said host=@ name=@ %msg sender=@ time=@ ~]
    =/  host=ship    (slav %p host.pole)
    =/  =flag:c      [host name.pole]
    =/  sender=ship  (slav %p sender.pole)
    =/  =id:c        [sender (slav %ud time.pole)]
    (take-said flag id sign)
  ::
      [%dm ship=@ rest=*]
    =/  =ship  (slav %p ship.pole)
    di-abet:(di-agent:(di-abed:di-core ship) rest.pole sign)
  ::
      [%club id=@ rest=*]
    =/  =id:club:c  (slav %uv id.pole)
    cu-abet:(cu-agent:(cu-abed id) rest.pole sign)

      [%chat ship=@ name=@ rest=*]
    =/  =ship  (slav %p ship.pole)
    ca-abet:(ca-agent:(ca-abed:ca-core ship name.pole) rest.pole sign)
  ::
      [%hark ~]
    ?>  ?=(%poke-ack -.sign)
    ?~  p.sign  cor
    %-  (slog leaf/"Failed to hark" u.p.sign)
    cor
  ::
      [%groups ~]
    ?+    -.sign  !!
      %kick  watch-groups
    ::
        %watch-ack
      %.  cor
      ?~  p.sign  same
      =/  =tank
        leaf/"Failed groups subscription in {<dap.bowl>}, unexpected"
      (slog tank u.p.sign)
    ::
        %fact
      ?.  =(act:mar:g p.cage.sign)  cor
      (take-groups !<(=action:g q.cage.sign))
    ==
  ==
++  give-kick
  |=  [pas=(list path) =cage]
  =.  cor  (give %fact pas cage)
  (give %kick ~ ~)
::
++  watch-hook
  |=  [=flag:g wer=path]
  ^+  cor
  ?:  (~(has by chats) flag)
    ca-abet:(ca-hook:(ca-abed:ca-core flag) wer)
  ?<  =(our.bowl p.flag)
  ?>  ?=([@ ~] wer)
  =/  time=@  (slav %ud i.wer)
  ?^  fis=(~(get by fish) [flag time])
    (give-kick ~ chat-said+!>((~(got by voc) flag u.fis)))
  =/  =path  (welp /hook/(scot %p p.flag)/[q.flag] wer)
  (emit %pass path %agent [p.flag dap.bowl] %watch path)
::
++  take-hook
  |=  [=flag:g wer=path =sign:agent:gall]
  ^+  cor
  ?>  ?=([@ ~] wer)
  =/  =path  (welp /hook/(scot %p p.flag)/[q.flag] wer)
  ?+    -.sign  cor
      %kick  (give %kick ~[path] ~)
      %watch-ack
    ?~  p.sign  cor
    (give %kick ~[path] ~)
  ::
      %fact
    ?.  =(%chat-said p.cage.sign)
      cor
    =+  !<(=said:c q.cage.sign)
    =/  time=@  (slav %ud i.wer)
    =.  fish    (~(put by fish) [flag time] id.q.said)
    (give-kick ~[path] cage.sign)
  ==
::
++  import-clubs
  |=  cus=club-imports:c
  =/  cus  ~(tap by cus)
  |-  ^+  cor
  ?~  cus
    cor
  =/  [=flag:c ships=(set ship) =association:met:c =graph:gra:c]
    i.cus
  =/  =id:club:c  (shax (jam flag))  :: TODO: determinstic, but collisions ig?
  =/  meta=data:meta
    [title description '' '']:metadatum.association
  =.  clubs  (~(put by clubs) id *heard:club:c *remark:c (graph-to-pact graph flag) ships ~ meta %done |)
  $(cus t.cus)
::
++  import-dms
  |=  =graph:gra:c
  ^+  cor
  =/  old-dms  (tap:orm-gra:c graph)
  =|  =remark:c
  =.  last-read.remark  now.bowl
  |-  =*  loop  $
  ?~  old-dms  cor
  =/  [ship=@ =node:gra:c]  i.old-dms
  ?.  ?=(%graph -.children.node)
    loop(old-dms t.old-dms)
  =.  dms
    (~(put by dms) ship (graph-to-pact p.children.node [ship (scot %p ship)]) remark %done |)
  loop(old-dms t.old-dms)
++  graph-to-pact
  |=    [=graph:gra:c =flag:c]
  ^-  pact:c
  %-  ~(gas pac *pact:c)
  %+  murn  (tap:orm-gra:c graph)
  |=  [=time =node:gra:c]
  ^-  (unit [_time writ:c])
  ?~  wit=(node-to-writ time node flag)
    ~
  `[time u.wit]
::  TODO: review crashing semantics
::        check graph ordering (backwards iirc)
++  node-to-writ
  |=  [=time =node:gra:c =flag:c]
  ^-  (unit writ:c)
  ?.  ?=(%& -.post.node)
    ~
  =*  pos  p.post.node
  :: using the received timestamp
  :: defends against shitty clients, bc we didn't enforce uniqueness last time
  :: but breaks referential transparency, so you can't quote migrated
  :: messages
  :: XX: probably change?
  :-  ~
  :-  [[author.pos time] ~ ~]
  [~ author.pos time-sent.pos story/(~(con nert:mig flag %chat) contents.pos)]
::
++  import
  |=  =imports:c
  ^+  cor
  =/  imports  ~(tap by imports)
  |-  =*  loop  $
  ?~  imports  cor
  =/  [=flag:c writers=(set ship) =association:met:c =update-log:gra:c =graph:gra:c]
    i.imports
  |^
  =/  =perm:c
    :_  group.association
    ?:(=(~ writers) ~ (silt (rap 3 'import/' (scot %p p.flag) '/' q.flag ~) ~))
  =/  =pact:c  (graph-to-pact graph flag)
  =/  =chat:c
    :*  net=?:(=(our.bowl p.flag) pub/~ sub/[p.flag | chi/~])
        *remark:c
        log=(import-log pact perm)
        perm
        pact
    ==
  =.  imp    (~(put by imp) flag &)
  =.  cor
    (give %fact ~[/imp] migrate-map+!>(imp))
  =.  chats  (~(put by chats) flag chat)
  =.  cor
    ca-abet:(ca-import:(ca-abed:ca-core flag) writers association)
  loop(imports t.imports)
  ::
  ++  import-log
    |=  [=pact:c =perm:c]
    ^-  log:c
    =/  =time  (fall (bind (ram:orm-log-gra:c update-log) head) *time)
    %+  gas:log-on:c  *log:c
    :~  [time %create perm pact]
    ==
  ::
  ++  orm  orm-gra:c
  --
::
++  watch-said
  |=  [=flag:c =id:c]
  ?.  (~(has by chats) flag)
    (proxy-said flag id)
  ca-abet:(ca-said:(ca-abed:ca-core flag) id)
++  said-wire
  |=  [=flag:c =id:c]
  ^-  wire
  /said/(scot %p p.flag)/[q.flag]/msg/(scot %p p.id)/(scot %ud q.id)
::
++  take-said
  |=  [=flag:c =id:c =sign:agent:gall]
  ^+  cor
  =/  wire  (said-wire flag id)
  ?+    -.sign  !!
      %watch-ack
    %.  cor
    ?~  p.sign  same
    (slog leaf/"Preview failed" u.p.sign)
  ::
      %kick
    ?:  (~(has by voc) [flag id])
      cor  :: subscription ended politely
    ::  XX: only versioned subscriptions should rewatch on kick
    (give %kick ~[wire] ~)
    :: (proxy-said flag id)
  ::
      %fact
    =.  cor
      (give %fact ~[wire] cage.sign)
    =.  cor
      (give %kick ~[wire] ~)
    ?+    p.cage.sign  ~|(funny-mark/p.cage.sign !!)
        %chat-said
      =+  !<(=said:c q.cage.sign)
      =.  voc  (~(put by voc) [flag id] `said)
      cor
    ::
        %chat-denied
      =.  voc  (~(put by voc) [flag id] ~)
      cor
    ==
  ==
::
++  proxy-said
  |=  [=flag:c =id:c]
  =/  =dock  [p.flag dap.bowl]
  =/  wire  (said-wire flag id)
  ?:  (~(has by wex.bowl) wire dock)
    cor
  (emit %pass wire %agent dock %watch wire)
::
++  take-epic
  |=  =sign:agent:gall
  ^+  cor
  ?+    -.sign  cor
      %kick
    (watch-epic src.bowl)
  ::
      %fact
    ?.  =(%epic p.cage.sign)
      %-  (note:wood %odd leaf/"!!! weird fact on /epic" ~)
      cor
    =+  !<(=epic:e q.cage.sign)
    ?.  =(epic okay:c)  :: is now our guy
      cor
    %+  roll  ~(tap by chats)
    |=  [[=flag:g =chat:c] out=_cor]
    ?.  =(src.bowl p.flag)
      out
    ca-abet:(ca-take-epic:(ca-abed:ca-core:out flag) epic)
  ::
      %watch-ack
    %.  cor
    ?~  p.sign  same
    (note:wood %odd leaf/"weird watch nack" u.p.sign)
  ==
::  TODO: more efficient?
::    perhaps a cached index of (jug group=flag chat=flag)
++  take-groups
  |=  =action:g
  =/  affected=(list flag:c)
    %+  murn  ~(tap by chats)
    |=  [=flag:c =chat:c]
    ?.  =(p.action group.perm.chat)  ~
    `flag
  =/  diff  q.q.action
  ?+  diff  cor
      [%fleet * %del ~]
    %-  (note:wood %veb leaf/"revoke perms for {<affected>}" ~)
    %+  roll  affected
    |=  [=flag:c co=_cor]
    ^+  cor
    %+  roll  ~(tap in p.diff)
    |=  [=ship ci=_cor]
    ^+  cor
    =/  ca  (ca-abed:ca-core:ci flag)
    ca-abet:(ca-revoke:ca ship)
  ::
    [%fleet * %add-sects *]    (recheck-perms affected ~)
    [%fleet * %del-sects *]    (recheck-perms affected ~)
    [%channel * %edit *]       (recheck-perms affected ~)
    [%channel * %del-sects *]  (recheck-perms affected ~)
    [%channel * %add-sects *]  (recheck-perms affected ~)
  ::
      [%cabal * %del *]
    =/  =sect:g  (slav %tas p.diff)
    %+  recheck-perms  affected
    (~(gas in *(set sect:g)) ~[p.diff])
  ==
::
++  recheck-perms
  |=  [affected=(list flag:c) sects=(set sect:g)]
  %-  (note:wood %veb leaf/"recheck permissions for {<affected>}" ~)
  %+  roll  affected
  |=  [=flag:c co=_cor]
  =/  ca  (ca-abed:ca-core:co flag)
  ca-abet:(ca-recheck:ca sects)
++  arvo
  |=  [=wire sign=sign-arvo]
  ^+  cor
  ~&  arvo/wire
  cor
++  peek
  |=  =path
  ^-  (unit (unit cage))
  ?+  path  [~ ~]
    [%x %imp ~]   ``migrate-map+!>(imp)
  ::
    [%x %chat ~]  ``flags+!>(~(key by chats))
  ::
    [%x %chats ~]  ``chats+!>(chats-light)
  ::
    [%x %clubs ~]  ``clubs+!>((~(run by clubs) |=(=club:c crew.club)))
  ::
    [%x %pins ~]  ``chat-pins+!>(pins)
  ::
    [%x %briefs ~]  ``chat-briefs+!>(briefs)
  ::
    [%x %init ~]  ``noun+!>([briefs chats-light pins])
  ::
      [%x %init %talk ~]
    =-  ``noun+!>(-)
    :*  briefs
        chats-light
        (~(run by clubs) |=(=club:c crew.club))
        ~(key by accepted-dms)
        ~(key by pending-dms)
        pins
    ==
  ::
      [%x %chat @ @ *]
    =/  =ship  (slav %p i.t.t.path)
    =*  name   i.t.t.t.path
    (ca-peek:(ca-abed:ca-core ship name) %x t.t.t.t.path)
  ::
      [%x %dm ~]
    ``ships+!>(~(key by accepted-dms))
  ::
      [%x %dm %invited ~]
    ``ships+!>(~(key by pending-dms))
  ::
      [%x %dm %archive ~]
    ``ships+!>(~(key by archived-dms))
  ::
      [%x %dm @ *]
    =/  =ship  (slav %p i.t.t.path)
    (di-peek:(di-abed:di-core ship) %x t.t.t.path)
  ::
      [%x %club @ *]
    (cu-peek:(cu-abed (slav %uv i.t.t.path)) %x t.t.t.path)
  ::
      [%x %draft @ $@(~ [@ ~])]
    =/  =whom:c
      ?^  t.t.t.path
        flag+[(slav %p i.t.t.path) i.t.t.t.path]
      %+  rash
      i.t.t.path
    ;~  pose
      (stag %ship ;~(pfix sig fed:ag))
      (stag %club club-id-rule:dejs:chat-json)
    ==
    =-  ``chat-draft+!>(-)
    `draft:c`[whom (~(gut by drafts) whom *story:c)]
  ::
      [%u %dm @ *]
    =/  =ship  (slav %p i.t.t.path)
    =/  has  (~(has by dms) ship)
    ?.  has
      ``loob+!>(|)
    ?~  t.t.t.path  ``loob+!>(has)
    (di-peek:(di-abed:di-core ship) %u t.t.t.path)
  ::
      [%u %club @ *]
    =/  =id:club:c  (slav %uv i.t.t.path)
    =/  has  (~(has by clubs) id)
    ?.  has
      ``loob+!>(|)
    ?~  t.t.t.path  ``loob+!>(has)
    (cu-peek:(cu-abed:cu-core id) %u t.t.t.path)
  ::
      [%u %chat @ @ *]
    =/  =flag:c
      :-  (slav %p i.t.t.path)
      (slav %tas i.t.t.t.path)
    =/  has  (~(has by chats) flag)
    ?.  has
      ``loob+!>(|)
    ?~  t.t.t.t.path  ``loob+!>(has)
    (ca-peek:(ca-abed:ca-core flag) %u t.t.t.t.path)
  ::
  ==
::
++  chats-light
  ^-  (map flag:c chat:c)
  %-  ~(run by chats)
  |=  =chat:c
  chat(pact *pact:c, log *log:c)
::
++  briefs
  ^-  briefs:c
  %-  ~(gas by *briefs:c)
  %+  welp
    %+  turn  ~(tap in ~(key by clubs))
    |=  =id:club:c
    =/  cu  (cu-abed id)
    [club/id cu-brief:cu]
  %+  welp
    %+  murn  ~(tap in ~(key by dms))
    |=  =ship
    =/  di  (di-abed:di-core ship)
    ?:  ?=(?(%invited %archive) net.dm.di)  ~
    ?:  =([~ ~] pact.dm.di)  ~
    `[ship/ship di-brief:di]
  %+  turn  ~(tap in ~(key by chats))
  |=  =flag:c
  :-  flag/flag
  ca-brief:(ca-abed:ca-core flag)
++  give-brief
  |=  [=whom:c =brief:briefs:c]
  (give %fact ~[/briefs] chat-brief-update+!>([whom brief]))
::
++  want-hark
  |=  [flag=?(~ flag:g) kind=?(%msg %to-us)]
  %+  (fit-level:volume [our now]:bowl)
    ?~  flag  ~
    [%channel %chat flag]
  ?-  kind
    %to-us  %soft
    %msg    %loud
  ==
::
++  pass-hark
  |=  =new-yarn:ha
  ^-  card
  =/  =wire  /hark
  =/  =dock  [our.bowl %hark]
  =/  =cage  hark-action-1+!>([%new-yarn new-yarn])
  [%pass wire %agent dock %poke cage]
++  flatten
  |=  content=(list inline:c)
  ^-  cord
  %-  crip
  %-  zing
  %+  turn
    content
  |=  c=inline:c
  ^-  tape
  ?@  c  (trip c)
  ?-  -.c
      %break  ""
      %tag    (trip p.c)
      %block  (trip q.c)
      %link   (trip q.c)
      %ship   (scow %p p.c)
      ?(%code %inline-code)  ""
      ?(%italics %bold %strike %blockquote)  (trip (flatten p.c))
  ==
::
++  mentioned
  |=  [content=(list inline:c) =ship]
  ^-  ?
  |-
  ?~  content  %.n
  =/  head  i.content
  =/  tail  t.content
  ?@  head
    $(content tail)
  ?-  -.head
    ?(%break %tag %block %link %code %inline-code)  $(content tail)
    ::
      ?(%italics %bold %strike %blockquote)
    ?:  (mentioned p.head ship)  %.y
    $(content tail)
    ::
      %ship
    ?:  =(ship p.head)  %.y
    $(content tail)
  ==
::
++  check-writ-ownership
  |=  diff=diff:writs:c
  =*  her    p.p.diff
  =*  delta  q.diff
  =*  should  =(her src.bowl)
  ?-  -.delta
      %add  ?.(should | =(src.bowl author.p.delta))
      %del  should
      %add-feel  =(src.bowl p.delta)
      %del-feel  =(src.bowl p.delta)
  ==
::
++  from-self  =(our src):bowl
++  cu-abed  cu-abed:cu-core
::
++  cu-core
  |_  [=id:club:c =club:c gone=_| counter=@ud]
  +*  cu-pact  ~(. pac pact.club)
  ++  cu-core  .
  ++  cu-abet
    ::  shouldn't need cleaning, but just in case
    =.  cu-core  cu-clean
    =.  clubs
      ?:  gone
        (~(del by clubs) id)
      (~(put by clubs) id club)
    cor
  ++  cu-abed
    |=  i=id:club:c
    ~|  no-club/i
    cu-core(id i, club (~(gut by clubs) i *club:c))
  ++  cu-clean
    =.  hive.crew.club
      %-  ~(rep in hive.crew.club)
      |=  [=ship hive=(set ship)]
      ?:  (~(has in team.crew.club) ship)  hive
      (~(put in hive) ship)
    cu-core
  ++  cu-out  (~(del in cu-circle) our.bowl)
  ++  cu-circle
    (~(uni in team.crew.club) hive.crew.club)
  ::
  ++  cu-area  `wire`/club/(scot %uv id)
  ::
  ++  cu-uid
    =/  uid  `@uv`(shax (jam ['clubs' (add counter eny.bowl)]))
    [uid cu-core(counter +(counter))]
  ::
  ++  cu-spin
    |=  [con=(list content:ha) but=(unit button:ha)]
    ^-  new-yarn:ha
    ::  hard coded desk because these shouldn't appear in groups
    =/  rope  [~ ~ %talk /club/(scot %uv id)]
    =/  link  /dm/(scot %uv id)
    [& & rope con link but]
  ::
  ++  cu-pass
    |%
    ++  act
      |=  [=ship =diff:club:c]
      ^-  card
      =/  =wire  (snoc cu-area %gossip)
      =/  =dock  [ship dap.bowl]
      =/  =cage  club-action+!>(`action:club:c`[id diff])
      [%pass wire %agent dock %poke cage]
    ::
    ++  gossip
      |=  =diff:club:c
      ^-  (list card)
      %+  turn  ~(tap in cu-out)
      |=  =ship
      (act ship diff)
    --
  ::
  ++  cu-init
    |=  [=net:club:c =create:club:c]
    =/  clab=club:c
      [*heard:club:c *remark:c *pact:c (silt our.bowl ~) hive.create *data:meta net |]
    cu-core(id id.create, club clab)
  ::
  ++  cu-brief  (brief:cu-pact our.bowl last-read.remark.club)
  ::
  ++  cu-create
    |=  =create:club:c
    =.  cu-core  (cu-init %done create)
    =.  cu-core  (cu-diff 0v0 [%init team hive met]:crew.club)
    =/  =notice:c
      :-  ''
      (rap 3 ' started a group chat with ' (scot %ud ~(wyt in hive.create)) ' other members' ~)
    =.  cor  (give-brief club/id cu-brief)
    =.  cu-core
      (cu-diff 0v0 [%writ now-id %add ~ our.bowl now.bowl notice/notice])
    cu-core
  ::
  ::  NB: need to be careful not to forward automatically generated
  ::  messages like this, each node should generate its own notice
  ::  messages, and never forward. XX: defend against?
  ++  cu-post-notice
    |=  [=ship =notice:c]
    =/  =id:c
      [ship now.bowl]
    =/  w-d=diff:writs:c  [id %add ~ ship now.bowl notice/notice]
    =.  pact.club  (reduce:cu-pact now.bowl w-d)
    (cu-give-writs-diff w-d)
  ::
  ++  cu-give-action
    |=  =action:club:c
    =/  =cage  club-action+!>(action)
    =.  cor
      (emit %give %fact ~[/clubs/ui] cage)
    cu-core
  ::
  ++  cu-give-writs-diff
    |=  =diff:writs:c
    =.  cor
      =/  =cage  writ-diff+!>(diff)
      (emit %give %fact ~[(welp cu-area /ui/writs)] cage)
    cu-core
  ::
  ++  cu-diff
    |=  [=uid:club:c =delta:club:c]
    ::  generate a uid if we're hearing from a pre-upgrade ship or if we're sending
    =^  uid  cu-core
      ?:  |(from-self (lte uid club-eq))  cu-uid
      [uid cu-core]
    =/  diff  [uid delta]
    ?:  (~(has in heard.club) uid)  cu-core
    =.  heard.club  (~(put in heard.club) uid)
    =.  cor  (emil (gossip:cu-pass diff))
    =.  cu-core
      ?+  -.delta  (cu-give-action [id diff])
          %writ  (cu-give-writs-diff diff.delta)
      ==
    ?-    -.delta
    ::
        %meta
      =.  met.crew.club  meta.delta
      cu-core
    ::
        %init
      ::  ignore if already initialized
      ?:  ?|  !=(~ hive.crew.club)
              !=(~ team.crew.club)
              !=(*data:meta met.crew.club)
          ==
        cu-core
      =:  hive.crew.club  hive.delta
          team.crew.club  team.delta
          met.crew.club   met.delta
      ==
      cu-core
    ::
        %writ
      =.  pact.club  (reduce:cu-pact now.bowl diff.delta)
      ?-  -.q.diff.delta
          ?(%del %add-feel %del-feel)  cu-core
          %add
        =/  memo=memo:c  p.q.diff.delta
        =?  remark.club  =(author.memo our.bowl)
          remark.club(last-read `@da`(add now.bowl (div ~s1 100)))
        =.  cor  (give-brief club/id cu-brief)
        ?:  =(our.bowl author.memo)  cu-core
        ?-  -.content.memo
            %notice  cu-core
            %story
          =/  new-yarn
            %+  cu-spin
              :~  [%ship author.memo]
                  ': '
                  (flatten q.p.content.memo)
              ==
            ~
          =?  cor  (want-hark ~ %to-us)
            (emit (pass-hark new-yarn))
          cu-core
        ==
      ==
    ::
        %team
      =*  ship  ship.delta
      =/  loyal  (~(has in team.crew.club) ship)
      ?:  &(!ok.delta loyal)
        ?.  =(our src):bowl
          cu-core
        cu-core(gone &)
      ?:  &(ok.delta loyal)  cu-core
      ?.  (~(has in hive.crew.club) ship)
        cu-core
      =.  hive.crew.club  (~(del in hive.crew.club) ship)
      ?.  ok.delta
        (cu-post-notice ship '' ' declined the invite')
      =.  cor  (give-brief club/id cu-brief)
      =.  team.crew.club  (~(put in team.crew.club) ship)
      =?  last-read.remark.club  =(ship our.bowl)  now.bowl
      (cu-post-notice ship '' ' joined the chat')
    ::
        %hive
      ?:  add.delta
        ?:  ?|  (~(has in hive.crew.club) for.delta)
                (~(has in team.crew.club) for.delta)
            ==
          cu-core
        =.  hive.crew.club   (~(put in hive.crew.club) for.delta)
        =^  new-uid  cu-core
          cu-uid
        =.  cor  (emit (act:cu-pass for.delta new-uid %init [team hive met]:crew.club))
        (cu-post-notice for.delta '' ' was invited to the chat')
      ?.  (~(has in hive.crew.club) for.delta)
        cu-core
      =.  hive.crew.club  (~(del in hive.crew.club) for.delta)
      (cu-post-notice for.delta '' ' was uninvited from the chat')
    ==
  ::
  ++  cu-remark-diff
    |=  diff=remark-diff:c
    ^+  cu-core
    =.  remark.club
      ?-  -.diff
        %watch    remark.club(watching &)
        %unwatch  remark.club(watching |)
        %read-at  !! ::  cu-core(last-read.remark.chat p.diff)
      ::
          %read
      =/  =time
        (fall (bind (ram:on:writs:c wit.pact.club) head) now.bowl)
      remark.club(last-read `@da`(add time (div ~s1 100)))  ::  greater than last
      ==
    =.  cor
      (give-brief club/id cu-brief)
    cu-core
  ::
  ++  cu-peek
    |=  [care=@tas =(pole knot)]
    ^-  (unit (unit cage))
    ?+  pole  [~ ~]
      [%writs rest=*]  (peek:cu-pact care rest.pole)
      [%crew ~]   ``club-crew+!>(crew.club)
    ::
        [%search %text skip=@ count=@ nedl=@ ~]
      %-  some
      %-  some
      :-  %chat-scan
      !>
      %^    text:search:cu-pact
          (slav %ud skip.pole)
        (slav %ud count.pole)
      nedl.pole
    ::
        [%search %mention skip=@ count=@ nedl=@ ~]
      %-  some
      %-  some
      :-  %chat-scan
      !>
      %^    mention:search:cu-pact
          (slav %ud skip.pole)
        (slav %ud count.pole)
      (slav %p nedl.pole)
    ==
  ::
  ++  cu-watch
    |=  =path
    ^+  cu-core
    ?>  =(src our):bowl
    ?+  path  !!
      [%ui ~]  cu-core
      [%ui %writs ~]  cu-core
    ==
  ::
  ++  cu-agent
    |=  [=wire =sign:agent:gall]
    ^+  cu-core
    ?+    wire  ~|(bad-club-take/wire !!)
        [%gossip ~]
      ?>  ?=(%poke-ack -.sign)
      ?~  p.sign  cu-core
      ::  TODO: handle?
      %-  (slog leaf/"Failed to gossip {<src.bowl>} {<id>}" u.p.sign)
      cu-core
    ==
  ::
  --
::
++  ca-core
  |_  [=flag:c =chat:c gone=_|]
  +*  ca-pact  ~(. pac pact.chat)
  ++  ca-core  .
  ::  TODO: archive??
  ++  ca-abet
    %_  cor
        chats
      ?:(gone (~(del by chats) flag) (~(put by chats) flag chat))
    ==
  ++  ca-abed
    |=  f=flag:c
    ca-core(flag f, chat (~(got by chats) f))
  ++  ca-area  `path`/chat/(scot %p p.flag)/[q.flag]
  ::  TODO: add metadata
  ::        maybe delay the watch?
  ++  ca-import
    |=  [writers=(set ship) =association:met:c]
    ^+  ca-core
    =?  ca-core  ?=(%sub -.net.chat)
      ca-sub
    (ca-remark-diff read/~)
  ::
  ++  ca-spin
    |=  [rest=path con=(list content:ha) but=(unit button:ha) lnk=path]
    ^-  new-yarn:ha
    =*  group  group.perm.chat
    =/  =nest:g  [dap.bowl flag]
    =/  rope  [`group `nest q.byk.bowl (welp /(scot %p p.flag)/[q.flag] rest)]
    =/  link
      (welp /groups/(scot %p p.group)/[q.group]/channels/chat/(scot %p p.flag)/[q.flag] ?~(lnk rest lnk))
    [& & rope con link but]
  ::
  ++  ca-watch
    |=  =(pole knot)
    ^+  ca-core
    ?+    pole  !!
        [%updates rest=*]  (ca-pub rest.pole)
        [%ui ~]            ?>(from-self ca-core)
        [%ui %writs ~]     ?>(from-self ca-core)
    ::
        [%said ship=@ time=@ *]
      =/  =ship  (slav %p ship.pole)
      =/  =time  (slav %ud time.pole)
      (ca-said ship time)
    ::
    ==
  ::
  ++  ca-hook
    |=  wer=path
    ?>  (ca-can-read src.bowl)
    ?>  ?=([@ ~] wer)
    =/  time=@   (slav %ud i.wer)
    =.  cor  (give-kick ~ %chat-said !>([flag (got:on:writs:c wit.pact.chat time)]))
    ca-core
  ::
  ++  ca-said
    |=  =id:c
    ^+  ca-core
    ?.  (ca-can-read src.bowl)
      =.  cor  (give-kick ~ chat-denied+!>(~))
      ca-core
    =/  [=time =writ:c]  (got:ca-pact id)
    =.  cor  (give-kick ~ %chat-said !>([flag writ]))
    ca-core
  ::
  ++  ca-upgrade
    ^+  ca-core
    ?.  ?=(%sub -.net.chat)  ca-core
    ?.  ?=(%dex -.saga.net.chat)  ca-core
    ?.  =(okay:c ver.saga.net.chat)
      %-  (note:wood %ver leaf/"%future-shock {<[ver.saga.net.chat flag]>}" ~)
      ca-core
    ca-make-chi
  ::
  ++  ca-pass
    |%
    ++  writer-sect
      |=  [ships=(set ship) =association:met:c]
      =/  =sect:g
        (rap 3 %chat '-' (scot %p p.flag) '-' q.flag ~)
      =/  title=@t
        (rap 3 'Writers: ' title.metadatum.association ~)
      =/  desc=@t
        (rap 3 'The writers role for the ' title.metadatum.association ' chat' ~)
      %+  poke-group  %import-writers
      :+  group.association   now.bowl
      [%cabal sect %add title desc '' '']
    ::
    ++  poke-group
      |=  [=term =action:g]
      ^+  ca-core
      =/  =dock      [our.bowl %groups]  :: XX: which ship?
      =/  =wire      (snoc ca-area term)
      =.  cor
        (emit %pass wire %agent dock %poke act:mar:g !>(action))
      ca-core
    ::
    ++  create-channel
      |=  [=term group=flag:g =channel:g]
      ^+  ca-core
      =/  =nest:g  [dap.bowl flag]
      (poke-group term group now.bowl %channel nest %add channel)
    ::
    ++  import-channel
      |=  =association:met:c
      =/  meta=data:meta:g
        [title description '' '']:metadatum.association
      (create-channel %import group.association meta now.bowl zone=%default %| ~)
    ::
    ++  add-channel
      |=  req=create:c
      %+  create-channel  %create
      [group.req =,(req [[title description '' ''] now.bowl %default | readers])]
    --
  ++  ca-init
    |=  req=create:c
    =/  =perm:c  [writers.req group.req]
    =.  cor
      (give-brief flag/flag ca-brief)
    =.  ca-core  (ca-update now.bowl %create perm *pact:c)
    (add-channel:ca-pass req)
  ::
  ++  ca-agent
    |=  [=(pole knot) =sign:agent:gall]
    ^+  ca-core
    ?+    pole  !!
        ~  :: noop wire, should only send pokes
      ca-core
    ::
        [%updates ~]
      (ca-take-update sign)
    ::
        [%create ~]
      ?>  ?=(%poke-ack -.sign)
      %.  ca-core  :: TODO rollback creation if poke fails?
      ?~  p.sign  same
      (slog leaf/"poke failed" u.p.sign)
    ::
        [%import ~]
      ?>  ?=(%poke-ack -.sign)
      ?~  p.sign
        ca-core
      %-  (slog u.p.sign)
      ca-core
    ::
    ==
  ::
  ++  ca-brief  (brief:ca-pact our.bowl last-read.remark.chat)
  ::
  ++  ca-peek
    |=  [care=@tas =(pole knot)]
    ^-  (unit (unit cage))
    ?+    pole  [~ ~]
        [%writs rest=*]
      (peek:ca-pact care rest.pole)
    ::
        [%perm ~]
      ``chat-perm+!>(perm.chat)
    ::
        [%search %text skip=@ count=@ nedl=@ ~]
      %-  some
      %-  some
      :-  %chat-scan
      !>
      %^    text:search:ca-pact
          (slav %ud skip.pole)
        (slav %ud count.pole)
      nedl.pole
    ::
        [%search %mention skip=@ count=@ nedl=@ ~]
      %-  some
      %-  some
      :-  %chat-scan
      !>
      %^    mention:search:ca-pact
          (slav %ud skip.pole)
        (slav %ud count.pole)
      (slav %p nedl.pole)
    ==
  ::
  ++  ca-revoke
    |=  her=ship
    %+  roll  ~(tap in ca-subscriptions)
    |=  [[=ship =path] ca=_ca-core]
    ?.  =(ship her)  ca
    ca(cor (emit %give %kick ~[path] `ship))
  ::
  ++  ca-recheck
    |=  sects=(set sect:g)
    ::  if we have sects, we need to delete them from writers
    =?  cor  &(!=(sects ~) =(p.flag our.bowl))
      =/  =cage  [act:mar:c !>([flag now.bowl %del-sects sects])]
      (emit %pass ca-area %agent [our.bowl dap.bowl] %poke cage)
    ::  if our read permissions restored, re-subscribe. If not, leave.
    =/  wecanread  (ca-can-read our.bowl)
    =.  ca-core
      ?:  wecanread
        ca-safe-sub
      ca-leave
    ::  if subs read permissions removed, kick
    %+  roll  ~(tap in ca-subscriptions)
    |=  [[=ship =path] ca=_ca-core]
    ?:  (ca-can-read:ca ship)  ca
    ca(cor (emit %give %kick ~[path] `ship))
  ::
  ++  ca-take-update
    |=  =sign:agent:gall
    ^+  ca-core
    ?+    -.sign  ca-core
        %kick
      ?>  ?=(%sub -.net.chat)
      ?:  =(%chi -.saga.net.chat)
        %-  (note:wood %ver leaf/"chi-kick: {<flag>}" ~)
        ca-sub
      %-  (note:wood %ver leaf/"wait-kick: {<flag>}" ~)
      ca-core
    ::
        %watch-ack
      =.  net.chat  [%sub src.bowl & %chi ~]
      ?~  p.sign  ca-core
      %-  (slog leaf/"Failed subscription" u.p.sign)
      ::  =.  gone  &
      ca-core
    ::
        %fact
      =*  cage  cage.sign
      ?+  p.cage  (ca-odd-update p.cage)
        %epic                           (ca-take-epic !<(epic:e q.cage))
        ?(%chat-logs %chat-logs-0)      (ca-apply-logs !<(logs:c q.cage))
        ?(%chat-update %chat-update-0)  (ca-update !<(update:c q.cage))
      ==
    ==
  ::
  ++  ca-odd-update
    |=  =mark
    ?.  (is-old:epos mark)
      ca-core
    ?.  ?=(%sub -.net.chat)
      ca-core
    ca-make-lev
  ::
  ++  ca-make-lev
    ?.  ?=(%sub -.net.chat)
       ca-core
    %-  (note:wood %ver leaf/"took lev epic: {<flag>}" ~)
    =.  saga.net.chat  lev/~
    =.  cor  (watch-epic p.flag)
    ca-core
  ::
  ++  ca-make-chi
    ?.  ?=(%sub -.net.chat)  ca-core
    %-  (note:wood %ver leaf/"took okay epic: {<flag>}" ~)
    =.  saga.net.chat  chi/~
    ?:  ca-has-sub  ca-core
    ca-sub
  ::
  ++  ca-take-epic
    |=  her=epic:e
    ^+  ca-core
    ?>  ?=(%sub -.net.chat)
    ?:  =(her okay:c)
      ca-make-chi
    ?:  (gth her okay:c)
      =.  saga.net.chat  dex/her
      %-  (note:wood %ver leaf/"took dex epic: {<[flag her]>}" ~)
      ca-core
    ca-make-lev
  ::
  ++  ca-proxy
    |=  =update:c
    ^+  ca-core
    ::  don't allow anyone else to proxy through us
    ?.  =(src.bowl our.bowl)
      ~|("%chat-action poke failed: only allowed from self" !!)
    ::  must have permission to write
    ?.  ca-can-write
      ~|("%chat-action poke failed: can't write to host" !!)
    =/  =dock  [p.flag dap.bowl]
    =/  =cage  [act:mar:c !>([flag update])]
    =.  cor
      (emit %pass ca-area %agent dock %poke cage)
    ca-core
  ::
  ++  ca-groups-scry
    =*  group  group.perm.chat
    /(scot %p our.bowl)/groups/(scot %da now.bowl)/groups/(scot %p p.group)/[q.group]
  ::
  ++  ca-am-host  =(p.flag our.bowl)
  ++  ca-from-host  |(=(p.flag src.bowl) =(p.group.perm.chat src.bowl))
  ++  ca-can-write
    ?:  ca-from-host  &
    =/  =path
      %+  welp  ca-groups-scry
      /channel/[dap.bowl]/(scot %p p.flag)/[q.flag]/can-write/(scot %p src.bowl)/noun
    =+  .^(write=(unit [bloc=? sects=(set sect:g)]) %gx path)
    ?~  write  |
    =/  perms  (need write)
    ?:  |(bloc.perms =(~ writers.perm.chat))  &
    !=(~ (~(int in writers.perm.chat) sects.perms))
  ::
  ++  ca-can-read
    |=  her=ship
    =/  =path
      %+  welp  ca-groups-scry
      /channel/[dap.bowl]/(scot %p p.flag)/[q.flag]/can-read/(scot %p her)/loob
    .^(? %gx path)
  ::
  ++  ca-pub
    |=  =path
    ^+  ca-core
    ?>  (ca-can-read src.bowl)
    =/  =logs:c
      ?~  path  log.chat
      =/  =time  (slav %da i.path)
      (lot:log-on:c log.chat `time ~)
    =.  cor  (give %fact ~ log:mar:c !>(logs))
    ca-core
  ::
  ++  ca-safe-sub
    ?:  |(ca-has-sub =(our.bowl p.flag))
      ca-core
    ca-sub
  ::
  ++  ca-has-sub
    ^-  ?
    (~(has by wex.bowl) [(snoc ca-area %updates) p.flag dap.bowl])
  ::
  ++  ca-sub
    ^+  ca-core
    =/  tim=(unit time)
      (bind (ram:log-on:c log.chat) head)
    =/  base=wire  (snoc ca-area %updates)
    =/  =path
      %+  weld  base
      ?~  tim  ~
      /(scot %da u.tim)
    =/  =card
      [%pass base %agent [p.flag dap.bowl] %watch path]
    =.  cor  (emit card)
    ca-core
  ++  ca-join
    |=  j=join:c
    ^+  ca-core
    ?>  |(=(p.group.j src.bowl) =(src.bowl our.bowl))
    =.  chats  (~(put by chats) chan.j *chat:c)
    =.  ca-core  (ca-abed chan.j)
    =.  last-read.remark.chat  now.bowl
    =.  group.perm.chat  group.j
    =.  cor  (give-brief flag/flag ca-brief)
    ca-sub
  ::
  ++  ca-leave
    =/  =dock  [p.flag dap.bowl]
    =/  =wire  (snoc ca-area %updates)
    =.  cor  (emit %pass wire %agent dock %leave ~)
    =.  cor  (emit %give %fact ~[/briefs] chat-leave+!>(flag))
    =.  gone  &
    ca-core
  ::
  ++  ca-apply-logs
    |=  =logs:c
    ^+  ca-core
    =/  updates=(list update:c)
      (tap:log-on:c logs)
    %+  roll  updates
    |=  [=update:c ca=_ca-core]
    (ca-update:ca update)
  ::
  ++  ca-subscriptions
    %+  roll  ~(val by sup.bowl)
    |=  [[=ship =path] out=(set [ship path])]
    ?.  =((scag 4 path) (snoc ca-area %updates))
      out
    (~(put in out) [ship path])
  ::
  ++  ca-give-updates
    |=  [=time d=diff:c]
    ^+  ca-core
    =/  paths=(set path)
      %-  ~(gas in *(set path))
      (turn ~(tap in ca-subscriptions) tail)
    =.  paths  (~(put in paths) (snoc ca-area %ui))
    =/  cag=cage  [upd:mar:c !>([time d])]
    =.  cor  (give %fact ~[/ui] act:mar:c !>([flag [time d]]))
    =?  cor  ?=(%writs -.d)
      =/  =cage  writ-diff+!>(p.d)
      (give %fact ~[(welp ca-area /ui/writs)] writ-diff+!>(p.d))
    =.  cor  (give %fact ~(tap in paths) cag)
    ca-core
  ::
  ++  ca-remark-diff
    |=  diff=remark-diff:c
    ^+  ca-core
    =.  cor
      (give %fact ~[(snoc ca-area %ui)] chat-remark-action+!>([flag diff]))
    =.  remark.chat
      ?-  -.diff
        %watch    remark.chat(watching &)
        %unwatch  remark.chat(watching |)
        %read-at  !! ::  ca-core(last-read.remark.chat p.diff)
      ::
          %read
      =/  =time
        (fall (bind (ram:on:writs:c wit.pact.chat) head) now.bowl)
      remark.chat(last-read `@da`(add time (div ~s1 100)))  ::  greater than last
      ==
    =.  cor
      (give-brief flag/flag ca-brief)
    ca-core
  ::
  ++  ca-update
    |=  [=time d=diff:c]
    ?>  ca-can-write
    ^+  ca-core
    =.  log.chat
      (put:log-on:c log.chat time d)
    =.  ca-core
      (ca-give-updates time d)
    ?-    -.d
        %add-sects
      ?>  ca-from-host
      =*  p  perm.chat
      =.  writers.p  (~(uni in writers.p) p.d)
      ca-core
    ::
        %del-sects
      ?>  ca-from-host
      =*  p  perm.chat
      =.  writers.p  (~(dif in writers.p) p.d)
      ca-core
    ::
        %create
      ?>  ca-from-host
      =.  perm.chat  p.d
      =.  pact.chat  q.d
      ca-core
    ::
        %writs
      =*  delta  q.p.d
      ::  accept the fact from host unconditionally, otherwise make
      ::  sure that it's coming from the right person
      ?>  ?|  ca-from-host
              &(ca-am-host (check-writ-ownership p.d))
          ==
      =.  pact.chat  (reduce:ca-pact time p.d)
      ?-  -.delta
          ?(%del %add-feel %del-feel)  ca-core
          %add
        =/  memo=memo:c  p.delta
        =/  want-soft-notify  (want-hark flag %to-us)
        =/  want-loud-notify  (want-hark flag %msg)
        =?  remark.chat  =(author.memo our.bowl)
          remark.chat(last-read `@da`(add now.bowl (div ~s1 100)))
        =.  cor  (give-brief flag/flag ca-brief)
        ?-  -.content.memo
            %notice  ca-core
            %story
          =/  new-message-yarn  (ca-message-hark memo p.content.memo p.p.d)
          =?  cor  want-loud-notify
            (emit (pass-hark new-message-yarn))
          ?.  ?&  !=(author.memo our.bowl)
                  |(!=(~ replying.memo) (mentioned q.p.content.memo our.bowl))
              ==
            ca-core
          ?:  (mentioned q.p.content.memo our.bowl)
            =/  new-yarn  (ca-mention-hark memo p.content.memo p.p.d)
            =?  cor  &(want-soft-notify !want-loud-notify)
              (emit (pass-hark new-yarn))
            ca-core
          =/  replying  (need replying.memo)
          =/  op  (~(get pac pact.chat) replying)
          ?~  op  ca-core
          =/  opwrit  writ.u.op
          =/  in-replies
            %+  lien
              ~(tap in replied.opwrit)
            |=  =id:c
            =/  writ  (~(get pac pact.chat) id)
            ?~  writ  %.n
            =(author.writ.u.writ our.bowl)
          ?:  &(!=(author.opwrit our.bowl) !in-replies)  ca-core
          ?-  -.content.opwrit
              %notice  ca-core
              %story
            =?  cor  &(want-soft-notify !want-loud-notify)
              %-  emit  %-  pass-hark
              %-  ca-spin
                :^  /message/(scot %p p.replying)/(scot %ud q.replying)
                  :~  [%ship author.memo]
                      ' replied to your message “'
                      (flatten q.p.content.opwrit)
                      '”: '
                      [%ship author.memo]
                      ': '
                      (flatten q.p.content.memo)
                  ==
                  ~
                  ~
            ca-core
          ==
        ==
      ==
    ==
  ::
  ++  ca-mention-hark
    |=  [=memo:c =story:c op=id:c]
    =/  path
      ?~  replying.memo
        /op/(scot %p p.op)/(scot %ud q.op)
      =/  id  u.replying.memo
      /message/(scot %p p.id)/(scot %ud q.id)/op/(scot %p p.op)/(scot %ud q.op)
<<<<<<< HEAD
      :~  [%ship author.memo]
          ' mentioned you :'
          (flatten q.story)
      ==
    ~
  ++  ca-transfer-channel
    |=  [new-group=flag:g new=flag:c tim=time]
    =/  old=log:c  log.chat
    ::  we only need writs for the new channel because we'll compress
    ::  all the permissions into one create event
    =/  writ-log
      =<  +
      %^  (dip:log-on:c @)  log.chat  ~
      |=  [st=@ =time =diff:c]
      :_  [%.n st]
      ::  only keep writs
      ?.  ?=(%writs -.diff)  ~
      `diff
    ::  for the channel getting truncated we need to keep all permission
    ::  events, and only the writs after the time
    =/  filtered-log
        =<  +
        %^  (dip:log-on:c @)  log.chat  ~
        |=  [st=@ =time =diff:c]
        :_  [%.n st]
        ?:  ?=(%create -.diff)  `[%create p.diff ~ ~]
        ::  keep non-writ events
        ?.  ?=(%writs -.diff)  `diff
        ::  only keep writs after time
        ?.  (gth time tim)  ~
        `diff
    =+  .^(=group:g %gx (weld ca-groups-scry /noun))
    =/  =channel:g  (~(got by channels.group) [%chat flag])
    ::  don't allow moving to the same group or same channel
    ~|  'Must be a different group and channel'
    ?>  &(!=(group.perm.chat new-group) !=(flag new))
    ::  compressing permissions into create event for new channel
    =/  =create:c
      :*  new-group
          q.new
          title.meta.channel
          description.meta.channel
          readers.channel
          writers.perm.chat
      ==
    =/  =wire  (welp ca-area /import)
    =/  =dock  [our.bowl dap.bowl]
    =/  =cage  [%noun !>([%import-channel new create writ-log])]
    =.  cor  (emit %pass wire %agent dock %poke cage)
    ~&  ['new size:' ~(wyt by filtered-log) 'old-size:' ~(wyt by old)]
    =.  log.chat  filtered-log
    ca-core
=======
    %-  ca-spin
      :^  path
        :~  [%ship author.memo]
            ' mentioned you :'
            (flatten q.story)
        ==
        ~
        ~
  ::
  ++  ca-message-hark
    |=  [=memo:c =story:c op=id:c]
    %-  ca-spin
      :^  ~
        :~  [%ship author.memo]
            ': '
            (flatten q.story)
        ==
        ~
        /message/(scot %p p.op)/(scot %ud q.op)
>>>>>>> f122761c
  --
::
++  pending-dms
  (dms-by-net %invited ~)
::
++  accepted-dms
  (dms-by-net %inviting %done ~)
::
++  archived-dms
  (dms-by-net %archive ~)
::
++  dms-by-net
  |=  nets=(list net:dm:c)
  =/  nets  (~(gas in *(set net:dm:c)) nets)
  %-  ~(gas by *(map ship dm:c))
  %+  skim  ~(tap by dms)
  |=  [=ship =dm:c]
  (~(has in nets) net.dm)
::
++  give-invites
  |=  =ship
  =/  invites
  ?:  (~(has by dms) ship)   ~(key by pending-dms)
  (~(put in ~(key by pending-dms)) ship)
  (give %fact ~[/dm/invited] ships+!>(invites))
::
++  di-core
  |_  [=ship =dm:c gone=_|]
  +*  di-pact  ~(. pac pact.dm)
      di-hark  ~(. hark-dm:ch [now.bowl ship])
  ++  di-core  .
  ++  di-abet
    =.  dms
      ?:  gone  (~(del by dms) ship)
      (~(put by dms) ship dm)
    cor
  ++  di-abed
    |=  s=@p
    di-core(ship s, dm (~(got by dms) s))
  ::
  ++  di-abed-soft
    |=  s=@p
    =/  new=?  !(~(has by dms) s)
    =/  d
      %+  ~(gut by dms)  s
      =|  =remark:c
      =.  watching.remark  &
      [*pact:c remark ?:(=(src our):bowl %inviting %invited) |]
    ?.  &(new !=(src our):bowl)
      di-core(ship s, dm d)
    di-invited:di-core(ship s, dm d)
  ::
  ++  di-area  `path`/dm/(scot %p ship)
  ++  di-spin
    |=  [con=(list content:ha) but=(unit button:ha)]
    ^-  new-yarn:ha
    ::  hard coded desk because these shouldn't appear in groups
    =/  rope  [~ ~ %talk /dm/(scot %p ship)]
    =/  link  /dm/(scot %p ship)
    [& & rope con link but]
  ::
  ++  di-proxy
    |=  =diff:dm:c
    =.  di-core  (di-ingest-diff diff)
    =.  cor  (emit (proxy:di-pass diff))
    di-core
  ::
  ++  di-invited
    ^+  di-core
    =.  cor
      (emit (hark:di-pass invited:di-hark))
    di-core
  ::
  ++  di-notify
    |=  [=id:c =delta:writs:c]
    ^+  di-core
    ?.  watching.remark.dm  di-core
    ?:  =(our.bowl p.id)  di-core
    ?:  =(%invited net.dm)  di-core
    ?+  -.delta  di-core
        %add
      ?.  ?=(%story -.content.p.delta)  di-core
      =.  cor
        (emit (hark:di-pass (story:di-hark id p.content.p.delta)))
      di-core
    ==
  ++  di-archive
    =.  net.dm  %archive
    (di-post-notice '' ' archived the channel')
  ::
  ++  di-ingest-diff
    |=  =diff:dm:c
    =/  =path  (snoc di-area %ui)
    =.  cor  (emit %give %fact ~[path] writ-diff+!>(diff))
    =/  =wire  /contacts/(scot %p ship)
    =/  =cage  [act:mar:contacts !>(`action:contacts`[%heed ~[ship]])]
    =.  cor  (emit %pass wire %agent [our.bowl %contacts] %poke cage)
    =/  old-brief  di-brief
    =.  pact.dm  (reduce:di-pact now.bowl diff)
    =?  cor  &(=(net.dm %invited) !=(ship our.bowl))
      (give-invites ship)
    =.  di-core
      (di-notify diff)
    ?-  -.q.diff
        ?(%del %add-feel %del-feel)  di-core
        %add
      =/  memo=memo:c  p.q.diff
      =?  remark.dm  =(author.memo our.bowl)
        remark.dm(last-read `@da`(add now.bowl (div ~s1 100)))
      =?  cor  &(!=(old-brief di-brief) !=(net.dm %invited))
        (give-brief ship/ship di-brief)
      ?:  from-self  di-core
      ?-  -.content.memo
          %notice  di-core
          %story
        =/  new-yarn
          %+  di-spin
            :~  [%ship author.memo]
                ?:  =(net.dm %invited)  ' has invited you to a direct message'
                ': '
                ?:(=(net.dm %invited) '' (flatten q.p.content.memo))
            ==
          ~
        =?  cor  (want-hark ~ %to-us)
          (emit (pass-hark new-yarn))
        di-core
      ==
    ==
  ::
  ++  di-take-counter
    |=  =diff:dm:c
    ?<  =(%archive net.dm)
    (di-ingest-diff diff)
  ::
  ++  di-post-notice
    |=  n=notice:c
    (di-ingest-diff [our now]:bowl %add ~ src.bowl now.bowl %notice n)
  ::
  ++  di-rsvp
    |=  ok=?
    =?  cor  =(our src):bowl
      (emit (proxy-rsvp:di-pass ok))
    ?>  |(=(src.bowl ship) =(our src):bowl)
    ::  TODO hook into archive
    ?.  ok
      %-  (note:wood %odd leaf/"gone {<ship>}" ~)
      ?:  =(src.bowl ship)
        di-core
      di-core(gone &)
    =.  net.dm  %done
    (di-post-notice '' ' joined the chat')
  ::
  ++  di-watch
    |=  =path
    ^+  di-core
    ?>  =(src.bowl our.bowl)
    ?+  path  !!
      [%ui ~]  di-core
      [%ui %writs ~]  di-core
    ==
  ::
  ++  di-agent
    |=  [=wire =sign:agent:gall]
    ^+  di-core
    ?+    wire  ~|(bad-dm-take/wire !!)
        [%hark ~]
      ?>  ?=(%poke-ack -.sign)
      ?~  p.sign  di-core
      ::  TODO: handle?
      %-  (slog leaf/"Failed to notify about dm {<ship>}" u.p.sign)
      di-core
    ::
        [%proxy ~]
      ?>  ?=(%poke-ack -.sign)
      ?~  p.sign  di-core
      ::  TODO: handle?
      %-  (slog leaf/"Failed to dm {<ship>}" u.p.sign)
      di-core
    ==
  ::
  ++  di-peek
    |=  [care=@tas =(pole knot)]
    ^-  (unit (unit cage))
    ?+    pole  [~ ~]
        [%writs rest=*]
      (peek:di-pact care rest.pole)
    ::
        [%search %text skip=@ count=@ nedl=@ ~]
      %-  some
      %-  some
      :-  %chat-scan
      !>
      %^    text:search:di-pact
          (slav %ud skip.pole)
        (slav %ud count.pole)
      nedl.pole
    ::
        [%search %mention skip=@ count=@ nedl=@ ~]
      %-  some
      %-  some
      :-  %chat-scan
      !>
      %^    mention:search:di-pact
          (slav %ud skip.pole)
        (slav %ud count.pole)
      (slav %p nedl.pole)
    ==
  ::
  ++  di-brief  (brief:di-pact our.bowl last-read.remark.dm)
  ++  di-remark-diff
    |=  diff=remark-diff:c
    ^+  di-core
    =.  remark.dm
      ?-  -.diff
        %watch    remark.dm(watching &)
        %unwatch  remark.dm(watching |)
        %read-at  !! ::  ca-core(last-read.remark.chat p.diff)
      ::
          %read   remark.dm(last-read now.bowl)
  ::    =/  [=time =writ:c]  (need (ram:on:writs:c writs.chat))
  ::    =.  last-read.remark.chat  time
  ::    ca-core
      ==
    =.  cor  (give-brief ship/ship di-brief)
    di-core
  ++  di-pass
    |%
    ++  hark
      |=  =cage
      (pass /hark [our.bowl %hark-store] %poke cage)
    ++  pass
      |=  [=wire =dock =task:agent:gall]
      ^-  card
      [%pass (welp di-area wire) %agent dock task]
    ++  poke-them  |=([=wire =cage] (pass wire [ship dap.bowl] %poke cage))
    ++  proxy-rsvp  |=(ok=? (poke-them /proxy dm-rsvp+!>([our.bowl ok])))
    ++  proxy  |=(=diff:dm:c (poke-them /proxy dm-diff+!>(diff)))
    --
  --
--<|MERGE_RESOLUTION|>--- conflicted
+++ resolved
@@ -1732,12 +1732,26 @@
         /op/(scot %p p.op)/(scot %ud q.op)
       =/  id  u.replying.memo
       /message/(scot %p p.id)/(scot %ud q.id)/op/(scot %p p.op)/(scot %ud q.op)
-<<<<<<< HEAD
-      :~  [%ship author.memo]
-          ' mentioned you :'
-          (flatten q.story)
-      ==
-    ~
+    %-  ca-spin
+      :^  path
+        :~  [%ship author.memo]
+            ' mentioned you :'
+            (flatten q.story)
+        ==
+        ~
+        ~
+  ::
+  ++  ca-message-hark
+    |=  [=memo:c =story:c op=id:c]
+    %-  ca-spin
+      :^  ~
+        :~  [%ship author.memo]
+            ': '
+            (flatten q.story)
+        ==
+        ~
+        /message/(scot %p p.op)/(scot %ud q.op)
+  ::
   ++  ca-transfer-channel
     |=  [new-group=flag:g new=flag:c tim=time]
     =/  old=log:c  log.chat
@@ -1785,27 +1799,6 @@
     ~&  ['new size:' ~(wyt by filtered-log) 'old-size:' ~(wyt by old)]
     =.  log.chat  filtered-log
     ca-core
-=======
-    %-  ca-spin
-      :^  path
-        :~  [%ship author.memo]
-            ' mentioned you :'
-            (flatten q.story)
-        ==
-        ~
-        ~
-  ::
-  ++  ca-message-hark
-    |=  [=memo:c =story:c op=id:c]
-    %-  ca-spin
-      :^  ~
-        :~  [%ship author.memo]
-            ': '
-            (flatten q.story)
-        ==
-        ~
-        /message/(scot %p p.op)/(scot %ud q.op)
->>>>>>> f122761c
   --
 ::
 ++  pending-dms

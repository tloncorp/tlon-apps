--- conflicted
+++ resolved
@@ -590,7 +590,6 @@
     =.  cor  (emit (proxy:di-pass diff))
     di-core
   ::
-<<<<<<< HEAD
   ++  di-invited
     ^+  di-core
     =.  cor
@@ -610,11 +609,9 @@
         (emit (hark:di-pass (story:di-hark id p.content.p.delta)))
       di-core
     ==
-=======
   ++  di-archive
     =.  net.dm  %archive
     (di-post-notice '' ' archived the channel')
->>>>>>> 7596ef87
   ::
   ++  di-ingest-diff
     |=  =diff:dm:c

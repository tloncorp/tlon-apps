/-  c=chat, d=channels, g=groups, u=ui, e=epic, activity, s=story, meta
/-  ha=hark
/-  contacts-0
/+  default-agent, verb-lib=verb, dbug,
    neg=negotiate, discipline, logs,
    em=emojimart
/+  pac=dm
/+  cv=chat-conv, chv=channel-conv
/+  utils=channel-utils
/+  volume
/+  wood-lib=wood
::  performance, keep warm
/+  chat-json
::
/%  m-chat-blocked-by      %chat-blocked-by
/%  m-chat-club-action     %chat-club-action
/%  m-chat-club-action-0   %chat-club-action-0
/%  m-chat-club-action-1   %chat-club-action-1
/%  m-chat-club-action-2   %chat-club-action-2
/%  m-chat-dm-action       %chat-dm-action
/%  m-chat-dm-action-1     %chat-dm-action-1
/%  m-chat-dm-action-2     %chat-dm-action-2
/%  m-chat-dm-diff         %chat-dm-diff
/%  m-chat-dm-diff-1       %chat-dm-diff-1
/%  m-chat-dm-diff-2       %chat-dm-diff-2
/%  m-chat-heads           %chat-heads
/%  m-chat-heads-1         %chat-heads-1
/%  m-chat-heads-2         %chat-heads-2
/%  m-chat-heads-3         %chat-heads-3
/%  m-chat-paged-writs     %chat-paged-writs
/%  m-chat-paged-writs-1   %chat-paged-writs-1
/%  m-chat-paged-writs-2   %chat-paged-writs-2
/%  m-chat-paged-writs-3   %chat-paged-writs-3
/%  m-chat-scam            %chat-scam
/%  m-chat-scam-1          %chat-scam-1
/%  m-chat-scam-2          %chat-scam-2
/%  m-chat-scam-3          %chat-scam-3
/%  m-chat-scan            %chat-scan
/%  m-chat-scan-1          %chat-scan-1
/%  m-chat-scan-2          %chat-scan-2
/%  m-chat-scan-3          %chat-scan-3
/%  m-chat-toggle-message  %chat-toggle-message
/%  m-chat-unblocked-by    %chat-unblocked-by
/%  m-chat-unread-update   %chat-unread-update
/%  m-chat-unreads         %chat-unreads
/%  m-chat-writ-1          %chat-writ-1
/%  m-chat-writ-2          %chat-writ-2
/%  m-chat-writ-3          %chat-writ-3
/%  m-clubs                %clubs
/%  m-epic                 %epic
/%  m-hidden-messages      %hidden-messages
/%  m-ships                %ships
/%  m-writ                 %writ
/%  m-writ-response        %writ-response
/%  m-writ-response-1      %writ-response-1
/%  m-writ-response-2      %writ-response-2
/%  m-writ-response-3      %writ-response-3
::
/*  desk-bill  %bill  /desk/bill  ::  keep warm
::
%-  %-  discipline
    :+  ::  marks
        ::
        :~  :+  %chat-blocked-by      &  -:!>(*vale:m-chat-blocked-by)
            :+  %chat-club-action     |  -:!>(*vale:m-chat-club-action)
            :+  %chat-club-action-0   &  -:!>(*vale:m-chat-club-action-0)
            :+  %chat-club-action-1   &  -:!>(*vale:m-chat-club-action-1)
            :+  %chat-club-action-2   &  -:!>(*vale:m-chat-club-action-2)
            :+  %chat-dm-action       &  -:!>(*vale:m-chat-dm-action)
            :+  %chat-dm-action-1     &  -:!>(*vale:m-chat-dm-action-1)
            :+  %chat-dm-action-2     &  -:!>(*vale:m-chat-dm-action-2)
            :+  %chat-dm-diff         &  -:!>(*vale:m-chat-dm-diff)
            :+  %chat-dm-diff-1       &  -:!>(*vale:m-chat-dm-diff-1)
            :+  %chat-dm-diff-2       &  -:!>(*vale:m-chat-dm-diff-2)
            :+  %chat-heads           &  -:!>(*vale:m-chat-heads)
            :+  %chat-heads-1         &  -:!>(*vale:m-chat-heads-1)
            :+  %chat-heads-2         &  -:!>(*vale:m-chat-heads-2)
            :+  %chat-heads-3         &  -:!>(*vale:m-chat-heads-3)
            :+  %chat-paged-writs     &  -:!>(*vale:m-chat-paged-writs)
            :+  %chat-paged-writs-1   &  -:!>(*vale:m-chat-paged-writs-1)
            :+  %chat-paged-writs-2   &  -:!>(*vale:m-chat-paged-writs-2)
            :+  %chat-paged-writs-3   &  -:!>(*vale:m-chat-paged-writs-3)
            :+  %chat-scam            &  -:!>(*vale:m-chat-scam)
            :+  %chat-scam-1          &  -:!>(*vale:m-chat-scam-1)
            :+  %chat-scam-2          &  -:!>(*vale:m-chat-scam-2)
            :+  %chat-scam-3          &  -:!>(*vale:m-chat-scam-3)
            :+  %chat-scan            &  -:!>(*vale:m-chat-scan)
            :+  %chat-scan-1          &  -:!>(*vale:m-chat-scan-1)
            :+  %chat-scan-2          &  -:!>(*vale:m-chat-scan-2)
            :+  %chat-scan-3          &  -:!>(*vale:m-chat-scan-3)
            :+  %chat-toggle-message  &  -:!>(*vale:m-chat-toggle-message)
            :+  %chat-unblocked-by    &  -:!>(*vale:m-chat-unblocked-by)
            :+  %chat-unread-update   &  -:!>(*vale:m-chat-unread-update)
            :+  %chat-unreads         &  -:!>(*vale:m-chat-unreads)
            :+  %chat-writ-1          &  -:!>(*vale:m-chat-writ-1)
            :+  %chat-writ-2          &  -:!>(*vale:m-chat-writ-2)
            :+  %chat-writ-3          &  -:!>(*vale:m-chat-writ-3)
            :+  %clubs                &  -:!>(*vale:m-clubs)
            :+  %epic                 &  -:!>(*vale:m-epic)
            :+  %hidden-messages      &  -:!>(*vale:m-hidden-messages)
            :+  %ships                &  -:!>(*vale:m-ships)
            :+  %writ                 &  -:!>(*vale:m-writ)
            :+  %writ-response        &  -:!>(*vale:m-writ-response)
            :+  %writ-response-1      &  -:!>(*vale:m-writ-response-1)
            :+  %writ-response-2      &  -:!>(*vale:m-writ-response-2)
            :+  %writ-response-3      &  -:!>(*vale:m-writ-response-3)
        ==
      ::  facts
      ::
      :~  [/ %chat-blocked-by %chat-unblocked-by %chat-toggle-message %chat-club-action %writ-response %ships ~]
          [/club/$ %writ-response ~]
          [/clubs %chat-club-action ~]
          [/dm/$ %writ-response ~]
          [/dm/invited %ships ~]
          [/epic %epic ~]
          [/unreads %chat-unread-update ~]
        ::
          [/v1 %chat-club-action-1 %writ-response-1 ~]
          [/v1/club/$ %writ-response-1 ~]
          [/v1/clubs %chat-club-action-1 ~]
          [/v1/dm/$ %writ-response-1 ~]
        ::
          [/v2 %chat-club-action-1 %writ-response-2 ~]
          [/v2/club/$ %writ-response-2 ~]
          [/v2/clubs %chat-club-action-1 ~]
          [/v2/dm/$ %writ-response-2 ~]
        ::
          [/v3 %chat-club-action-2 %writ-response-3 ~]
          [/v3/club/$ %writ-response-3 ~]
          [/v3/clubs %chat-club-action-2 ~]
          [/v3/dm/$ %writ-response-3 ~]
      ==
    ::  scries
    ::
    :~  [/x/blocked %ships]
        [/x/blocked-by %ships]
        [/x/clubs %clubs]
        [/x/dm %ships]
        [/x/dm/$/search %chat-scan]
        [/x/dm/$/search/bounded %chat-scam]
        [/x/dm/$/writs %chat-paged-writs]
        [/x/dm/$/writs/writ %writ]
        [/x/dm/archive %ships]
        [/x/dm/invited %ships]
        [/x/full %noun]
        [/x/heads %chat-heads]
        [/x/hidden-messages %hidden-messages]
        [/x/init %noun]
        [/x/old %noun]
        [/x/unreads %chat-unreads]
      ::
        [/x/v1/club/$/search %chat-scan-1]
        [/x/v1/club/$/search/bounded %chat-scam-1]
        [/x/v1/club/$/writs %chat-paged-writs-1]
        [/x/v1/club/$/writs/writ %chat-writ-1]
        [/x/v1/dm/$/search %chat-scan-1]
        [/x/v1/dm/$/search/bounded %chat-scam-1]
        [/x/v1/dm/$/writs %chat-paged-writs-1]
        [/x/v1/dm/$/writs/writ %chat-writ-1]
        [/x/v1/heads %chat-heads-1]
        [/x/v1/init %noun]
      ::
        [/x/v2/club/$/search %chat-scan-2]
        [/x/v2/club/$/search/bounded %chat-scam-2]
        [/x/v2/club/$/writs %chat-paged-writs-2]
        [/x/v2/club/$/writs/writ %chat-writ-2]
        [/x/v2/dm/$/search %chat-scan-2]
        [/x/v2/dm/$/search/bounded %chat-scam-2]
        [/x/v2/dm/$/writs %chat-paged-writs-2]
        [/x/v2/dm/$/writs/writ %chat-writ-2]
        [/x/v2/heads %chat-heads-2]
      ::
        [/x/v3/club/$/search %chat-scan-3]
        [/x/v3/club/$/search/bounded %chat-scam-3]
        [/x/v3/club/$/writs %chat-paged-writs-3]
        [/x/v3/club/$/writs/writ %chat-writ-3]
        [/x/v3/dm/$/search %chat-scan-3]
        [/x/v3/dm/$/search/bounded %chat-scam-3]
        [/x/v3/dm/$/writs %chat-paged-writs-3]
        [/x/v3/dm/$/writs/writ %chat-writ-3]
        [/x/v3/heads %chat-heads-3]
    ==
::
%-  %-  agent:neg
    :+  |
      [~.chat-dms^%1 ~ ~]
    [%chat^[~.chat-dms^%1 ~ ~] ~ ~]
%-  agent:dbug
%+  verb-lib  |
::
^-  agent:gall
=>
  |%
  +$  card  card:agent:gall
  ++  okay  `epic:e`1
  ++  wood-state
    ^-  state:wood-lib
    :*  ver=|
        odd=&
        veb=|
    ==
  ++  club-eq  2 :: reverb control: max number of forwards for clubs
  +$  current-state
    $:  %10
        dms=(map ship dm:c)
        clubs=(map id:club:c club:c)
        pins=(list whom:c)
        sends=(map whom:c (qeu sent-id))
        blocked=(set ship)
        blocked-by=(set ship)
        hidden-messages=(set id:c)
        old-chats=(map flag:v2:c chat:v2:c)  :: for migration
        old-pins=(list whom:v2:c)
    ==
  +$  sent-id
    $@  time             ::  top-level msg
    [top=id:c new=time]  ::  or reply
  --
=|  current-state
=*  state  -
=<
  |_  =bowl:gall
  +*  this  .
      def   ~(. (default-agent this %|) bowl)
      log   ~(. logs [our.bowl /logs])
      cor   ~(. +> [bowl ~])
  ++  on-init
    ^-  (quip card _this)
    =^  cards  state
      abet:init:cor
    [cards this]
  ::
  ++  on-save  !>([state okay])
  ++  on-load
    |=  =vase
    ^-  (quip card _this)
    =^  cards  state
      abet:(load:cor vase)
    [cards this]
  ::
  ++  on-poke
    |=  [=mark =vase]
    ^-  (quip card _this)
    =^  cards  state
      abet:(poke:cor mark vase)
    [cards this]
  ++  on-watch
    |=  =path
    ^-  (quip card _this)
    =^  cards  state
      abet:(watch:cor path)
    [cards this]
  ::
  ++  on-peek   peek:cor
  ::
  ++  on-leave   on-leave:def
  ++  on-fail
    |=  [=term =tang]
    ^-  (quip card _this)
    :_  this
    [(fail:log term tang ~)]~
  ::
  ++  on-agent
    |=  [=wire =sign:agent:gall]
    ^-  (quip card _this)
    =^  cards  state
      abet:(agent:cor wire sign)
    [cards this]
  ++  on-arvo
    |=  [=wire sign=sign-arvo]
    ^-  (quip card _this)
    =^  cards  state
      abet:(arvo:cor wire sign)
    [cards this]
  --
|_  [=bowl:gall cards=(list card)]
+*  wood  ~(. wood-lib [bowl wood-state])
++  abet  [(flop cards) state]
++  cor   .
++  emit  |=(=card cor(cards [card cards]))
++  emil  |=(caz=(list card) cor(cards (welp (flop caz) cards)))
++  give  |=(=gift:agent:gall (emit %give gift))
++  now-id   `id:c`[our now]:bowl
++  scry-path
  |=  [agent=term =path]
  ^-  ^path
  (welp /(scot %p our.bowl)/[agent]/(scot %da now.bowl) path)
++  init  cor
::  +load: load next state
++  load
  |^  |=  =vase
  ^+  cor
  =+  !<([old=versioned-state cool=@ud] vase)
  =?  old  ?=(%2 -.old)  (state-2-to-3 old)
  =?  old  ?=(%3 -.old)  (state-3-to-4 old)
  =?  old  ?=(%4 -.old)  (state-4-to-5 old)
  =?  old  ?=(%5 -.old)  (state-5-to-6 old)
  =?  old  ?=(%6 -.old)  (state-6-to-7 old)
  =?  old  ?=(%7 -.old)  (state-7-to-8 old)
  =?  old  ?=(%8 -.old)  (state-8-to-9 old)
  =?  old  ?=(%9 -.old)  (state-9-to-10 old)
  ?>  ?=(%10 -.old)
  cor(state old)
  ::
  +$  versioned-state
    $%  state-10
        state-9
        state-8
        state-7
        state-6
        state-5
        state-4
        state-3
        state-2
    ==
  +$  state-2
    $:  %2
        chats=(map flag:v2:c chat:v2:c)
        dms=(map ship dm:v2:c)
        clubs=(map id:club:v2:c club:v2:c)
        drafts=(map whom:v2:c story:v2:c)
        pins=(list whom:v2:c)
        bad=(set ship)
        inv=(set ship)
        voc=(map [flag:v2:c id:v2:c] (unit said:v2:c))
        fish=(map [flag:v2:c @] id:v2:c)
        ::  true represents imported, false pending import
        imp=(map flag:v2:c ?)
    ==
  +$  state-3
    $:  %3
        chats=(map flag:v2:c chat:v2:c)
        dms=(map ship dm:v2:c)
        clubs=(map id:club:v2:c club:v2:c)
        drafts=(map whom:v2:c story:v2:c)
        pins=(list whom:v2:c)
        blocked=(set ship)
        blocked-by=(set ship)
        bad=(set ship)
        inv=(set ship)
        voc=(map [flag:v2:c id:v2:c] (unit said:v2:c))
        fish=(map [flag:v2:c @] id:v2:c)
        ::  true represents imported, false pending import
        imp=(map flag:v2:c ?)
    ==
  +$  state-4
    $:  %4
        chats=(map flag:v2:c chat:v2:c)
        dms=(map ship dm:v2:c)
        clubs=(map id:club:v2:c club:v2:c)
        drafts=(map whom:v2:c story:v2:c)
        pins=(list whom:v2:c)
        blocked=(set ship)
        blocked-by=(set ship)
        hidden-messages=(set id:v2:c)
        bad=(set ship)
        inv=(set ship)
        voc=(map [flag:v2:c id:v2:c] (unit said:v2:c))
        fish=(map [flag:v2:c @] id:v2:c)
        ::  true represents imported, false pending import
        imp=(map flag:v2:c ?)
    ==
  +$  state-5
    $:  %5
        dms=(map ship dm-5)
        clubs=(map id:club:v3:c club-5)
        pins=(list whom:v3:c)
        bad=(set ship)
        inv=(set ship)
        blocked=(set ship)
        blocked-by=(set ship)
        hidden-messages=(set id:v3:c)
        old-chats=(map flag:v2:c chat:v2:c)  :: for migration
        old-pins=(list whom:v2:c)
    ==
  +$  club-5    [heard:club:v3:c remark=remark-5 =pact:v3:c crew:club:v3:c]
  +$  dm-5      [=pact:v3:c remark=remark-5 net:dm:v3:c pin=_|]
  +$  remark-5  [last-read=time watching=_| unread-threads=(set id:c)]
  +$  state-6
    $:  %6
        dms=(map ship dm:v3:c)
        clubs=(map id:club:v3:c club:v3:c)
        pins=(list whom:v3:c)
        bad=(set ship)
        inv=(set ship)
        blocked=(set ship)
        blocked-by=(set ship)
        hidden-messages=(set id:c)
        old-chats=(map flag:v2:c chat:v2:c)  :: for migration
        old-pins=(list whom:v2:c)
    ==
  +$  state-7
    $:  %7
        dms=(map ship dm:v3:c)
        clubs=(map id:club:v3:c club:v3:c)
        pins=(list whom:v3:c)
        sends=(map whom:v3:c (qeu sent-id))
        blocked=(set ship)
        blocked-by=(set ship)
        hidden-messages=(set id:v3:c)
        old-chats=(map flag:v2:c chat:v2:c)  :: for migration
        old-pins=(list whom:v2:c)
    ==
  +$  state-8
    $:  %8
        dms=(map ship dm:v4:c)
        clubs=(map id:club:v4:c club:v4:c)
        pins=(list whom:v4:c)
        sends=(map whom:v4:c (qeu sent-id))
        blocked=(set ship)
        blocked-by=(set ship)
        hidden-messages=(set id:v4:c)
        old-chats=(map flag:v2:c chat:v2:c)  :: for migration
        old-pins=(list whom:v2:c)
    ==
  +$  state-9
    $:  %9
        dms=(map ship dm:v5:c)
        clubs=(map id:club:v5:c club:v5:c)
        pins=(list whom:v5:c)
        sends=(map whom:v5:c (qeu sent-id))
        blocked=(set ship)
        blocked-by=(set ship)
        hidden-messages=(set id:v5:c)
        old-chats=(map flag:v2:c chat:v2:c)  :: for migration
        old-pins=(list whom:v2:c)
    ==
  +$  state-10  current-state
  ::
  ++  state-9-to-10
    |=  state-9
    ^-  state-10
    :*  %10
        (~(run by dms) dm-9-to-10)
        (~(run by clubs) club-9-to-10)
        pins
        sends
        blocked
        blocked-by
        hidden-messages
        old-chats
        old-pins
    ==
  ++  club-9-to-10
    |=  =club:v5:c
    ^-  club:v6:c
    club(pact (pact-9-to-10 pact.club))
  ++  dm-9-to-10
    |=  =dm:v5:c
    ^-  dm:v6:c
    dm(pact (pact-9-to-10 pact.dm))
  ++  pact-9-to-10
    |=  =pact:v5:c
    ^-  pact:v6:c
    %=    pact
        wit
      %+  gas:on:writs:v6:c  *writs:v6:c
      %+  turn
        (tap:on:writs:v5:c wit.pact)
      |=  [=time =writ:v5:c]
      :-  time
      [%& (v6:writ:v5:cv writ)]
    ==
  ++  state-8-to-9
    |=  state-8
    ^-  state-9
    :*  %9
        (~(run by dms) dm-8-to-9)
        (~(run by clubs) club-8-to-9)
        pins
        sends
        blocked
        blocked-by
        hidden-messages
        old-chats
        old-pins
    ==
  ++  club-8-to-9
    |=  =club:v4:c
    ^-  club:v5:c
    club(pact (pact-8-to-9 pact.club))
  ++  dm-8-to-9
    |=  =dm:v4:c
    ^-  dm:v5:c
    dm(pact (pact-8-to-9 pact.dm))
  ++  pact-8-to-9
    |=  =pact:v4:c
    ^-  pact:v5:c
    =;  [num=@ud writs=(list [time writ:v5:c])]
      [num (gas:on:writs:v5:c ~ writs) dex.pact]
    %+  roll  (tap:on:writs:v4:c wit.pact)
    |=  [[=time =writ:v4:c] num=@ud writs=(list [time writ:v5:c])]
    ^+  [num writs]
    =.  num  +(num)
    :-  num
    [[time (writ-8-to-9 num writ)] writs]
  ++  writ-8-to-9
    |=  [seq=@ud =writ:v4:c]
    ^-  writ:v5:c
    =,  -.writ
    [[id seq time reacts replies reply-meta] +.writ]
  ::
  ++  state-7-to-8
    |=  state-7
    ^-  state-8
    :*  %8
        (~(run by dms) dm-7-to-8)
        (~(run by clubs) club-7-to-8)
        pins
        sends
        blocked
        blocked-by
        hidden-messages
        old-chats
        old-pins
    ==
  ++  club-7-to-8
    |=  =club:v3:c
    ^-  club:v4:c
    club(pact (pact-7-to-8 pact.club))
  ++  dm-7-to-8
    |=  =dm:v3:c
    ^-  dm:v4:c
    dm(pact (pact-7-to-8 pact.dm))
  ++  pact-7-to-8
    |=  =pact:v3:c
    ^-   pact:v4:c
    pact(wit (run:on:writs:v3:c wit.pact v4:writ:v3:cv))
  ::
  ++  state-6-to-7
    |=  state-6
    ^-  state-7
    [%7 dms clubs pins ~ blocked blocked-by hidden-messages old-chats old-pins]
  ++  state-5-to-6
    |=  s=state-5
    ^-  state-6
    s(- %6, dms (dms-5-to-6 dms.s), clubs (clubs-5-to-6 clubs.s))
  ::
  ++  dms-5-to-6
    |=  dms=(map ship dm-5)
    ^-  (map ship dm:v3:c)
    %-  ~(run by dms)
    |=  dm=dm-5
    ^-  dm:v3:c
    dm(remark (remark-5-to-6 wit.pact.dm remark.dm))
  ::
  ++  clubs-5-to-6
    |=  clubs=(map id:club:v3:c club-5)
    ^-  (map id:club:v3:c club:v3:c)
    %-  ~(run by clubs)
    |=  club=club-5
    ^-  club:v3:c
    club(remark (remark-5-to-6 wit.pact.club remark.club))
  ::
  ++  remark-5-to-6
    |=  [=writs:v3:c remark=remark-5]
    ^-  remark:v3:c
    :_  remark
    ?~(tim=(ram:on:writs:v3:c writs) *time key.u.tim)
  ::
  ++  state-4-to-5
    |=  state-4
    ^-  state-5
    :-  %5
    :+  (dms-4-to-5 dms)
      (clubs-4-to-5 clubs)
    [(pins-4-to-5 pins) bad inv blocked blocked-by hidden-messages chats pins]
  ::
  ++  pins-4-to-5
    |=  pins=(list whom:v2:c)
    ^-  (list whom:v3:c)
    %+  murn  pins
    |=(w=whom:v2:c ?:(?=(%flag -.w) ~ (some w)))
  ::
  ++  dms-4-to-5
    |=  dms=(map ship dm:v2:c)
    ^-  (map ship dm-5)
    %-  ~(run by dms)
    |=  dm:v2:c
    ^-  dm-5
    [(pact-4-to-5 pact) remark net pin]
  ::
  ++  clubs-4-to-5
    |=  clubs=(map id:club:v2:c club:v2:c)
    ^-  (map id:club:c club-5)
    %-  ~(run by clubs)
    |=  club:v2:c
    [heard remark (pact-4-to-5 pact) crew]
  ::
  ++  pact-4-to-5
    |=  =pact:v2:c
    ^-  pact:v3:c
    :_  dex.pact
    =/  writs  (tap:on:writs:v2:c wit.pact)
    =/  reply-index=(map @da replies:v3:c)
      %+  roll  writs
      |=  [[=time =writ:v2:c] reply-index=(map @da replies:v3:c)]
      ?~  replying.writ  reply-index
      =/  old-replies=replies:v3:c  (~(gut by reply-index) time *replies:v3:c)
      =/  reply-time  (~(get by dex.pact) u.replying.writ)
      ?~  reply-time  reply-index
      %+  ~(put by reply-index)  u.reply-time
      (put:on:replies:v3:c old-replies time (reply-4-to-5 u.replying.writ time writ))
    %+  gas:on:writs:v3:c  *writs:v3:c
    %+  murn  writs
    |=  [=time =writ:v2:c]
    ^-  (unit [^time writ:v3:c])
    ?^  replying.writ  ~
    =/  =replies:v3:c  (~(gut by reply-index) time *replies:v3:c)
    (some time (writ-4-to-5 time writ replies))
  ::
  ++  writ-4-to-5
    |=  [=time old=writ:v2:c =replies:v3:c]
    ^-  writ:v3:c
    =;  qm=reply-meta:v7:d
      :-  [id.old time feels.old replies qm]
      (essay-4-to-5 +.old)
    ::
    =/  last-repliers=(set ship)
      =|  repliers=(set ship)
      =/  entries=(list [* reply:v3:c])  (bap:on:replies:v3:c replies)
      |-
      ?:  |(=(~ entries) =(3 ~(wyt in repliers)))
        repliers
      =/  [* =reply:v3:c]  -.entries
      ?:  (~(has in repliers) author.reply)
        $(entries +.entries)
      (~(put in repliers) author.reply)
    :*  (wyt:on:replies:v3:c replies)
        last-repliers
        (biff (ram:on:replies:v3:c replies) |=([=^time *] `time))
    ==
  ::
  ++  reply-4-to-5
    |=  [parent-id=id:v3:c =time old=writ:v2:c]
    ^-  reply:v3:c
    [[id.old parent-id time feels.old] (memo-4-to-5 +.old)]
  ::
  ++  memo-4-to-5
    |=  memo:v2:c
    ^-  memo:v7:old:d
    [(story-4-to-5 author content) author sent]
  ::
  ++  essay-4-to-5
    |=  memo:v2:c
    ^-  essay:v3:c
    [(memo-4-to-5 +<) %chat ?-(-.content %story ~, %notice [%notice ~])]
  ::
  ++  story-4-to-5
    |=  [=ship old=content:v2:c]
    ^-  story:v7:old:d
    ?-    -.old
        %notice  ~[%inline pfix.p.old ship+ship sfix.p.old]~
        %story
      %+  welp
        (turn p.p.old (lead %block))
      [%inline q.p.old]~
    ==
  ::
  ++  state-3-to-4
    |=  s=state-3
    ^-  state-4
    %*  .  *state-4
      dms     dms.s
      clubs   clubs.s
      drafts  drafts.s
      pins    pins.s
      blocked  blocked.s
      blocked-by  blocked-by.s
      hidden-messages  ~
      bad     bad.s
      inv     inv.s
      fish    fish.s
      voc     voc.s
      chats   chats.s
    ==
  ++  state-2-to-3
    |=  s=state-2
    ^-  state-3
    %*  .  *state-3
      dms     dms.s
      clubs   clubs.s
      drafts  drafts.s
      pins    pins.s
      blocked  ~
      blocked-by  ~
      bad     bad.s
      inv     inv.s
      fish    fish.s
      voc     voc.s
      chats   chats.s
    ==
  --
::
++  poke
  |=  [=mark =vase]
  |^  ^+  cor
  ?+    mark  ~|(bad-poke/mark !!)
      %chat-negotiate
    ::TODO  arguably should just be a /mar/negotiate
    (emit (initiate:neg !<(@p vase) dap.bowl))
  ::
      %chat-dm-rsvp
    =+  !<(=rsvp:dm:c vase)
    di-abet:(di-rsvp:(di-abed:di-core ship.rsvp) ok.rsvp)
  ::
      %chat-blocked
    ?<  from-self
    (has-blocked src.bowl)
  ::
      %chat-unblocked
    ?<  from-self
    (has-unblocked src.bowl)
  ::
      %chat-block-ship
    =+  !<(=ship vase)
    ?>  from-self
    (block ship)
  ::
      %chat-unblock-ship
    =+  !<(=ship vase)
    ?>  from-self
    (unblock ship)
  ::
      %chat-toggle-message
    =+  !<(toggle=message-toggle:c vase)
    ?>  from-self
    (toggle-message toggle)
  ::
      %chat-unblocked
    ?<  from-self
    (has-unblocked src.bowl)
  ::
      %chat-block-ship
    =+  !<(=ship vase)
    ?>  from-self
    (block ship)
  ::
      %chat-unblock-ship
    =+  !<(=ship vase)
    ?>  from-self
    (unblock ship)
  ::
      %chat-toggle-message
    =+  !<(toggle=message-toggle:c vase)
    ?>  from-self
    (toggle-message toggle)
  ::
      %chat-remark-action
    =+  !<(act=remark-action:c vase)
    ?-  -.p.act
      %ship  di-abet:(di-remark-diff:(di-abed:di-core p.p.act) q.act)
      %club  cu-abet:(cu-remark-diff:(cu-abed:cu-core p.p.act) q.act)
    ==
  ::
      %chat-dm-action-1
    =+  !<(=action:dm:c vase)
    ::  don't allow anyone else to proxy through us
    ?.  =(src.bowl our.bowl)
      ~|("%dm-action poke failed: only allowed from self" !!)
    ::  don't proxy to self, creates an infinite loop
    ?:  =(p.action our.bowl)
      di-abet:(di-ingest-diff:(di-abed-soft:di-core p.action) q.action)
    di-abet:(di-proxy:(di-abed-soft:di-core p.action) q.action)
  ::
      ?(%chat-dm-diff-1 %chat-dm-diff-2)
    =+  !<(=diff:dm:c vase)
    di-abet:(di-take-counter:(di-abed-soft:di-core src.bowl) diff)
  ::
      %chat-club-create
    cu-abet:(cu-create:cu-core !<(=create:club:c vase))
  ::
      ?(%chat-club-action-1 %chat-club-action-2)
    =+  !<(=action:club:c vase)
    =/  cu  (cu-abed p.action)
    cu-abet:(cu-diff:cu q.action)
  ::
      %chat-dm-archive  di-abet:di-archive:(di-abed:di-core !<(ship vase))
      %chat-migrate-server  ?>(from-self server:migrate)
      %chat-migrate         ?>(from-self client:migrate)
  ::
      %chat-migrate-refs
    ?>  from-self
    =+  !<(flag=[ship term] vase)
    (refs:migrate flag)
      %chat-trim
    ?>  from-self
    trim:migrate
  ::  backwards compatibility
  ::
  ::  v3 types
    ::
  ::
      %chat-dm-action
    =;  new=action:dm:c
      $(mark %chat-dm-action-1, vase !>(new))
    =+  !<(=action:dm:v3:c vase)
    action(q (v4:diff-writs:v3:cv q.action))
  ::
      %chat-dm-diff
    =;  new=diff:dm:c
      $(mark %chat-dm-diff-1, vase !>(new))
    (v4:diff-writs:v3:cv !<(=diff:dm:v3:c vase))
  ::
      ?(%chat-club-action %chat-club-action-0)
    =;  new=action:club:c
      $(mark %chat-club-action-2, vase !>(new))
    =+  !<(=action:club:v3:c vase)
    ?.  ?=(%writ -.q.q.action)  action
    action(diff.q.q (v4:diff-writs:v3:cv diff.q.q.action))
  ::  v2 types
  ::
    ::
  ::
      %dm-rsvp
    =+  `rsvp:dm:c`!<(rsvp:dm:v2:c vase)  ::NOTE  safety check
    $(mark %chat-dm-rsvp)
  ::
      %dm-diff
    =;  new=diff:dm:v3:c
      $(mark %chat-dm-diff, vase !>(new))
    (v3:diff-writs:v2:cv !<(=diff:dm:v2:c vase))
  ::
      %club-action
    =;  new=action:club:v3:c
      $(mark %chat-club-action, vase !>(new))
    =+  !<(=action:club:v2:c vase)
    ?.  ?=(%writ -.q.q.action)  action
    action(diff.q.q (v3:diff-writs:v2:cv diff.q.q.action))
  ::
      %egg-any
    =+  !<(=egg-any:gall vase)
    ?-  -.egg-any
        ?(%15 %16)
      ?.  ?=(%live +<.egg-any)
        ~&  [dap.bowl %egg-any-not-live]
        cor
      =/  bak=_cor
        (load -:!>(*[versioned-state:load @ud]) q.old-state.egg-any)
      ::  restore previous data, doing a "deep merge" where possible.
      ::  in doing so we must take care around sequence numbers.
      ::  to keep that logic simple, we merge the message lists and
      ::  re-number all the messages in sequence.
      ::
      =.  dms
        %+  roll  ~(tap by dms:bak)
        |=  [[=ship =dm:c] =_dms]
        %+  ~(put by dms)  ship
        ?.  (~(has by dms) ship)
          dm
        =/  hav  (~(got by dms) ship)
        =/  [num=@ud wit=writs:c]
          %^  (dip:on:writs:c ,@ud)
              (uni:on:writs:c wit.pact.dm wit.pact.hav)
            0
          |=  [n=@ud k=time v=(may:c writ:c)]
          ^-  [(unit (may:c writ:c)) ? @ud]
          :_  [| +(n)]
          :-  ~
          ?:(?=(%| -.v) v(seq +(n)) v(seq +(n)))
        :*  :+  num
              wit
            (~(uni by dex.pact.dm) dex.pact.hav)
          ::
            remark.hav
            net.hav
            |(pin.hav pin.dm)
        ==
      =.  clubs
        %+  roll  ~(tap by clubs:bak)
        |=  [[=id:club:c =club:c] =_clubs]
        %+  ~(put by clubs)  id
        ?.  (~(has by clubs) id)
          club
        =/  hav  (~(got by clubs) id)
        :*  (~(uni in heard.club) heard.hav)
            remark.hav
          ::
            :+  (max num.pact.club num.pact.hav)
              (uni:on:writs:c wit.pact.club wit.pact.hav)
            (~(uni by dex.pact.club) dex.pact.hav)
          ::
            crew.hav
        ==
      =.  pins             pins:bak
      =.  blocked          (~(uni in blocked:bak) blocked)
      =.  blocked-by       (~(uni in blocked-by:bak) blocked-by)
      =.  hidden-messages  (~(uni in hidden-messages:bak) hidden-messages)
      cor
    ==
  ==
  ++  pin
    |=  ps=(list whom:c)
    =.  pins  ps
    cor
  --
  ::
  ++  has-blocked
    |=  =ship
    ^+  cor
    ?<  (~(has in blocked-by) ship)
    ?<  =(our.bowl ship)
    =.  blocked-by  (~(put in blocked-by) ship)
    (give %fact ~[/] chat-blocked-by+!>(ship))
  ::
  ++  has-unblocked
    |=  =ship
    ^+  cor
    ?>  (~(has in blocked-by) ship)
    ?<  =(our.bowl ship)
    =.  blocked-by  (~(del in blocked-by) ship)
    (give %fact ~[/] chat-unblocked-by+!>(ship))
  ::
  ++  block
    |=  =ship
    ^+  cor
    ?<  (~(has in blocked) ship)
    ?<  =(our.bowl ship)
    =.  blocked  (~(put in blocked) ship)
    (emit %pass di-area:di-core:cor %agent [ship dap.bowl] %poke %chat-blocked !>(0))
  ::
  ++  unblock
    |=  =ship
    ^+  cor
    ?>  (~(has in blocked) ship)
    =.  blocked  (~(del in blocked) ship)
    (emit %pass di-area:di-core:cor %agent [ship dap.bowl] %poke %chat-unblocked !>(0))
  ::
  ++  toggle-message
    |=  toggle=message-toggle:c
    ^+  cor
    =.  hidden-messages
      ?-  -.toggle
        %hide  (~(put in hidden-messages) id.toggle)
        %show  (~(del in hidden-messages) id.toggle)
      ==
    (give %fact ~[/] chat-toggle-message+!>(toggle))
  ::
++  watch
  |=  =(pole knot)
  ^+  cor
  ?+    pole  ~|(bad-watch-path+`path`pole !!)
  ::  catch-all
  ::
      ~  ?>(from-self cor)
      [?(%v1 %v2 %v3) ~]  ?>(from-self cor)
  ::
      [%clubs ~]  ?>(from-self cor)
      [%v1 %clubs ~]  ?>(from-self cor)

      [%unreads ~]  ?>(from-self cor)
      [%dm %invited ~]  ?>(from-self cor)
  ::
      [%dm ship=@ rest=*]
    =/  =ship  (slav %p ship.pole)
    di-abet:(di-watch:(di-abed:di-core ship) %v0 rest.pole)
  ::
      [ver=?(%v1 %v2 %v3) %dm ship=@ rest=*]
    =/  =ship  (slav %p ship.pole)
    di-abet:(di-watch:(di-abed:di-core ship) ver.pole rest.pole)
  ::
      [%club id=@ rest=*]
    =/  =id:club:c  (slav %uv id.pole)
    cu-abet:(cu-watch:(cu-abed id) %v0 rest.pole)
  ::
      [ver=?(%v1 %v2 %v3) %club id=@ rest=*]
    =/  =id:club:c  (slav %uv id.pole)
    cu-abet:(cu-watch:(cu-abed id) ver.pole rest.pole)
  ::
      [%epic ~]
    (give %fact ~ epic+!>(okay))
  ==
::
++  agent
  |=  [=(pole knot) =sign:agent:gall]
  ^+  cor
  ?+    pole  ~|(bad-agent-wire/pole !!)
      ~  cor
  ::
      [%logs *]  cor
      [%epic ~]  cor
      [%hook *]  cor
      [%logs ~]  cor
  ::
      [%migrate ~]
    ?>  ?=(%poke-ack -.sign)
    ?~  p.sign  cor
    %-  (slog 'Failed to do chat data migration' u.p.sign)
    cor
  ::
      [%activity %submit ~]
    ?>  ?=(%poke-ack -.sign)
    ?~  p.sign  cor
    %-  (slog 'Failed to send activity' u.p.sign)
    cor
  ::
      [%said *]
    ::  old chat used to fetch previews, we don't do those here anymore
    ::
    cor
  ::
      [%groups ~]
    ::  old chat used to watch groups. we no longer want/need to.
    ::
    (emit %pass /groups %agent [our.bowl %groups] %leave ~)
  ::
      [%chat ship=@ *]
    ::  old chat used to have chat subscriptions. we no longer care about these
    ::
    ?~  who=(slaw %p ship.pole)  cor
    (emit %pass pole %agent [u.who dap.bowl] %leave ~)
  ::
      [%contacts ship=@ ~]
    ?>  ?=(%poke-ack -.sign)
    ?~  p.sign  cor
    %-  (slog leaf/"Failed to heed contact {(trip ship.pole)}" u.p.sign)
    cor
  ::
      [?(%v1 %v2) %dm ship=@ rest=*]
    =/  =ship  (slav %p ship.pole)
    di-abet:(di-agent:(di-abed:di-core ship) rest.pole sign)
  ::
      [?(%v1 %v2) %club id=@ rest=*]
    =/  =id:club:c  (slav %uv id.pole)
    cu-abet:(cu-agent:(cu-abed id) rest.pole sign)
  ==
++  give-kick
  |=  [pas=(list path) =cage]
  =.  cor  (give %fact pas cage)
  (give %kick ~ ~)
::
++  arvo
  |=  [=wire sign=sign-arvo]
  ^+  cor
  ~&  arvo/wire
  cor
++  peek
  |=  =path
  ^-  (unit (unit cage))
  ?+  path  [~ ~]
    [%x %full ~]  ``noun+!>([dms clubs])
    [%x %old ~]  ``noun+!>(old-chats)  ::  legacy data, for migration use
  ::
    [%x %clubs ~]  ``clubs+!>((~(run by clubs) |=(=club:c crew.club)))
  ::
    [%x %blocked ~]  ``ships+!>(blocked)
  ::
    [%x %blocked-by ~]  ``ships+!>(blocked-by)
  ::
    [%x %hidden-messages ~]  ``hidden-messages+!>(hidden-messages)
  ::
    [%x %unreads ~]  ``chat-unreads+!>(unreads)
  ::
      [%x %init ~]
    =-  ``noun+!>(-)
    :*  (~(run by clubs) |=(=club:c crew.club))
        ~(key by accepted-dms)
        unreads
        ~(key by pending-dms)
        pins
    ==
  ::
      [%x %v1 %init ~]
    =-  ``noun+!>(-)
    :*  ~(key by accepted-dms)
        ~(key by pending-dms)
        (~(run by clubs) |=(=club:c crew.club))
        blocked
        blocked-by
        hidden-messages
    ==
  ::
      [%x %heads ?(~ [@ ~])]
    =/  since=(unit time)
      ?~  t.t.path  ~
      ?^  tim=(slaw %da i.t.t.path)  `u.tim
      `(slav %ud i.t.t.path)
    :^  ~  ~  %chat-heads
    !>((v3:heads:v5:cv (v5:heads:v6:cv (heads since))))
  ::
      [%x ?(%v1 %v2 %v3) %heads ?(~ [@ ~])]
    =*  ver  i.t.path
    =/  since=(unit time)
      ?~  t.t.t.path  ~
      ?^  tim=(slaw %da i.t.t.t.path)  `u.tim
      `(slav %ud i.t.t.t.path)
    ?-  ver
      %v1  ``[%chat-heads-1 !>((v4:heads:v6:cv (heads since)))]
      %v2  ``[%chat-heads-2 !>((v5:heads:v6:cv (heads since)))]
      %v3  ``[%chat-heads-3 !>(`chat-heads:v6:c`(heads since))]
    ==
  ::
      [%x %dm ~]
    ``ships+!>(~(key by accepted-dms))
  ::
      [%x %dm %invited ~]
    ``ships+!>(~(key by pending-dms))
  ::
      [%x %dm %archive ~]
    ``ships+!>(~(key by archived-dms))
  ::
      [%x %dm @ *]
    =/  =ship  (slav %p i.t.t.path)
    (di-peek:(di-abed:di-core ship) %x %v0 t.t.t.path)
  ::
      [%x ?(%v1 %v2 %v3) %dm @ *]
    =/  =ship  (slav %p i.t.t.t.path)
    (di-peek:(di-abed:di-core ship) %x i.t.path t.t.t.t.path)
  ::
      [%x %club @ *]
    (cu-peek:(cu-abed (slav %uv i.t.t.path)) %x %v0 t.t.t.path)
  ::
      [%x ?(%v1 %v2 %v3) %club @ *]
    (cu-peek:(cu-abed (slav %uv i.t.t.t.path)) %x i.t.path t.t.t.t.path)
  ::
      [%u %dm @ *]
    =/  =ship  (slav %p i.t.t.path)
    =/  has  (~(has by dms) ship)
    ?.  has
      ``loob+!>(|)
    ?~  t.t.t.path  ``loob+!>(has)
    (di-peek:(di-abed:di-core ship) %u %v0 t.t.t.path)
  ::
      [%u %club @ *]
    =/  =id:club:c  (slav %uv i.t.t.path)
    =/  has  (~(has by clubs) id)
    ?.  has
      ``loob+!>(|)
    ?~  t.t.t.path  ``loob+!>(has)
    (cu-peek:(cu-abed:cu-core id) %u %v0 t.t.t.path)
  ::
  ==
::
++  heads
  |=  since=(unit time)
  ^-  chat-heads:c
  %+  murn
    %+  welp
      (turn ~(tap by dms) |=([=@p dm:c] [ship+p pact remark]))
    (turn ~(tap by clubs) |=([=id:club:c club:c] [club+id pact remark]))
  |=  [=whom:c =pact:c =remark:c]
  ^-  (unit [_whom time (unit writ:c)])
  ::  if there is no latest post, give nothing
  ::
  ?~  vp=(ram:on:writs:c wit.pact)  ~
  ::  if the request is bounded, check that latest message is "in bounds"
  ::  (and not presumably already known by the requester)
  ::
  ?.  ?|  ?=(~ since)
          |((gth key.u.vp u.since) (gth recency.remark u.since))
      ==
    ~
  ::  latest is in range (or recency was changed), give it directly
  ::
  ?:  ?=(%| -.val.u.vp)  ~
  `[whom recency.remark `+.val.u.vp]
::
++  unreads
  ^-  unreads:c
  %-  ~(gas by *unreads:c)
  %+  welp
    %+  turn  ~(tap by clubs)
    |=  [=id:club:c =club:c]
    =/  loyal  (~(has in team.crew.club) our.bowl)
    =/  invited  (~(has in hive.crew.club) our.bowl)
    ?:  &(!loyal !invited)
      [club/id *time 0 ~ ~]
    =/  cu  (cu-abed id)
    [club/id cu-unread:cu]
  %+  murn  ~(tap in ~(key by dms))
  |=  =ship
  =/  di  (di-abed:di-core ship)
  ?:  ?=(?(%invited %archive) net.dm.di)  ~
  ?:  =([~ ~] pact.dm.di)  ~
  `[ship/ship di-unread:di]
++  give-unread
  |=  [=whom:c =unread:unreads:c]
  (give %fact ~[/unreads] chat-unread-update+!>([whom unread]))
::
++  pass-hark
  |=  =cage
  ^-  card
  =/  =wire  /hark
  =/  =dock  [our.bowl %hark]
  [%pass wire %agent dock %poke cage]
::
++  pass-activity
  =,  activity
  |=  $:  =whom
          $=  concern
          $%  [%invite ~]
              [%post key=message-key]
              [%delete-post key=message-key]
              [%reply key=message-key top=message-key]
              [%delete-reply key=message-key top=message-key]
          ==
          content=story:d
          mention=?
      ==
  ^+  cor
  ?.  .^(? %gu (scry-path %activity /$))
    cor
  =;  actions=(list action)
    %-  emil
    %+  turn  actions
    |=  =action
    =/  =cage  activity-action+!>(action)
    [%pass /activity/submit %agent [our.bowl %activity] %poke cage]
  ?:  ?&  ?=(?(%post %reply) -.concern)
          .=  our.bowl
          p.id:?-(-.concern %post key.concern, %reply key.concern)
      ==
    =/  =source
      ?:  ?=(%post -.concern)  [%dm whom]
      [%dm-thread top.concern whom]
    :~  [%read source [%all `now.bowl |]]
        [%bump source]
    ==
  ?:  ?=(%delete-reply -.concern)
    =/  =source:activity  [%dm-thread top.concern whom]
    =/  =incoming-event:activity
      [%dm-reply key.concern top.concern whom content mention]
    [%del-event source incoming-event]~
  ?:  ?=(%delete-post -.concern)
    :~  [%del %dm-thread key.concern whom]
        [%del-event [%dm whom] [%dm-post key.concern whom content mention]]
    ==
  :_  ~
  :-  %add
  ?-  -.concern
    %post    [%dm-post key.concern whom content mention]
    %reply   [%dm-reply key.concern top.concern whom content mention]
    %invite  [%dm-invite whom]
  ==
::
++  make-notice
    |=  [=ship text=cord]
    ^-  delta:writs:c
    =/  =story:d  ~[[%inline ~[[%ship ship] text]]]
    =/  =memo:d  [story our.bowl now.bowl]
    [%add [memo [%chat /notice] ~ ~] `now.bowl]
::
++  get-ship-dw
  |=  =delta:writs:c
  ^-  ship
  ?>  ?=(?(%add %add-react %del-react) -.delta)
  ?-  -.delta
    %add  (get-author-ship:utils author.essay.delta)
    %add-react  (get-author-ship:utils author.delta)
    %del-react  (get-author-ship:utils author.delta)
  ==
::
++  get-ship-dr
  |=  =delta:replies:c
  ^-  ship
  ?>  ?=(?(%add %add-react %del-react) -.delta)
  ?-  -.delta
    %add  (get-author-ship:utils author.memo.delta)
    %add-react  (get-author-ship:utils author.delta)
    %del-react  (get-author-ship:utils author.delta)
  ==
::
++  check-writ-ownership
  |=  diff=diff:writs:c
  =*  her    p.p.diff
  =*  delta  q.diff
  =*  should  =(her src.bowl)
  ?-  -.delta
      %reply  (check-reply-ownership delta should)
      %add  ?.  should  |
            =(src.bowl (get-ship-dw delta))
      %del  should
      %add-react  =(src.bowl (get-ship-dw delta))
      %del-react  =(src.bowl (get-ship-dw delta))
  ==
::
++  check-reply-ownership
  |=  [d=delta:writs:c should=?]
  ?>  ?=(%reply -.d)
  =*  delta  delta.d
  ?-  -.delta
      %add  ?.(should | =(src.bowl (get-ship-dr delta)))
      %del  should
      %add-react  =(src.bowl (get-ship-dr delta))
      %del-react  =(src.bowl (get-ship-dr delta))
  ==
::
++  diff-to-response
  |=  [=diff:writs:c =pact:c]
  ^-  (unit response:writs:c)
  =;  delta=?(~ response-delta:writs:c)
    ?~  delta  ~
    `[p.diff delta]
  ?+  -.q.diff  q.diff
      %add
    =/  time=(unit time)    (~(get by dex.pact) p.diff)
    ?~  time  ~
    =/  writ=(unit (may:c writ:c))  (get:on:writs:c wit.pact u.time)
    ?~  writ  ~&(%diff-to-response-miss ~)
    ?:  ?=(%| -.u.writ)  ~&(%diff-to-response-miss ~)
    [%add essay.q.diff seq.u.writ u.time]
  ::
      %reply
    =;  delta=?(~ response-delta:replies:c)
      ?~  delta  ~
      [%reply id.q.diff meta.q.diff delta]
    ?+  -.delta.q.diff  delta.q.diff
        %add
      =/  time=(unit time)  (~(get by dex.pact) id.q.diff)
      ?~  time  ~
      [%add memo.delta.q.diff u.time]
    ==
  ==
++  from-self  =(our src):bowl
++  migrate
  |%
  ++  t  v2:c
  ++  server
    =/  server-channels=v-channels:d
      %+  convert-channels  &
      %-  ~(gas by *(map flag:t chat:t))
      %+  skim  ~(tap by old-chats)
      |=  [=flag:t =chat:t]
      =(our.bowl p.flag)
    =/  =cage  [%channel-migration !>(server-channels)]
    (emit %pass /migrate %agent [our.bowl %channels-server] %poke cage)
  ::
  ++  client
    =/  =v-channels:d  (convert-channels | old-chats)
    =/  =cage  [%channel-migration !>(v-channels)]
    =.  cor  (emit %pass /migrate %agent [our.bowl %channels] %poke cage)
    =+  pins=old-pins
    |-
    ?~  pins  cor
    =/  =^cage  [%ui-action !>(`action:u`[%pins %add (convert-pin i.pins)])]
    =.  cor  (emit %pass /migrate %agent [our.bowl %groups-ui] %poke cage)
    $(pins t.pins)
  ::
  ++  refs
    |=  =flag:t
    ?~  old-chat=(~(get by old-chats) flag)  cor
    %-  emil
    ::  iterate over all chats and, for every message/reply authored by us,
    ::  containing a chat reference that we have (almost certainly) converted,
    ::  send the new version of the message/reply as an edit to the host.
    ::
    %+  murn  (tap:on:writs:t wit.pact.u.old-chat)
    |=  [=time =writ:t]
    ^-  (unit card)
    ?.  =(our.bowl author.writ)  ~
    =/  edit=(unit essay:d)
      =;  contains-chat-ref=?
        ?.  contains-chat-ref  ~
        `(convert-essay +.writ)
      ?.  ?=(%story -.content.writ)  |
      %+  lien  p.p.content.writ
      |=  =block:t
      ?=([%cite %chan [%chat *] *] block)
    =/  command=(unit c-post:d)
      ?~  edit  ~
      ?~  replying.writ
        `[%edit time u.edit]
      =/  parent-time  (~(get by dex.pact.u.old-chat) u.replying.writ)
      ?~  parent-time  ~
      `[%reply u.parent-time %edit time -.u.edit]
    ?~  command  ~
    =/  =cage
      :-  %channel-action-1
      !>(`a-channels:d`[%channel [%chat flag] %post u.command])
    `[%pass /migrate %agent [our.bowl %channels] %poke cage]
  ::
  ++  trim
    =-  =.  old-chats  -  cor
    ^-  (map flag:t chat:t)
    %-  ~(run by old-chats)
    |=  old-chat=chat:t
    =/  citations=(set [ship time])
      %-  sy
      ^-  (list [ship time])
      %-  zing
      ^-  (list (list [ship time]))
      %+  murn  (tap:on:writs:t wit.pact.old-chat)
      |=  [=time =writ:t]
      ^-  (unit (list [ship ^time]))
      ::  return citer message and cited message
      ?.  =(our.bowl author.writ)  ~
      =/  cite-targets=(list [ship ^time])
        ?.  ?=(%story -.content.writ)  ~
        %+  murn  p.p.content.writ
        |=  =block:t
        ^-  (unit [ship ^time])
        ?.  ?=([%cite %chan [%chat *] *] block)  ~
        ?.  ?=([%msg @ @ ~] wer.cite.block)  ~
        =/  who  (slaw %p i.t.wer.cite.block)
        ?~  who  ~
        =/  tim  (slaw %ud i.t.t.wer.cite.block)
        ?~  tim  ~
        `[u.who u.tim]
      ?~  cite-targets
        ~
      `[id.writ cite-targets]
    %=  old-chat
      log  ~
      dex.pact
        %-  malt
        %+  murn  ~(tap by dex.pact.old-chat)
        |=  [=id:t =time]
        ?.  (~(has in citations) id)  ~
        `[id time]
      wit.pact
        %-  malt
        %+  murn  (tap:on:writs:t wit.pact.old-chat)
        |=  [=time =writ:t]
        ?.  (~(has in citations) id.writ)  ~
        `[time writ]
    ==
  ++  convert-pin
    |=  =whom:t
    ^-  whom:u
    ?.  ?=(%flag -.whom)
      [%chat whom]
    ?.  (~(has by old-chats) p.whom)
      [%group p.whom]
    [%channel %chat p.whom]
  ::
  ++  convert-channels
    |=  [log=? =_old-chats]
    ^-  v-channels:d
    %-  ~(gas by *v-channels:d)
    %+  turn  ~(tap by old-chats)
    |=  [=flag:t =chat:t]
    ^-  [nest:d v-channel:d]
    :-  [%chat flag]
    =/  posts=v-posts:d  (convert-posts pact.chat)
    %*    .  *v-channel:d
        count   (wyt:on-v-posts:d posts)
        posts   posts
        log     ?.(log ~ (convert-log pact.chat posts perm.chat log.chat))
        perm    [1 perm.chat]
        remark  :_  remark.chat
                ?~(tim=(ram:on-v-posts:d posts) *time key.u.tim)
        net
      ?-  -.net.chat
        %pub  [*ship &]
        %sub  [host load]:net.chat
      ==
    ==
  ::
  ++  convert-posts
    |=  old=pact:t
    ^-  v-posts:d
    =/  writs  (tap:on:writs:t wit.old)
    =/  reply-index=(map @da v-replies:d)
      %+  roll  writs
      |=  [[=time =writ:t] reply-index=(map @da v-replies:d)]
      ?~  replying.writ  reply-index
      ::  this writ is replying to something, so temporarily put it into the
      ::  reply index. below, we will incorporate it into the parent writ.
      ::
      =/  parent-time  (~(get by dex.old) u.replying.writ)
      ?~  parent-time  reply-index
      =/  old-replies=v-replies:d  (~(gut by reply-index) u.parent-time *v-replies:d)
      %+  ~(put by reply-index)  u.parent-time
      (put:on-v-replies:d old-replies time [%& (convert-quip time writ)])
    %+  gas:on-v-posts:d  *v-posts:d
    =|  posts=(list [id-post:d (may:d v-post:d)])
    =<  posts
    %+  roll  writs
    |=  [[=time =writ:t] count=@ud =_posts]
    ^+  [count posts]
    ?^  replying.writ
      [count posts]
    ::  this writ is a top-level message. incorporate the replies to it found
    ::  by the above code.
    ::
    =/  replies=v-replies:d  (~(gut by reply-index) time *v-replies:d)
    =.  count  +(count)
    :-  count
    :_  posts
    [time %& (convert-post time count writ replies)]
  ::
  ++  convert-post
    |=  [id=@da seq=@ud old=writ:t replies=v-replies:d]
    ^-  v-post:d
    =/  modified-at=@da
      %-  ~(rep in replied.old)
      |=  [[=ship =time] mod=_id]
      ?:((gth time mod) time mod)
    :-  [id seq modified-at replies (convert-feels feels.old)]
    [%0 (convert-essay +.old)]
  ::
  ++  convert-feels
    |=  old=(map ship feel:t)
    ^-  v-reacts:d
    %-  ~(run by old)
    |=  =feel:t
    ?~  react=(kill:em feel)
      [%0 `[%any feel]]
    [%0 `u.react]
  ::
  ++  convert-quip
    |=  [id=@da old=writ:t]
    ^-  v-reply:d
    [[id (convert-feels feels.old)] %0 (convert-memo +.old)]
  ::
  ++  convert-memo
    |=  old=memo:t
    ^-  memo:d
    [(convert-story author.old content.old) author.old sent.old]
  ::
  ++  convert-essay
    |=  old=memo:t
    ^-  essay:d
    :*  (convert-memo old)
        [%chat ?-(-.content.old %story ~, %notice /notice)]
        ~
        ~
    ==
  ::
  ++  convert-story
    |=  [=ship old=content:t]
    ^-  story:d
    ?-    -.old
        %notice  ~[%inline pfix.p.old ship+ship sfix.p.old]~
        %story
      =-  (snoc - [%inline q.p.old])
      %+  turn  p.p.old
      |=  =block:t
      ^-  verse:s
      :-  %block
      ?.  ?=([%cite %chan *] block)  block
      =;  new=(unit path)
        ?~  new  block
        block(wer.cite u.new)
      =,  cite.block
      ?.  ?=(%chat p.nest)                     ~
      ?~  old=(~(get by old-chats) q.nest)     ~
      =*  dex  dex.pact.u.old
      =*  wit  wit.pact.u.old
      ?.  ?=([%msg @ @ ~] wer.cite.block)      ~
      ?~  who=(slaw %p i.t.wer)                ~
      ?~  tim=(slaw %ud i.t.t.wer)             ~
      ?~  id=(~(get by dex) [u.who u.tim])     ~
      =*  single  `/msg/(crip (a-co:co u.id))
      ?~  ret=(get:on:writs:t wit u.id)        single
      ?~  replying.u.ret                       single
      ?~  td=(~(get by dex) u.replying.u.ret)  single
      `/msg/(crip (a-co:co u.td))/(crip (a-co:co u.id))
    ==
  ::
  ++  convert-log
    |=  [[=writs:t =index:t] posts=v-posts:d =perm:d =log:t]
    ^-  log:d
    %+  gas:log-on:d  *log:d
    %-  zing
    %+  turn  (tap:log-on:t log)
    |=  [=time =diff:t]
    ^-  (list [id-post:d u-channel:d])
    =;  new=(list u-channel:d)
      ?~  new  ~
      ?~  t.new  [time i.new]~
      =.  time  (sub time ~s1)
      =>  .(new `(list u-channel:d)`new)
      |-
      ?~  new  ~
      [[time i.new] $(time +(time), new t.new)]
    ?-    -.diff
        ?(%add-sects %del-sects)  [%perm 0 perm]~
        %create
      :-  [%create p.diff ~]
      %+  murn  (tap:on:writs:t wit.q.diff)
      |=  [=^time =writ:t]
      =/  new-post  (get:on-v-posts:d posts time)
      ?~  new-post  ~
      (some %post time %set u.new-post)
    ::
        %writs
      =*  id  p.p.diff
      =/  old-time  (~(get by index) id)
      ?~  old-time  ~
      =/  old-writ  (get:on:writs:t writs u.old-time)
      ?~  old-writ  [%post u.old-time %set %| *tombstone:d]~
      ?~  replying.u.old-writ
        =/  new-post  (get:on-v-posts:d posts u.old-time)
        ?~  new-post  ~
        :_  ~
        :+  %post  u.old-time
        ?-  -.q.p.diff
          %del                    [%set %| *tombstone:d]
          ?(%add %edit)           [%set u.new-post]
          ?(%add-feel %del-feel)  [%reacts ?:(?=(%| -.u.new-post) ~ reacts.+.u.new-post)]
       ==
      =/  new-post-id  (~(get by index) u.replying.u.old-writ)
      ?~  new-post-id  ~
      =/  new-post  (get:on-v-posts:d posts u.new-post-id)
      ?~  new-post  ~
      ?:  ?=(%| -.u.new-post)  ~
      =/  new-quip  (get:on-v-replies:d replies.+.u.new-post u.old-time)
      ?~  new-quip  ~
      :_  ~
      :+  %post   u.new-post-id
      :+  %reply  u.old-time
      ^-  u-reply:d
      ?-  -.q.p.diff
        %del                    [%set %| *tombstone:d]
        ?(%add %edit)           [%set u.new-quip]
        ?(%add-feel %del-feel)  [%reacts ?:(?=(%| -.u.new-quip) ~ reacts.+.u.new-quip)]
      ==
    ==
  --
::
++  cu-abed  cu-abed:cu-core
::
++  cu-core
  |_  [=id:club:c =club:c gone=_| counter=@ud]
  +*  cu-pact  ~(. pac pact.club)
      log      ~(. logs [our.bowl /logs])
  ++  cu-core  .
  ++  cu-abet
    ::  shouldn't need cleaning, but just in case
    =.  cu-core  cu-clean
    =.  clubs
      ?:  gone
        (~(del by clubs) id)
      (~(put by clubs) id club)
    cor
  ++  cu-abed
    |=  i=id:club:c
    ~|  no-club/i
    cu-core(id i, club (~(gut by clubs) i *club:c))
  ++  cu-clean
    =.  hive.crew.club
      %-  ~(rep in hive.crew.club)
      |=  [=ship hive=(set ship)]
      ?:  (~(has in team.crew.club) ship)  hive
      (~(put in hive) ship)
    cu-core
  ++  cu-out  (~(del in cu-circle) our.bowl)
  ++  cu-circle
    (~(uni in team.crew.club) hive.crew.club)
  ::
  ++  cu-area  `wire`/club/(scot %uv id)
  ++  cu-area-writs  `wire`/club/(scot %uv id)/writs
  ::
  ++  cu-uid
    =/  uid  `@uv`(shax (jam ['clubs' (add counter eny.bowl)]))
    [uid cu-core(counter +(counter))]
  ::
  ++  cu-activity
    =,  activity
    |=  $:  $=  concern
            $%  [%invite ~]
                [%post key=message-key]
                [%delete-post key=message-key]
                [%reply key=message-key top=message-key]
                [%delete-reply key=message-key top=message-key]
            ==
            content=story:d
            mention=?
        ==
    ?.  ?|  =(net.crew.club %done)
            &(=(net.crew.club %invited) =(%invite -.concern))
        ==
      cu-core
    =.  cor  (pass-activity [%club id] concern content mention)
    cu-core
  ::
  ++  cu-pass
    |%
    ++  act
      |=  [=ship =diff:club:c]
      ^-  card
      =/  =wire
        %+  weld  cu-area
        ^-  wire
        :-  %gossip
        ?.  ?=(%writ -.q.diff)  ~
        =,  p.diff.q.diff
        /(scot %uv p.diff)/(scot %p p)/(scot %ud q)
      =/  =dock  [ship dap.bowl]
      =/  =cage  chat-club-action-2+!>(`action:club:c`[id diff])
      [%pass wire %agent dock %poke cage]
    ::
    ++  gossip
      |=  =diff:club:c
      ^-  (list card)
      %+  turn  ~(tap in cu-out)
      |=  =ship
      (act ship diff)
    --
  ::
  ++  cu-init
    |=  [=net:club:c =create:club:c]
    =/  clab=club:c
      [*heard:club:c *remark:c *pact:c (silt our.bowl ~) hive.create *data:meta net |]
    cu-core(id id.create, club clab)
  ::
  ++  cu-unread
    %+  unread:cu-pact  our.bowl
    [recency last-read unread-threads]:remark.club
  ::
  ++  cu-create
    |=  =create:club:c
    =.  cu-core  (cu-init %done create)
    =.  cu-core  (cu-diff 0v0 [%init team hive met]:crew.club)
    =.  cor  (give-unread club/id cu-unread)
    =/  =delta:writs:c
      %+  make-notice  our.bowl
      %+  rap  3
      :~  ' started a group chat with '
          (scot %ud ~(wyt in hive.create))
          ' other members'
      ==
    =.  cu-core
      (cu-diff 0v0 [%writ now-id delta])
    cu-core
  ::
  ::  NB: need to be careful not to forward automatically generated
  ::  messages like this, each node should generate its own notice
  ::  messages, and never forward. XX: defend against?
  ++  cu-post-notice
    |=  [=ship text=cord]
    =/  =id:c             [ship now.bowl]
    =/  =delta:writs:c    (make-notice ship text)
    =/  w-d=diff:writs:c  [id delta]
    =.  pact.club  (reduce:cu-pact now.bowl w-d)
    (cu-give-writs-diff w-d)
  ::
  ++  cu-give-action
    |=  =action:club:c
    =/  v5  (v5:action-club:v6:cv action)
    =.  cor
      =/  =cage  chat-club-action+!>((v3:action-club:v5:cv v5))
      (emit %give %fact ~[/ /clubs] cage)
    =.  cor
      =/  cage  chat-club-action-1+!>(v5)
      (emit %give %fact ~[/v1 /v1/clubs /v2 /v2/clubs] cage)
    =.  cor
      =/  cage  chat-club-action-2+!>(action)
      (emit %give %fact ~[/v3 /v3/clubs] cage)
    cu-core
  ::
  ++  cu-give-writs-diff
    |=  =diff:writs:c
    =/  =whom:c  [%club id]
    =/  response=(unit response:writs:c)
      (diff-to-response diff pact.club)
    ?~  response
      =.  cor  (emit (tell:log %crit ~['+diff-to-response miss (cu)'] ~))
      cu-core
    =/  old-response-3=[whom:v3:c response:writs:v3:c]
      :-  whom
      %-  v3:response-writs:v5:cv
      (v5:response-writs:v6:cv u.response)
    =/  old-response-4=[whom:v4:c response:writs:v4:c]
      [whom (v4:response-writs:v6:cv u.response)]
    =/  old-response-5=[whom:v5:c response:writs:v5:c]
      [whom (v5:response-writs:v6:cv u.response)]
    =/  new-response=[whom:c response:writs:c]  [whom u.response]
    =.  cor
      =/  cage  writ-response+!>(old-response-3)
      (emit %give %fact ~[/ cu-area cu-area-writs] cage)
    =.  cor
      =/  cage  writ-response-1+!>(old-response-4)
      (emit %give %fact ~[/v1 v1+cu-area v1+cu-area-writs] cage)
    =.  cor
      =/  =cage  writ-response-2+!>(old-response-5)
      (emit %give %fact ~[/v2 v2+cu-area v2+cu-area-writs] cage)
    =.  cor
      =/  =cage  writ-response-3+!>(new-response)
      (emit %give %fact ~[/v3 v3+cu-area v3+cu-area-writs] cage)
    cu-core
  ::
  ++  cu-diff
    |=  [=uid:club:c =delta:club:c]
    ::  generate a uid if we're hearing from a pre-upgrade ship or if we're sending
    =^  uid  cu-core
      ?:  |(from-self (lte uid club-eq))  cu-uid
      [uid cu-core]
    =/  diff  [uid delta]
    ?:  (~(has in heard.club) uid)  cu-core
    =.  heard.club  (~(put in heard.club) uid)
    =.  cor  (emil (gossip:cu-pass diff))
    =?  cu-core  !?=(%writ -.delta)  (cu-give-action [id diff])
    ?-    -.delta
    ::
        %meta
      =.  met.crew.club  meta.delta
      cu-core
    ::
        %init
      =.  cor  (pass-activity [%club id] [%invite ~] *story:d |)
      ::  ignore if already initialized
      ?:  ?|  !=(~ hive.crew.club)
              !=(~ team.crew.club)
              !=(*data:meta met.crew.club)
          ==
        cu-core
      =:  hive.crew.club  hive.delta
          team.crew.club  team.delta
          met.crew.club   met.delta
      ==
      cu-core
    ::
        %writ
      =/  loyal  (~(has in team.crew.club) our.bowl)
      =/  invited  (~(has in hive.crew.club) our.bowl)
      ?:  &(!loyal !invited)
         cu-core
      =/  had=(unit [=time writ=(may:c writ:c)])
        (get:cu-pact p.diff.delta)
      =/  reply=(unit [=time reply=(may:c reply:c)])
        ?.  ?=(%reply -.q.diff.delta)  ~
        ?~  had  ~
        ?:  ?=(%| -.writ.u.had)  ~
        (get-reply:cu-pact id.q.diff.delta replies.writ.u.had)
      ::  log shortcode reactions for group DMs
      ::
      =?  cor  ?=(%add-react -.q.diff.delta)
        =/  react-text  
          ?@  react.q.diff.delta  react.q.diff.delta
          p.react.q.diff.delta
        ?^  (kill:em react-text)
          =/  message  ~[leaf+"Shortcode reaction detected in chat backend (group DM)"]
          =/  metadata  
            :~  'event'^s+'Backend Shortcode Reaction Chat GroupDM'
                'context'^s+'chat_server_group_dm_add_react'
                'club_id'^s+(scot %uv id)
                'react'^s+react-text
            ==
          (emit (tell:log %crit message metadata))
        cor
      =.  pact.club  (reduce:cu-pact now.bowl diff.delta)
      ?-  -.q.diff.delta
          ?(%add-react %del-react)  (cu-give-writs-diff diff.delta)
          %add
        =.  time.q.diff.delta  (~(get by dex.pact.club) p.diff.delta)
        =*  essay  essay.q.diff.delta
        =?    last-read.remark.club
            =((get-author-ship:utils author.essay) our.bowl)
          (add now.bowl (div ~s1 100))
        =.  recency.remark.club  now.bowl
        =.  cor  (give-unread club/id cu-unread)
        =/  concern  [%post p.diff.delta now.bowl]
        =/  mention  (was-mentioned:utils content.essay our.bowl ~)
        =.  cu-core  (cu-activity concern content.essay mention)
        (cu-give-writs-diff diff.delta)
      ::
          %del
        =?  cu-core  &(?=(^ had) ?=(%& -.writ.u.had))
          =*  content  content.writ.u.had
          =/  mention  (was-mentioned:utils content our.bowl ~)
          (cu-activity [%delete-post [id time]:writ.u.had] content mention)
        (cu-give-writs-diff diff.delta)
      ::
          %reply
        =*  reply-id  id.q.diff.delta
        =*  delt  delta.q.diff.delta
<<<<<<< HEAD
        =/  entry=(unit [=time writ=(may:c writ:c)])  (get:cu-pact p.diff.delta)
        ?~  entry  cu-core
        ?:  ?=(%| -.writ.u.entry)  cu-core
        =.  meta.q.diff.delta  `reply-meta.writ.u.entry
=======
        =/  entry=(unit [=time =writ:c])  (get:cu-pact p.diff.delta)
        =?  meta.q.diff.delta  !=(~ entry)  `reply-meta.writ:(need entry)
        ::  log shortcode reactions for group DM replies
        ::
        =?  cor  ?=(%add-react -.delt)
          =/  react-text  
            ?@  react.delt  react.delt
            p.react.delt
          ?^  (kill:em react-text)
            =/  message  ~[leaf+"Shortcode reaction detected in chat backend (group DM reply)"]
            =/  metadata  
              :~  'event'^s+'Backend Shortcode Reaction Chat GroupDM Reply'
                  'context'^s+'chat_server_group_dm_reply_add_react'
                  'club_id'^s+(scot %uv id)
                  'reply_ship'^s+(scot %p p.reply-id)
                  'reply_time'^s+(scot %ud q.reply-id)
                  'react'^s+react-text
              ==
            (emit (tell:log %crit message metadata))
          cor
>>>>>>> 3a9c524b
        ?-  -.delt
            ?(%add-react %del-react)  (cu-give-writs-diff diff.delta)
        ::
            %del
          =?  cu-core  &(?=(^ reply) ?=(%& -.reply.u.reply))
            =*  content  content.reply.u.reply
            =/  mention  (was-mentioned:utils content our.bowl ~)
            =/  concern
              [%delete-reply [id time]:reply.u.reply [id time]:writ.u.entry]
            (cu-activity concern content mention)
          (cu-give-writs-diff diff.delta)
        ::
            %add
          =*  memo  memo.delt
          =?  last-read.remark.club  =(author.memo our.bowl)
            (add now.bowl (div ~s1 100))
          =?  unread-threads.remark.club  !=(our.bowl author.memo)
            (~(put in unread-threads.remark.club) p.diff.delta)
          =.  recency.remark.club  now.bowl
          =.  cor  (give-unread club/id cu-unread)
          =*  op  writ.u.entry
          =/  top-con  [id time]:op
          =/  concern  [%reply [id.q.diff.delta now.bowl] top-con]
          =/  mention  (was-mentioned:utils content.memo our.bowl ~)
          =.  cu-core  (cu-activity concern content.memo mention)
          (cu-give-writs-diff diff.delta)
        ==
      ==
    ::
        %team
      =*  ship  ship.delta
      =/  loyal  (~(has in team.crew.club) ship)
      ?:  &(!ok.delta loyal)
        ?.  =(our src):bowl
          cu-core
        cu-core(gone &)
      ?:  &(ok.delta loyal)  cu-core
      ?.  (~(has in hive.crew.club) ship)
        cu-core
      =.  hive.crew.club  (~(del in hive.crew.club) ship)
      ?.  ok.delta
        (cu-post-notice ship ' declined the invite')
      =.  cor  (give-unread club/id cu-unread)
      =.  team.crew.club  (~(put in team.crew.club) ship)
      =?  last-read.remark.club  =(ship our.bowl)  now.bowl
      (cu-post-notice ship ' joined the chat')
    ::
        %hive
      ?:  add.delta
        ?:  ?|  (~(has in hive.crew.club) for.delta)
                (~(has in team.crew.club) for.delta)
            ==
          cu-core
        =.  hive.crew.club   (~(put in hive.crew.club) for.delta)
        =^  new-uid  cu-core
          cu-uid
        =.  cor  (emit (act:cu-pass for.delta new-uid %init [team hive met]:crew.club))
        (cu-post-notice for.delta ' was invited to the chat')
      ?.  (~(has in hive.crew.club) for.delta)
        cu-core
      =.  hive.crew.club  (~(del in hive.crew.club) for.delta)
      (cu-post-notice for.delta ' was uninvited from the chat')
    ==
  ::
  ++  cu-remark-diff
    |=  diff=remark-diff:c
    ^+  cu-core
    =?  cor  =(%read -.diff)
      %-  emil
      =+  .^(=carpet:ha %gx /(scot %p our.bowl)/hark/(scot %da now.bowl)/desk/groups/latest/noun)
      %+  murn
        ~(tap by cable.carpet)
      |=  [=rope:ha =thread:ha]
      ?.  =(/club/(scot %uv id) ted.rope)  ~
      =/  =cage  hark-action-1+!>([%saw-rope rope])
      `(pass-hark cage)
    =.  remark.club
      ?-  -.diff
        %watch    remark.club(watching &)
        %unwatch  remark.club(watching |)
        %read-at  !!
      ::
          %read
        ::  now.bowl should always be greater than the last message id
        ::  because ids are generated by us
        %=  remark.club
          last-read  now.bowl
          unread-threads  *(set id:c)
        ==
      ==
    =.  cor
      (give-unread club/id cu-unread)
    cu-core
  ::
  ++  cu-peek
    |=  [care=@tas ver=?(%v0 %v1 %v2 %v3) =(pole knot)]
    ^-  (unit (unit cage))
    ?+  pole  [~ ~]
      [%writs rest=*]  (peek:cu-pact care ver rest.pole)
      [%crew ~]   ``chat-club-crew+!>(crew.club)
    ::
        [%search %bounded kind=?(%text %mention) from=@ tries=@ nedl=@ ~]
      :+  ~  ~
      =;  =scam:c
        ?-  ver
          %v0  chat-scam+!>((v3:scam:v5:cv (v5:scam:v6:cv scam)))
          %v1  chat-scam-1+!>((v4:scam:v6:cv scam))
          %v2  chat-scam-2+!>((v5:scam:v6:cv scam))
          %v3  chat-scam-3+!>(`scam:v6:c`scam)
        ==
      %^    ?-  kind.pole
              %text     text:tries-bound:search:cu-pact
              %mention  mention:tries-bound:search:cu-pact
            ==
          ?:  =(%$ from.pole)  ~
          `(slav %ud from.pole)
        (slav %ud tries.pole)
      ?-  kind.pole
        %text     (fall (slaw %t nedl.pole) nedl.pole)
        %mention  (slav %p nedl.pole)
      ==
    ::
        [%search %text skip=@ count=@ nedl=@ ~]
      :+  ~  ~
      =;  =scan:c
        ?-  ver
          %v0  chat-scan+!>((v3:scan:v5:cv (v5:scan:v6:cv scan)))
          %v1  chat-scan-1+!>((v4:scan:v5:cv (v5:scan:v6:cv scan)))
          %v2  chat-scan-2+!>((v5:scan:v6:cv scan))
          %v3  chat-scan-3+!>(`scan:v6:c`scan)
        ==
      %^    text:hits-bound:search:cu-pact
          (slav %ud skip.pole)
        (slav %ud count.pole)
      (fall (slaw %t nedl.pole) nedl.pole)
    ::
        [%search %mention skip=@ count=@ nedl=@ ~]
      :+  ~  ~
      =;  =scan:c
        ?-  ver
          %v0  chat-scan+!>((v3:scan:v5:cv (v5:scan:v6:cv scan)))
          %v1  chat-scan-1+!>((v4:scan:v5:cv (v5:scan:v6:cv scan)))
          %v2  chat-scan-2+!>((v5:scan:v6:cv scan))
          %v3  chat-scan-3+!>(`scan:v6:c`scan)
        ==
      %^    mention:hits-bound:search:cu-pact
          (slav %ud skip.pole)
        (slav %ud count.pole)
      (slav %p nedl.pole)
    ==
  ::
  ++  cu-watch
    |=  [ver=?(%v0 %v1 %v2 %v3) =path]
    ^+  cu-core
    ?>  =(src our):bowl
    ?+  path  !!
      ~  cu-core
      [%writs ~]  cu-core
    ==
  ::
  ++  cu-agent
    |=  [=wire =sign:agent:gall]
    ^+  cu-core
    ?+    wire  ~|(bad-club-take/wire !!)
        [%gossip *]
      ?>  ?=(%poke-ack -.sign)
      ?~  p.sign  cu-core
      ::  if we already tried hard, this is the end of the road
      ::
      ?:  ?=([%archaic ~] t.wire)
        %-  (slog leaf/"Failed to gossip {<src.bowl>} {<id>}" u.p.sign)
        cu-core
      ::  if they're know version mismatching, we should do nothing
      ::TODO  might want to mark the local msg as (partially?) undelivered...
      ::
      ?.  ?=(%await (read-status:neg bowl src.bowl dap.bowl))
        %-  (slog leaf/"Failed to gossip {<src.bowl>} {<id>}" u.p.sign)
        cu-core
      ::  if a poke failed, but we also don't have a negotiated version for
      ::  them, they might still be on the old (pre-2024) chat backend. try
      ::  sending them an old-style poke if we can, for backcompat.
      ::  we do our best to recover the message from the wire.
      ::
      =.  cor
        =;  c=(unit cage)
          ?~  c  cor
          %+  emit  %pass
          [(weld cu-area /gossip/archaic) %agent [src.bowl %chat] %poke u.c]
        ?+  t.wire  ~
            [@ @ @ ~]
          %-  some
          :-  %club-action
          !>  ^-  action:club:v2:c
          =/  =uid:club:c
            (slav %uv i.t.wire)
          =/  mid=id:c
            [(slav %p i.t.t.wire) (slav %ud i.t.t.t.wire)]
          =/  msg=(unit [=time writ=(may:c writ:c)])
            (get:cu-pact mid)
          :^  id  uid  %writ
          ^-  diff:writs:v2:c
          :-  mid
          ?~  msg  [%del ~]
          ?:  ?=(%| -.writ.u.msg)  [%del ~]
          :-  %add
          ^-  memo:v2:c
          =,  +.writ.u.msg
          [~ (get-author-ship:utils author) sent [%story ~ (verses-to-inlines content)]]
        ==
      cu-core
    ==
  ::
  --
::
++  pending-dms
  (dms-by-net %invited ~)
::
++  accepted-dms
  (dms-by-net %inviting %done ~)
::
++  archived-dms
  (dms-by-net %archive ~)
::
++  dms-by-net
  |=  nets=(list net:dm:c)
  =/  nets  (~(gas in *(set net:dm:c)) nets)
  %-  ~(gas by *(map ship dm:c))
  %+  skim  ~(tap by dms)
  |=  [=ship =dm:c]
  (~(has in nets) net.dm)
::
++  give-invites
  |=  =ship
  =/  invites
    ?:  (~(has by dms) ship)
      ~(key by pending-dms)
    (~(put in ~(key by pending-dms)) ship)
  (give %fact ~[/ /dm/invited] ships+!>(invites))
::
++  verses-to-inlines  ::  for backcompat
  |=  l=(list verse:d)
  ^-  (list inline:v2:c)
  %-  zing
  %+  turn  l
  |=  v=verse:d
  ^-  (list inline:v2:c)
  ?-  -.v
      %block   ~
      %inline
    %+  murn  p.v
    |=  i=inline:d
    ^-  (unit inline:v2:c)
    ?@  i    `i
    ?+  -.i  `i
      %sect        ~
      %task        ~
      %italics     `[-.i ^$(p.v p.i)]
      %bold        `[-.i ^$(p.v p.i)]
      %strike      `[-.i ^$(p.v p.i)]
      %blockquote  `[-.i ^$(p.v p.i)]
    ==
  ==
::
++  di-core
  |_  [=ship =dm:c gone=_|]
  +*  di-pact  ~(. pac pact.dm)
      di-hark  ~(. hark-dm:ch [now.bowl ship])
      log      ~(. logs [our.bowl /logs])
  ++  di-core  .
  ++  di-abet
    =.  dms
      ?:  gone  (~(del by dms) ship)
      (~(put by dms) ship dm)
    cor
  ++  di-abed
    |=  s=@p
    di-core(ship s, dm (~(got by dms) s))
  ::
  ++  di-abed-soft
    |=  s=@p
    =/  dm  (~(get by dms) s)
    ?^  dm  di-core(ship s, dm u.dm)
    =|  =remark:c
    =/  new=dm:c
      :*  *pact:c
          remark(watching &)
          ?:  =(s our.bowl)  %done
          ?:(=(src our):bowl %inviting %invited)
          |
      ==
    =.  di-core  di-core(ship s, dm new)
    ?:  &(!=(s our.bowl) =(src our):bowl)  di-core
    (di-activity [%invite ~] *story:d &)
  ::
  ++  di-area  `path`/dm/(scot %p ship)
  ++  di-area-writs  `path`/dm/(scot %p ship)/writs
  ::
  ++  di-activity
    |=  $:  $=  concern
            $%  [%invite ~]
                [%post key=message-key:activity]
                [%delete-post key=message-key:activity]
                [%reply key=message-key:activity top=message-key:activity]
                [%delete-reply key=message-key:activity top=message-key:activity]
            ==
            content=story:d
            mention=?
        ==
    ?.  ?|  =(net.dm %done)
            &(=(net.dm %invited) =(%invite -.concern))
        ==
      di-core
    =.  cor  (pass-activity [%ship ship] concern content mention)
    di-core
  ::
  ++  di-proxy
    |=  =diff:dm:c
    =.  di-core  (di-ingest-diff diff)
    ::  track the id of the message we sent so that we can handle nacks
    ::  gracefully, such as retrying with an older protocol version.
    ::  note that we don't put this information in the wire. +proxy:di-pass
    ::  always uses the same wire. this is important, because ames gives
    ::  message ordering guarantees only within the same flow, so we want to
    ::  re-use the same flow (duct stack) for the same target ship whenever
    ::  we can. (arguably rsvp pokes should go over that same flow also, but
    ::  they only happen once, and their ordering wrt the messages isn't _that_
    ::  important.)
    ::
    =.  sends
      %+  ~(put by sends)  [%ship ship]
      %-  ~(put to (~(gut by sends) [%ship ship] ~))
      ?.  ?=(%reply -.q.diff)
        q.p.diff
      [[p.p q.p] q.id.q]:diff
    =.  cor  (emit (proxy:di-pass diff))
    di-core
  ::
  ++  di-archive
    =.  net.dm  %archive
    (di-post-notice ' archived the channel')
  ::
  ++  di-give-writs-diff
    |=  =diff:writs:c
    =/  =whom:c  [%ship ship]
    =/  response=(unit response:writs:c)
      (diff-to-response diff pact.dm)
    ?~  response
      =.  cor  (emit (tell:log %crit ~['+diff-to-response miss (di)'] ~))
      di-core
    =/  old-response-3=[whom:v3:c response:writs:v3:c]
      :-  whom
      %-  v3:response-writs:v5:cv
      (v5:response-writs:v6:cv u.response)
    =/  old-response-4=[whom:v4:c response:writs:v4:c]
      [whom (v4:response-writs:v6:cv u.response)]
    =/  old-response-5=[whom:v5:c response:writs:v5:c]
      [whom (v5:response-writs:v6:cv u.response)]
    =/  new-response=[whom:c response:writs:c]  [whom u.response]
    =.  cor
      =/  =cage
        writ-response+!>(old-response-3)
      (emit %give %fact ~[/ di-area di-area-writs] cage)
    =.  cor
      =/  =cage  writ-response-1+!>(old-response-4)
      (emit %give %fact ~[/v1 v1+di-area v1+di-area-writs] cage)
    =.  cor
      =/  =cage  writ-response-2+!>(old-response-5)
      (emit %give %fact ~[/v2 v2+di-area v2+di-area-writs] cage)
    =.  cor
      =/  =cage  writ-response-3+!>(new-response)
      (emit %give %fact ~[/v3 v3+di-area v3+di-area-writs] cage)
    di-core
  ::
  ++  di-ingest-diff
    |=  =diff:dm:c
    =?  net.dm  &(?=(%inviting net.dm) !from-self)  %done
    =/  =wire  /contacts/(scot %p ship)
    =/  =cage  contact-action+!>(`action-0:contacts-0`[%heed ~[ship]])
    =.  cor  (emit %pass wire %agent [our.bowl %contacts] %poke cage)
    =/  old-unread  di-unread
    =/  had=(unit [=time writ=(may:c writ:c)])
      (get:di-pact p.diff)
    =/  reply=(unit [=time reply=(may:c reply:c)])
      ?.  ?=(%reply -.q.diff)  ~
      ?~  had  ~
      ?:  ?=(%| -.writ.u.had)  ~
      (get-reply:di-pact id.q.diff replies.writ.u.had)
    ::  log shortcode reactions for regular DMs
    ::
    =?  cor  ?=(%add-react -.q.diff)
      =/  react-text  
        ?@  react.q.diff  react.q.diff
        p.react.q.diff
      ?^  (kill:em react-text)
        =/  message  ~[leaf+"Shortcode reaction detected in chat backend (regular DM)"]
        =/  metadata  
          :~  'event'^s+'Backend Shortcode Reaction Chat DM'
              'context'^s+'chat_server_dm_add_react'
              'ship'^s+(scot %p ship)
              'react'^s+react-text
          ==
        (emit (tell:log %crit message metadata))
      cor
    =.  pact.dm  (reduce:di-pact now.bowl diff)
    =?  cor  &(=(net.dm %invited) !=(ship our.bowl))
      (give-invites ship)
    ?-  -.q.diff
        ?(%add-react %del-react)  (di-give-writs-diff diff)
    ::
        %add
      =.  time.q.diff  (~(get by dex.pact.dm) p.diff)
      =*  essay  essay.q.diff
      =?    last-read.remark.dm
          =((get-author-ship:utils author.essay) our.bowl)
        (add now.bowl (div ~s1 100))
      =.  recency.remark.dm  now.bowl
      =?  cor  &(!=(old-unread di-unread) !=(net.dm %invited))
        (give-unread ship/ship di-unread)
      =/  concern  [%post p.diff now.bowl]
      =/  mention  (was-mentioned:utils content.essay our.bowl ~)
      =.  di-core  (di-activity concern content.essay mention)
      (di-give-writs-diff diff)
    ::
        %del
      =?  di-core  &(?=(^ had) ?=(%& -.writ.u.had))
        =*  content  content.+.writ.u.had
        =/  mention  (was-mentioned:utils content our.bowl ~)
        (di-activity [%delete-post [id time]:writ.u.had] content mention)
      (di-give-writs-diff diff)
    ::
        %reply
      =*  delta  delta.q.diff
<<<<<<< HEAD
      =/  entry=(unit [=time writ=(may:c writ:c)])  (get:di-pact p.diff)
      ::  if we don't have the entry, we can't reply to it
      ?~  entry  di-core
      ?:  ?=(%| -.writ.u.entry)  di-core
      =.  meta.q.diff  `reply-meta.+.writ:(need entry)
=======
      =/  entry=(unit [=time =writ:c])  (get:di-pact p.diff)
      =?  meta.q.diff  !=(~ entry)  `reply-meta.writ:(need entry)
      ::  log shortcode reactions for regular DM replies
      ::
      =?  cor  ?=(%add-react -.delta)
        =/  react-text  
          ?@  react.delta  react.delta
          p.react.delta
        ?^  (kill:em react-text)
          =/  message  ~[leaf+"Shortcode reaction detected in chat backend (regular DM reply)"]
          =/  metadata  
            :~  'event'^s+'Backend Shortcode Reaction Chat DM Reply'
                'context'^s+'chat_server_dm_reply_add_react'
                'ship'^s+(scot %p ship)
                'reply_ship'^s+(scot %p p.id.q.diff)
                'reply_time'^s+(scot %ud q.id.q.diff)
                'react'^s+react-text
            ==
          (emit (tell:log %crit message metadata))
        cor
>>>>>>> 3a9c524b
      ?-  -.delta
          ?(%add-react %del-react)  (di-give-writs-diff diff)
      ::
          %del
        =?  di-core  &(?=(^ reply) ?=(%& -.reply.u.reply))
          =*  content  content.+.reply.u.reply
          =/  mention  (was-mentioned:utils content our.bowl ~)
          =/  concern
            [%delete-reply [id time]:+.reply.u.reply [id time]:+.writ.u.entry]
          (di-activity concern content mention)
        (di-give-writs-diff diff)
      ::
          %add
        =*  memo  memo.delta
        =?  unread-threads.remark.dm  !=(our.bowl author.memo)
            (~(put in unread-threads.remark.dm) p.diff)
        =?  last-read.remark.dm  =(author.memo our.bowl)
          (add now.bowl (div ~s1 100))
        =.  recency.remark.dm  now.bowl
        =?  cor  &(!=(old-unread di-unread) !=(net.dm %invited))
          (give-unread ship/ship di-unread)
        =/  top-con  [id time]:+.writ.u.entry
        =/  concern  [%reply [id.q.diff now.bowl] top-con]
        =/  mention  (was-mentioned:utils content.memo our.bowl ~)
        =.  di-core  (di-activity concern content.memo mention)
        (di-give-writs-diff diff)
      ==
    ==
  ::
  ++  di-take-counter
    |=  =diff:dm:c
    ?<  (~(has in blocked) ship)
    (di-ingest-diff diff)
  ::
  ++  di-post-notice
    |=  text=cord
    =/  =delta:writs:c  (make-notice ?:(from-self our.bowl ship) text)
    (di-ingest-diff [our now]:bowl delta)
  ::
  ++  di-rsvp
    |=  ok=?
    =?  cor  &(=(our src):bowl (can-poke:neg bowl [ship dap.bowl]))
      (emit (proxy-rsvp:di-pass ok))
    ?>  |(=(src.bowl ship) =(our src):bowl)
    ::  TODO hook into archive
    ?.  ok
      %-  (note:wood %odd leaf/"gone {<ship>}" ~)
      ?:  =(src.bowl ship)
        di-core
      di-core(gone &)
    =.  cor
      (emit [%pass /contacts/heed %agent [our.bowl %contacts] %poke contact-action-0+!>([%heed ~[ship]])])
    =.  net.dm  %done
    (di-post-notice ' joined the chat')
  ::
  ++  di-watch
    |=  [ver=?(%v0 %v1 %v2 %v3) =path]
    ^+  di-core
    ?>  =(src.bowl our.bowl)
    ?+  path  !!
      ~  di-core
      [%writs ~]  di-core
    ==
  ::
  ++  di-agent
    |=  [=wire =sign:agent:gall]
    ^+  di-core
    ?+    wire  ~|(bad-dm-take/wire !!)
        [%contacts %heed ~]
      ?>  ?=(%poke-ack -.sign)
      ?~  p.sign  di-core
      ::  TODO: handle?
      %-  (slog leaf/"Failed to add contact" u.p.sign)
      di-core
    ::
        [%proxy *]
      ?>  ?=(%poke-ack -.sign)
      ::  for pokes whose id we care about, pop it from the queue
      ::
      =^  sent=(unit sent-id)  sends
        ?.  ?=([%diff ~] t.wire)  [~ sends]
        =/  queue=(qeu sent-id)
          (~(gut by sends) [%ship ship] ~)
        ?:  =(~ queue)
          ~&  [dap.bowl %strange-empty-sends-queue [%ship ship]]
          [~ sends]
        =^  id  queue  ~(get to queue)
        :-  `id
        (~(put by sends) [%ship ship] queue)
      ?~  p.sign  di-core
      ::  if we already tried hard, this is the end of the road.
      ::
      ?:  ?=([%archaic ~] t.wire)
        %-  (slog leaf/"Failed to dm {<ship>} again" u.p.sign)
        di-core
      ::  if they're just known version mismatching, we should do nothing
      ::TODO  might want to mark the local msg as undelivered though...
      ::
      ?.  ?=(%await (read-status:neg bowl ship dap.bowl))
        %-  (slog leaf/"Failed to dm {<ship>}" u.p.sign)
        di-core
      ::  if a poke failed, but we also don't have a negotiated version for
      ::  them, they might still be on the old (pre-2024) chat backend. try
      ::  sending them an old-style poke if we can, for backcompat.
      ::  we do our best to recover the message from the wire.
      ::
      =.  cor
        =;  c=(unit cage)
          ?~  c  cor
          %+  emit  %pass
          [(weld di-area /proxy/archaic) %agent [ship %chat] %poke u.c]
        |-
        ?+  t.wire  ~
            [%rsvp @ ~]
          =/  ok=?  ;;(? (slav %f i.t.t.wire))
          `[%dm-rsvp !>(`rsvp:dm:v2:c`[our.bowl ok])]
        ::
            [%diff ~]
          ?>  ?=(^ sent)
          =*  s  u.sent
          ::NOTE  we just pretend it's an old-style wire, to avoid duplicating
          ::      code. the re-serialization overhead isn't too big, and this
          ::      isn't the common path anyway.
          ?@  s
            $(t.wire /(scot %ud s))
          $(t.wire /(scot %p p.top.s)/(scot %ud q.top.s)/(scot %ud new.s))
        ::
            [@ ?(~ [@ @ ~])]
          %-  some
          :-  %dm-diff
          !>  ^-  diff:dm:v2:c
          ?~  t.t.wire
            =/  id=time  (slav %ud i.t.wire)
            :-  [our.bowl id]
            =/  msg=(unit [=time writ=(may:c writ:c)])
              (get:di-pact our.bowl id)
            ?~  msg  [%del ~]
            ?:  ?=(%| -.writ.u.msg)
              [%del ~]
            :-  %add
            ^-  memo:v2:c
            =,  +.writ.u.msg
            [~ (get-author-ship:utils author) sent [%story ~ (verses-to-inlines content)]]
          =/  =id:c     [(slav %p i.t.wire) (slav %ud i.t.t.wire)]
          =/  rid=time  (slav %ud i.t.t.t.wire)
          =/  msg=(unit memo:v7:d)
            %+  biff  (get:di-pact id)
            |=  [time writ=(may:c writ:c)]
            ^-  (unit memo:v7:d)
            ?~  id=(~(get by dex.pact.dm) our.bowl rid)  ~
            ?:  ?=(%| -.writ)  ~
            ?~  rep=(get:on:replies:c replies.+.writ u.id)  ~
            ?:  ?=(%| -.u.rep)  ~
            `(v7:memo:v8:chv +>.u.rep)
          :-  [our.bowl rid]
          ?~  msg  [%del ~]
          :-  %add
          ^-  memo:v2:c
          =,  u.msg
          [~ (get-author-ship:utils author) sent [%story ~ (verses-to-inlines content)]]
        ==
      di-core
    ==
  ::
  ++  di-peek
    |=  [care=@tas ver=?(%v0 %v1 %v2 %v3) =(pole knot)]
    ^-  (unit (unit cage))
    ?+    pole  [~ ~]
        [%writs rest=*]
      (peek:di-pact care ver rest.pole)
    ::
        [%search %bounded kind=?(%text %mention) from=@ tries=@ nedl=@ ~]
      =;  =scam:c
        :+  ~  ~
        ?-  ver
          %v0  chat-scam+!>((v3:scam:v5:cv (v5:scam:v6:cv scam)))
          %v1  chat-scam-1+!>((v4:scam:v6:cv scam))
          %v2  chat-scam-2+!>((v5:scam:v6:cv scam))
          %v3  chat-scam-3+!>(`scam:v6:c`scam)
        ==
      %^    ?-  kind.pole
              %text     text:tries-bound:search:di-pact
              %mention  mention:tries-bound:search:di-pact
            ==
          ?:  =(%$ from.pole)  ~
          `(slav %ud from.pole)
        (slav %ud tries.pole)
      ?-  kind.pole
        %text     (fall (slaw %t nedl.pole) nedl.pole)
        %mention  (slav %p nedl.pole)
      ==
    ::
        [%search %text skip=@ count=@ nedl=@ ~]
      =;  =scan:c
        :+  ~  ~
        ?-  ver
          %v0  chat-scan+!>((v3:scan:v5:cv (v5:scan:v6:cv scan)))
          %v1  chat-scan-1+!>((v4:scan:v5:cv (v5:scan:v6:cv scan)))
          %v2  chat-scan-2+!>((v5:scan:v6:cv scan))
          %v3  chat-scan-3+!>(`scan:v6:c`scan)
        ==
      %^    text:hits-bound:search:di-pact
          (slav %ud skip.pole)
        (slav %ud count.pole)
      (fall (slaw %t nedl.pole) nedl.pole)
    ::
        [%search %mention skip=@ count=@ nedl=@ ~]
      =;  =scan:c
        :+  ~  ~
        ?-  ver
          %v0  chat-scan+!>((v3:scan:v5:cv (v5:scan:v6:cv scan)))
          %v1  chat-scan-1+!>((v4:scan:v5:cv (v5:scan:v6:cv scan)))
          %v2  chat-scan-2+!>((v5:scan:v6:cv scan))
          %v3  chat-scan-3+!>(`scan:v6:c`scan)
        ==
      %^    mention:hits-bound:search:di-pact
          (slav %ud skip.pole)
        (slav %ud count.pole)
      (slav %p nedl.pole)
    ==
  ::
  ++  di-unread
    %+  unread:di-pact  our.bowl
    [recency last-read unread-threads]:remark.dm
  ++  di-remark-diff
    |=  diff=remark-diff:c
    ^+  di-core
    =?  cor  =(%read -.diff)
      %-  emil
      =+  .^(=carpet:ha %gx /(scot %p our.bowl)/hark/(scot %da now.bowl)/desk/groups/latest/noun)
      %+  murn
        ~(tap by cable.carpet)
      |=  [=rope:ha =thread:ha]
      ?.  =(/dm/(scot %p ship) ted.rope)  ~
      =/  =cage  hark-action-1+!>([%saw-rope rope])
      `(pass-hark cage)
    =.  remark.dm
      ?-  -.diff
        %watch    remark.dm(watching &)
        %unwatch  remark.dm(watching |)
        %read-at  !! ::  ca-core(last-read.remark.chat p.diff)
      ::
          %read
        ::  now.bowl should always be greater than the last message id
        ::  because ids are generated by us
        %=  remark.dm
          last-read  now.bowl
          unread-threads  *(set id:c)
        ==
      ==
    =.  cor  (give-unread ship/ship di-unread)
    di-core
  ++  di-pass
    |%
    ++  pass
      |=  [=wire =dock =task:agent:gall]
      ^-  card
      [%pass (welp di-area wire) %agent dock task]
    ++  poke-them  |=([=wire =cage] (pass wire [ship dap.bowl] %poke cage))
    ++  proxy-rsvp  |=(ok=? (poke-them /proxy/rsvp/(scot %f ok) chat-dm-rsvp+!>([our.bowl ok])))
    ++  proxy
      |=  =diff:dm:c
      ::NOTE  static wire important for ordering guarantees and preventing flow
      ::      proliferation, see also +di-proxy
      (poke-them /proxy/diff chat-dm-diff-1+!>(diff))
    --
  --
--<|MERGE_RESOLUTION|>--- conflicted
+++ resolved
@@ -1817,12 +1817,12 @@
       ::  log shortcode reactions for group DMs
       ::
       =?  cor  ?=(%add-react -.q.diff.delta)
-        =/  react-text  
+        =/  react-text
           ?@  react.q.diff.delta  react.q.diff.delta
           p.react.q.diff.delta
         ?^  (kill:em react-text)
           =/  message  ~[leaf+"Shortcode reaction detected in chat backend (group DM)"]
-          =/  metadata  
+          =/  metadata
             :~  'event'^s+'Backend Shortcode Reaction Chat GroupDM'
                 'context'^s+'chat_server_group_dm_add_react'
                 'club_id'^s+(scot %uv id)
@@ -1856,23 +1856,19 @@
           %reply
         =*  reply-id  id.q.diff.delta
         =*  delt  delta.q.diff.delta
-<<<<<<< HEAD
         =/  entry=(unit [=time writ=(may:c writ:c)])  (get:cu-pact p.diff.delta)
         ?~  entry  cu-core
         ?:  ?=(%| -.writ.u.entry)  cu-core
         =.  meta.q.diff.delta  `reply-meta.writ.u.entry
-=======
-        =/  entry=(unit [=time =writ:c])  (get:cu-pact p.diff.delta)
-        =?  meta.q.diff.delta  !=(~ entry)  `reply-meta.writ:(need entry)
         ::  log shortcode reactions for group DM replies
         ::
         =?  cor  ?=(%add-react -.delt)
-          =/  react-text  
+          =/  react-text
             ?@  react.delt  react.delt
             p.react.delt
           ?^  (kill:em react-text)
             =/  message  ~[leaf+"Shortcode reaction detected in chat backend (group DM reply)"]
-            =/  metadata  
+            =/  metadata
               :~  'event'^s+'Backend Shortcode Reaction Chat GroupDM Reply'
                   'context'^s+'chat_server_group_dm_reply_add_react'
                   'club_id'^s+(scot %uv id)
@@ -1882,7 +1878,6 @@
               ==
             (emit (tell:log %crit message metadata))
           cor
->>>>>>> 3a9c524b
         ?-  -.delt
             ?(%add-react %del-react)  (cu-give-writs-diff diff.delta)
         ::
@@ -2273,12 +2268,12 @@
     ::  log shortcode reactions for regular DMs
     ::
     =?  cor  ?=(%add-react -.q.diff)
-      =/  react-text  
+      =/  react-text
         ?@  react.q.diff  react.q.diff
         p.react.q.diff
       ?^  (kill:em react-text)
         =/  message  ~[leaf+"Shortcode reaction detected in chat backend (regular DM)"]
-        =/  metadata  
+        =/  metadata
           :~  'event'^s+'Backend Shortcode Reaction Chat DM'
               'context'^s+'chat_server_dm_add_react'
               'ship'^s+(scot %p ship)
@@ -2315,24 +2310,20 @@
     ::
         %reply
       =*  delta  delta.q.diff
-<<<<<<< HEAD
       =/  entry=(unit [=time writ=(may:c writ:c)])  (get:di-pact p.diff)
       ::  if we don't have the entry, we can't reply to it
       ?~  entry  di-core
       ?:  ?=(%| -.writ.u.entry)  di-core
       =.  meta.q.diff  `reply-meta.+.writ:(need entry)
-=======
-      =/  entry=(unit [=time =writ:c])  (get:di-pact p.diff)
-      =?  meta.q.diff  !=(~ entry)  `reply-meta.writ:(need entry)
       ::  log shortcode reactions for regular DM replies
       ::
       =?  cor  ?=(%add-react -.delta)
-        =/  react-text  
+        =/  react-text
           ?@  react.delta  react.delta
           p.react.delta
         ?^  (kill:em react-text)
           =/  message  ~[leaf+"Shortcode reaction detected in chat backend (regular DM reply)"]
-          =/  metadata  
+          =/  metadata
             :~  'event'^s+'Backend Shortcode Reaction Chat DM Reply'
                 'context'^s+'chat_server_dm_reply_add_react'
                 'ship'^s+(scot %p ship)
@@ -2342,7 +2333,6 @@
             ==
           (emit (tell:log %crit message metadata))
         cor
->>>>>>> 3a9c524b
       ?-  -.delta
           ?(%add-react %del-react)  (di-give-writs-diff diff)
       ::

/-  c=chat, cv=chat-ver, d=channels, dv=channels-ver, g=groups
/-  u=ui, e=epic, a=activity, s=story, meta
/-  contacts
/+  default-agent, verb, dbug,
    neg=negotiate, discipline, logs,
    em=emojimart
/+  pac=dm
/+  cc=chat-conv, chc=channel-conv
/+  utils=channel-utils, kol
/+  volume
/+  wood-lib=wood
::  performance, keep warm
/+  chat-json
::
/%  m-chat-blocked-by      %chat-blocked-by
/%  m-chat-changed-writs   %chat-changed-writs
/%  m-chat-club-action     %chat-club-action
/%  m-chat-club-action-0   %chat-club-action-0
/%  m-chat-club-action-1   %chat-club-action-1
/%  m-chat-dm-action       %chat-dm-action
/%  m-chat-dm-action-1     %chat-dm-action-1
/%  m-chat-dm-diff         %chat-dm-diff
/%  m-chat-dm-diff-1       %chat-dm-diff-1
/%  m-chat-heads           %chat-heads
/%  m-chat-heads-1         %chat-heads-1
/%  m-chat-heads-2         %chat-heads-2
/%  m-chat-heads-3         %chat-heads-3
/%  m-chat-paged-writs     %chat-paged-writs
/%  m-chat-paged-writs-1   %chat-paged-writs-1
/%  m-chat-paged-writs-2   %chat-paged-writs-2
/%  m-chat-paged-writs-3   %chat-paged-writs-3
/%  m-chat-scam            %chat-scam
/%  m-chat-scam-1          %chat-scam-1
/%  m-chat-scam-2          %chat-scam-2
/%  m-chat-scam-3          %chat-scam-3
/%  m-chat-scan            %chat-scan
/%  m-chat-scan-1          %chat-scan-1
/%  m-chat-scan-2          %chat-scan-2
/%  m-chat-scan-3          %chat-scan-3
/%  m-chat-toggle-message  %chat-toggle-message
/%  m-chat-unblocked-by    %chat-unblocked-by
/%  m-chat-unread-update   %chat-unread-update
/%  m-chat-unreads         %chat-unreads
/%  m-chat-writ-1          %chat-writ-1
/%  m-chat-writ-2          %chat-writ-2
/%  m-chat-writ-3          %chat-writ-3
/%  m-clubs                %clubs
/%  m-epic                 %epic
/%  m-hidden-messages      %hidden-messages
/%  m-ships                %ships
/%  m-writ                 %writ
/%  m-writ-response        %writ-response
/%  m-writ-response-1      %writ-response-1
/%  m-writ-response-2      %writ-response-2
/%  m-writ-response-3      %writ-response-3
::
/*  desk-bill  %bill  /desk/bill  ::  keep warm
::
%-  %-  discipline
    :+  ::  marks
        ::
        :~  :+  %chat-blocked-by      &  -:!>(*vale:m-chat-blocked-by)
            :+  %chat-changed-writs   |  -:!>(*vale:m-chat-changed-writs)  ::TODO  make strict
            ::  our previous mark version was actually incorrect so to
            ::  correct, we need to turn off checking here
            ::  TODO: flip back on next upgrade
            :+  %chat-club-action     |  -:!>(*vale:m-chat-club-action)
            :+  %chat-club-action-0   &  -:!>(*vale:m-chat-club-action-0)
            :+  %chat-club-action-1   &  -:!>(*vale:m-chat-club-action-1)
            :+  %chat-dm-action       &  -:!>(*vale:m-chat-dm-action)
            :+  %chat-dm-action-1     &  -:!>(*vale:m-chat-dm-action-1)
            :+  %chat-dm-diff         &  -:!>(*vale:m-chat-dm-diff)
            :+  %chat-dm-diff-1       &  -:!>(*vale:m-chat-dm-diff-1)
            :+  %chat-heads           &  -:!>(*vale:m-chat-heads)
            :+  %chat-heads-1         &  -:!>(*vale:m-chat-heads-1)
            :+  %chat-heads-2         &  -:!>(*vale:m-chat-heads-2)
            :+  %chat-heads-3         &  -:!>(*vale:m-chat-heads-3)
            :+  %chat-paged-writs     &  -:!>(*vale:m-chat-paged-writs)
            :+  %chat-paged-writs-1   &  -:!>(*vale:m-chat-paged-writs-1)
            :+  %chat-paged-writs-2   &  -:!>(*vale:m-chat-paged-writs-2)
            :+  %chat-paged-writs-3   |  -:!>(*vale:m-chat-paged-writs-3)
            :+  %chat-scam            &  -:!>(*vale:m-chat-scam)
            :+  %chat-scam-1          &  -:!>(*vale:m-chat-scam-1)
            :+  %chat-scam-2          &  -:!>(*vale:m-chat-scam-2)
            :+  %chat-scam-3          &  -:!>(*vale:m-chat-scam-3)
            :+  %chat-scan            &  -:!>(*vale:m-chat-scan)
            :+  %chat-scan-1          &  -:!>(*vale:m-chat-scan-1)
            :+  %chat-scan-2          &  -:!>(*vale:m-chat-scan-2)
            :+  %chat-scan-3          &  -:!>(*vale:m-chat-scan-3)
            :+  %chat-toggle-message  &  -:!>(*vale:m-chat-toggle-message)
            :+  %chat-unblocked-by    &  -:!>(*vale:m-chat-unblocked-by)
            :+  %chat-unread-update   &  -:!>(*vale:m-chat-unread-update)
            :+  %chat-unreads         &  -:!>(*vale:m-chat-unreads)
            :+  %chat-writ-1          &  -:!>(*vale:m-chat-writ-1)
            :+  %chat-writ-2          &  -:!>(*vale:m-chat-writ-2)
            :+  %chat-writ-3          &  -:!>(*vale:m-chat-writ-3)
            :+  %clubs                &  -:!>(*vale:m-clubs)
            :+  %epic                 &  -:!>(*vale:m-epic)
            :+  %hidden-messages      &  -:!>(*vale:m-hidden-messages)
            :+  %ships                &  -:!>(*vale:m-ships)
            :+  %writ                 &  -:!>(*vale:m-writ)
            :+  %writ-response        &  -:!>(*vale:m-writ-response)
            :+  %writ-response-1      &  -:!>(*vale:m-writ-response-1)
            :+  %writ-response-2      &  -:!>(*vale:m-writ-response-2)
            :+  %writ-response-3      &  -:!>(*vale:m-writ-response-3)
        ==
      ::  facts
      ::
      :~  [/ %chat-blocked-by %chat-unblocked-by %chat-toggle-message %chat-club-action %writ-response %ships ~]
          [/club/$ %writ-response ~]
          [/clubs %chat-club-action ~]
          [/dm/$ %writ-response ~]
          [/dm/invited %ships ~]
          [/epic %epic ~]
          [/unreads %chat-unread-update ~]
        ::
          [/v1 %chat-club-action-1 %writ-response-1 %ships ~]
          [/v1/club/$ %writ-response-1 ~]
          [/v1/clubs %chat-club-action-1 ~]
          [/v1/dm/$ %writ-response-1 ~]
        ::
          [/v2 %chat-club-action-1 %writ-response-2 %ships ~]
          [/v2/club/$ %writ-response-2 ~]
          [/v2/clubs %chat-club-action-1 ~]
          [/v2/dm/$ %writ-response-2 ~]
        ::
          [/v3 %chat-club-action-1 %writ-response-3 %ships ~]
          [/v3/club/$ %writ-response-3 ~]
          [/v3/clubs %chat-club-action-1 ~]
          [/v3/dm/$ %writ-response-3 ~]
      ==
    ::  scries
    ::
    :~  [/x/blocked %ships]
        [/x/blocked-by %ships]
        [/x/clubs %clubs]
        [/x/dm %ships]
        [/x/dm/$/search %chat-scan]
        [/x/dm/$/search/bounded %chat-scam]
        [/x/dm/$/writs %chat-paged-writs]
        [/x/dm/$/writs/writ %writ]
        [/x/dm/archive %ships]
        [/x/dm/invited %ships]
        [/x/full %noun]
        [/x/heads %chat-heads]
        [/x/hidden-messages %hidden-messages]
        [/x/init %noun]
        [/x/old %noun]
        [/x/unreads %chat-unreads]
      ::
        [/x/v1/club/$/search %chat-scan-1]
        [/x/v1/club/$/search/bounded %chat-scam-1]
        [/x/v1/club/$/writs %chat-paged-writs-1]
        [/x/v1/club/$/writs/writ %chat-writ-1]
        [/x/v1/dm/$/search %chat-scan-1]
        [/x/v1/dm/$/search/bounded %chat-scam-1]
        [/x/v1/dm/$/writs %chat-paged-writs-1]
        [/x/v1/dm/$/writs/writ %chat-writ-1]
        [/x/v1/heads %chat-heads-1]
        [/x/v1/init %noun]
      ::
        [/x/v2/club/$/search %chat-scan-2]
        [/x/v2/club/$/search/bounded %chat-scam-2]
        [/x/v2/club/$/writs %chat-paged-writs-2]
        [/x/v2/club/$/writs/writ %chat-writ-2]
        [/x/v2/dm/$/search %chat-scan-2]
        [/x/v2/dm/$/search/bounded %chat-scam-2]
        [/x/v2/dm/$/writs %chat-paged-writs-2]
        [/x/v2/dm/$/writs/writ %chat-writ-2]
        [/x/v2/heads %chat-heads-2]
      ::
        [/x/v3/changes/$ %chat-changed-writs]
        [/x/v3/club/$/search %chat-scan-3]
        [/x/v3/club/$/search/bounded %chat-scam-3]
        [/x/v3/club/$/writs %chat-paged-writs-3]
        [/x/v3/club/$/writs/writ %chat-writ-3]
        [/x/v3/dm/$/search %chat-scan-3]
        [/x/v3/dm/$/search/bounded %chat-scam-3]
        [/x/v3/dm/$/writs %chat-paged-writs-3]
        [/x/v3/dm/$/writs/writ %chat-writ-3]
        [/x/v3/heads %chat-heads-3]
        [/x/v3/init-posts %chat-changed-writs]
    ==
::
%-  %-  agent:neg
    :+  |
      [~.chat-dms^%1 ~ ~]
    [%chat^[~.chat-dms^%1 ~ ~] ~ ~]
%-  agent:dbug
%^  verb  |  %warn
::
^-  agent:gall
=>
  |%
  +$  card  card:agent:gall
  ++  okay  `epic:e`1
  ++  wood-state
    ^-  state:wood-lib
    :*  ver=|
        odd=&
        veb=|
    ==
  ++  club-eq  2 :: reverb control: max number of forwards for clubs
  +$  current-state
    $:  %11
        dms=(map ship dm:c)
        clubs=(map id:club:c club:c)
        pins=(list whom:c)
        sends=(map whom:c (qeu sent-id))
        blocked=(set ship)
        blocked-by=(set ship)
        hidden-messages=(set id:c)
        last-updated=(list [=whom:c =time])  ::  newest first, one-per-whom
        old-chats=(map flag:v2:cv chat:v2:cv)  :: for migration
        old-pins=(list whom:v2:cv)
    ==
  +$  sent-id
    $@  time             ::  top-level msg
    [top=id:c new=time]  ::  or reply
  --
=|  current-state
=*  state  -
=<
  |_  =bowl:gall
  +*  this  .
      def   ~(. (default-agent this %|) bowl)
      log   ~(. logs [our.bowl /logs])
      cor   ~(. +> [bowl ~])
  ++  on-init
    ^-  (quip card _this)
    =^  cards  state
      abet:init:cor
    [cards this]
  ::
  ++  on-save  !>([state okay])
  ++  on-load
    |=  =vase
    ^-  (quip card _this)
    =^  cards  state
      abet:(load:cor vase)
    [cards this]
  ::
  ++  on-poke
    |=  [=mark =vase]
    ^-  (quip card _this)
    =^  cards  state
      abet:(poke:cor mark vase)
    [cards this]
  ++  on-watch
    |=  =path
    ^-  (quip card _this)
    =^  cards  state
      abet:(watch:cor path)
    [cards this]
  ::
  ++  on-peek   peek:cor
  ::
  ++  on-leave   on-leave:def
  ++  on-fail
    |=  [=term =tang]
    ^-  (quip card _this)
    :_  this
    [(fail:log term tang ~)]~
  ::
  ++  on-agent
    |=  [=wire =sign:agent:gall]
    ^-  (quip card _this)
    =^  cards  state
      abet:(agent:cor wire sign)
    [cards this]
  ++  on-arvo
    |=  [=wire sign=sign-arvo]
    ^-  (quip card _this)
    =^  cards  state
      abet:(arvo:cor wire sign)
    [cards this]
  --
|_  [=bowl:gall cards=(list card)]
+*  wood  ~(. wood-lib [bowl wood-state])
    log   ~(. logs [our.bowl /logs])
    ol    (kol gte)
    log      ~(. logs [our.bowl /logs])
++  abet  [(flop cards) state]
++  cor   .
++  emit  |=(=card cor(cards [card cards]))
++  emil  |=(caz=(list card) cor(cards (welp (flop caz) cards)))
++  give  |=(=gift:agent:gall (emit %give gift))
++  now-id   `id:c`[our now]:bowl
++  scry-path
  |=  [agent=term =path]
  ~>  %spin.['scry-path']
  ^-  ^path
  (welp /(scot %p our.bowl)/[agent]/(scot %da now.bowl) path)
++  init  cor
::  +load: load next state
++  load
  |^  |=  =vase
  ^+  cor
  =+  !<([old=versioned-state cool=@ud] vase)
  =?  old  ?=(%2 -.old)  (state-2-to-3 old)
  =?  old  ?=(%3 -.old)  (state-3-to-4 old)
  =?  old  ?=(%4 -.old)  (state-4-to-5 old)
  =?  old  ?=(%5 -.old)  (state-5-to-6 old)
  =?  old  ?=(%6 -.old)  (state-6-to-7 old)
  =?  old  ?=(%7 -.old)  (state-7-to-8 old)
  =?  old  ?=(%8 -.old)  (state-8-to-9 old)
  =?  old  ?=(%9 -.old)  (state-9-to-10 old)
  =?  old  ?=(%10 -.old)  (state-10-to-11 old)
  ?>  ?=(%11 -.old)
  =.  state  old
  =.  cor
    (emit [%pass /load/rectify-activity %arvo %b %wait now.bowl])
  rectify-club-state
  ::
  +$  versioned-state
    $%  state-11
        state-10
        state-9
        state-8
        state-7
        state-6
        state-5
        state-4
        state-3
        state-2
    ==
  +$  state-2
    $:  %2
        chats=(map flag:v2:cv chat:v2:cv)
        dms=(map ship dm:v2:cv)
        clubs=(map id:club:v2:cv club:v2:cv)
        drafts=(map whom:v2:cv story:v2:cv)
        pins=(list whom:v2:cv)
        bad=(set ship)
        inv=(set ship)
        voc=(map [flag:v2:cv id:v2:cv] (unit said:v2:cv))
        fish=(map [flag:v2:cv @] id:v2:cv)
        ::  true represents imported, false pending import
        imp=(map flag:v2:cv ?)
    ==
  +$  state-3
    $:  %3
        chats=(map flag:v2:cv chat:v2:cv)
        dms=(map ship dm:v2:cv)
        clubs=(map id:club:v2:cv club:v2:cv)
        drafts=(map whom:v2:cv story:v2:cv)
        pins=(list whom:v2:cv)
        blocked=(set ship)
        blocked-by=(set ship)
        bad=(set ship)
        inv=(set ship)
        voc=(map [flag:v2:cv id:v2:cv] (unit said:v2:cv))
        fish=(map [flag:v2:cv @] id:v2:cv)
        ::  true represents imported, false pending import
        imp=(map flag:v2:cv ?)
    ==
  +$  state-4
    $:  %4
        chats=(map flag:v2:cv chat:v2:cv)
        dms=(map ship dm:v2:cv)
        clubs=(map id:club:v2:cv club:v2:cv)
        drafts=(map whom:v2:cv story:v2:cv)
        pins=(list whom:v2:cv)
        blocked=(set ship)
        blocked-by=(set ship)
        hidden-messages=(set id:v2:cv)
        bad=(set ship)
        inv=(set ship)
        voc=(map [flag:v2:cv id:v2:cv] (unit said:v2:cv))
        fish=(map [flag:v2:cv @] id:v2:cv)
        ::  true represents imported, false pending import
        imp=(map flag:v2:cv ?)
    ==
  +$  state-5
    $:  %5
        dms=(map ship dm-5)
        clubs=(map id:club:v3:cv club-5)
        pins=(list whom:v3:cv)
        bad=(set ship)
        inv=(set ship)
        blocked=(set ship)
        blocked-by=(set ship)
        hidden-messages=(set id:v3:cv)
        old-chats=(map flag:v2:cv chat:v2:cv)  :: for migration
        old-pins=(list whom:v2:cv)
    ==
  +$  club-5    [heard:club:v3:cv remark=remark-5 =pact:v3:cv crew:club:v3:cv]
  +$  dm-5      [=pact:v3:cv remark=remark-5 net:dm:v3:cv pin=_|]
  +$  remark-5  [last-read=time watching=_| unread-threads=(set id:c)]
  +$  state-6
    $:  %6
        dms=(map ship dm:v3:cv)
        clubs=(map id:club:v3:cv club:v3:cv)
        pins=(list whom:v3:cv)
        bad=(set ship)
        inv=(set ship)
        blocked=(set ship)
        blocked-by=(set ship)
        hidden-messages=(set id:c)
        old-chats=(map flag:v2:cv chat:v2:cv)  :: for migration
        old-pins=(list whom:v2:cv)
    ==
  +$  state-7
    $:  %7
        dms=(map ship dm:v3:cv)
        clubs=(map id:club:v3:cv club:v3:cv)
        pins=(list whom:v3:cv)
        sends=(map whom:v3:cv (qeu sent-id))
        blocked=(set ship)
        blocked-by=(set ship)
        hidden-messages=(set id:v3:cv)
        old-chats=(map flag:v2:cv chat:v2:cv)  :: for migration
        old-pins=(list whom:v2:cv)
    ==
  +$  state-8
    $:  %8
        dms=(map ship dm:v4:cv)
        clubs=(map id:club:v4:cv club:v4:cv)
        pins=(list whom:v4:cv)
        sends=(map whom:v4:cv (qeu sent-id))
        blocked=(set ship)
        blocked-by=(set ship)
        hidden-messages=(set id:v4:cv)
        old-chats=(map flag:v2:cv chat:v2:cv)  :: for migration
        old-pins=(list whom:v2:cv)
    ==
  +$  state-9
    $:  %9
        dms=(map ship dm:v5:cv)
        clubs=(map id:club:v5:cv club:v5:cv)
        pins=(list whom:v5:cv)
        sends=(map whom:v5:cv (qeu sent-id))
        blocked=(set ship)
        blocked-by=(set ship)
        hidden-messages=(set id:v5:cv)
        old-chats=(map flag:v2:cv chat:v2:cv)  :: for migration
        old-pins=(list whom:v2:cv)
    ==
  +$  state-10
    $:  %10
        dms=(map ship dm:c)
        clubs=(map id:club:c club:c)
        pins=(list whom:c)
        sends=(map whom:c (qeu sent-id))
        blocked=(set ship)
        blocked-by=(set ship)
        hidden-messages=(set id:c)
        old-chats=(map flag:v2:cv chat:v2:cv)  :: for migration
        old-pins=(list whom:v2:cv)
    ==
  +$  state-11  current-state
  ::
  ++  state-10-to-11
    |=  state-10
    ~>  %spin.['state-10-to-11']
    ^-  state-11
    :*  %11
        dms
        clubs
        pins
        sends
        blocked
        blocked-by
        hidden-messages
        last-updated=~
        old-chats
        old-pins
    ==
  ::
  ++  state-9-to-10
    |=  state-9
    ~>  %spin.['state-9-to-10']
    ^-  state-10
    :*  %10
        (~(run by dms) dm-9-to-10)
        (~(run by clubs) club-9-to-10)
        pins
        sends
        blocked
        blocked-by
        hidden-messages
        old-chats
        old-pins
    ==
  ++  club-9-to-10
    |=  =club:v5:cv
    ~>  %spin.['club-9-to-10']
    ^-  club:v6:cv
    club(pact (pact-9-to-10 pact.club))
  ++  dm-9-to-10
    |=  =dm:v5:cv
    ~>  %spin.['dm-9-to-10']
    ^-  dm:v6:cv
    dm(pact (pact-9-to-10 pact.dm))
  ++  pact-9-to-10
    |=  pact:v5:cv
    ~>  %spin.['pact-9-to-10']
    ^-  pact:v6:cv
    =;  [num=@ud writs=(list [time (may:v6:cv writ:v6:cv)])]
      [num (gas:on:writs:v6:cv ~ writs) dex upd=~]
    %+  roll  (tap:on:writs:v5:cv wit)
    |=  [[=time =writ:v5:cv] num=@ud writs=(list [time (may:v6:cv writ:v6:cv)])]
    ^+  [num writs]
    =.  num  +(num)
    :-  num
    =/  new-writ  (v6:writ:v5:cc writ)
    [[time %& new-writ(seq num)] writs]
  ++  state-8-to-9
    |=  state-8
    ~>  %spin.['state-8-to-9']
    ^-  state-9
    :*  %9
        (~(run by dms) dm-8-to-9)
        (~(run by clubs) club-8-to-9)
        pins
        sends
        blocked
        blocked-by
        hidden-messages
        old-chats
        old-pins
    ==
  ++  club-8-to-9
    |=  =club:v4:cv
    ~>  %spin.['club-8-to-9']
    ^-  club:v5:cv
    club(pact (pact-8-to-9 pact.club))
  ++  dm-8-to-9
    |=  =dm:v4:cv
    ~>  %spin.['dm-8-to-9']
    ^-  dm:v5:cv
    dm(pact (pact-8-to-9 pact.dm))
  ++  pact-8-to-9
    |=  =pact:v4:cv
    ~>  %spin.['pact-8-to-9']
    ^-  pact:v5:cv
    =;  writs=(list [time writ:v5:cv])
      ::  default num here because it will be numbered above
      [0 (gas:on:writs:v5:cv ~ writs) dex.pact]
    %+  turn  (tap:on:writs:v4:cv wit.pact)
    |=  [=time =writ:v4:cv]
    [time (writ-8-to-9 writ)]
  ++  writ-8-to-9
    |=  =writ:v4:cv
    ~>  %spin.['writ-8-to-9']
    ^-  writ:v5:cv
    =,  -.writ
    ::  default seq here because it will be numbered above
    [[id 0 time reacts replies reply-meta] +.writ]
  ::
  ++  state-7-to-8
    |=  state-7
    ~>  %spin.['state-7-to-8']
    ^-  state-8
    :*  %8
        (~(run by dms) dm-7-to-8)
        (~(run by clubs) club-7-to-8)
        pins
        sends
        blocked
        blocked-by
        hidden-messages
        old-chats
        old-pins
    ==
  ++  club-7-to-8
    |=  =club:v3:cv
    ~>  %spin.['club-7-to-8']
    ^-  club:v4:cv
    club(pact (pact-7-to-8 pact.club))
  ++  dm-7-to-8
    |=  =dm:v3:cv
    ~>  %spin.['dm-7-to-8']
    ^-  dm:v4:cv
    dm(pact (pact-7-to-8 pact.dm))
  ++  pact-7-to-8
    |=  =pact:v3:cv
    ~>  %spin.['pact-7-to-8']
    ^-   pact:v4:cv
    pact(wit (run:on:writs:v3:cv wit.pact v4:writ:v3:cc))
  ::
  ++  state-6-to-7
    |=  state-6
    ~>  %spin.['state-6-to-7']
    ^-  state-7
    [%7 dms clubs pins ~ blocked blocked-by hidden-messages old-chats old-pins]
  ++  state-5-to-6
    |=  s=state-5
    ~>  %spin.['state-5-to-6']
    ^-  state-6
    s(- %6, dms (dms-5-to-6 dms.s), clubs (clubs-5-to-6 clubs.s))
  ::
  ++  dms-5-to-6
    |=  dms=(map ship dm-5)
    ~>  %spin.['dms-5-to-6']
    ^-  (map ship dm:v3:cv)
    %-  ~(run by dms)
    |=  dm=dm-5
    ^-  dm:v3:cv
    dm(remark (remark-5-to-6 wit.pact.dm remark.dm))
  ::
  ++  clubs-5-to-6
    |=  clubs=(map id:club:v3:cv club-5)
    ~>  %spin.['clubs-5-to-6']
    ^-  (map id:club:v3:cv club:v3:cv)
    %-  ~(run by clubs)
    |=  club=club-5
    ^-  club:v3:cv
    club(remark (remark-5-to-6 wit.pact.club remark.club))
  ::
  ++  remark-5-to-6
    |=  [=writs:v3:cv remark=remark-5]
    ~>  %spin.['remark-5-to-6']
    ^-  remark:v3:cv
    :_  remark
    ?~(tim=(ram:on:writs:v3:cv writs) *time key.u.tim)
  ::
  ++  state-4-to-5
    |=  state-4
    ~>  %spin.['state-4-to-5']
    ^-  state-5
    :-  %5
    :+  (dms-4-to-5 dms)
      (clubs-4-to-5 clubs)
    [(pins-4-to-5 pins) bad inv blocked blocked-by hidden-messages chats pins]
  ::
  ++  pins-4-to-5
    |=  pins=(list whom:v2:cv)
    ~>  %spin.['pins-4-to-5']
    ^-  (list whom:v3:cv)
    %+  murn  pins
    |=(w=whom:v2:cv ?:(?=(%flag -.w) ~ (some w)))
  ::
  ++  dms-4-to-5
    |=  dms=(map ship dm:v2:cv)
    ~>  %spin.['dms-4-to-5']
    ^-  (map ship dm-5)
    %-  ~(run by dms)
    |=  dm:v2:cv
    ^-  dm-5
    [(pact-4-to-5 pact) remark net pin]
  ::
  ++  clubs-4-to-5
    |=  clubs=(map id:club:v2:cv club:v2:cv)
    ~>  %spin.['clubs-4-to-5']
    ^-  (map id:club:c club-5)
    %-  ~(run by clubs)
    |=  club:v2:cv
    [heard remark (pact-4-to-5 pact) crew]
  ::
  ++  pact-4-to-5
    |=  =pact:v2:cv
    ~>  %spin.['pact-4-to-5']
    ^-  pact:v3:cv
    :_  dex.pact
    =/  writs  (tap:on:writs:v2:cv wit.pact)
    =/  reply-index=(map @da replies:v3:cv)
      %+  roll  writs
      |=  [[=time =writ:v2:cv] reply-index=(map @da replies:v3:cv)]
      ?~  replying.writ  reply-index
      =/  old-replies=replies:v3:cv  (~(gut by reply-index) time *replies:v3:cv)
      =/  reply-time  (~(get by dex.pact) u.replying.writ)
      ?~  reply-time  reply-index
      %+  ~(put by reply-index)  u.reply-time
      (put:on:replies:v3:cv old-replies time (reply-4-to-5 u.replying.writ time writ))
    %+  gas:on:writs:v3:cv  *writs:v3:cv
    %+  murn  writs
    |=  [=time =writ:v2:cv]
    ^-  (unit [^time writ:v3:cv])
    ?^  replying.writ  ~
    =/  =replies:v3:cv  (~(gut by reply-index) time *replies:v3:cv)
    (some time (writ-4-to-5 time writ replies))
  ::
  ++  writ-4-to-5
    |=  [=time old=writ:v2:cv =replies:v3:cv]
    ~>  %spin.['writ-4-to-5']
    ^-  writ:v3:cv
    =;  qm=reply-meta:v7:dv
      :-  [id.old time feels.old replies qm]
      (essay-4-to-5 +.old)
    ::
    =/  last-repliers=(set ship)
      =|  repliers=(set ship)
      =/  entries=(list [* reply:v3:cv])  (bap:on:replies:v3:cv replies)
      |-
      ?:  |(=(~ entries) =(3 ~(wyt in repliers)))
        repliers
      =/  [* =reply:v3:cv]  -.entries
      ?:  (~(has in repliers) author.reply)
        $(entries +.entries)
      (~(put in repliers) author.reply)
    :*  (wyt:on:replies:v3:cv replies)
        last-repliers
        (biff (ram:on:replies:v3:cv replies) |=([=^time *] `time))
    ==
  ::
  ++  reply-4-to-5
    |=  [parent-id=id:v3:cv =time old=writ:v2:cv]
    ~>  %spin.['reply-4-to-5']
    ^-  reply:v3:cv
    [[id.old parent-id time feels.old] (memo-4-to-5 +.old)]
  ::
  ++  memo-4-to-5
    |=  memo:v2:cv
<<<<<<< HEAD
=======
    ~>  %spin.['memo-4-to-5']
>>>>>>> 132ea048
    ^-  memo:v7:dv
    [(story-4-to-5 author content) author sent]
  ::
  ++  essay-4-to-5
    |=  memo:v2:cv
    ~>  %spin.['essay-4-to-5']
    ^-  essay:v3:cv
    [(memo-4-to-5 +<) %chat ?-(-.content %story ~, %notice [%notice ~])]
  ::
  ++  story-4-to-5
    |=  [=ship old=content:v2:cv]
<<<<<<< HEAD
=======
    ~>  %spin.['story-4-to-5']
>>>>>>> 132ea048
    ^-  story:v7:dv
    ?-    -.old
        %notice  ~[%inline pfix.p.old ship+ship sfix.p.old]~
        %story
      %+  welp
        (turn p.p.old (lead %block))
      [%inline q.p.old]~
    ==
  ::
  ++  state-3-to-4
    |=  s=state-3
    ~>  %spin.['state-3-to-4']
    ^-  state-4
    %*  .  *state-4
      dms     dms.s
      clubs   clubs.s
      drafts  drafts.s
      pins    pins.s
      blocked  blocked.s
      blocked-by  blocked-by.s
      hidden-messages  ~
      bad     bad.s
      inv     inv.s
      fish    fish.s
      voc     voc.s
      chats   chats.s
    ==
  ++  state-2-to-3
    |=  s=state-2
    ~>  %spin.['state-2-to-3']
    ^-  state-3
    %*  .  *state-3
      dms     dms.s
      clubs   clubs.s
      drafts  drafts.s
      pins    pins.s
      blocked  ~
      blocked-by  ~
      bad     bad.s
      inv     inv.s
      fish    fish.s
      voc     voc.s
      chats   chats.s
    ==
  --
::
++  poke
  |=  [=mark =vase]
  ~>  %spin.['poke']
  |^  ^+  cor
  ?+    mark  ~|(bad-poke/mark !!)
      %chat-negotiate
    ::TODO  arguably should just be a /mar/negotiate
    (emit (initiate:neg !<(@p vase) dap.bowl))
  ::
      %chat-dm-rsvp
    =+  !<(=rsvp:dm:c vase)
    ::NOTE  even though we "soft" here, nacks result in deletions of
    ::      newly inserted dms.
    =/  di-core  (di-abed-soft:di-core ship.rsvp)
    =<  di-abet
    ?:  from-self
      (di-send-rsvp:di-core ok.rsvp)
    (di-receive-rsvp:di-core ok.rsvp)
  ::
      %chat-blocked
    ?<  from-self
    (has-blocked src.bowl)
  ::
      %chat-unblocked
    ?<  from-self
    (has-unblocked src.bowl)
  ::
      %chat-block-ship
    =+  !<(=ship vase)
    ?>  from-self
    (block ship)
  ::
      %chat-unblock-ship
    =+  !<(=ship vase)
    ?>  from-self
    (unblock ship)
  ::
      %chat-toggle-message
    =+  !<(toggle=message-toggle:c vase)
    ?>  from-self
    (toggle-message toggle)
  ::
      %chat-unblocked
    ?<  from-self
    (has-unblocked src.bowl)
  ::
      %chat-block-ship
    =+  !<(=ship vase)
    ?>  from-self
    (block ship)
  ::
      %chat-unblock-ship
    =+  !<(=ship vase)
    ?>  from-self
    (unblock ship)
  ::
      %chat-toggle-message
    =+  !<(toggle=message-toggle:c vase)
    ?>  from-self
    (toggle-message toggle)
  ::
      %chat-remark-action
    =+  !<(act=remark-action:c vase)
    ?-  -.p.act
      %ship  di-abet:(di-remark-diff:(di-abed:di-core p.p.act) q.act)
      %club  cu-abet:(cu-remark-diff:(cu-abed:cu-core p.p.act) q.act)
    ==
  ::
      %chat-dm-action-1
    =+  !<(=action:dm:c vase)
    =.  cor  (emit (tell:log %dbug ~['received dm action' >action<] ~))
    ::  don't allow anyone else to proxy through us
    ?.  =(src.bowl our.bowl)
      ~|("%dm-action poke failed: only allowed from self" !!)
    ::  don't proxy to self, creates an infinite loop
    ?:  =(p.action our.bowl)
      di-abet:(di-ingest-diff:(di-abed-soft:di-core p.action) q.action)
    di-abet:(di-proxy:(di-abed-soft:di-core p.action) q.action)
  ::
      %chat-dm-diff-1
    =+  !<(=diff:dm:c vase)
    =.  cor  (emit (tell:log %dbug ~['received dm diff' >diff<] ~))
    di-abet:(di-take-counter:(di-abed-soft:di-core src.bowl) diff)
  ::
      %chat-club-create
    cu-abet:(cu-create:cu-core !<(=create:club:c vase))
  ::
      %chat-club-action-1
    =+  !<(=action:club:c vase)
    =/  cu  (cu-abed p.action)
    cu-abet:(cu-diff:cu q.action)
  ::
      %chat-dm-archive  di-abet:di-archive:(di-abed:di-core !<(ship vase))
      %chat-migrate-server  ?>(from-self server:migrate)
      %chat-migrate         ?>(from-self client:migrate)
  ::
      %chat-migrate-refs
    ?>  from-self
    =+  !<(flag=[ship term] vase)
    (refs:migrate flag)
      %chat-trim
    ?>  from-self
    trim:migrate
  ::  backwards compatibility
  ::
  ::  v3 types
    ::
  ::
      %chat-dm-action
    =;  new=action:dm:c
      $(mark %chat-dm-action-1, vase !>(new))
    =+  !<(=action:dm:v3:cv vase)
    action(q (v4:diff-writs:v3:cc q.action))
  ::
      %chat-dm-diff
    =;  new=diff:dm:c
      $(mark %chat-dm-diff-1, vase !>(new))
    (v4:diff-writs:v3:cc !<(=diff:dm:v3:cv vase))
  ::
      ?(%chat-club-action %chat-club-action-0)
    =;  new=action:club:c
      $(mark %chat-club-action-1, vase !>(new))
    =+  !<(=action:club:v3:cv vase)
    ?.  ?=(%writ -.q.q.action)  action
    action(diff.q.q (v4:diff-writs:v3:cc diff.q.q.action))
  ::  v2 types
  ::
    ::
  ::
      %dm-rsvp
    =+  `rsvp:dm:c`!<(rsvp:dm:v2:cv vase)  ::NOTE  safety check
    $(mark %chat-dm-rsvp)
  ::
      %dm-diff
    =;  new=diff:dm:v3:cv
      $(mark %chat-dm-diff, vase !>(new))
    (v3:diff-writs:v2:cc !<(=diff:dm:v2:cv vase))
  ::
      %club-action
    =;  new=action:club:v3:cv
      $(mark %chat-club-action, vase !>(new))
    =+  !<(=action:club:v2:cv vase)
    ?.  ?=(%writ -.q.q.action)  action
    action(diff.q.q (v3:diff-writs:v2:cc diff.q.q.action))
  ::
      %egg-any
    =+  !<(=egg-any:gall vase)
    ?-  -.egg-any
        ?(%15 %16)
      ?.  ?=(%live +<.egg-any)
        ~&  [dap.bowl %egg-any-not-live]
        cor
      =/  bak=_cor
        (load -:!>(*[versioned-state:load @ud]) q.old-state.egg-any)
      ::  restore previous data, doing a "deep merge" where possible.
      ::  in doing so we must take care around sequence numbers.
      ::  to keep that logic simple, we merge the message lists and
      ::  re-number all the messages in sequence.
      ::
      =.  dms
        %+  roll  ~(tap by dms:bak)
        |=  [[=ship =dm:c] =_dms]
        %+  ~(put by dms)  ship
        ?.  (~(has by dms) ship)
          dm
        =/  hav  (~(got by dms) ship)
        =/  [num=@ud wit=writs:c]
          %^  (dip:on:writs:c ,@ud)
              (uni:on:writs:c wit.pact.dm wit.pact.hav)
            0
          |=  [n=@ud k=time v=(may:c writ:c)]
          ^-  [(unit (may:c writ:c)) ? @ud]
          :_  [| +(n)]
          :-  ~
          ?:(?=(%| -.v) v(seq +(n)) v(seq +(n)))
        :*  :^    num
                wit
              (~(uni by dex.pact.dm) dex.pact.hav)
            ::NOTE  if we renumbered message above, arguably this should
            ::      also add new upd entries for all those posts, but we
            ::      assume (for now) that /changes consistency across exports
            ::      isn't strictly necessary
            (uni:updated-on:c upd.pact.dm upd.pact.hav)
          ::
            remark.hav
            net.hav
            |(pin.hav pin.dm)
        ==
      =.  clubs
        %+  roll  ~(tap by clubs:bak)
        |=  [[=id:club:c =club:c] =_clubs]
        %+  ~(put by clubs)  id
        ?.  (~(has by clubs) id)
          club
        =/  hav  (~(got by clubs) id)
        :*  (~(uni in heard.club) heard.hav)
            remark.hav
          ::
            :^    (max num.pact.club num.pact.hav)
                (uni:on:writs:c wit.pact.club wit.pact.hav)
              (~(uni by dex.pact.club) dex.pact.hav)
            (uni:updated-on:c upd.pact.club upd.pact.hav)
          ::
            crew.hav
        ==
      =.  pins             pins:bak
      =.  blocked          (~(uni in blocked:bak) blocked)
      =.  blocked-by       (~(uni in blocked-by:bak) blocked-by)
      =.  hidden-messages  (~(uni in hidden-messages:bak) hidden-messages)
      cor
    ==
  ==
  ++  pin
    |=  ps=(list whom:c)
    ~>  %spin.['pin']
    =.  pins  ps
    cor
  --
  ::
  ++  has-blocked
    |=  =ship
    ~>  %spin.['has-blocked']
    ^+  cor
    ?<  (~(has in blocked-by) ship)
    ?<  =(our.bowl ship)
    =.  blocked-by  (~(put in blocked-by) ship)
    (give %fact ~[/] chat-blocked-by+!>(ship))
  ::
  ++  has-unblocked
    |=  =ship
    ~>  %spin.['has-unblocked']
    ^+  cor
    ?>  (~(has in blocked-by) ship)
    ?<  =(our.bowl ship)
    =.  blocked-by  (~(del in blocked-by) ship)
    (give %fact ~[/] chat-unblocked-by+!>(ship))
  ::
  ++  block
    |=  =ship
    ~>  %spin.['block']
    ^+  cor
    ?<  (~(has in blocked) ship)
    ?<  =(our.bowl ship)
    =.  blocked  (~(put in blocked) ship)
    (emit %pass (weld di-area:di-core:cor /block) %agent [ship dap.bowl] %poke %chat-blocked !>(0))
  ::
  ++  unblock
    |=  =ship
    ~>  %spin.['unblock']
    ^+  cor
    ?>  (~(has in blocked) ship)
    =.  blocked  (~(del in blocked) ship)
    (emit %pass (weld di-area:di-core:cor /unblock) %agent [ship dap.bowl] %poke %chat-unblocked !>(0))
  ::
  ++  toggle-message
    |=  toggle=message-toggle:c
    ~>  %spin.['toggle-message']
    ^+  cor
    =.  hidden-messages
      ?-  -.toggle
        %hide  (~(put in hidden-messages) id.toggle)
        %show  (~(del in hidden-messages) id.toggle)
      ==
    (give %fact ~[/] chat-toggle-message+!>(toggle))
  ::
++  watch
  |=  =(pole knot)
  ~>  %spin.['watch']
  ^+  cor
  ?+    pole  ~|(bad-watch-path+`path`pole !!)
  ::  catch-all
  ::
      ~  ?>(from-self cor)
      [?(%v1 %v2 %v3) ~]  ?>(from-self cor)
  ::
      [%clubs ~]  ?>(from-self cor)
      [%v1 %clubs ~]  ?>(from-self cor)

      [%unreads ~]  ?>(from-self cor)
      [%dm %invited ~]  ?>(from-self cor)
  ::
      [%dm ship=@ rest=*]
    =/  =ship  (slav %p ship.pole)
    di-abet:(di-watch:(di-abed:di-core ship) %v0 rest.pole)
  ::
      [ver=?(%v1 %v2 %v3) %dm ship=@ rest=*]
    =/  =ship  (slav %p ship.pole)
    di-abet:(di-watch:(di-abed:di-core ship) ver.pole rest.pole)
  ::
      [%club id=@ rest=*]
    =/  =id:club:c  (slav %uv id.pole)
    cu-abet:(cu-watch:(cu-abed id) %v0 rest.pole)
  ::
      [ver=?(%v1 %v2 %v3) %club id=@ rest=*]
    =/  =id:club:c  (slav %uv id.pole)
    cu-abet:(cu-watch:(cu-abed id) ver.pole rest.pole)
  ::
      [%epic ~]
    (give %fact ~ epic+!>(okay))
  ==
::
++  agent
  |=  [=(pole knot) =sign:agent:gall]
  ~>  %spin.['agent']
  ^+  cor
  ?+    pole  ~|(bad-agent-wire/pole !!)
      ~  cor
  ::
      [%logs *]  cor
      [%epic ~]  cor
      [%hook *]  cor
      [%logs ~]  cor
  ::
      [%migrate ~]
    ?>  ?=(%poke-ack -.sign)
    ?~  p.sign  cor
    %-  (slog 'Failed to do chat data migration' u.p.sign)
    cor
  ::
      [%activity %submit ~]
    ?>  ?=(%poke-ack -.sign)
    ?~  p.sign  cor
    %-  (slog 'Failed to send activity' u.p.sign)
    cor
  ::
      [%said *]
    ::  old chat used to fetch previews, we don't do those here anymore
    ::
    cor
  ::
      [%groups ~]
    ::  old chat used to watch groups. we no longer want/need to.
    ::
    (emit %pass /groups %agent [our.bowl %groups] %leave ~)
  ::
      [%chat ship=@ *]
    ::  old chat used to have chat subscriptions. we no longer care about these
    ::
    ?~  who=(slaw %p ship.pole)  cor
    (emit %pass pole %agent [u.who dap.bowl] %leave ~)
  ::
      [%contacts ship=@ ~]
    ?>  ?=(%poke-ack -.sign)
    ?~  p.sign  cor
    %-  (slog leaf/"Failed to heed contact {(trip ship.pole)}" u.p.sign)
    cor
  ::
    [?(%v1 %v2) %dm ship=@ rest=*]  $(pole +.pole)
    [?(%v1 %v2) %club id=@ rest=*]  $(pole +.pole)
  ::
      [%dm ship=@ rest=*]
    =/  =ship  (slav %p ship.pole)
    ::  ignore responses for deleted dms
    ::
    ?:  ?&  !(~(has by dms) ship)
            ?=(%poke-ack -.sign)
        ==
      cor
    di-abet:(di-agent:(di-abed:di-core ship) rest.pole sign)
  ::
      [%club id=@ rest=*]
    =/  =id:club:c  (slav %uv id.pole)
    ::  ignore responses for deleted clubs
    ::
    ?:  ?&  !(~(has by clubs) id)
            ?=(%poke-ack -.sign)
        ==
      cor
    cu-abet:(cu-agent:(cu-abed-hard:cu-core id) rest.pole sign)
  ==
++  give-kick
  |=  [pas=(list path) =cage]
  ~>  %spin.['give-kick']
  =.  cor  (give %fact pas cage)
  (give %kick ~ ~)
::
++  arvo
  |=  [=(pole knot) sign=sign-arvo]
  ~>  %spin.['arvo']
  ^+  cor
  ?+  pole  ~|(bad-arvo-take/pole !!)
    [%load %rectify-activity ~]  rectify-activity
  ==
++  peek
  |=  =path
  ~>  %spin.['peek']
  ^-  (unit (unit cage))
  ?+  path  [~ ~]
    [%x %full ~]  ``noun+!>([dms clubs])
    [%x %old ~]  ``noun+!>(old-chats)  ::  legacy data, for migration use
  ::
    [%x %clubs ~]  ``clubs+!>((~(run by clubs) |=(=club:c crew.club)))
  ::
    [%x %blocked ~]  ``ships+!>(blocked)
  ::
    [%x %blocked-by ~]  ``ships+!>(blocked-by)
  ::
    [%x %hidden-messages ~]  ``hidden-messages+!>(hidden-messages)
  ::
    [%x %unreads ~]  ``chat-unreads+!>(unreads)
  ::
      [%x %init ~]
    =-  ``noun+!>(-)
    :*  (~(run by clubs) |=(=club:c crew.club))
        ~(key by accepted-dms)
        unreads
        ~(key by pending-dms)
        pins
    ==
  ::
      [%x %v1 %init ~]
    =-  ``noun+!>(-)
    :*  ~(key by accepted-dms)
        ~(key by pending-dms)
        (~(run by clubs) |=(=club:c crew.club))
        blocked
        blocked-by
        hidden-messages
    ==
  ::
      [%x %heads ?(~ [@ ~])]
    =/  since=(unit time)
      ?~  t.t.path  ~
      ?^  tim=(slaw %da i.t.t.path)  `u.tim
      `(slav %ud i.t.t.path)
    :^  ~  ~  %chat-heads
    !>((v3:heads:v5:cc (v5:heads:v6:cc (heads since))))
  ::
      [%x ?(%v1 %v2 %v3) %heads ?(~ [@ ~])]
    =*  ver  i.t.path
    =/  since=(unit time)
      ?~  t.t.t.path  ~
      ?^  tim=(slaw %da i.t.t.t.path)  `u.tim
      `(slav %ud i.t.t.t.path)
    ?-  ver
      %v1  ``[%chat-heads-1 !>((v4:heads:v6:cc (heads since)))]
      %v2  ``[%chat-heads-2 !>((v5:heads:v6:cc (heads since)))]
      %v3  ``[%chat-heads-3 !>(`chat-heads:v6:cv`(heads since))]
    ==
  ::
      [%x %v3 %changes since=@ rest=*]
    =+  since=(slav %da i.t.t.t.path)
    =/  changes=(map whom:c (unit writs:c))
      %-  ~(gas by *(map whom:c (unit writs:c)))
      %+  weld
        %+  murn  ~(tap by dms)
        |=  [who=ship =dm:c]
        ^-  (unit [whom:c (unit writs:c)])
        %+  bind
          (~(changes pac pact.dm) since)
        (cork some (lead [%ship who]))
      %+  murn  ~(tap by clubs)
      |=  [=id:club:c =club:c]
      ^-  (unit [whom:c (unit writs:c)])
      %+  bind
        (~(changes pac pact.club) since)
      (cork some (lead [%club id]))
    =.  changes
      %+  roll  (~(top ol last-updated) since)
      |=  [[=whom:c @da] =_changes]
      ?.  ?-  -.whom
            %ship  (~(has by dms) p.whom)
            %club  (~(has by clubs) p.whom)
          ==
        (~(put by changes) whom ~)  ::  include deletions
      ?.  (~(has by changes) whom)
        (~(put by changes) whom `~)  ::  include additions
      changes
    ?+  t.t.t.t.path  [~ ~]
      ~  ``chat-changed-writs+!>(changes)
    ::
        [%count ~]
      :^  ~  ~  %json
      !>  ^-  json
      %-  numb:enjs:format
      %-  ~(rep by changes)
      |=  [[* w=(unit writs:c)] sum=@ud]
      ?~  w  sum
      (add sum (wyt:on:writs:c u.w))
    ==
  ::
    ::  /init-posts:
    ::    .channels: amount of most-recently-active chats to include
    ::    .context:  amount of latest msgs, or msgs %around unread marker
    ::
      [%x %v3 %init-posts channels=@ context=@ ~]
    =+  channels=(slav %ud i.t.t.t.path)
    =+  context=(slav %ud i.t.t.t.t.path)
    =/  activity
      %-  ~(gas by *activity:a)
      .^  (list [source:a activity-summary:a])  %gx
        (scry-path %activity /v4/activity/unreads/activity-summary-pairs-4)
      ==
    :^  ~  ~  %chat-changed-writs
    !>  %-  ~(gas by *(map whom:c (unit writs:c)))
    =*  type  $%([%ship who=ship =dm:c] [%club =id:club:c =club:c])
    %+  turn
      %+  scag  channels
      %+  sort
        (welp (turn ~(tap by dms) (lead %ship)) (turn ~(tap by clubs) (lead %club)))
      |=  [a=type b=type]
      %+  gth
        ?-(-.a %ship recency.remark.dm.a, %club recency.remark.club.a)
      ?-(-.b %ship recency.remark.dm.b, %club recency.remark.club.b)
    |=  arg=type
    ^-  [whom:c (unit writs:c)]
    =/  [=whom:c =pact:c]
      ?-  -.arg
        %ship  [[%ship who.arg] pact.dm.arg]
        %club  [[%club id.arg] pact.club.arg]
      ==
    :-  whom
    %-  some
    %+  gas:on:writs:c  ~
    =/  around=(unit time)
      ?~  act=(~(get by activity) %dm whom)  ~
      ?~(unread.u.act ~ `time.u.unread.u.act)
    ?~  around
      ::NOTE  equivalent of /newest scry
      (top:mope:pac wit.pact context)
    ::NOTE  analogous to /around scry
    =/  older  (bat:mope:pac wit.pact `+(u.around) context)
    =/  newer  (tab:on:writs:c wit.pact `u.around context)
    (weld older newer)
  ::
      [%x %dm ~]
    ``ships+!>(~(key by accepted-dms))
  ::
      [%x %dm %invited ~]
    ``ships+!>(~(key by pending-dms))
  ::
      [%x %dm %archive ~]
    ``ships+!>(~(key by archived-dms))
  ::
      [%x %dm @ *]
    =/  =ship  (slav %p i.t.t.path)
    (di-peek:(di-abed:di-core ship) %x %v0 t.t.t.path)
  ::
      [%x ?(%v1 %v2 %v3) %dm @ *]
    =/  =ship  (slav %p i.t.t.t.path)
    (di-peek:(di-abed:di-core ship) %x i.t.path t.t.t.t.path)
  ::
      [%x %club @ *]
    (cu-peek:(cu-abed (slav %uv i.t.t.path)) %x %v0 t.t.t.path)
  ::
      [%x ?(%v1 %v2 %v3) %club @ *]
    (cu-peek:(cu-abed (slav %uv i.t.t.t.path)) %x i.t.path t.t.t.t.path)
  ::
      [%u %dm @ *]
    =/  =ship  (slav %p i.t.t.path)
    =/  has  (~(has by dms) ship)
    ?.  has
      ``loob+!>(|)
    ?~  t.t.t.path  ``loob+!>(has)
    (di-peek:(di-abed:di-core ship) %u %v0 t.t.t.path)
  ::
      [%u %club @ *]
    =/  =id:club:c  (slav %uv i.t.t.path)
    =/  has  (~(has by clubs) id)
    ?.  has
      ``loob+!>(|)
    ?~  t.t.t.path  ``loob+!>(has)
    (cu-peek:(cu-abed:cu-core id) %u %v0 t.t.t.path)
  ::
  ==
::
++  heads
  |=  since=(unit time)
  ~>  %spin.['heads']
  ^-  chat-heads:c
  %+  murn
    %+  welp
      (turn ~(tap by dms) |=([=@p dm:c] [ship+p pact remark]))
    (turn ~(tap by clubs) |=([=id:club:c club:c] [club+id pact remark]))
  |=  [=whom:c =pact:c =remark:c]
  ^-  (unit [_whom time (unit writ:c)])
  ::  if there is no latest post, give nothing
  ::
  ?~  vp=(ram:on:writs:c wit.pact)  ~
  ::  if the request is bounded, check that latest message is "in bounds"
  ::  (and not presumably already known by the requester)
  ::
  ?.  ?|  ?=(~ since)
          |((gth key.u.vp u.since) (gth recency.remark u.since))
      ==
    ~
  ::  latest is in range (or recency was changed), give it directly
  ::
  ?:  ?=(%| -.val.u.vp)  ~
  `[whom recency.remark `+.val.u.vp]
::
++  unreads
  ~>  %spin.['unreads']
  ^-  unreads:c
  %-  ~(gas by *unreads:c)
  %+  welp
    %+  turn  ~(tap by clubs)
    |=  [=id:club:c =club:c]
    =/  loyal  (~(has in team.crew.club) our.bowl)
    =/  invited  (~(has in hive.crew.club) our.bowl)
    ?:  &(!loyal !invited)
      [club/id *time 0 ~ ~]
    =/  cu  (cu-abed id)
    [club/id cu-unread:cu]
  %+  murn  ~(tap in ~(key by dms))
  |=  =ship
  =/  di  (di-abed:di-core ship)
  ?:  ?=(?(%invited %archive) net.dm.di)  ~
  ?:  =([~ ~] pact.dm.di)  ~
  `[ship/ship di-unread:di]
++  give-unread
  |=  [=whom:c =unread:unreads:c]
  ~>  %spin.['give-unread']
  (give %fact ~[/unreads] chat-unread-update+!>([whom unread]))
::
++  pass-activity
  =,  a
  |=  $:  =whom
          $=  concern
          $%  [%invite ~]
              [%post key=message-key]
              [%delete-post key=message-key]
              [%reply key=message-key top=message-key]
              [%delete-reply key=message-key top=message-key]
          ==
          content=story:d
          mention=?
      ==
  ^+  cor
  ?.  .^(? %gu (scry-path %activity /$))
    cor
  =;  actions=(list action)
    %-  emil
    %+  turn  actions
    |=  =action
    =/  =cage  activity-action+!>(action)
    [%pass /activity/submit %agent [our.bowl %activity] %poke cage]
  ?:  ?&  ?=(?(%post %reply) -.concern)
          .=  our.bowl
          p.id:?-(-.concern %post key.concern, %reply key.concern)
      ==
    =/  =source
      ?:  ?=(%post -.concern)  [%dm whom]
      [%dm-thread top.concern whom]
    :~  [%read source [%all `now.bowl |]]
        [%bump source]
    ==
  ?:  ?=(%delete-reply -.concern)
    =/  =source:a  [%dm-thread top.concern whom]
    =/  =incoming-event:a
      [%dm-reply key.concern top.concern whom content mention]
    [%del-event source incoming-event]~
  ?:  ?=(%delete-post -.concern)
    :~  [%del %dm-thread key.concern whom]
        [%del-event [%dm whom] [%dm-post key.concern whom content mention]]
    ==
  :_  ~
  :-  %add
  ?-  -.concern
    %post    [%dm-post key.concern whom content mention]
    %reply   [%dm-reply key.concern top.concern whom content mention]
    %invite  [%dm-invite whom]
  ==
::
++  make-notice
    |=  [=ship text=cord]
    ~>  %spin.['make-notice']
    ^-  delta:writs:c
    =/  =story:d  ~[[%inline ~[[%ship ship] text]]]
    =/  =memo:d  [story our.bowl now.bowl]
    [%add [memo [%chat /notice] ~ ~] `now.bowl]
::
++  get-ship-dw
  |=  =delta:writs:c
  ~>  %spin.['get-ship-dw']
  ^-  ship
  ?>  ?=(?(%add %add-react %del-react) -.delta)
  ?-  -.delta
    %add  (get-author-ship:utils author.essay.delta)
    %add-react  (get-author-ship:utils author.delta)
    %del-react  (get-author-ship:utils author.delta)
  ==
::
++  get-ship-dr
  |=  =delta:replies:c
  ~>  %spin.['get-ship-dr']
  ^-  ship
  ?>  ?=(?(%add %add-react %del-react) -.delta)
  ?-  -.delta
    %add  (get-author-ship:utils author.memo.delta)
    %add-react  (get-author-ship:utils author.delta)
    %del-react  (get-author-ship:utils author.delta)
  ==
::
++  check-writ-ownership
  |=  diff=diff:writs:c
  ~>  %spin.['check-writ-ownership']
  =*  her    p.p.diff
  =*  delta  q.diff
  =*  should  =(her src.bowl)
  ?-  -.delta
      %reply  (check-reply-ownership delta should)
      %add  ?.  should  |
            =(src.bowl (get-ship-dw delta))
      %del  should
      %add-react  =(src.bowl (get-ship-dw delta))
      %del-react  =(src.bowl (get-ship-dw delta))
  ==
::
++  check-reply-ownership
  |=  [d=delta:writs:c should=?]
  ~>  %spin.['check-reply-ownership']
  ?>  ?=(%reply -.d)
  =*  delta  delta.d
  ?-  -.delta
      %add  ?.(should | =(src.bowl (get-ship-dr delta)))
      %del  should
      %add-react  =(src.bowl (get-ship-dr delta))
      %del-react  =(src.bowl (get-ship-dr delta))
  ==
::
++  diff-to-response
  |=  [=diff:writs:c =pact:c]
  ~>  %spin.['diff-to-response']
  ^-  (unit response:writs:c)
  =;  delta=?(~ response-delta:writs:c)
    ?~  delta  ~
    `[p.diff delta]
  ?+  -.q.diff  q.diff
      %add
    =/  time=(unit time)    (~(get by dex.pact) p.diff)
    ?~  time  ~
    =/  writ=(unit (may:c writ:c))  (get:on:writs:c wit.pact u.time)
    ?~  writ  ~&(%diff-to-response-miss ~)
    ?:  ?=(%| -.u.writ)  ~&(%diff-to-response-miss-on-tomb ~)
    [%add essay.q.diff seq.u.writ u.time]
  ::
      %reply
    =;  delta=?(~ response-delta:replies:c)
      ?~  delta  ~
      [%reply id.q.diff meta.q.diff delta]
    ?+  -.delta.q.diff  delta.q.diff
        %add
      =/  time=(unit time)  (~(get by dex.pact) id.q.diff)
      ?~  time  ~
      [%add memo.delta.q.diff u.time]
    ==
  ==
++  from-self  =(our src):bowl
++  migrate
  |%
  ++  t  v2:cv
  ++  server
    =/  server-channels=v-channels:d
      %+  convert-channels  &
      %-  ~(gas by *(map flag:t chat:t))
      %+  skim  ~(tap by old-chats)
      |=  [=flag:t =chat:t]
      =(our.bowl p.flag)
    =/  =cage  [%channel-migration !>(server-channels)]
    (emit %pass /migrate %agent [our.bowl %channels-server] %poke cage)
  ::
  ++  client
    =/  =v-channels:d  (convert-channels | old-chats)
    =/  =cage  [%channel-migration !>(v-channels)]
    =.  cor  (emit %pass /migrate %agent [our.bowl %channels] %poke cage)
    =+  pins=old-pins
    |-
    ?~  pins  cor
    =/  =^cage  [%ui-action !>(`action:u`[%pins %add (convert-pin i.pins)])]
    =.  cor  (emit %pass /migrate %agent [our.bowl %groups-ui] %poke cage)
    $(pins t.pins)
  ::
  ++  refs
    |=  =flag:t
    ~>  %spin.['refs']
    ?~  old-chat=(~(get by old-chats) flag)  cor
    %-  emil
    ::  iterate over all chats and, for every message/reply authored by us,
    ::  containing a chat reference that we have (almost certainly) converted,
    ::  send the new version of the message/reply as an edit to the host.
    ::
    %+  murn  (tap:on:writs:t wit.pact.u.old-chat)
    |=  [=time =writ:t]
    ^-  (unit card)
    ?.  =(our.bowl author.writ)  ~
    =/  edit=(unit essay:d)
      =;  contains-chat-ref=?
        ?.  contains-chat-ref  ~
        `(convert-essay +.writ)
      ?.  ?=(%story -.content.writ)  |
      %+  lien  p.p.content.writ
      |=  =block:t
      ?=([%cite %chan [%chat *] *] block)
    =/  command=(unit c-post:d)
      ?~  edit  ~
      ?~  replying.writ
        `[%edit time u.edit]
      =/  parent-time  (~(get by dex.pact.u.old-chat) u.replying.writ)
      ?~  parent-time  ~
      `[%reply u.parent-time %edit time -.u.edit]
    ?~  command  ~
    =/  =cage
      :-  %channel-action-1
      !>(`a-channels:d`[%channel [%chat flag] %post u.command])
    `[%pass /migrate %agent [our.bowl %channels] %poke cage]
  ::
  ++  trim
    =-  =.  old-chats  -  cor
    ^-  (map flag:t chat:t)
    %-  ~(run by old-chats)
    |=  old-chat=chat:t
    =/  citations=(set [ship time])
      %-  sy
      ^-  (list [ship time])
      %-  zing
      ^-  (list (list [ship time]))
      %+  murn  (tap:on:writs:t wit.pact.old-chat)
      |=  [=time =writ:t]
      ^-  (unit (list [ship ^time]))
      ::  return citer message and cited message
      ?.  =(our.bowl author.writ)  ~
      =/  cite-targets=(list [ship ^time])
        ?.  ?=(%story -.content.writ)  ~
        %+  murn  p.p.content.writ
        |=  =block:t
        ^-  (unit [ship ^time])
        ?.  ?=([%cite %chan [%chat *] *] block)  ~
        ?.  ?=([%msg @ @ ~] wer.cite.block)  ~
        =/  who  (slaw %p i.t.wer.cite.block)
        ?~  who  ~
        =/  tim  (slaw %ud i.t.t.wer.cite.block)
        ?~  tim  ~
        `[u.who u.tim]
      ?~  cite-targets
        ~
      `[id.writ cite-targets]
    %=  old-chat
      log  ~
      dex.pact
        %-  malt
        %+  murn  ~(tap by dex.pact.old-chat)
        |=  [=id:t =time]
        ?.  (~(has in citations) id)  ~
        `[id time]
      wit.pact
        %-  malt
        %+  murn  (tap:on:writs:t wit.pact.old-chat)
        |=  [=time =writ:t]
        ?.  (~(has in citations) id.writ)  ~
        `[time writ]
    ==
  ++  convert-pin
    |=  =whom:t
    ~>  %spin.['convert-pin']
    ^-  whom:u
    ?.  ?=(%flag -.whom)
      [%chat whom]
    ?.  (~(has by old-chats) p.whom)
      [%group p.whom]
    [%channel %chat p.whom]
  ::
  ++  convert-channels
    |=  [log=? =_old-chats]
    ~>  %spin.['convert-channels']
    ^-  v-channels:d
    %-  ~(gas by *v-channels:d)
    %+  turn  ~(tap by old-chats)
    |=  [=flag:t =chat:t]
    ^-  [nest:d v-channel:d]
    :-  [%chat flag]
    =/  posts=v-posts:d  (convert-posts pact.chat)
    %*    .  *v-channel:d
        count   (wyt:on-v-posts:d posts)
        posts   posts
        log     ?.(log ~ (convert-log pact.chat posts perm.chat log.chat))
        perm    [1 perm.chat]
        remark  :_  remark.chat
                ?~(tim=(ram:on-v-posts:d posts) *time key.u.tim)
        net
      ?-  -.net.chat
        %pub  [*ship &]
        %sub  [host load]:net.chat
      ==
    ==
  ::
  ++  convert-posts
    |=  old=pact:t
    ~>  %spin.['convert-posts']
    ^-  v-posts:d
    =/  writs  (tap:on:writs:t wit.old)
    =/  reply-index=(map @da v-replies:d)
      %+  roll  writs
      |=  [[=time =writ:t] reply-index=(map @da v-replies:d)]
      ?~  replying.writ  reply-index
      ::  this writ is replying to something, so temporarily put it into the
      ::  reply index. below, we will incorporate it into the parent writ.
      ::
      =/  parent-time  (~(get by dex.old) u.replying.writ)
      ?~  parent-time  reply-index
      =/  old-replies=v-replies:d  (~(gut by reply-index) u.parent-time *v-replies:d)
      %+  ~(put by reply-index)  u.parent-time
      (put:on-v-replies:d old-replies time [%& (convert-quip time writ)])
    %+  gas:on-v-posts:d  *v-posts:d
    =|  posts=(list [id-post:d (may:d v-post:d)])
    =<  posts
    %+  roll  writs
    |=  [[=time =writ:t] count=@ud =_posts]
    ^+  [count posts]
    ?^  replying.writ
      [count posts]
    ::  this writ is a top-level message. incorporate the replies to it found
    ::  by the above code.
    ::
    =/  replies=v-replies:d  (~(gut by reply-index) time *v-replies:d)
    =.  count  +(count)
    :-  count
    :_  posts
    [time %& (convert-post time count writ replies)]
  ::
  ++  convert-post
    |=  [id=@da seq=@ud old=writ:t replies=v-replies:d]
    ~>  %spin.['convert-post']
    ^-  v-post:d
    =/  modified-at=@da
      %-  ~(rep in replied.old)
      |=  [[=ship =time] mod=_id]
      ?:((gth time mod) time mod)
    :-  [id seq modified-at replies (convert-feels feels.old)]
    [%0 (convert-essay +.old)]
  ::
  ++  convert-feels
    |=  old=(map ship feel:t)
    ~>  %spin.['convert-feels']
    ^-  v-reacts:d
    %-  ~(run by old)
    |=  =feel:t
    ?~  react=(kill:em feel)
      [%0 `[%any feel]]
    [%0 `u.react]
  ::
  ++  convert-quip
    |=  [id=@da old=writ:t]
    ~>  %spin.['convert-quip']
    ^-  v-reply:d
    [[id (convert-feels feels.old)] %0 (convert-memo +.old)]
  ::
  ++  convert-memo
    |=  old=memo:t
    ~>  %spin.['convert-memo']
    ^-  memo:d
    [(convert-story author.old content.old) author.old sent.old]
  ::
  ++  convert-essay
    |=  old=memo:t
    ~>  %spin.['convert-essay']
    ^-  essay:d
    :*  (convert-memo old)
        [%chat ?-(-.content.old %story ~, %notice /notice)]
        ~
        ~
    ==
  ::
  ++  convert-story
    |=  [=ship old=content:t]
    ~>  %spin.['convert-story']
    ^-  story:d
    ?-    -.old
        %notice  ~[%inline pfix.p.old ship+ship sfix.p.old]~
        %story
      =-  (snoc - [%inline q.p.old])
      %+  turn  p.p.old
      |=  =block:t
      ^-  verse:s
      :-  %block
      ?.  ?=([%cite %chan *] block)  block
      =;  new=(unit path)
        ?~  new  block
        block(wer.cite u.new)
      =,  cite.block
      ?.  ?=(%chat p.nest)                     ~
      ?~  old=(~(get by old-chats) q.nest)     ~
      =*  dex  dex.pact.u.old
      =*  wit  wit.pact.u.old
      ?.  ?=([%msg @ @ ~] wer.cite.block)      ~
      ?~  who=(slaw %p i.t.wer)                ~
      ?~  tim=(slaw %ud i.t.t.wer)             ~
      ?~  id=(~(get by dex) [u.who u.tim])     ~
      =*  single  `/msg/(crip (a-co:co u.id))
      ?~  ret=(get:on:writs:t wit u.id)        single
      ?~  replying.u.ret                       single
      ?~  td=(~(get by dex) u.replying.u.ret)  single
      `/msg/(crip (a-co:co u.td))/(crip (a-co:co u.id))
    ==
  ::
  ++  convert-log
    |=  [[=writs:t =index:t] posts=v-posts:d =perm:d =log:t]
    ~>  %spin.['convert-log']
    ^-  log:d
    %+  gas:log-on:d  *log:d
    %-  zing
    %+  turn  (tap:log-on:t log)
    |=  [=time =diff:t]
    ^-  (list [id-post:d u-channel:d])
    =;  new=(list u-channel:d)
      ?~  new  ~
      ?~  t.new  [time i.new]~
      =.  time  (sub time ~s1)
      =>  .(new `(list u-channel:d)`new)
      |-
      ?~  new  ~
      [[time i.new] $(time +(time), new t.new)]
    ?-    -.diff
        ?(%add-sects %del-sects)  [%perm 0 perm]~
        %create
      :-  [%create p.diff ~]
      %+  murn  (tap:on:writs:t wit.q.diff)
      |=  [=^time =writ:t]
      =/  new-post  (get:on-v-posts:d posts time)
      ?~  new-post  ~
      (some %post time %set u.new-post)
    ::
        %writs
      =*  id  p.p.diff
      =/  old-time  (~(get by index) id)
      ?~  old-time  ~
      =/  old-writ  (get:on:writs:t writs u.old-time)
      ?~  old-writ  [%post u.old-time %set %| *tombstone:d]~
      ?~  replying.u.old-writ
        =/  new-post  (get:on-v-posts:d posts u.old-time)
        ?~  new-post  ~
        :_  ~
        :+  %post  u.old-time
        ?-  -.q.p.diff
          %del                    [%set %| *tombstone:d]
          ?(%add %edit)           [%set u.new-post]
          ?(%add-feel %del-feel)  [%reacts ?:(?=(%| -.u.new-post) ~ reacts.u.new-post)]
       ==
      =/  new-post-id  (~(get by index) u.replying.u.old-writ)
      ?~  new-post-id  ~
      =/  new-post  (get:on-v-posts:d posts u.new-post-id)
      ?~  new-post  ~
      ?:  ?=(%| -.u.new-post)  ~
      =/  new-quip  (get:on-v-replies:d replies.+.u.new-post u.old-time)
      ?~  new-quip  ~
      :_  ~
      :+  %post   u.new-post-id
      :+  %reply  u.old-time
      ^-  u-reply:d
      ?-  -.q.p.diff
        %del                    [%set %| *tombstone:d]
        ?(%add %edit)           [%set u.new-quip]
        ?(%add-feel %del-feel)  [%reacts ?:(?=(%| -.u.new-quip) ~ reacts.u.new-quip)]
      ==
    ==
  --
::
++  cu-abed  cu-abed:cu-core
::
++  cu-core
  |_  [=id:club:c =club:c gone=_| counter=@ud]
  +*  cu-pact  ~(. pac pact.club)
  ++  cu-core  .
  ++  cu-abet
    =?  last-updated  |(gone !(~(has by clubs) id))
      (~(put ol last-updated) [%club id] now.bowl)
    ::  shouldn't need cleaning, but just in case
    =.  cu-core  cu-clean
    ?.  gone
      =.  clubs  (~(put by clubs) id club)
      cor
    =.  clubs  (~(del by clubs) id)
    ::  if we're leaving a DM we're in, make sure we delete the activity
    =/  =action:a  [%del %dm %club id]
    =/  =cage  activity-action+!>(action)
    (emit [%pass /activity/submit %agent [our.bowl %activity] %poke cage])
  ++  cu-abed
    |=  i=id:club:c
    ~>  %spin.['cu-abed']
    ~|  no-club/i
    cu-core(id i, club (~(gut by clubs) i *club:c))
  ++  cu-abed-hard
    |=  i=id:club:c
    ~>  %spin.['cu-abed-hard']
    ~|  no-club/i
    cu-core(id i, club (~(got by clubs) i))
  ++  cu-clean
    =.  hive.crew.club
      %-  ~(rep in hive.crew.club)
      |=  [=ship hive=(set ship)]
      ?:  (~(has in team.crew.club) ship)  hive
      (~(put in hive) ship)
    cu-core
  ++  cu-out  (~(del in cu-circle) our.bowl)
  ++  cu-circle
    (~(uni in team.crew.club) hive.crew.club)
  ::
  ++  cu-area  `wire`/club/(scot %uv id)
  ++  cu-area-writs  `wire`/club/(scot %uv id)/writs
  ::
  ++  cu-uid
    =/  uid  `@uv`(shax (jam ['clubs' (add counter eny.bowl)]))
    [uid cu-core(counter +(counter))]
  ::
  ++  cu-activity
    =,  a
    |=  $:  $=  concern
            $%  [%invite ~]
                [%post key=message-key]
                [%delete-post key=message-key]
                [%reply key=message-key top=message-key]
                [%delete-reply key=message-key top=message-key]
            ==
            content=story:d
            mention=?
        ==
    ?.  ?|  =(net.crew.club %done)
            &(=(net.crew.club %invited) =(%invite -.concern))
        ==
      cu-core
    =.  cor  (pass-activity [%club id] concern content mention)
    cu-core
  ::
  ++  cu-pass
    |%
    ++  act
      |=  [=ship =diff:club:c]
      ~>  %spin.['act']
      ^-  card
      =/  =wire
        %+  weld  cu-area
        ^-  wire
        :-  %gossip
        ?.  ?=(%writ -.q.diff)  ~
        =,  p.diff.q.diff
        /(scot %uv p.diff)/(scot %p p)/(scot %ud q)
      =/  =dock  [ship dap.bowl]
      =/  =cage  chat-club-action-1+!>(`action:club:c`[id diff])
      [%pass wire %agent dock %poke cage]
    ::
    ++  gossip
      |=  =diff:club:c
      ~>  %spin.['gossip']
      ^-  (list card)
      %+  turn  ~(tap in cu-out)
      |=  =ship
      (act ship diff)
    --
  ::
  ++  cu-init
    |=  [=net:club:c =create:club:c]
    ~>  %spin.['cu-init']
    =/  clab=club:c
      [*heard:club:c *remark:c *pact:c (silt our.bowl ~) hive.create *data:meta net |]
    cu-core(id id.create, club clab)
  ::
  ++  cu-unread
    %+  unread:cu-pact  our.bowl
    [recency last-read unread-threads]:remark.club
  ::
  ++  cu-create
    |=  =create:club:c
    ~>  %spin.['cu-create']
    =.  cu-core  (cu-init %done create)
    =.  cu-core  (cu-diff 0v0 [%init team hive met]:crew.club)
    =.  cor  (give-unread club/id cu-unread)
    =/  =delta:writs:c
      %+  make-notice  our.bowl
      %+  rap  3
      :~  ' started a group chat with '
          (scot %ud ~(wyt in hive.create))
          ' other members'
      ==
    =.  cu-core
      (cu-diff 0v0 [%writ now-id delta])
    cu-core
  ::
  ::  NB: need to be careful not to forward automatically generated
  ::  messages like this, each node should generate its own notice
  ::  messages, and never forward. XX: defend against?
  ++  cu-post-notice
    |=  [=ship text=cord]
    ~>  %spin.['cu-post-notice']
    =/  =id:c             [ship now.bowl]
    =/  =delta:writs:c    (make-notice ship text)
    =/  w-d=diff:writs:c  [id delta]
    =.  pact.club  (reduce:cu-pact now.bowl from-self w-d)
    (cu-give-writs-diff w-d)
  ::
  ++  cu-give-action
    |=  =action:club:c
    ~>  %spin.['cu-give-action']
    =/  action-5  (v5:action-club:v6:cc action)
    =.  cor
      =/  =cage  chat-club-action+!>((v3:action-club:v5:cc action-5))
      (emit %give %fact ~[/ /clubs] cage)
    =.  cor
      =/  cage  chat-club-action-1+!>(action-5)
      (emit %give %fact ~[/v1 /v1/clubs /v2 /v2/clubs] cage)
    =.  cor
      =/  cage  chat-club-action-1+!>(action)
      (emit %give %fact ~[/v3 /v3/clubs] cage)
    cu-core
  ::
  ++  cu-give-writs-diff
    |=  =diff:writs:c
    ~>  %spin.['cu-give-writs-diff']
    =/  =whom:c  [%club id]
    =/  response=(unit response:writs:c)
      (diff-to-response diff pact.club)
    ?~  response
      =.  cor  (emit (tell:log %crit ~['+diff-to-response miss (cu)'] ~))
      cu-core
    =/  old-response-3=[whom:v3:cv response:writs:v3:cv]
      :-  whom
      %-  v3:response-writs:v5:cc
      (v5:response-writs:v6:cc u.response)
    =/  old-response-4=[whom:v4:cv response:writs:v4:cv]
      [whom (v4:response-writs:v6:cc u.response)]
    =/  old-response-5=[whom:v5:cv response:writs:v5:cv]
      [whom (v5:response-writs:v6:cc u.response)]
    =/  new-response=[whom:c response:writs:c]  [whom u.response]
    =.  cor
      =/  cage  writ-response+!>(old-response-3)
      (emit %give %fact ~[/ cu-area cu-area-writs] cage)
    =.  cor
      =/  cage  writ-response-1+!>(old-response-4)
      (emit %give %fact ~[/v1 v1+cu-area v1+cu-area-writs] cage)
    =.  cor
      =/  =cage  writ-response-2+!>(old-response-5)
      (emit %give %fact ~[/v2 v2+cu-area v2+cu-area-writs] cage)
    =.  cor
      =/  =cage  writ-response-3+!>(new-response)
      (emit %give %fact ~[/v3 v3+cu-area v3+cu-area-writs] cage)
    cu-core
  ::
  ++  cu-diff
    |=  [=uid:club:c =delta:club:c]
    ~>  %spin.['cu-diff']
    =.  last-updated  (~(put ol last-updated) [%club id] now.bowl)
    ::  generate a uid if we're hearing from a pre-upgrade ship or if we're sending
    =^  uid  cu-core
      ?:  |(from-self (lte uid club-eq))  cu-uid
      [uid cu-core]
    =/  diff  [uid delta]
    ?:  (~(has in heard.club) uid)  cu-core
    =.  heard.club  (~(put in heard.club) uid)
    =?  cu-core  !?=(%writ -.delta)  (cu-give-action [id diff])
    :: we only gossip after processing the diff because we may have changed
    :: the team, so we don't want to send gossip to people who have left
    =;  nu-core
      =.  cor  (emil (gossip:cu-pass diff))
      nu-core
    ?-    -.delta
    ::
        %meta
      =.  met.crew.club  meta.delta
      cu-core
    ::
        %init
      =.  cor  (pass-activity [%club id] [%invite ~] *story:d |)
      ::  ignore if already initialized
      ?:  ?|  !=(~ hive.crew.club)
              !=(~ team.crew.club)
              !=(*data:meta met.crew.club)
          ==
        cu-core
      =:  hive.crew.club  hive.delta
          team.crew.club  team.delta
          met.crew.club   met.delta
      ==
      cu-core
    ::
        %writ
      =/  loyal  (~(has in team.crew.club) our.bowl)
      =/  invited  (~(has in hive.crew.club) our.bowl)
      ?:  &(!loyal !invited)
         cu-core
      =/  had=(unit [=time writ=(may:c writ:c)])
        (get:cu-pact p.diff.delta)
      =/  reply=(unit [=time reply=(may:c reply:c)])
        ?.  ?=(%reply -.q.diff.delta)  ~
        ?~  had  ~
        ?:  ?=(%| -.writ.u.had)  ~
        (get-reply:cu-pact id.q.diff.delta replies.writ.u.had)
      ::  log shortcode reactions for group DMs
      ::
      =?  cor  ?=(%add-react -.q.diff.delta)
        =/  react-text
          ?@  react.q.diff.delta  react.q.diff.delta
          p.react.q.diff.delta
        ?^  (kill:em react-text)
          =/  message  ~[leaf+"Shortcode reaction detected in chat backend (group DM)"]
          =/  metadata
            :~  'event'^s+'Backend Shortcode Reaction Chat GroupDM'
                'context'^s+'chat_server_group_dm_add_react'
                'club_id'^s+(scot %uv id)
                'react'^s+react-text
            ==
          (emit (tell:log %crit message metadata))
        cor
      =.  pact.club  (reduce:cu-pact now.bowl from-self diff.delta)
      ?-  -.q.diff.delta
          ?(%add-react %del-react)  (cu-give-writs-diff diff.delta)
          %add
        =.  time.q.diff.delta  (~(get by dex.pact.club) p.diff.delta)
        =*  essay   essay.q.diff.delta
        =/  author  (get-author-ship:utils author.essay)
        =?  last-read.remark.club  =(author our.bowl)
          (add now.bowl (div ~s1 100))
        =?  cu-core  !(~(has in blocked) author)
          =.  recency.remark.club  now.bowl
          =.  cor  (give-unread club/id cu-unread)
          =/  concern  [%post p.diff.delta now.bowl]
          =/  mention  (was-mentioned:utils content.essay our.bowl ~)
          (cu-activity concern content.essay mention)
        (cu-give-writs-diff diff.delta)
      ::
          %del
        =?  cu-core  &(?=(^ had) ?=(%& -.writ.u.had))
          =*  content  content.writ.u.had
          =/  mention  (was-mentioned:utils content our.bowl ~)
          (cu-activity [%delete-post [id time]:writ.u.had] content mention)
        (cu-give-writs-diff diff.delta)
      ::
          %reply
        =*  reply-id  id.q.diff.delta
        =*  delt  delta.q.diff.delta
        =/  entry=(unit [=time writ=(may:c writ:c)])  (get:cu-pact p.diff.delta)
        ?~  entry  cu-core
        ?:  ?=(%| -.writ.u.entry)  cu-core
        =.  meta.q.diff.delta  `reply-meta.writ.u.entry
        ::  log shortcode reactions for group DM replies
        ::
        =?  cor  ?=(%add-react -.delt)
          =/  react-text
            ?@  react.delt  react.delt
            p.react.delt
          ?^  (kill:em react-text)
            =/  message  ~[leaf+"Shortcode reaction detected in chat backend (group DM reply)"]
            =/  metadata
              :~  'event'^s+'Backend Shortcode Reaction Chat GroupDM Reply'
                  'context'^s+'chat_server_group_dm_reply_add_react'
                  'club_id'^s+(scot %uv id)
                  'reply_ship'^s+(scot %p p.reply-id)
                  'reply_time'^s+(scot %ud q.reply-id)
                  'react'^s+react-text
              ==
            (emit (tell:log %crit message metadata))
          cor
        ?-  -.delt
            ?(%add-react %del-react)  (cu-give-writs-diff diff.delta)
        ::
            %del
          =?  cu-core  &(?=(^ reply) ?=(%& -.reply.u.reply))
            =*  content  content.reply.u.reply
            =/  mention  (was-mentioned:utils content our.bowl ~)
            =/  concern
              [%delete-reply [id time]:reply.u.reply [id time]:writ.u.entry]
            (cu-activity concern content mention)
          (cu-give-writs-diff diff.delta)
        ::
            %add
          =*  memo  memo.delt
          =/  author  (get-author-ship:utils author.memo)
          =?  last-read.remark.club  =(author our.bowl)
            (add now.bowl (div ~s1 100))
          =?  cu-core  !(~(has in blocked) author)
            =?  unread-threads.remark.club  !=(our.bowl author)
              (~(put in unread-threads.remark.club) p.diff.delta)
            =.  recency.remark.club  now.bowl
            =.  cor  (give-unread club/id cu-unread)
            =*  op  writ.u.entry
            =/  top-con  [id time]:op
            =/  concern  [%reply [id.q.diff.delta now.bowl] top-con]
            =/  mention  (was-mentioned:utils content.memo our.bowl ~)
            (cu-activity concern content.memo mention)
          (cu-give-writs-diff diff.delta)
        ==
      ==
    ::
        %team
      =*  ship  ship.delta
      =/  loyal  (~(has in team.crew.club) ship)
      ?:  &(!ok.delta loyal)
        ?.  =(our src):bowl
          cu-core(team.crew.club (~(del in team.crew.club) ship))
        cu-core(gone &)
      ?:  &(ok.delta loyal)  cu-core
      ?.  (~(has in hive.crew.club) ship)
        cu-core
      =.  hive.crew.club  (~(del in hive.crew.club) ship)
      ?.  ok.delta
        (cu-post-notice ship ' declined the invite')
      =.  cor  (give-unread club/id cu-unread)
      =.  team.crew.club  (~(put in team.crew.club) ship)
      =?  last-read.remark.club  =(ship our.bowl)  now.bowl
      (cu-post-notice ship ' joined the chat')
    ::
        %hive
      ?:  add.delta
        ?:  ?|  (~(has in hive.crew.club) for.delta)
                (~(has in team.crew.club) for.delta)
            ==
          cu-core
        =.  hive.crew.club   (~(put in hive.crew.club) for.delta)
        =^  new-uid  cu-core
          cu-uid
        =.  cor  (emit (act:cu-pass for.delta new-uid %init [team hive met]:crew.club))
        (cu-post-notice for.delta ' was invited to the chat')
      ?.  (~(has in hive.crew.club) for.delta)
        cu-core
      =.  hive.crew.club  (~(del in hive.crew.club) for.delta)
      (cu-post-notice for.delta ' was uninvited from the chat')
    ==
  ::
  ++  cu-remark-diff
    |=  diff=remark-diff:c
    ~>  %spin.['cu-remark-diff']
    ^+  cu-core
    =.  remark.club
      ?-  -.diff
        %watch    remark.club(watching &)
        %unwatch  remark.club(watching |)
        %read-at  !!
      ::
          %read
        ::  now.bowl should always be greater than the last message id
        ::  because ids are generated by us
        %=  remark.club
          last-read  now.bowl
          unread-threads  *(set id:c)
        ==
      ==
    =.  cor
      (give-unread club/id cu-unread)
    cu-core
  ::
  ++  cu-peek
    |=  [care=@tas ver=?(%v0 %v1 %v2 %v3) =(pole knot)]
    ~>  %spin.['cu-peek']
    ^-  (unit (unit cage))
    ?+  pole  [~ ~]
      [%writs rest=*]  (peek:cu-pact care ver rest.pole)
      [%crew ~]   ``chat-club-crew+!>(crew.club)
    ::
        [%search %bounded kind=?(%text %mention) from=@ tries=@ nedl=@ ~]
      :+  ~  ~
      =;  =scam:c
        ?-  ver
          %v0  chat-scam+!>((v3:scam:v5:cc (v5:scam:v6:cc scam)))
          %v1  chat-scam-1+!>((v4:scam:v6:cc scam))
          %v2  chat-scam-2+!>((v5:scam:v6:cc scam))
          %v3  chat-scam-3+!>(`scam:v6:cv`scam)
        ==
      %^    ?-  kind.pole
              %text     text:tries-bound:search:cu-pact
              %mention  mention:tries-bound:search:cu-pact
            ==
          ?:  =(%$ from.pole)  ~
          `(slav %ud from.pole)
        (slav %ud tries.pole)
      ?-  kind.pole
        %text     (fall (slaw %t nedl.pole) nedl.pole)
        %mention  (slav %p nedl.pole)
      ==
    ::
        [%search %text skip=@ count=@ nedl=@ ~]
      :+  ~  ~
      =;  =scan:c
        ?-  ver
          %v0  chat-scan+!>((v3:scan:v5:cc (v5:scan:v6:cc scan)))
          %v1  chat-scan-1+!>((v4:scan:v5:cc (v5:scan:v6:cc scan)))
          %v2  chat-scan-2+!>((v5:scan:v6:cc scan))
          %v3  chat-scan-3+!>(`scan:v6:cv`scan)
        ==
      %^    text:hits-bound:search:cu-pact
          (slav %ud skip.pole)
        (slav %ud count.pole)
      (fall (slaw %t nedl.pole) nedl.pole)
    ::
        [%search %mention skip=@ count=@ nedl=@ ~]
      :+  ~  ~
      =;  =scan:c
        ?-  ver
          %v0  chat-scan+!>((v3:scan:v5:cc (v5:scan:v6:cc scan)))
          %v1  chat-scan-1+!>((v4:scan:v5:cc (v5:scan:v6:cc scan)))
          %v2  chat-scan-2+!>((v5:scan:v6:cc scan))
          %v3  chat-scan-3+!>(`scan:v6:cv`scan)
        ==
      %^    mention:hits-bound:search:cu-pact
          (slav %ud skip.pole)
        (slav %ud count.pole)
      (slav %p nedl.pole)
    ==
  ::
  ++  cu-watch
    |=  [ver=?(%v0 %v1 %v2 %v3) =path]
    ~>  %spin.['cu-watch']
    ^+  cu-core
    ?>  =(src our):bowl
    ?+  path  !!
      ~  cu-core
      [%writs ~]  cu-core
    ==
  ::
  ++  cu-agent
    |=  [=wire =sign:agent:gall]
    ~>  %spin.['cu-agent']
    ^+  cu-core
    ?+    wire  ~|(bad-club-take/wire !!)
        [%gossip *]
      ?>  ?=(%poke-ack -.sign)
      ?~  p.sign  cu-core
      ::  if we already tried hard, this is the end of the road
      ::
      ?:  ?=([%archaic ~] t.wire)
        %-  (slog leaf/"Failed to gossip {<src.bowl>} {<id>}" u.p.sign)
        cu-core
      ::  if they're know version mismatching, we should do nothing
      ::TODO  might want to mark the local msg as (partially?) undelivered...
      ::
      ?.  ?=(%await (read-status:neg bowl src.bowl dap.bowl))
        %-  (slog leaf/"Failed to gossip {<src.bowl>} {<id>}" u.p.sign)
        cu-core
      ::  if a poke failed, but we also don't have a negotiated version for
      ::  them, they might still be on the old (pre-2024) chat backend. try
      ::  sending them an old-style poke if we can, for backcompat.
      ::  we do our best to recover the message from the wire.
      ::
      =.  cor
        =;  c=(unit cage)
          ?~  c  cor
          %+  emit  %pass
          [(weld cu-area /gossip/archaic) %agent [src.bowl %chat] %poke u.c]
        ?+  t.wire  ~
            [@ @ @ ~]
          %-  some
          :-  %club-action
          !>  ^-  action:club:v2:cv
          =/  =uid:club:c
            (slav %uv i.t.wire)
          =/  mid=id:c
            [(slav %p i.t.t.wire) (slav %ud i.t.t.t.wire)]
          =/  msg=(unit [=time writ=(may:c writ:c)])
            (get:cu-pact mid)
          :^  id  uid  %writ
          ^-  diff:writs:v2:cv
          :-  mid
          ?~  msg  [%del ~]
          ?:  ?=(%| -.writ.u.msg)  [%del ~]
          :-  %add
          ^-  memo:v2:cv
          =,  writ.u.msg
          [~ (get-author-ship:utils author) sent [%story ~ (verses-to-inlines content)]]
        ==
      cu-core
    ==
  ::
  --
::
++  pending-dms
  (dms-by-net %invited ~)
::
++  accepted-dms
  (dms-by-net %inviting %done ~)
::
++  archived-dms
  (dms-by-net %archive ~)
::
++  dms-by-net
  |=  nets=(list net:dm:c)
  ~>  %spin.['dms-by-net']
  =/  nets  (~(gas in *(set net:dm:c)) nets)
  %-  ~(gas by *(map ship dm:c))
  %+  skim  ~(tap by dms)
  |=  [=ship =dm:c]
  (~(has in nets) net.dm)
::
++  give-invites
  =/  invites  ~(key by pending-dms)
  =.  cor  (emit (tell:log %dbug ~['current invites:' >invites<] ~))
  (give %fact ~[/ /dm/invited /v1 /v2 /v3] ships+!>(invites))
::
++  verses-to-inlines  ::  for backcompat
  |=  l=(list verse:d)
  ^-  (list inline:v2:cv)
  %-  zing
  %+  turn  l
  |=  v=verse:d
  ^-  (list inline:v2:cv)
  ?-  -.v
      %block   ~
      %inline
    %+  murn  p.v
    |=  i=inline:d
    ^-  (unit inline:v2:cv)
    ?@  i    `i
    ?+  -.i  `i
      %sect        ~
      %task        ~
      %italics     `[-.i ^$(p.v p.i)]
      %bold        `[-.i ^$(p.v p.i)]
      %strike      `[-.i ^$(p.v p.i)]
      %blockquote  `[-.i ^$(p.v p.i)]
    ==
  ==
::  +di-core: direct messaging core
::
++  di-core
  |_  [=ship =dm:c gone=_|]
  +*  di-pact  ~(. pac pact.dm)
  ++  di-core  .
  ++  di-abet
    =?  last-updated  |(gone !(~(has by dms) ship))
      (~(put ol last-updated) [%ship ship] now.bowl)
    ?.  gone
      =.  dms  (~(put by dms) ship dm)
      cor
    =.  dms  (~(del by dms) ship)
    ::  if we're leaving a DM we're in, make sure we delete the activity
    =/  =action:a  [%del %dm %ship ship]
    =/  =cage  activity-action+!>(action)
    (emit [%pass /activity/submit %agent [our.bowl %activity] %poke cage])
  ++  di-abed
    |=  s=@p
    ~>  %spin.['di-abed']
    ~|  ship=s
    di-core(ship s, dm (~(got by dms) s))
  ::
  ++  di-abed-soft
    |=  s=@p
    ~>  %spin.['di-abed-soft']
    =/  dm  (~(get by dms) s)
    ?^  dm  di-core(ship s, dm u.dm)
    =|  =remark:c
    =/  new=dm:c
      :*  *pact:c
          remark(watching &)
          ?:  =(s our.bowl)  %done
          ?:(=(src our):bowl %inviting %invited)
          |
      ==
    =.  di-core  di-core(ship s, dm new)
    ?:  &(!=(s our.bowl) =(src our):bowl)  di-core
    (di-activity [%invite ~] *story:d &)
  ::
  ++  di-area  `path`/dm/(scot %p ship)
  ++  di-area-writs  `path`/dm/(scot %p ship)/writs
  ::
  ++  di-activity
    |=  $:  $=  concern
            $%  [%invite ~]
                [%post key=message-key:a]
                [%delete-post key=message-key:a]
                [%reply key=message-key:a top=message-key:a]
                [%delete-reply key=message-key:a top=message-key:a]
            ==
            content=story:d
            mention=?
        ==
    ~>  %spin.['di-activity']
    ?.  ?|  =(net.dm %done)
            &(=(net.dm %invited) =(%invite -.concern))
        ==
      di-core
    =.  cor  (pass-activity [%ship ship] concern content mention)
    di-core
  ::  +di-proxy: send a message
  ::
  ++  di-proxy
    |=  =diff:dm:c
    ~>  %spin.['di-proxy']
    =.  di-core  (di-ingest-diff diff)
    ::  track the id of the message we sent so that we can handle nacks
    ::  gracefully, such as retrying with an older protocol version.
    ::  note that we don't put this information in the wire. +proxy:di-pass
    ::  always uses the same wire. this is important, because ames gives
    ::  message ordering guarantees only within the same flow, so we want to
    ::  re-use the same flow (duct stack) for the same target ship whenever
    ::  we can. (arguably rsvp pokes should go over that same flow also, but
    ::  they only happen once, and their ordering wrt the messages isn't _that_
    ::  important.)
    ::
    =.  sends
      %+  ~(put by sends)  [%ship ship]
      %-  ~(put to (~(gut by sends) [%ship ship] ~))
      ?.  ?=(%reply -.q.diff)
        q.p.diff
      [[p.p q.p] q.id.q]:diff
    =?  di-core  ?=(%invited net.dm)
      (di-send-rsvp &)
    =.  cor  (emit (proxy:di-pass diff))
    di-core
  ::
  ++  di-archive
    =.  net.dm  %archive
    (di-post-notice ' archived the channel')
  ::
  ++  di-give-writs-diff
    |=  =diff:writs:c
    ~>  %spin.['di-give-writs-diff']
    =/  =whom:c  [%ship ship]
    =/  response=(unit response:writs:c)
      (diff-to-response diff pact.dm)
    ?~  response
      =.  cor  (emit (tell:log %crit ~['+diff-to-response miss (di)'] ~))
      di-core
    =/  old-response-3=[whom:v3:cv response:writs:v3:cv]
      :-  whom
      %-  v3:response-writs:v5:cc
      (v5:response-writs:v6:cc u.response)
    =/  old-response-4=[whom:v4:cv response:writs:v4:cv]
      [whom (v4:response-writs:v6:cc u.response)]
    =/  old-response-5=[whom:v5:cv response:writs:v5:cv]
      [whom (v5:response-writs:v6:cc u.response)]
    =/  new-response=[whom:c response:writs:c]  [whom u.response]
    =.  cor
      =/  =cage
        writ-response+!>(old-response-3)
      (emit %give %fact ~[/ di-area di-area-writs] cage)
    =.  cor
      =/  =cage  writ-response-1+!>(old-response-4)
      (emit %give %fact ~[/v1 v1+di-area v1+di-area-writs] cage)
    =.  cor
      =/  =cage  writ-response-2+!>(old-response-5)
      (emit %give %fact ~[/v2 v2+di-area v2+di-area-writs] cage)
    =.  cor
      =/  =cage  writ-response-3+!>(new-response)
      (emit %give %fact ~[/v3 v3+di-area v3+di-area-writs] cage)
    di-core
  ::
  ++  di-ingest-diff
    |=  =diff:dm:c
    ~>  %spin.['di-ingest-diff']
    ^+  di-core
    =.  last-updated  (~(put ol last-updated) [%ship ship] now.bowl)
    =/  =wire  /contacts/(scot %p ship)
    =/  =cage  contact-action-1+!>(`action:contacts`[%meet ~[ship]])
    =.  cor  (emit %pass wire %agent [our.bowl %contacts] %poke cage)
    =/  old-unread  di-unread
    =/  had=(unit [=time writ=(may:c writ:c)])
      (get:di-pact p.diff)
    =/  reply=(unit [=time reply=(may:c reply:c)])
      ?.  ?=(%reply -.q.diff)  ~
      ?~  had  ~
      ?:  ?=(%| -.writ.u.had)  ~
      (get-reply:di-pact id.q.diff replies.writ.u.had)
    ::  log shortcode reactions for regular DMs
    ::
    =?  cor  ?=(%add-react -.q.diff)
      =/  react-text
        ?@  react.q.diff  react.q.diff
        p.react.q.diff
      ?^  (kill:em react-text)
        =/  message  ~[leaf+"Shortcode reaction detected in chat backend (regular DM)"]
        =/  metadata
          :~  'event'^s+'Backend Shortcode Reaction Chat DM'
              'context'^s+'chat_server_dm_add_react'
              'ship'^s+(scot %p ship)
              'react'^s+react-text
          ==
        (emit (tell:log %crit message metadata))
      cor
    =.  pact.dm  (reduce:di-pact now.bowl from-self diff)
    =?  cor  &(=(net.dm %invited) !=(ship our.bowl))
      =.  dms  (~(put by dms) ship dm)  ::NOTE  +give-invites needs latest state
      give-invites
    ?-  -.q.diff
        ?(%add-react %del-react)  (di-give-writs-diff diff)
    ::
        %add
      =.  time.q.diff  (~(get by dex.pact.dm) p.diff)
      =*  essay  essay.q.diff
      =?    last-read.remark.dm
          =((get-author-ship:utils author.essay) our.bowl)
        (add now.bowl (div ~s1 100))
      =.  recency.remark.dm  now.bowl
      =?  cor  &(!=(old-unread di-unread) !=(net.dm %invited))
        (give-unread ship/ship di-unread)
      =/  concern  [%post p.diff now.bowl]
      =/  mention  (was-mentioned:utils content.essay our.bowl ~)
      =.  di-core  (di-activity concern content.essay mention)
      (di-give-writs-diff diff)
    ::
        %del
      =?  di-core  &(?=(^ had) ?=(%& -.writ.u.had))
        =*  content  content.writ.u.had
        =/  mention  (was-mentioned:utils content our.bowl ~)
        (di-activity [%delete-post [id time]:writ.u.had] content mention)
      (di-give-writs-diff diff)
    ::
        %reply
      =*  delta  delta.q.diff
      =/  entry=(unit [=time writ=(may:c writ:c)])  (get:di-pact p.diff)
      ::  if we don't have the entry, we can't reply to it
      ?~  entry  di-core
      ?:  ?=(%| -.writ.u.entry)  di-core
      =.  meta.q.diff  `reply-meta.writ:(need entry)
      ::  log shortcode reactions for regular DM replies
      ::
      =?  cor  ?=(%add-react -.delta)
        =/  react-text
          ?@  react.delta  react.delta
          p.react.delta
        ?^  (kill:em react-text)
          =/  message  ~[leaf+"Shortcode reaction detected in chat backend (regular DM reply)"]
          =/  metadata
            :~  'event'^s+'Backend Shortcode Reaction Chat DM Reply'
                'context'^s+'chat_server_dm_reply_add_react'
                'ship'^s+(scot %p ship)
                'reply_ship'^s+(scot %p p.id.q.diff)
                'reply_time'^s+(scot %ud q.id.q.diff)
                'react'^s+react-text
            ==
          (emit (tell:log %crit message metadata))
        cor
      ?-  -.delta
          ?(%add-react %del-react)  (di-give-writs-diff diff)
      ::
          %del
        =?  di-core  &(?=(^ reply) ?=(%& -.reply.u.reply))
          =*  content  content.reply.u.reply
          =/  mention  (was-mentioned:utils content our.bowl ~)
          =/  concern
            [%delete-reply [id time]:reply.u.reply [id time]:writ.u.entry]
          (di-activity concern content mention)
        (di-give-writs-diff diff)
      ::
          %add
        =*  memo  memo.delta
        =?  unread-threads.remark.dm  !=(our.bowl author.memo)
            (~(put in unread-threads.remark.dm) p.diff)
        =?  last-read.remark.dm  =(author.memo our.bowl)
          (add now.bowl (div ~s1 100))
        =.  recency.remark.dm  now.bowl
        =?  cor  &(!=(old-unread di-unread) !=(net.dm %invited))
          (give-unread ship/ship di-unread)
        =/  top-con  [id time]:writ.u.entry
        =/  concern  [%reply [id.q.diff now.bowl] top-con]
        =/  mention  (was-mentioned:utils content.memo our.bowl ~)
        =.  di-core  (di-activity concern content.memo mention)
        (di-give-writs-diff diff)
      ==
    ==
  ::
  ++  di-take-counter
    |=  =diff:dm:c
    ~>  %spin.['di-take-counter']
    ?<  (~(has in blocked) ship)
    =?  di-core  ?=(%inviting net.dm)
      (di-receive-rsvp &)
    (di-ingest-diff diff)
  ::
  ++  di-post-notice
    |=  text=cord
    ~>  %spin.['di-post-notice']
    =/  =delta:writs:c  (make-notice ?:(from-self our.bowl ship) text)
    (di-ingest-diff [our now]:bowl delta)
  ::  +di-send-rsvp: send a dm rsvp
  ::
  ++  di-send-rsvp
    |=  ok=?
    ~>  %spin.['di-send-rsvp']
    ^+  di-core
    ?>  from-self
    =?  cor  ?&  !=(ship our.bowl)  ::  avoid self-proxy infinite loop
                 (can-poke:neg bowl [ship dap.bowl])
             ==
      (emit (proxy-rsvp:di-pass ok))
    =.  cor  (emit (initiate:neg [ship dap.bowl]))
    ?.  ok
      ::  reject or leave the dm
      ::
      =?  cor  ?=(%invited net.dm)
        ::NOTE  reflect deletion eagerly for +give-invites
        =.  dms  (~(del by dms) ship)
        give-invites
      di-core(gone &)
    =.  cor
      %^  emit  %pass  /contacts/(scot %p ship)
      [%agent [our.bowl %contacts] %poke contact-action-1+!>([%meet ~[ship]])]
    ?.  =(%invited net.dm)  di-core  ::TMI
    ::  accept the invitation
    ::
    =.  net.dm  %done
    =.  cor
      ::NOTE  reflect deletion eagerly for +give-invites
      =.  dms  (~(del by dms) ship)
      give-invites
    (di-post-notice ' joined the chat')
  ::  +di-receive-rsvp: receive a dm rsvp
  ::
  ++  di-receive-rsvp
    |=  ok=?
    ~>  %spin.['di-receive-rsvp']
    ^+  di-core
    ?<  from-self
    ?>  =(ship src.bowl)
    =+  net=net.dm  ::TMI
    ?.  ok
      ?:  ?=(%invited net)
        =.  cor
          ::NOTE  reflect deletion eagerly for +give-invites
          =.  dms  (~(del by dms) ship)
          give-invites
        di-core(gone &)
      ?:  ?=(%done net)
        =.  net.dm  %inviting
        di-core
      di-core
    ?.  ?=(%inviting net)  di-core
    ::  received rsvp accept: meet the ship, post a notice
    ::
    =.  cor
      %^  emit  %pass  /contacts/(scot %p ship)
      [%agent [our.bowl %contacts] %poke contact-action-1+!>([%meet ~[ship]])]
    =.  net.dm  %done
    (di-post-notice ' joined the chat')
  ++  di-watch
    |=  [ver=?(%v0 %v1 %v2 %v3) =path]
    ~>  %spin.['di-watch']
    ^+  di-core
    ?>  =(src.bowl our.bowl)
    ?+  path  !!
      ~  di-core
      [%writs ~]  di-core
    ==
  ::
  ++  di-agent
    |=  [=wire =sign:agent:gall]
    ~>  %spin.['di-agent']
    ^+  di-core
    ?+    wire  ~|(bad-dm-take/wire !!)
        [%contacts %heed ~]
      ?>  ?=(%poke-ack -.sign)
      ?~  p.sign  di-core
      ::  TODO: handle?
      %-  (slog leaf/"Failed to add contact" u.p.sign)
      di-core
    ::
        [?(%block %unblock) ~]
      ?>  ?=(%poke-ack -.sign)
      ?~  p.sign  di-core
      =.  cor
        (emit (fail:log %poke-ack [leaf+"failed to {(trip i.wire)}" u.p.sign] ~))
      di-core
    ::
        [%proxy *]
      ?>  ?=(%poke-ack -.sign)
      ::  for pokes whose id we care about, pop it from the queue
      ::
      =^  sent=(unit sent-id)  sends
        ?.  ?=([%diff ~] t.wire)  [~ sends]
        =/  queue=(qeu sent-id)
          (~(gut by sends) [%ship ship] ~)
        ?:  =(~ queue)
          ~&  [dap.bowl %strange-empty-sends-queue [%ship ship]]
          [~ sends]
        =^  id  queue  ~(get to queue)
        :-  `id
        (~(put by sends) [%ship ship] queue)
      ?~  p.sign  di-core
      ::  if we already tried hard, this is the end of the road.
      ::
      ?:  ?=([%archaic ~] t.wire)
        %-  (slog leaf/"Failed to dm {<ship>} again" u.p.sign)
        di-core
      ::  if they're just known version mismatching, we should do nothing
      ::TODO  might want to mark the local msg as undelivered though...
      ::
      ?.  ?=(%await (read-status:neg bowl ship dap.bowl))
        %-  (slog leaf/"Failed to dm {<ship>}" u.p.sign)
        di-core
      ::  if a poke failed, but we also don't have a negotiated version for
      ::  them, they might still be on the old (pre-2024) chat backend. try
      ::  sending them an old-style poke if we can, for backcompat.
      ::  we do our best to recover the message from the wire.
      ::
      =.  cor
        =;  c=(unit cage)
          ?~  c  cor
          %+  emit  %pass
          [(weld di-area /proxy/archaic) %agent [ship %chat] %poke u.c]
        |-
        ?+  t.wire  ~
            [%rsvp @ ~]
          =/  ok=?  ;;(? (slav %f i.t.t.wire))
          `[%dm-rsvp !>(`rsvp:dm:v2:cv`[our.bowl ok])]
        ::
            [%diff ~]
          ?>  ?=(^ sent)
          =*  s  u.sent
          ::NOTE  we just pretend it's an old-style wire, to avoid duplicating
          ::      code. the re-serialization overhead isn't too big, and this
          ::      isn't the common path anyway.
          ?@  s
            $(t.wire /(scot %ud s))
          $(t.wire /(scot %p p.top.s)/(scot %ud q.top.s)/(scot %ud new.s))
        ::
            [@ ?(~ [@ @ ~])]
          %-  some
          :-  %dm-diff
          !>  ^-  diff:dm:v2:cv
          ?~  t.t.wire
            =/  id=time  (slav %ud i.t.wire)
            :-  [our.bowl id]
            =/  msg=(unit [=time writ=(may:c writ:c)])
              (get:di-pact our.bowl id)
            ?~  msg  [%del ~]
            ?:  ?=(%| -.writ.u.msg)
              [%del ~]
            :-  %add
            ^-  memo:v2:cv
            =,  writ.u.msg
            [~ (get-author-ship:utils author) sent [%story ~ (verses-to-inlines content)]]
          =/  =id:c     [(slav %p i.t.wire) (slav %ud i.t.t.wire)]
          =/  rid=time  (slav %ud i.t.t.t.wire)
          =/  msg=(unit memo:v7:dv)
            %+  biff  (get:di-pact id)
            |=  [time writ=(may:c writ:c)]
            ^-  (unit memo:v7:dv)
            ?~  id=(~(get by dex.pact.dm) our.bowl rid)  ~
            ?:  ?=(%| -.writ)  ~
            ?~  rep=(get:on:replies:c replies.writ u.id)  ~
            ?:  ?=(%| -.u.rep)  ~
            `(v7:memo:v8:chc +>.u.rep)
          :-  [our.bowl rid]
          ?~  msg  [%del ~]
          :-  %add
          ^-  memo:v2:cv
          =,  u.msg
          [~ (get-author-ship:utils author) sent [%story ~ (verses-to-inlines content)]]
        ==
      di-core
    ==
  ::
  ++  di-peek
    |=  [care=@tas ver=?(%v0 %v1 %v2 %v3) =(pole knot)]
    ~>  %spin.['di-peek']
    ^-  (unit (unit cage))
    ?+    pole  [~ ~]
        [%writs rest=*]
      (peek:di-pact care ver rest.pole)
    ::
        [%search %bounded kind=?(%text %mention) from=@ tries=@ nedl=@ ~]
      =;  =scam:c
        :+  ~  ~
        ?-  ver
          %v0  chat-scam+!>((v3:scam:v5:cc (v5:scam:v6:cc scam)))
          %v1  chat-scam-1+!>((v4:scam:v6:cc scam))
          %v2  chat-scam-2+!>((v5:scam:v6:cc scam))
          %v3  chat-scam-3+!>(`scam:v6:cv`scam)
        ==
      %^    ?-  kind.pole
              %text     text:tries-bound:search:di-pact
              %mention  mention:tries-bound:search:di-pact
            ==
          ?:  =(%$ from.pole)  ~
          `(slav %ud from.pole)
        (slav %ud tries.pole)
      ?-  kind.pole
        %text     (fall (slaw %t nedl.pole) nedl.pole)
        %mention  (slav %p nedl.pole)
      ==
    ::
        [%search %text skip=@ count=@ nedl=@ ~]
      =;  =scan:c
        :+  ~  ~
        ?-  ver
          %v0  chat-scan+!>((v3:scan:v5:cc (v5:scan:v6:cc scan)))
          %v1  chat-scan-1+!>((v4:scan:v5:cc (v5:scan:v6:cc scan)))
          %v2  chat-scan-2+!>((v5:scan:v6:cc scan))
          %v3  chat-scan-3+!>(`scan:v6:cv`scan)
        ==
      %^    text:hits-bound:search:di-pact
          (slav %ud skip.pole)
        (slav %ud count.pole)
      (fall (slaw %t nedl.pole) nedl.pole)
    ::
        [%search %mention skip=@ count=@ nedl=@ ~]
      =;  =scan:c
        :+  ~  ~
        ?-  ver
          %v0  chat-scan+!>((v3:scan:v5:cc (v5:scan:v6:cc scan)))
          %v1  chat-scan-1+!>((v4:scan:v5:cc (v5:scan:v6:cc scan)))
          %v2  chat-scan-2+!>((v5:scan:v6:cc scan))
          %v3  chat-scan-3+!>(`scan:v6:cv`scan)
        ==
      %^    mention:hits-bound:search:di-pact
          (slav %ud skip.pole)
        (slav %ud count.pole)
      (slav %p nedl.pole)
    ==
  ::
  ++  di-unread
    %+  unread:di-pact  our.bowl
    [recency last-read unread-threads]:remark.dm
  ++  di-remark-diff
    |=  diff=remark-diff:c
    ~>  %spin.['di-remark-diff']
    ^+  di-core
    =.  remark.dm
      ?-  -.diff
        %watch    remark.dm(watching &)
        %unwatch  remark.dm(watching |)
        %read-at  !! ::  ca-core(last-read.remark.chat p.diff)
      ::
          %read
        ::  now.bowl should always be greater than the last message id
        ::  because ids are generated by us
        %=  remark.dm
          last-read  now.bowl
          unread-threads  *(set id:c)
        ==
      ==
    =.  cor  (give-unread ship/ship di-unread)
    di-core
  ++  di-pass
    |%
    ++  pass
      |=  [=wire =dock =task:agent:gall]
      ~>  %spin.['pass']
      ^-  card
      [%pass (welp di-area wire) %agent dock task]
    ++  poke-them  |=([=wire =cage] (pass wire [ship dap.bowl] %poke cage))
    ++  proxy-rsvp  |=(ok=? (poke-them /proxy/rsvp/(scot %f ok) chat-dm-rsvp+!>([our.bowl ok])))
    ++  proxy
      |=  =diff:dm:c
      ~>  %spin.['proxy']
      ::NOTE  static wire important for ordering guarantees and preventing flow
      ::      proliferation, see also +di-proxy
      (poke-them /proxy/diff chat-dm-diff-1+!>(diff))
    --
  --
::  a bug caused us to hear one last gossip about a club we left. this
::  leaves us in a bad state where we have a club, but we're not in it.
::  to fix we simply remove any invalid clubs
::
++  rectify-club-state
  =;  clubs=(list [id:club:c club:c])
    cor(clubs (malt clubs))
  %+  skim
    ~(tap by clubs)
  |=  [=id:club:c =club:c]
  (~(has in team.crew.club) our.bowl)
++  rectify-activity
  ?.  .^(? %gu (scry-path %activity /$))
    cor
  =+  .^(full-info:a %gx (scry-path %activity /v4/noun))
  %-  emil
  %+  roll
    ~(tap by indices)
  |=  [[=source:a *] caz=(list card)]
  ?.  ?=(%dm -.source)
    caz
  ?:  ?=(%club -.whom.source)
    =*  id  p.whom.source
    ::  only remove activity if club is gone
    ?:  (~(has by clubs) id)  caz
    =/  =action:a  [%del %dm %club id]
    =/  =cage  activity-action+!>(action)
    :_  caz
    [%pass /activity/submit %agent [our.bowl %activity] %poke cage]
  =*  ship  p.whom.source
  ::  only remove activity if dm is gone
  ?:  (~(has by dms) ship)  caz
  =/  =action:a  [%del %dm %ship ship]
  =/  =cage  activity-action+!>(action)
  :_  caz
  [%pass /activity/submit %agent [our.bowl %activity] %poke cage]
--<|MERGE_RESOLUTION|>--- conflicted
+++ resolved
@@ -702,10 +702,7 @@
   ::
   ++  memo-4-to-5
     |=  memo:v2:cv
-<<<<<<< HEAD
-=======
     ~>  %spin.['memo-4-to-5']
->>>>>>> 132ea048
     ^-  memo:v7:dv
     [(story-4-to-5 author content) author sent]
   ::
@@ -717,10 +714,7 @@
   ::
   ++  story-4-to-5
     |=  [=ship old=content:v2:cv]
-<<<<<<< HEAD
-=======
     ~>  %spin.['story-4-to-5']
->>>>>>> 132ea048
     ^-  story:v7:dv
     ?-    -.old
         %notice  ~[%inline pfix.p.old ship+ship sfix.p.old]~

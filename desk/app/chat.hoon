/-  c=chat, cv=chat-ver, d=channels, g=groups
/-  u=ui, e=epic, a=activity, s=story, meta
/-  contacts-0
/+  default-agent, verb, dbug,
    neg=negotiate, discipline, logs,
    em=emojimart
/+  pac=dm
/+  cc=chat-conv, chc=channel-conv
/+  utils=channel-utils, kol
/+  volume
/+  wood-lib=wood
::  performance, keep warm
/+  chat-json
::
/%  m-chat-blocked-by      %chat-blocked-by
/%  m-chat-changed-writs   %chat-changed-writs
/%  m-chat-club-action     %chat-club-action
/%  m-chat-club-action-0   %chat-club-action-0
/%  m-chat-club-action-1   %chat-club-action-1
/%  m-chat-dm-action       %chat-dm-action
/%  m-chat-dm-action-1     %chat-dm-action-1
/%  m-chat-dm-diff         %chat-dm-diff
/%  m-chat-dm-diff-1       %chat-dm-diff-1
/%  m-chat-heads           %chat-heads
/%  m-chat-heads-1         %chat-heads-1
/%  m-chat-heads-2         %chat-heads-2
/%  m-chat-heads-3         %chat-heads-3
/%  m-chat-paged-writs     %chat-paged-writs
/%  m-chat-paged-writs-1   %chat-paged-writs-1
/%  m-chat-paged-writs-2   %chat-paged-writs-2
/%  m-chat-paged-writs-3   %chat-paged-writs-3
/%  m-chat-scam            %chat-scam
/%  m-chat-scam-1          %chat-scam-1
/%  m-chat-scam-2          %chat-scam-2
/%  m-chat-scam-3          %chat-scam-3
/%  m-chat-scan            %chat-scan
/%  m-chat-scan-1          %chat-scan-1
/%  m-chat-scan-2          %chat-scan-2
/%  m-chat-scan-3          %chat-scan-3
/%  m-chat-toggle-message  %chat-toggle-message
/%  m-chat-unblocked-by    %chat-unblocked-by
/%  m-chat-unread-update   %chat-unread-update
/%  m-chat-unreads         %chat-unreads
/%  m-chat-writ-1          %chat-writ-1
/%  m-chat-writ-2          %chat-writ-2
/%  m-chat-writ-3          %chat-writ-3
/%  m-clubs                %clubs
/%  m-epic                 %epic
/%  m-hidden-messages      %hidden-messages
/%  m-ships                %ships
/%  m-writ                 %writ
/%  m-writ-response        %writ-response
/%  m-writ-response-1      %writ-response-1
/%  m-writ-response-2      %writ-response-2
/%  m-writ-response-3      %writ-response-3
::
/*  desk-bill  %bill  /desk/bill  ::  keep warm
::
%-  %-  discipline
    :+  ::  marks
        ::
        :~  :+  %chat-blocked-by      &  -:!>(*vale:m-chat-blocked-by)
            :+  %chat-changed-writs   |  -:!>(*vale:m-chat-changed-writs)  ::TODO  make strict
            ::  our previous mark version was actually incorrect so to
            ::  correct, we need to turn off checking here
            ::  TODO: flip back on next upgrade
            :+  %chat-club-action     |  -:!>(*vale:m-chat-club-action)
            :+  %chat-club-action-0   &  -:!>(*vale:m-chat-club-action-0)
            :+  %chat-club-action-1   &  -:!>(*vale:m-chat-club-action-1)
            :+  %chat-dm-action       &  -:!>(*vale:m-chat-dm-action)
            :+  %chat-dm-action-1     &  -:!>(*vale:m-chat-dm-action-1)
            :+  %chat-dm-diff         &  -:!>(*vale:m-chat-dm-diff)
            :+  %chat-dm-diff-1       &  -:!>(*vale:m-chat-dm-diff-1)
            :+  %chat-heads           &  -:!>(*vale:m-chat-heads)
            :+  %chat-heads-1         &  -:!>(*vale:m-chat-heads-1)
            :+  %chat-heads-2         &  -:!>(*vale:m-chat-heads-2)
            :+  %chat-heads-3         &  -:!>(*vale:m-chat-heads-3)
            :+  %chat-paged-writs     &  -:!>(*vale:m-chat-paged-writs)
            :+  %chat-paged-writs-1   &  -:!>(*vale:m-chat-paged-writs-1)
            :+  %chat-paged-writs-2   &  -:!>(*vale:m-chat-paged-writs-2)
            :+  %chat-paged-writs-3   |  -:!>(*vale:m-chat-paged-writs-3)
            :+  %chat-scam            &  -:!>(*vale:m-chat-scam)
            :+  %chat-scam-1          &  -:!>(*vale:m-chat-scam-1)
            :+  %chat-scam-2          &  -:!>(*vale:m-chat-scam-2)
            :+  %chat-scam-3          &  -:!>(*vale:m-chat-scam-3)
            :+  %chat-scan            &  -:!>(*vale:m-chat-scan)
            :+  %chat-scan-1          &  -:!>(*vale:m-chat-scan-1)
            :+  %chat-scan-2          &  -:!>(*vale:m-chat-scan-2)
            :+  %chat-scan-3          &  -:!>(*vale:m-chat-scan-3)
            :+  %chat-toggle-message  &  -:!>(*vale:m-chat-toggle-message)
            :+  %chat-unblocked-by    &  -:!>(*vale:m-chat-unblocked-by)
            :+  %chat-unread-update   &  -:!>(*vale:m-chat-unread-update)
            :+  %chat-unreads         &  -:!>(*vale:m-chat-unreads)
            :+  %chat-writ-1          &  -:!>(*vale:m-chat-writ-1)
            :+  %chat-writ-2          &  -:!>(*vale:m-chat-writ-2)
            :+  %chat-writ-3          &  -:!>(*vale:m-chat-writ-3)
            :+  %clubs                &  -:!>(*vale:m-clubs)
            :+  %epic                 &  -:!>(*vale:m-epic)
            :+  %hidden-messages      &  -:!>(*vale:m-hidden-messages)
            :+  %ships                &  -:!>(*vale:m-ships)
            :+  %writ                 &  -:!>(*vale:m-writ)
            :+  %writ-response        &  -:!>(*vale:m-writ-response)
            :+  %writ-response-1      &  -:!>(*vale:m-writ-response-1)
            :+  %writ-response-2      &  -:!>(*vale:m-writ-response-2)
            :+  %writ-response-3      &  -:!>(*vale:m-writ-response-3)
        ==
      ::  facts
      ::
      :~  [/ %chat-blocked-by %chat-unblocked-by %chat-toggle-message %chat-club-action %writ-response %ships ~]
          [/club/$ %writ-response ~]
          [/clubs %chat-club-action ~]
          [/dm/$ %writ-response ~]
          [/dm/invited %ships ~]
          [/epic %epic ~]
          [/unreads %chat-unread-update ~]
        ::
          [/v1 %chat-club-action-1 %writ-response-1 %ships ~]
          [/v1/club/$ %writ-response-1 ~]
          [/v1/clubs %chat-club-action-1 ~]
          [/v1/dm/$ %writ-response-1 ~]
        ::
          [/v2 %chat-club-action-1 %writ-response-2 %ships ~]
          [/v2/club/$ %writ-response-2 ~]
          [/v2/clubs %chat-club-action-1 ~]
          [/v2/dm/$ %writ-response-2 ~]
        ::
          [/v3 %chat-club-action-1 %writ-response-3 %ships ~]
          [/v3/club/$ %writ-response-3 ~]
          [/v3/clubs %chat-club-action-1 ~]
          [/v3/dm/$ %writ-response-3 ~]
      ==
    ::  scries
    ::
    :~  [/x/blocked %ships]
        [/x/blocked-by %ships]
        [/x/clubs %clubs]
        [/x/dm %ships]
        [/x/dm/$/search %chat-scan]
        [/x/dm/$/search/bounded %chat-scam]
        [/x/dm/$/writs %chat-paged-writs]
        [/x/dm/$/writs/writ %writ]
        [/x/dm/archive %ships]
        [/x/dm/invited %ships]
        [/x/full %noun]
        [/x/heads %chat-heads]
        [/x/hidden-messages %hidden-messages]
        [/x/init %noun]
        [/x/old %noun]
        [/x/unreads %chat-unreads]
      ::
        [/x/v1/club/$/search %chat-scan-1]
        [/x/v1/club/$/search/bounded %chat-scam-1]
        [/x/v1/club/$/writs %chat-paged-writs-1]
        [/x/v1/club/$/writs/writ %chat-writ-1]
        [/x/v1/dm/$/search %chat-scan-1]
        [/x/v1/dm/$/search/bounded %chat-scam-1]
        [/x/v1/dm/$/writs %chat-paged-writs-1]
        [/x/v1/dm/$/writs/writ %chat-writ-1]
        [/x/v1/heads %chat-heads-1]
        [/x/v1/init %noun]
      ::
        [/x/v2/club/$/search %chat-scan-2]
        [/x/v2/club/$/search/bounded %chat-scam-2]
        [/x/v2/club/$/writs %chat-paged-writs-2]
        [/x/v2/club/$/writs/writ %chat-writ-2]
        [/x/v2/dm/$/search %chat-scan-2]
        [/x/v2/dm/$/search/bounded %chat-scam-2]
        [/x/v2/dm/$/writs %chat-paged-writs-2]
        [/x/v2/dm/$/writs/writ %chat-writ-2]
        [/x/v2/heads %chat-heads-2]
      ::
        [/x/v3/changes/$ %chat-changed-writs]
        [/x/v3/club/$/search %chat-scan-3]
        [/x/v3/club/$/search/bounded %chat-scam-3]
        [/x/v3/club/$/writs %chat-paged-writs-3]
        [/x/v3/club/$/writs/writ %chat-writ-3]
        [/x/v3/dm/$/search %chat-scan-3]
        [/x/v3/dm/$/search/bounded %chat-scam-3]
        [/x/v3/dm/$/writs %chat-paged-writs-3]
        [/x/v3/dm/$/writs/writ %chat-writ-3]
        [/x/v3/heads %chat-heads-3]
        [/x/v3/init-posts %chat-changed-writs]
    ==
::
%-  %-  agent:neg
    :+  |
      [~.chat-dms^%1 ~ ~]
    [%chat^[~.chat-dms^%1 ~ ~] ~ ~]
%-  agent:dbug
%^  verb  |  %warn
::
^-  agent:gall
=>
  |%
  +$  card  card:agent:gall
  ++  okay  `epic:e`1
  ++  wood-state
    ^-  state:wood-lib
    :*  ver=|
        odd=&
        veb=|
    ==
  ++  club-eq  2 :: reverb control: max number of forwards for clubs
  +$  current-state
    $:  %11
        dms=(map ship dm:c)
        clubs=(map id:club:c club:c)
        pins=(list whom:c)
        sends=(map whom:c (qeu sent-id))
        blocked=(set ship)
        blocked-by=(set ship)
        hidden-messages=(set id:c)
        last-updated=(list [=whom:c =time])  ::  newest first, one-per-whom
        old-chats=(map flag:v2:cv chat:v2:cv)  :: for migration
        old-pins=(list whom:v2:cv)
    ==
  +$  sent-id
    $@  time             ::  top-level msg
    [top=id:c new=time]  ::  or reply
  --
=|  current-state
=*  state  -
=<
  |_  =bowl:gall
  +*  this  .
      def   ~(. (default-agent this %|) bowl)
      log   ~(. logs [our.bowl /logs])
      cor   ~(. +> [bowl ~])
  ++  on-init
    ^-  (quip card _this)
    =^  cards  state
      abet:init:cor
    [cards this]
  ::
  ++  on-save  !>([state okay])
  ++  on-load
    |=  =vase
    ^-  (quip card _this)
    =^  cards  state
      abet:(load:cor vase)
    [cards this]
  ::
  ++  on-poke
    |=  [=mark =vase]
    ^-  (quip card _this)
    =^  cards  state
      abet:(poke:cor mark vase)
    [cards this]
  ++  on-watch
    |=  =path
    ^-  (quip card _this)
    =^  cards  state
      abet:(watch:cor path)
    [cards this]
  ::
  ++  on-peek   peek:cor
  ::
  ++  on-leave   on-leave:def
  ++  on-fail
    |=  [=term =tang]
    ^-  (quip card _this)
    :_  this
    [(fail:log term tang ~)]~
  ::
  ++  on-agent
    |=  [=wire =sign:agent:gall]
    ^-  (quip card _this)
    =^  cards  state
      abet:(agent:cor wire sign)
    [cards this]
  ++  on-arvo
    |=  [=wire sign=sign-arvo]
    ^-  (quip card _this)
    =^  cards  state
      abet:(arvo:cor wire sign)
    [cards this]
  --
|_  [=bowl:gall cards=(list card)]
+*  wood  ~(. wood-lib [bowl wood-state])
    ol    (kol gte)
++  abet  [(flop cards) state]
++  cor   .
++  emit  |=(=card cor(cards [card cards]))
++  emil  |=(caz=(list card) cor(cards (welp (flop caz) cards)))
++  give  |=(=gift:agent:gall (emit %give gift))
++  now-id   `id:c`[our now]:bowl
++  scry-path
  |=  [agent=term =path]
  ^-  ^path
  (welp /(scot %p our.bowl)/[agent]/(scot %da now.bowl) path)
++  init  cor
::  +load: load next state
++  load
  |^  |=  =vase
  ^+  cor
  =+  !<([old=versioned-state cool=@ud] vase)
  =?  old  ?=(%2 -.old)  (state-2-to-3 old)
  =?  old  ?=(%3 -.old)  (state-3-to-4 old)
  =?  old  ?=(%4 -.old)  (state-4-to-5 old)
  =?  old  ?=(%5 -.old)  (state-5-to-6 old)
  =?  old  ?=(%6 -.old)  (state-6-to-7 old)
  =?  old  ?=(%7 -.old)  (state-7-to-8 old)
  =?  old  ?=(%8 -.old)  (state-8-to-9 old)
  =?  old  ?=(%9 -.old)  (state-9-to-10 old)
  =?  old  ?=(%10 -.old)  (state-10-to-11 old)
  ?>  ?=(%11 -.old)
  =.  state  old
  =.  cor
    (emit [%pass /load/rectify-activity %arvo %b %wait now.bowl])
  rectify-club-state
  ::
  +$  versioned-state
    $%  state-11
        state-10
        state-9
        state-8
        state-7
        state-6
        state-5
        state-4
        state-3
        state-2
    ==
  +$  state-2
    $:  %2
        chats=(map flag:v2:cv chat:v2:cv)
        dms=(map ship dm:v2:cv)
        clubs=(map id:club:v2:cv club:v2:cv)
        drafts=(map whom:v2:cv story:v2:cv)
        pins=(list whom:v2:cv)
        bad=(set ship)
        inv=(set ship)
        voc=(map [flag:v2:cv id:v2:cv] (unit said:v2:cv))
        fish=(map [flag:v2:cv @] id:v2:cv)
        ::  true represents imported, false pending import
        imp=(map flag:v2:cv ?)
    ==
  +$  state-3
    $:  %3
        chats=(map flag:v2:cv chat:v2:cv)
        dms=(map ship dm:v2:cv)
        clubs=(map id:club:v2:cv club:v2:cv)
        drafts=(map whom:v2:cv story:v2:cv)
        pins=(list whom:v2:cv)
        blocked=(set ship)
        blocked-by=(set ship)
        bad=(set ship)
        inv=(set ship)
        voc=(map [flag:v2:cv id:v2:cv] (unit said:v2:cv))
        fish=(map [flag:v2:cv @] id:v2:cv)
        ::  true represents imported, false pending import
        imp=(map flag:v2:cv ?)
    ==
  +$  state-4
    $:  %4
        chats=(map flag:v2:cv chat:v2:cv)
        dms=(map ship dm:v2:cv)
        clubs=(map id:club:v2:cv club:v2:cv)
        drafts=(map whom:v2:cv story:v2:cv)
        pins=(list whom:v2:cv)
        blocked=(set ship)
        blocked-by=(set ship)
        hidden-messages=(set id:v2:cv)
        bad=(set ship)
        inv=(set ship)
        voc=(map [flag:v2:cv id:v2:cv] (unit said:v2:cv))
        fish=(map [flag:v2:cv @] id:v2:cv)
        ::  true represents imported, false pending import
        imp=(map flag:v2:cv ?)
    ==
  +$  state-5
    $:  %5
        dms=(map ship dm-5)
        clubs=(map id:club:v3:cv club-5)
        pins=(list whom:v3:cv)
        bad=(set ship)
        inv=(set ship)
        blocked=(set ship)
        blocked-by=(set ship)
        hidden-messages=(set id:v3:cv)
        old-chats=(map flag:v2:cv chat:v2:cv)  :: for migration
        old-pins=(list whom:v2:cv)
    ==
  +$  club-5    [heard:club:v3:cv remark=remark-5 =pact:v3:cv crew:club:v3:cv]
  +$  dm-5      [=pact:v3:cv remark=remark-5 net:dm:v3:cv pin=_|]
  +$  remark-5  [last-read=time watching=_| unread-threads=(set id:c)]
  +$  state-6
    $:  %6
        dms=(map ship dm:v3:cv)
        clubs=(map id:club:v3:cv club:v3:cv)
        pins=(list whom:v3:cv)
        bad=(set ship)
        inv=(set ship)
        blocked=(set ship)
        blocked-by=(set ship)
        hidden-messages=(set id:c)
        old-chats=(map flag:v2:cv chat:v2:cv)  :: for migration
        old-pins=(list whom:v2:cv)
    ==
  +$  state-7
    $:  %7
        dms=(map ship dm:v3:cv)
        clubs=(map id:club:v3:cv club:v3:cv)
        pins=(list whom:v3:cv)
        sends=(map whom:v3:cv (qeu sent-id))
        blocked=(set ship)
        blocked-by=(set ship)
        hidden-messages=(set id:v3:cv)
        old-chats=(map flag:v2:cv chat:v2:cv)  :: for migration
        old-pins=(list whom:v2:cv)
    ==
  +$  state-8
    $:  %8
        dms=(map ship dm:v4:cv)
        clubs=(map id:club:v4:cv club:v4:cv)
        pins=(list whom:v4:cv)
        sends=(map whom:v4:cv (qeu sent-id))
        blocked=(set ship)
        blocked-by=(set ship)
        hidden-messages=(set id:v4:cv)
        old-chats=(map flag:v2:cv chat:v2:cv)  :: for migration
        old-pins=(list whom:v2:cv)
    ==
  +$  state-9
    $:  %9
        dms=(map ship dm:v5:cv)
        clubs=(map id:club:v5:cv club:v5:cv)
        pins=(list whom:v5:cv)
        sends=(map whom:v5:cv (qeu sent-id))
        blocked=(set ship)
        blocked-by=(set ship)
        hidden-messages=(set id:v5:cv)
        old-chats=(map flag:v2:cv chat:v2:cv)  :: for migration
        old-pins=(list whom:v2:cv)
    ==
  +$  state-10
    $:  %10
        dms=(map ship dm:c)
        clubs=(map id:club:c club:c)
        pins=(list whom:c)
        sends=(map whom:c (qeu sent-id))
        blocked=(set ship)
        blocked-by=(set ship)
        hidden-messages=(set id:c)
        old-chats=(map flag:v2:cv chat:v2:cv)  :: for migration
        old-pins=(list whom:v2:cv)
    ==
  +$  state-11  current-state
  ::
  ++  state-10-to-11
    |=  state-10
    ^-  state-11
    :*  %11
        dms
        clubs
        pins
        sends
        blocked
        blocked-by
        hidden-messages
        last-updated=~
        old-chats
        old-pins
    ==
  ::
  ++  state-9-to-10
    |=  state-9
    ^-  state-10
    :*  %10
        (~(run by dms) dm-9-to-10)
        (~(run by clubs) club-9-to-10)
        pins
        sends
        blocked
        blocked-by
        hidden-messages
        old-chats
        old-pins
    ==
  ++  club-9-to-10
    |=  =club:v5:cv
    ^-  club:v6:cv
    club(pact (pact-9-to-10 pact.club))
  ++  dm-9-to-10
    |=  =dm:v5:cv
    ^-  dm:v6:cv
    dm(pact (pact-9-to-10 pact.dm))
  ++  pact-9-to-10
    |=  pact:v5:cv
    ^-  pact:v6:cv
    =;  [num=@ud writs=(list [time (may:v6:cv writ:v6:cv)])]
      [num (gas:on:writs:v6:cv ~ writs) dex upd=~]
    %+  roll  (tap:on:writs:v5:cv wit)
    |=  [[=time =writ:v5:cv] num=@ud writs=(list [time (may:v6:cv writ:v6:cv)])]
    ^+  [num writs]
    =.  num  +(num)
    :-  num
    =/  new-writ  (v6:writ:v5:cc writ)
    [[time %& new-writ(seq num)] writs]
  ++  state-8-to-9
    |=  state-8
    ^-  state-9
    :*  %9
        (~(run by dms) dm-8-to-9)
        (~(run by clubs) club-8-to-9)
        pins
        sends
        blocked
        blocked-by
        hidden-messages
        old-chats
        old-pins
    ==
  ++  club-8-to-9
    |=  =club:v4:cv
    ^-  club:v5:cv
    club(pact (pact-8-to-9 pact.club))
  ++  dm-8-to-9
    |=  =dm:v4:cv
    ^-  dm:v5:cv
    dm(pact (pact-8-to-9 pact.dm))
  ++  pact-8-to-9
    |=  =pact:v4:cv
    ^-  pact:v5:cv
    =;  writs=(list [time writ:v5:cv])
      ::  default num here because it will be numbered above
      [0 (gas:on:writs:v5:cv ~ writs) dex.pact]
    %+  turn  (tap:on:writs:v4:cv wit.pact)
    |=  [=time =writ:v4:cv]
    [time (writ-8-to-9 writ)]
  ++  writ-8-to-9
    |=  =writ:v4:cv
    ^-  writ:v5:cv
    =,  -.writ
    ::  default seq here because it will be numbered above
    [[id 0 time reacts replies reply-meta] +.writ]
  ::
  ++  state-7-to-8
    |=  state-7
    ^-  state-8
    :*  %8
        (~(run by dms) dm-7-to-8)
        (~(run by clubs) club-7-to-8)
        pins
        sends
        blocked
        blocked-by
        hidden-messages
        old-chats
        old-pins
    ==
  ++  club-7-to-8
    |=  =club:v3:cv
    ^-  club:v4:cv
    club(pact (pact-7-to-8 pact.club))
  ++  dm-7-to-8
    |=  =dm:v3:cv
    ^-  dm:v4:cv
    dm(pact (pact-7-to-8 pact.dm))
  ++  pact-7-to-8
    |=  =pact:v3:cv
    ^-   pact:v4:cv
    pact(wit (run:on:writs:v3:cv wit.pact v4:writ:v3:cc))
  ::
  ++  state-6-to-7
    |=  state-6
    ^-  state-7
    [%7 dms clubs pins ~ blocked blocked-by hidden-messages old-chats old-pins]
  ++  state-5-to-6
    |=  s=state-5
    ^-  state-6
    s(- %6, dms (dms-5-to-6 dms.s), clubs (clubs-5-to-6 clubs.s))
  ::
  ++  dms-5-to-6
    |=  dms=(map ship dm-5)
    ^-  (map ship dm:v3:cv)
    %-  ~(run by dms)
    |=  dm=dm-5
    ^-  dm:v3:cv
    dm(remark (remark-5-to-6 wit.pact.dm remark.dm))
  ::
  ++  clubs-5-to-6
    |=  clubs=(map id:club:v3:cv club-5)
    ^-  (map id:club:v3:cv club:v3:cv)
    %-  ~(run by clubs)
    |=  club=club-5
    ^-  club:v3:cv
    club(remark (remark-5-to-6 wit.pact.club remark.club))
  ::
  ++  remark-5-to-6
    |=  [=writs:v3:cv remark=remark-5]
    ^-  remark:v3:cv
    :_  remark
    ?~(tim=(ram:on:writs:v3:cv writs) *time key.u.tim)
  ::
  ++  state-4-to-5
    |=  state-4
    ^-  state-5
    :-  %5
    :+  (dms-4-to-5 dms)
      (clubs-4-to-5 clubs)
    [(pins-4-to-5 pins) bad inv blocked blocked-by hidden-messages chats pins]
  ::
  ++  pins-4-to-5
    |=  pins=(list whom:v2:cv)
    ^-  (list whom:v3:cv)
    %+  murn  pins
    |=(w=whom:v2:cv ?:(?=(%flag -.w) ~ (some w)))
  ::
  ++  dms-4-to-5
    |=  dms=(map ship dm:v2:cv)
    ^-  (map ship dm-5)
    %-  ~(run by dms)
    |=  dm:v2:cv
    ^-  dm-5
    [(pact-4-to-5 pact) remark net pin]
  ::
  ++  clubs-4-to-5
    |=  clubs=(map id:club:v2:cv club:v2:cv)
    ^-  (map id:club:c club-5)
    %-  ~(run by clubs)
    |=  club:v2:cv
    [heard remark (pact-4-to-5 pact) crew]
  ::
  ++  pact-4-to-5
    |=  =pact:v2:cv
    ^-  pact:v3:cv
    :_  dex.pact
    =/  writs  (tap:on:writs:v2:cv wit.pact)
    =/  reply-index=(map @da replies:v3:cv)
      %+  roll  writs
      |=  [[=time =writ:v2:cv] reply-index=(map @da replies:v3:cv)]
      ?~  replying.writ  reply-index
      =/  old-replies=replies:v3:cv  (~(gut by reply-index) time *replies:v3:cv)
      =/  reply-time  (~(get by dex.pact) u.replying.writ)
      ?~  reply-time  reply-index
      %+  ~(put by reply-index)  u.reply-time
      (put:on:replies:v3:cv old-replies time (reply-4-to-5 u.replying.writ time writ))
    %+  gas:on:writs:v3:cv  *writs:v3:cv
    %+  murn  writs
    |=  [=time =writ:v2:cv]
    ^-  (unit [^time writ:v3:cv])
    ?^  replying.writ  ~
    =/  =replies:v3:cv  (~(gut by reply-index) time *replies:v3:cv)
    (some time (writ-4-to-5 time writ replies))
  ::
  ++  writ-4-to-5
    |=  [=time old=writ:v2:cv =replies:v3:cv]
    ^-  writ:v3:cv
    =;  qm=reply-meta:v7:d
      :-  [id.old time feels.old replies qm]
      (essay-4-to-5 +.old)
    ::
    =/  last-repliers=(set ship)
      =|  repliers=(set ship)
      =/  entries=(list [* reply:v3:cv])  (bap:on:replies:v3:cv replies)
      |-
      ?:  |(=(~ entries) =(3 ~(wyt in repliers)))
        repliers
      =/  [* =reply:v3:cv]  -.entries
      ?:  (~(has in repliers) author.reply)
        $(entries +.entries)
      (~(put in repliers) author.reply)
    :*  (wyt:on:replies:v3:cv replies)
        last-repliers
        (biff (ram:on:replies:v3:cv replies) |=([=^time *] `time))
    ==
  ::
  ++  reply-4-to-5
    |=  [parent-id=id:v3:cv =time old=writ:v2:cv]
    ^-  reply:v3:cv
    [[id.old parent-id time feels.old] (memo-4-to-5 +.old)]
  ::
  ++  memo-4-to-5
    |=  memo:v2:cv
    ^-  memo:v7:old:d
    [(story-4-to-5 author content) author sent]
  ::
  ++  essay-4-to-5
    |=  memo:v2:cv
    ^-  essay:v3:cv
    [(memo-4-to-5 +<) %chat ?-(-.content %story ~, %notice [%notice ~])]
  ::
  ++  story-4-to-5
    |=  [=ship old=content:v2:cv]
    ^-  story:v7:old:d
    ?-    -.old
        %notice  ~[%inline pfix.p.old ship+ship sfix.p.old]~
        %story
      %+  welp
        (turn p.p.old (lead %block))
      [%inline q.p.old]~
    ==
  ::
  ++  state-3-to-4
    |=  s=state-3
    ^-  state-4
    %*  .  *state-4
      dms     dms.s
      clubs   clubs.s
      drafts  drafts.s
      pins    pins.s
      blocked  blocked.s
      blocked-by  blocked-by.s
      hidden-messages  ~
      bad     bad.s
      inv     inv.s
      fish    fish.s
      voc     voc.s
      chats   chats.s
    ==
  ++  state-2-to-3
    |=  s=state-2
    ^-  state-3
    %*  .  *state-3
      dms     dms.s
      clubs   clubs.s
      drafts  drafts.s
      pins    pins.s
      blocked  ~
      blocked-by  ~
      bad     bad.s
      inv     inv.s
      fish    fish.s
      voc     voc.s
      chats   chats.s
    ==
  --
::
++  poke
  |=  [=mark =vase]
  |^  ^+  cor
  ?+    mark  ~|(bad-poke/mark !!)
      %chat-negotiate
    ::TODO  arguably should just be a /mar/negotiate
    (emit (initiate:neg !<(@p vase) dap.bowl))
  ::
      %chat-dm-rsvp
    =+  !<(=rsvp:dm:c vase)
    ::  use soft abed since user could be in a state where they need to accept/decline
    ::  and the DM isn't actually in state
    di-abet:(di-rsvp:(di-abed-soft:di-core ship.rsvp) ok.rsvp)
  ::
      %chat-blocked
    ?<  from-self
    (has-blocked src.bowl)
  ::
      %chat-unblocked
    ?<  from-self
    (has-unblocked src.bowl)
  ::
      %chat-block-ship
    =+  !<(=ship vase)
    ?>  from-self
    (block ship)
  ::
      %chat-unblock-ship
    =+  !<(=ship vase)
    ?>  from-self
    (unblock ship)
  ::
      %chat-toggle-message
    =+  !<(toggle=message-toggle:c vase)
    ?>  from-self
    (toggle-message toggle)
  ::
      %chat-unblocked
    ?<  from-self
    (has-unblocked src.bowl)
  ::
      %chat-block-ship
    =+  !<(=ship vase)
    ?>  from-self
    (block ship)
  ::
      %chat-unblock-ship
    =+  !<(=ship vase)
    ?>  from-self
    (unblock ship)
  ::
      %chat-toggle-message
    =+  !<(toggle=message-toggle:c vase)
    ?>  from-self
    (toggle-message toggle)
  ::
      %chat-remark-action
    =+  !<(act=remark-action:c vase)
    ?-  -.p.act
      %ship  di-abet:(di-remark-diff:(di-abed:di-core p.p.act) q.act)
      %club  cu-abet:(cu-remark-diff:(cu-abed:cu-core p.p.act) q.act)
    ==
  ::
      %chat-dm-action-1
    =+  !<(=action:dm:c vase)
    ::  don't allow anyone else to proxy through us
    ?.  =(src.bowl our.bowl)
      ~|("%dm-action poke failed: only allowed from self" !!)
    ::  don't proxy to self, creates an infinite loop
    ?:  =(p.action our.bowl)
      di-abet:(di-ingest-diff:(di-abed-soft:di-core p.action) q.action)
    di-abet:(di-proxy:(di-abed-soft:di-core p.action) q.action)
  ::
      %chat-dm-diff-1
    =+  !<(=diff:dm:c vase)
    di-abet:(di-take-counter:(di-abed-soft:di-core src.bowl) diff)
  ::
      %chat-club-create
    cu-abet:(cu-create:cu-core !<(=create:club:c vase))
  ::
      %chat-club-action-1
    =+  !<(=action:club:c vase)
    =/  cu  (cu-abed p.action)
    cu-abet:(cu-diff:cu q.action)
  ::
      %chat-dm-archive  di-abet:di-archive:(di-abed:di-core !<(ship vase))
      %chat-migrate-server  ?>(from-self server:migrate)
      %chat-migrate         ?>(from-self client:migrate)
  ::
      %chat-migrate-refs
    ?>  from-self
    =+  !<(flag=[ship term] vase)
    (refs:migrate flag)
      %chat-trim
    ?>  from-self
    trim:migrate
  ::  backwards compatibility
  ::
  ::  v3 types
    ::
  ::
      %chat-dm-action
    =;  new=action:dm:c
      $(mark %chat-dm-action-1, vase !>(new))
    =+  !<(=action:dm:v3:cv vase)
    action(q (v4:diff-writs:v3:cc q.action))
  ::
      %chat-dm-diff
    =;  new=diff:dm:c
      $(mark %chat-dm-diff-1, vase !>(new))
    (v4:diff-writs:v3:cc !<(=diff:dm:v3:cv vase))
  ::
      ?(%chat-club-action %chat-club-action-0)
    =;  new=action:club:c
      $(mark %chat-club-action-1, vase !>(new))
    =+  !<(=action:club:v3:cv vase)
    ?.  ?=(%writ -.q.q.action)  action
    action(diff.q.q (v4:diff-writs:v3:cc diff.q.q.action))
  ::  v2 types
  ::
    ::
  ::
      %dm-rsvp
    =+  `rsvp:dm:c`!<(rsvp:dm:v2:cv vase)  ::NOTE  safety check
    $(mark %chat-dm-rsvp)
  ::
      %dm-diff
    =;  new=diff:dm:v3:cv
      $(mark %chat-dm-diff, vase !>(new))
    (v3:diff-writs:v2:cc !<(=diff:dm:v2:cv vase))
  ::
      %club-action
    =;  new=action:club:v3:cv
      $(mark %chat-club-action, vase !>(new))
    =+  !<(=action:club:v2:cv vase)
    ?.  ?=(%writ -.q.q.action)  action
    action(diff.q.q (v3:diff-writs:v2:cc diff.q.q.action))
  ::
      %egg-any
    =+  !<(=egg-any:gall vase)
    ?-  -.egg-any
        ?(%15 %16)
      ?.  ?=(%live +<.egg-any)
        ~&  [dap.bowl %egg-any-not-live]
        cor
      =/  bak=_cor
        (load -:!>(*[versioned-state:load @ud]) q.old-state.egg-any)
      ::  restore previous data, doing a "deep merge" where possible.
      ::  in doing so we must take care around sequence numbers.
      ::  to keep that logic simple, we merge the message lists and
      ::  re-number all the messages in sequence.
      ::
      =.  dms
        %+  roll  ~(tap by dms:bak)
        |=  [[=ship =dm:c] =_dms]
        %+  ~(put by dms)  ship
        ?.  (~(has by dms) ship)
          dm
        =/  hav  (~(got by dms) ship)
        =/  [num=@ud wit=writs:c]
          %^  (dip:on:writs:c ,@ud)
              (uni:on:writs:c wit.pact.dm wit.pact.hav)
            0
          |=  [n=@ud k=time v=(may:c writ:c)]
          ^-  [(unit (may:c writ:c)) ? @ud]
          :_  [| +(n)]
          :-  ~
          ?:(?=(%| -.v) v(seq +(n)) v(seq +(n)))
        :*  :^    num
                wit
              (~(uni by dex.pact.dm) dex.pact.hav)
            ::NOTE  if we renumbered message above, arguably this should
            ::      also add new upd entries for all those posts, but we
            ::      assume (for now) that /changes consistency across exports
            ::      isn't strictly necessary
            (uni:updated-on:c upd.pact.dm upd.pact.hav)
          ::
            remark.hav
            net.hav
            |(pin.hav pin.dm)
        ==
      =.  clubs
        %+  roll  ~(tap by clubs:bak)
        |=  [[=id:club:c =club:c] =_clubs]
        %+  ~(put by clubs)  id
        ?.  (~(has by clubs) id)
          club
        =/  hav  (~(got by clubs) id)
        :*  (~(uni in heard.club) heard.hav)
            remark.hav
          ::
            :^    (max num.pact.club num.pact.hav)
                (uni:on:writs:c wit.pact.club wit.pact.hav)
              (~(uni by dex.pact.club) dex.pact.hav)
            (uni:updated-on:c upd.pact.club upd.pact.hav)
          ::
            crew.hav
        ==
      =.  pins             pins:bak
      =.  blocked          (~(uni in blocked:bak) blocked)
      =.  blocked-by       (~(uni in blocked-by:bak) blocked-by)
      =.  hidden-messages  (~(uni in hidden-messages:bak) hidden-messages)
      cor
    ==
  ==
  ++  pin
    |=  ps=(list whom:c)
    =.  pins  ps
    cor
  --
  ::
  ++  has-blocked
    |=  =ship
    ^+  cor
    ?<  (~(has in blocked-by) ship)
    ?<  =(our.bowl ship)
    =.  blocked-by  (~(put in blocked-by) ship)
    (give %fact ~[/] chat-blocked-by+!>(ship))
  ::
  ++  has-unblocked
    |=  =ship
    ^+  cor
    ?>  (~(has in blocked-by) ship)
    ?<  =(our.bowl ship)
    =.  blocked-by  (~(del in blocked-by) ship)
    (give %fact ~[/] chat-unblocked-by+!>(ship))
  ::
  ++  block
    |=  =ship
    ^+  cor
    ?<  (~(has in blocked) ship)
    ?<  =(our.bowl ship)
    =.  blocked  (~(put in blocked) ship)
    (emit %pass di-area:di-core:cor %agent [ship dap.bowl] %poke %chat-blocked !>(0))
  ::
  ++  unblock
    |=  =ship
    ^+  cor
    ?>  (~(has in blocked) ship)
    =.  blocked  (~(del in blocked) ship)
    (emit %pass di-area:di-core:cor %agent [ship dap.bowl] %poke %chat-unblocked !>(0))
  ::
  ++  toggle-message
    |=  toggle=message-toggle:c
    ^+  cor
    =.  hidden-messages
      ?-  -.toggle
        %hide  (~(put in hidden-messages) id.toggle)
        %show  (~(del in hidden-messages) id.toggle)
      ==
    (give %fact ~[/] chat-toggle-message+!>(toggle))
  ::
++  watch
  |=  =(pole knot)
  ^+  cor
  ?+    pole  ~|(bad-watch-path+`path`pole !!)
  ::  catch-all
  ::
      ~  ?>(from-self cor)
      [?(%v1 %v2 %v3) ~]  ?>(from-self cor)
  ::
      [%clubs ~]  ?>(from-self cor)
      [%v1 %clubs ~]  ?>(from-self cor)

      [%unreads ~]  ?>(from-self cor)
      [%dm %invited ~]  ?>(from-self cor)
  ::
      [%dm ship=@ rest=*]
    =/  =ship  (slav %p ship.pole)
    di-abet:(di-watch:(di-abed:di-core ship) %v0 rest.pole)
  ::
      [ver=?(%v1 %v2 %v3) %dm ship=@ rest=*]
    =/  =ship  (slav %p ship.pole)
    di-abet:(di-watch:(di-abed:di-core ship) ver.pole rest.pole)
  ::
      [%club id=@ rest=*]
    =/  =id:club:c  (slav %uv id.pole)
    cu-abet:(cu-watch:(cu-abed id) %v0 rest.pole)
  ::
      [ver=?(%v1 %v2 %v3) %club id=@ rest=*]
    =/  =id:club:c  (slav %uv id.pole)
    cu-abet:(cu-watch:(cu-abed id) ver.pole rest.pole)
  ::
      [%epic ~]
    (give %fact ~ epic+!>(okay))
  ==
::
++  agent
  |=  [=(pole knot) =sign:agent:gall]
  ^+  cor
  ?+    pole  ~|(bad-agent-wire/pole !!)
      ~  cor
  ::
      [%logs *]  cor
      [%epic ~]  cor
      [%hook *]  cor
      [%logs ~]  cor
  ::
      [%migrate ~]
    ?>  ?=(%poke-ack -.sign)
    ?~  p.sign  cor
    %-  (slog 'Failed to do chat data migration' u.p.sign)
    cor
  ::
      [%activity %submit ~]
    ?>  ?=(%poke-ack -.sign)
    ?~  p.sign  cor
    %-  (slog 'Failed to send activity' u.p.sign)
    cor
  ::
      [%said *]
    ::  old chat used to fetch previews, we don't do those here anymore
    ::
    cor
  ::
      [%groups ~]
    ::  old chat used to watch groups. we no longer want/need to.
    ::
    (emit %pass /groups %agent [our.bowl %groups] %leave ~)
  ::
      [%chat ship=@ *]
    ::  old chat used to have chat subscriptions. we no longer care about these
    ::
    ?~  who=(slaw %p ship.pole)  cor
    (emit %pass pole %agent [u.who dap.bowl] %leave ~)
  ::
      [%contacts ship=@ ~]
    ?>  ?=(%poke-ack -.sign)
    ?~  p.sign  cor
    %-  (slog leaf/"Failed to heed contact {(trip ship.pole)}" u.p.sign)
    cor
  ::
    [?(%v1 %v2) %dm ship=@ rest=*]  $(pole +.pole)
    [?(%v1 %v2) %club id=@ rest=*]  $(pole +.pole)
  ::
      [%dm ship=@ rest=*]
    =/  =ship  (slav %p ship.pole)
<<<<<<< HEAD
    ::  ignore responses for deleted dms
    ::
    ?:  ?&  !(~(has by dms) ship)
            ?=(%poke-ack -.sign)
        ==
      cor
    di-abet:(di-agent:(di-abed:di-core ship) rest.pole sign)
  ::
      [%club id=@ rest=*]
    =/  =id:club:c  (slav %uv id.pole)
    ::  ignore responses for deleted clubs
    ::
    ?:  ?&  !(~(has by clubs) id)
            ?=(%poke-ack -.sign)
        ==
      cor
    cu-abet:(cu-agent:(cu-abed id) rest.pole sign)
=======
    di-abet:(di-agent:(di-abed-soft:di-core ship) rest.pole sign)
  ::
      [%club id=@ rest=*]
    =/  =id:club:c  (slav %uv id.pole)
    cu-abet:(cu-agent:(cu-abed-hard:cu-core id) rest.pole sign)
>>>>>>> 828f5edf
  ==
++  give-kick
  |=  [pas=(list path) =cage]
  =.  cor  (give %fact pas cage)
  (give %kick ~ ~)
::
++  arvo
  |=  [=(pole knot) sign=sign-arvo]
  ^+  cor
  ?+  pole  ~|(bad-arvo-take/pole !!)
    [%load %rectify-activity ~]  rectify-activity
  ==
++  peek
  |=  =path
  ^-  (unit (unit cage))
  ?+  path  [~ ~]
    [%x %full ~]  ``noun+!>([dms clubs])
    [%x %old ~]  ``noun+!>(old-chats)  ::  legacy data, for migration use
  ::
    [%x %clubs ~]  ``clubs+!>((~(run by clubs) |=(=club:c crew.club)))
  ::
    [%x %blocked ~]  ``ships+!>(blocked)
  ::
    [%x %blocked-by ~]  ``ships+!>(blocked-by)
  ::
    [%x %hidden-messages ~]  ``hidden-messages+!>(hidden-messages)
  ::
    [%x %unreads ~]  ``chat-unreads+!>(unreads)
  ::
      [%x %init ~]
    =-  ``noun+!>(-)
    :*  (~(run by clubs) |=(=club:c crew.club))
        ~(key by accepted-dms)
        unreads
        ~(key by pending-dms)
        pins
    ==
  ::
      [%x %v1 %init ~]
    =-  ``noun+!>(-)
    :*  ~(key by accepted-dms)
        ~(key by pending-dms)
        (~(run by clubs) |=(=club:c crew.club))
        blocked
        blocked-by
        hidden-messages
    ==
  ::
      [%x %heads ?(~ [@ ~])]
    =/  since=(unit time)
      ?~  t.t.path  ~
      ?^  tim=(slaw %da i.t.t.path)  `u.tim
      `(slav %ud i.t.t.path)
    :^  ~  ~  %chat-heads
    !>((v3:heads:v5:cc (v5:heads:v6:cc (heads since))))
  ::
      [%x ?(%v1 %v2 %v3) %heads ?(~ [@ ~])]
    =*  ver  i.t.path
    =/  since=(unit time)
      ?~  t.t.t.path  ~
      ?^  tim=(slaw %da i.t.t.t.path)  `u.tim
      `(slav %ud i.t.t.t.path)
    ?-  ver
      %v1  ``[%chat-heads-1 !>((v4:heads:v6:cc (heads since)))]
      %v2  ``[%chat-heads-2 !>((v5:heads:v6:cc (heads since)))]
      %v3  ``[%chat-heads-3 !>(`chat-heads:v6:cv`(heads since))]
    ==
  ::
      [%x %v3 %changes since=@ rest=*]
    =+  since=(slav %da i.t.t.t.path)
    =/  changes=(map whom:c (unit writs:c))
      %-  ~(gas by *(map whom:c (unit writs:c)))
      %+  weld
        %+  murn  ~(tap by dms)
        |=  [who=ship =dm:c]
        ^-  (unit [whom:c (unit writs:c)])
        %+  bind
          (~(changes pac pact.dm) since)
        (cork some (lead [%ship who]))
      %+  murn  ~(tap by clubs)
      |=  [=id:club:c =club:c]
      ^-  (unit [whom:c (unit writs:c)])
      %+  bind
        (~(changes pac pact.club) since)
      (cork some (lead [%club id]))
    =.  changes
      %+  roll  (~(top ol last-updated) since)
      |=  [[=whom:c @da] =_changes]
      ?.  ?-  -.whom
            %ship  (~(has by dms) p.whom)
            %club  (~(has by clubs) p.whom)
          ==
        (~(put by changes) whom ~)  ::  include deletions
      ?.  (~(has by changes) whom)
        (~(put by changes) whom `~)  ::  include additions
      changes
    ?+  t.t.t.t.path  [~ ~]
      ~  ``chat-changed-writs+!>(changes)
    ::
        [%count ~]
      :^  ~  ~  %json
      !>  ^-  json
      %-  numb:enjs:format
      %-  ~(rep by changes)
      |=  [[* w=(unit writs:c)] sum=@ud]
      ?~  w  sum
      (add sum (wyt:on:writs:c u.w))
    ==
  ::
    ::  /init-posts:
    ::    .channels: amount of most-recently-active chats to include
    ::    .context:  amount of latest msgs, or msgs %around unread marker
    ::
      [%x %v3 %init-posts channels=@ context=@ ~]
    =+  channels=(slav %ud i.t.t.t.path)
    =+  context=(slav %ud i.t.t.t.t.path)
    =/  activity
      %-  ~(gas by *activity:a)
      .^  (list [source:a activity-summary:a])  %gx
        (scry-path %activity /v4/activity/unreads/activity-summary-pairs-4)
      ==
    :^  ~  ~  %chat-changed-writs
    !>  %-  ~(gas by *(map whom:c (unit writs:c)))
    =*  type  $%([%ship who=ship =dm:c] [%club =id:club:c =club:c])
    %+  turn
      %+  scag  channels
      %+  sort
        (welp (turn ~(tap by dms) (lead %ship)) (turn ~(tap by clubs) (lead %club)))
      |=  [a=type b=type]
      %+  gth
        ?-(-.a %ship recency.remark.dm.a, %club recency.remark.club.a)
      ?-(-.b %ship recency.remark.dm.b, %club recency.remark.club.b)
    |=  arg=type
    ^-  [whom:c (unit writs:c)]
    =/  [=whom:c =pact:c]
      ?-  -.arg
        %ship  [[%ship who.arg] pact.dm.arg]
        %club  [[%club id.arg] pact.club.arg]
      ==
    :-  whom
    %-  some
    %+  gas:on:writs:c  ~
    =/  around=(unit time)
      ?~  act=(~(get by activity) %dm whom)  ~
      ?~(unread.u.act ~ `time.u.unread.u.act)
    ?~  around
      ::NOTE  equivalent of /newest scry
      (top:mope:pac wit.pact context)
    ::NOTE  analogous to /around scry
    =/  older  (bat:mope:pac wit.pact `+(u.around) context)
    =/  newer  (tab:on:writs:c wit.pact `u.around context)
    (weld older newer)
  ::
      [%x %dm ~]
    ``ships+!>(~(key by accepted-dms))
  ::
      [%x %dm %invited ~]
    ``ships+!>(~(key by pending-dms))
  ::
      [%x %dm %archive ~]
    ``ships+!>(~(key by archived-dms))
  ::
      [%x %dm @ *]
    =/  =ship  (slav %p i.t.t.path)
    (di-peek:(di-abed:di-core ship) %x %v0 t.t.t.path)
  ::
      [%x ?(%v1 %v2 %v3) %dm @ *]
    =/  =ship  (slav %p i.t.t.t.path)
    (di-peek:(di-abed:di-core ship) %x i.t.path t.t.t.t.path)
  ::
      [%x %club @ *]
    (cu-peek:(cu-abed (slav %uv i.t.t.path)) %x %v0 t.t.t.path)
  ::
      [%x ?(%v1 %v2 %v3) %club @ *]
    (cu-peek:(cu-abed (slav %uv i.t.t.t.path)) %x i.t.path t.t.t.t.path)
  ::
      [%u %dm @ *]
    =/  =ship  (slav %p i.t.t.path)
    =/  has  (~(has by dms) ship)
    ?.  has
      ``loob+!>(|)
    ?~  t.t.t.path  ``loob+!>(has)
    (di-peek:(di-abed:di-core ship) %u %v0 t.t.t.path)
  ::
      [%u %club @ *]
    =/  =id:club:c  (slav %uv i.t.t.path)
    =/  has  (~(has by clubs) id)
    ?.  has
      ``loob+!>(|)
    ?~  t.t.t.path  ``loob+!>(has)
    (cu-peek:(cu-abed:cu-core id) %u %v0 t.t.t.path)
  ::
  ==
::
++  heads
  |=  since=(unit time)
  ^-  chat-heads:c
  %+  murn
    %+  welp
      (turn ~(tap by dms) |=([=@p dm:c] [ship+p pact remark]))
    (turn ~(tap by clubs) |=([=id:club:c club:c] [club+id pact remark]))
  |=  [=whom:c =pact:c =remark:c]
  ^-  (unit [_whom time (unit writ:c)])
  ::  if there is no latest post, give nothing
  ::
  ?~  vp=(ram:on:writs:c wit.pact)  ~
  ::  if the request is bounded, check that latest message is "in bounds"
  ::  (and not presumably already known by the requester)
  ::
  ?.  ?|  ?=(~ since)
          |((gth key.u.vp u.since) (gth recency.remark u.since))
      ==
    ~
  ::  latest is in range (or recency was changed), give it directly
  ::
  ?:  ?=(%| -.val.u.vp)  ~
  `[whom recency.remark `+.val.u.vp]
::
++  unreads
  ^-  unreads:c
  %-  ~(gas by *unreads:c)
  %+  welp
    %+  turn  ~(tap by clubs)
    |=  [=id:club:c =club:c]
    =/  loyal  (~(has in team.crew.club) our.bowl)
    =/  invited  (~(has in hive.crew.club) our.bowl)
    ?:  &(!loyal !invited)
      [club/id *time 0 ~ ~]
    =/  cu  (cu-abed id)
    [club/id cu-unread:cu]
  %+  murn  ~(tap in ~(key by dms))
  |=  =ship
  =/  di  (di-abed:di-core ship)
  ?:  ?=(?(%invited %archive) net.dm.di)  ~
  ?:  =([~ ~] pact.dm.di)  ~
  `[ship/ship di-unread:di]
++  give-unread
  |=  [=whom:c =unread:unreads:c]
  (give %fact ~[/unreads] chat-unread-update+!>([whom unread]))
::
++  pass-activity
  =,  a
  |=  $:  =whom
          $=  concern
          $%  [%invite ~]
              [%post key=message-key]
              [%delete-post key=message-key]
              [%reply key=message-key top=message-key]
              [%delete-reply key=message-key top=message-key]
          ==
          content=story:d
          mention=?
      ==
  ^+  cor
  ?.  .^(? %gu (scry-path %activity /$))
    cor
  =;  actions=(list action)
    %-  emil
    %+  turn  actions
    |=  =action
    =/  =cage  activity-action+!>(action)
    [%pass /activity/submit %agent [our.bowl %activity] %poke cage]
  ?:  ?&  ?=(?(%post %reply) -.concern)
          .=  our.bowl
          p.id:?-(-.concern %post key.concern, %reply key.concern)
      ==
    =/  =source
      ?:  ?=(%post -.concern)  [%dm whom]
      [%dm-thread top.concern whom]
    :~  [%read source [%all `now.bowl |]]
        [%bump source]
    ==
  ?:  ?=(%delete-reply -.concern)
    =/  =source:a  [%dm-thread top.concern whom]
    =/  =incoming-event:a
      [%dm-reply key.concern top.concern whom content mention]
    [%del-event source incoming-event]~
  ?:  ?=(%delete-post -.concern)
    :~  [%del %dm-thread key.concern whom]
        [%del-event [%dm whom] [%dm-post key.concern whom content mention]]
    ==
  :_  ~
  :-  %add
  ?-  -.concern
    %post    [%dm-post key.concern whom content mention]
    %reply   [%dm-reply key.concern top.concern whom content mention]
    %invite  [%dm-invite whom]
  ==
::
++  make-notice
    |=  [=ship text=cord]
    ^-  delta:writs:c
    =/  =story:d  ~[[%inline ~[[%ship ship] text]]]
    =/  =memo:d  [story our.bowl now.bowl]
    [%add [memo [%chat /notice] ~ ~] `now.bowl]
::
++  get-ship-dw
  |=  =delta:writs:c
  ^-  ship
  ?>  ?=(?(%add %add-react %del-react) -.delta)
  ?-  -.delta
    %add  (get-author-ship:utils author.essay.delta)
    %add-react  (get-author-ship:utils author.delta)
    %del-react  (get-author-ship:utils author.delta)
  ==
::
++  get-ship-dr
  |=  =delta:replies:c
  ^-  ship
  ?>  ?=(?(%add %add-react %del-react) -.delta)
  ?-  -.delta
    %add  (get-author-ship:utils author.memo.delta)
    %add-react  (get-author-ship:utils author.delta)
    %del-react  (get-author-ship:utils author.delta)
  ==
::
++  check-writ-ownership
  |=  diff=diff:writs:c
  =*  her    p.p.diff
  =*  delta  q.diff
  =*  should  =(her src.bowl)
  ?-  -.delta
      %reply  (check-reply-ownership delta should)
      %add  ?.  should  |
            =(src.bowl (get-ship-dw delta))
      %del  should
      %add-react  =(src.bowl (get-ship-dw delta))
      %del-react  =(src.bowl (get-ship-dw delta))
  ==
::
++  check-reply-ownership
  |=  [d=delta:writs:c should=?]
  ?>  ?=(%reply -.d)
  =*  delta  delta.d
  ?-  -.delta
      %add  ?.(should | =(src.bowl (get-ship-dr delta)))
      %del  should
      %add-react  =(src.bowl (get-ship-dr delta))
      %del-react  =(src.bowl (get-ship-dr delta))
  ==
::
++  diff-to-response
  |=  [=diff:writs:c =pact:c]
  ^-  (unit response:writs:c)
  =;  delta=?(~ response-delta:writs:c)
    ?~  delta  ~
    `[p.diff delta]
  ?+  -.q.diff  q.diff
      %add
    =/  time=(unit time)    (~(get by dex.pact) p.diff)
    ?~  time  ~
    =/  writ=(unit (may:c writ:c))  (get:on:writs:c wit.pact u.time)
    ?~  writ  ~&(%diff-to-response-miss ~)
    ?:  ?=(%| -.u.writ)  ~&(%diff-to-response-miss-on-tomb ~)
    [%add essay.q.diff seq.u.writ u.time]
  ::
      %reply
    =;  delta=?(~ response-delta:replies:c)
      ?~  delta  ~
      [%reply id.q.diff meta.q.diff delta]
    ?+  -.delta.q.diff  delta.q.diff
        %add
      =/  time=(unit time)  (~(get by dex.pact) id.q.diff)
      ?~  time  ~
      [%add memo.delta.q.diff u.time]
    ==
  ==
++  from-self  =(our src):bowl
++  migrate
  |%
  ++  t  v2:cv
  ++  server
    =/  server-channels=v-channels:d
      %+  convert-channels  &
      %-  ~(gas by *(map flag:t chat:t))
      %+  skim  ~(tap by old-chats)
      |=  [=flag:t =chat:t]
      =(our.bowl p.flag)
    =/  =cage  [%channel-migration !>(server-channels)]
    (emit %pass /migrate %agent [our.bowl %channels-server] %poke cage)
  ::
  ++  client
    =/  =v-channels:d  (convert-channels | old-chats)
    =/  =cage  [%channel-migration !>(v-channels)]
    =.  cor  (emit %pass /migrate %agent [our.bowl %channels] %poke cage)
    =+  pins=old-pins
    |-
    ?~  pins  cor
    =/  =^cage  [%ui-action !>(`action:u`[%pins %add (convert-pin i.pins)])]
    =.  cor  (emit %pass /migrate %agent [our.bowl %groups-ui] %poke cage)
    $(pins t.pins)
  ::
  ++  refs
    |=  =flag:t
    ?~  old-chat=(~(get by old-chats) flag)  cor
    %-  emil
    ::  iterate over all chats and, for every message/reply authored by us,
    ::  containing a chat reference that we have (almost certainly) converted,
    ::  send the new version of the message/reply as an edit to the host.
    ::
    %+  murn  (tap:on:writs:t wit.pact.u.old-chat)
    |=  [=time =writ:t]
    ^-  (unit card)
    ?.  =(our.bowl author.writ)  ~
    =/  edit=(unit essay:d)
      =;  contains-chat-ref=?
        ?.  contains-chat-ref  ~
        `(convert-essay +.writ)
      ?.  ?=(%story -.content.writ)  |
      %+  lien  p.p.content.writ
      |=  =block:t
      ?=([%cite %chan [%chat *] *] block)
    =/  command=(unit c-post:d)
      ?~  edit  ~
      ?~  replying.writ
        `[%edit time u.edit]
      =/  parent-time  (~(get by dex.pact.u.old-chat) u.replying.writ)
      ?~  parent-time  ~
      `[%reply u.parent-time %edit time -.u.edit]
    ?~  command  ~
    =/  =cage
      :-  %channel-action-1
      !>(`a-channels:d`[%channel [%chat flag] %post u.command])
    `[%pass /migrate %agent [our.bowl %channels] %poke cage]
  ::
  ++  trim
    =-  =.  old-chats  -  cor
    ^-  (map flag:t chat:t)
    %-  ~(run by old-chats)
    |=  old-chat=chat:t
    =/  citations=(set [ship time])
      %-  sy
      ^-  (list [ship time])
      %-  zing
      ^-  (list (list [ship time]))
      %+  murn  (tap:on:writs:t wit.pact.old-chat)
      |=  [=time =writ:t]
      ^-  (unit (list [ship ^time]))
      ::  return citer message and cited message
      ?.  =(our.bowl author.writ)  ~
      =/  cite-targets=(list [ship ^time])
        ?.  ?=(%story -.content.writ)  ~
        %+  murn  p.p.content.writ
        |=  =block:t
        ^-  (unit [ship ^time])
        ?.  ?=([%cite %chan [%chat *] *] block)  ~
        ?.  ?=([%msg @ @ ~] wer.cite.block)  ~
        =/  who  (slaw %p i.t.wer.cite.block)
        ?~  who  ~
        =/  tim  (slaw %ud i.t.t.wer.cite.block)
        ?~  tim  ~
        `[u.who u.tim]
      ?~  cite-targets
        ~
      `[id.writ cite-targets]
    %=  old-chat
      log  ~
      dex.pact
        %-  malt
        %+  murn  ~(tap by dex.pact.old-chat)
        |=  [=id:t =time]
        ?.  (~(has in citations) id)  ~
        `[id time]
      wit.pact
        %-  malt
        %+  murn  (tap:on:writs:t wit.pact.old-chat)
        |=  [=time =writ:t]
        ?.  (~(has in citations) id.writ)  ~
        `[time writ]
    ==
  ++  convert-pin
    |=  =whom:t
    ^-  whom:u
    ?.  ?=(%flag -.whom)
      [%chat whom]
    ?.  (~(has by old-chats) p.whom)
      [%group p.whom]
    [%channel %chat p.whom]
  ::
  ++  convert-channels
    |=  [log=? =_old-chats]
    ^-  v-channels:d
    %-  ~(gas by *v-channels:d)
    %+  turn  ~(tap by old-chats)
    |=  [=flag:t =chat:t]
    ^-  [nest:d v-channel:d]
    :-  [%chat flag]
    =/  posts=v-posts:d  (convert-posts pact.chat)
    %*    .  *v-channel:d
        count   (wyt:on-v-posts:d posts)
        posts   posts
        log     ?.(log ~ (convert-log pact.chat posts perm.chat log.chat))
        perm    [1 perm.chat]
        remark  :_  remark.chat
                ?~(tim=(ram:on-v-posts:d posts) *time key.u.tim)
        net
      ?-  -.net.chat
        %pub  [*ship &]
        %sub  [host load]:net.chat
      ==
    ==
  ::
  ++  convert-posts
    |=  old=pact:t
    ^-  v-posts:d
    =/  writs  (tap:on:writs:t wit.old)
    =/  reply-index=(map @da v-replies:d)
      %+  roll  writs
      |=  [[=time =writ:t] reply-index=(map @da v-replies:d)]
      ?~  replying.writ  reply-index
      ::  this writ is replying to something, so temporarily put it into the
      ::  reply index. below, we will incorporate it into the parent writ.
      ::
      =/  parent-time  (~(get by dex.old) u.replying.writ)
      ?~  parent-time  reply-index
      =/  old-replies=v-replies:d  (~(gut by reply-index) u.parent-time *v-replies:d)
      %+  ~(put by reply-index)  u.parent-time
      (put:on-v-replies:d old-replies time [%& (convert-quip time writ)])
    %+  gas:on-v-posts:d  *v-posts:d
    =|  posts=(list [id-post:d (may:d v-post:d)])
    =<  posts
    %+  roll  writs
    |=  [[=time =writ:t] count=@ud =_posts]
    ^+  [count posts]
    ?^  replying.writ
      [count posts]
    ::  this writ is a top-level message. incorporate the replies to it found
    ::  by the above code.
    ::
    =/  replies=v-replies:d  (~(gut by reply-index) time *v-replies:d)
    =.  count  +(count)
    :-  count
    :_  posts
    [time %& (convert-post time count writ replies)]
  ::
  ++  convert-post
    |=  [id=@da seq=@ud old=writ:t replies=v-replies:d]
    ^-  v-post:d
    =/  modified-at=@da
      %-  ~(rep in replied.old)
      |=  [[=ship =time] mod=_id]
      ?:((gth time mod) time mod)
    :-  [id seq modified-at replies (convert-feels feels.old)]
    [%0 (convert-essay +.old)]
  ::
  ++  convert-feels
    |=  old=(map ship feel:t)
    ^-  v-reacts:d
    %-  ~(run by old)
    |=  =feel:t
    ?~  react=(kill:em feel)
      [%0 `[%any feel]]
    [%0 `u.react]
  ::
  ++  convert-quip
    |=  [id=@da old=writ:t]
    ^-  v-reply:d
    [[id (convert-feels feels.old)] %0 (convert-memo +.old)]
  ::
  ++  convert-memo
    |=  old=memo:t
    ^-  memo:d
    [(convert-story author.old content.old) author.old sent.old]
  ::
  ++  convert-essay
    |=  old=memo:t
    ^-  essay:d
    :*  (convert-memo old)
        [%chat ?-(-.content.old %story ~, %notice /notice)]
        ~
        ~
    ==
  ::
  ++  convert-story
    |=  [=ship old=content:t]
    ^-  story:d
    ?-    -.old
        %notice  ~[%inline pfix.p.old ship+ship sfix.p.old]~
        %story
      =-  (snoc - [%inline q.p.old])
      %+  turn  p.p.old
      |=  =block:t
      ^-  verse:s
      :-  %block
      ?.  ?=([%cite %chan *] block)  block
      =;  new=(unit path)
        ?~  new  block
        block(wer.cite u.new)
      =,  cite.block
      ?.  ?=(%chat p.nest)                     ~
      ?~  old=(~(get by old-chats) q.nest)     ~
      =*  dex  dex.pact.u.old
      =*  wit  wit.pact.u.old
      ?.  ?=([%msg @ @ ~] wer.cite.block)      ~
      ?~  who=(slaw %p i.t.wer)                ~
      ?~  tim=(slaw %ud i.t.t.wer)             ~
      ?~  id=(~(get by dex) [u.who u.tim])     ~
      =*  single  `/msg/(crip (a-co:co u.id))
      ?~  ret=(get:on:writs:t wit u.id)        single
      ?~  replying.u.ret                       single
      ?~  td=(~(get by dex) u.replying.u.ret)  single
      `/msg/(crip (a-co:co u.td))/(crip (a-co:co u.id))
    ==
  ::
  ++  convert-log
    |=  [[=writs:t =index:t] posts=v-posts:d =perm:d =log:t]
    ^-  log:d
    %+  gas:log-on:d  *log:d
    %-  zing
    %+  turn  (tap:log-on:t log)
    |=  [=time =diff:t]
    ^-  (list [id-post:d u-channel:d])
    =;  new=(list u-channel:d)
      ?~  new  ~
      ?~  t.new  [time i.new]~
      =.  time  (sub time ~s1)
      =>  .(new `(list u-channel:d)`new)
      |-
      ?~  new  ~
      [[time i.new] $(time +(time), new t.new)]
    ?-    -.diff
        ?(%add-sects %del-sects)  [%perm 0 perm]~
        %create
      :-  [%create p.diff ~]
      %+  murn  (tap:on:writs:t wit.q.diff)
      |=  [=^time =writ:t]
      =/  new-post  (get:on-v-posts:d posts time)
      ?~  new-post  ~
      (some %post time %set u.new-post)
    ::
        %writs
      =*  id  p.p.diff
      =/  old-time  (~(get by index) id)
      ?~  old-time  ~
      =/  old-writ  (get:on:writs:t writs u.old-time)
      ?~  old-writ  [%post u.old-time %set %| *tombstone:d]~
      ?~  replying.u.old-writ
        =/  new-post  (get:on-v-posts:d posts u.old-time)
        ?~  new-post  ~
        :_  ~
        :+  %post  u.old-time
        ?-  -.q.p.diff
          %del                    [%set %| *tombstone:d]
          ?(%add %edit)           [%set u.new-post]
          ?(%add-feel %del-feel)  [%reacts ?:(?=(%| -.u.new-post) ~ reacts.u.new-post)]
       ==
      =/  new-post-id  (~(get by index) u.replying.u.old-writ)
      ?~  new-post-id  ~
      =/  new-post  (get:on-v-posts:d posts u.new-post-id)
      ?~  new-post  ~
      ?:  ?=(%| -.u.new-post)  ~
      =/  new-quip  (get:on-v-replies:d replies.+.u.new-post u.old-time)
      ?~  new-quip  ~
      :_  ~
      :+  %post   u.new-post-id
      :+  %reply  u.old-time
      ^-  u-reply:d
      ?-  -.q.p.diff
        %del                    [%set %| *tombstone:d]
        ?(%add %edit)           [%set u.new-quip]
        ?(%add-feel %del-feel)  [%reacts ?:(?=(%| -.u.new-quip) ~ reacts.u.new-quip)]
      ==
    ==
  --
::
++  cu-abed  cu-abed:cu-core
::
++  cu-core
  |_  [=id:club:c =club:c gone=_| counter=@ud]
  +*  cu-pact  ~(. pac pact.club)
      log      ~(. logs [our.bowl /logs])
  ++  cu-core  .
  ++  cu-abet
    =?  last-updated  |(gone !(~(has by clubs) id))
      (~(put ol last-updated) [%club id] now.bowl)
    ::  shouldn't need cleaning, but just in case
    =.  cu-core  cu-clean
    ?.  gone
      =.  clubs  (~(put by clubs) id club)
      cor
    =.  clubs  (~(del by clubs) id)
    ::  if we're leaving a DM we're in, make sure we delete the activity
    =/  =action:a  [%del %dm %club id]
    =/  =cage  activity-action+!>(action)
    (emit [%pass /activity/submit %agent [our.bowl %activity] %poke cage])
  ++  cu-abed
    |=  i=id:club:c
    ~|  no-club/i
    cu-core(id i, club (~(gut by clubs) i *club:c))
  ++  cu-abed-hard
    |=  i=id:club:c
    ~|  no-club/i
    cu-core(id i, club (~(got by clubs) i))
  ++  cu-clean
    =.  hive.crew.club
      %-  ~(rep in hive.crew.club)
      |=  [=ship hive=(set ship)]
      ?:  (~(has in team.crew.club) ship)  hive
      (~(put in hive) ship)
    cu-core
  ++  cu-out  (~(del in cu-circle) our.bowl)
  ++  cu-circle
    (~(uni in team.crew.club) hive.crew.club)
  ::
  ++  cu-area  `wire`/club/(scot %uv id)
  ++  cu-area-writs  `wire`/club/(scot %uv id)/writs
  ::
  ++  cu-uid
    =/  uid  `@uv`(shax (jam ['clubs' (add counter eny.bowl)]))
    [uid cu-core(counter +(counter))]
  ::
  ++  cu-activity
    =,  a
    |=  $:  $=  concern
            $%  [%invite ~]
                [%post key=message-key]
                [%delete-post key=message-key]
                [%reply key=message-key top=message-key]
                [%delete-reply key=message-key top=message-key]
            ==
            content=story:d
            mention=?
        ==
    ?.  ?|  =(net.crew.club %done)
            &(=(net.crew.club %invited) =(%invite -.concern))
        ==
      cu-core
    =.  cor  (pass-activity [%club id] concern content mention)
    cu-core
  ::
  ++  cu-pass
    |%
    ++  act
      |=  [=ship =diff:club:c]
      ^-  card
      =/  =wire
        %+  weld  cu-area
        ^-  wire
        :-  %gossip
        ?.  ?=(%writ -.q.diff)  ~
        =,  p.diff.q.diff
        /(scot %uv p.diff)/(scot %p p)/(scot %ud q)
      =/  =dock  [ship dap.bowl]
      =/  =cage  chat-club-action-1+!>(`action:club:c`[id diff])
      [%pass wire %agent dock %poke cage]
    ::
    ++  gossip
      |=  =diff:club:c
      ^-  (list card)
      %+  turn  ~(tap in cu-out)
      |=  =ship
      (act ship diff)
    --
  ::
  ++  cu-init
    |=  [=net:club:c =create:club:c]
    =/  clab=club:c
      [*heard:club:c *remark:c *pact:c (silt our.bowl ~) hive.create *data:meta net |]
    cu-core(id id.create, club clab)
  ::
  ++  cu-unread
    %+  unread:cu-pact  our.bowl
    [recency last-read unread-threads]:remark.club
  ::
  ++  cu-create
    |=  =create:club:c
    =.  cu-core  (cu-init %done create)
    =.  cu-core  (cu-diff 0v0 [%init team hive met]:crew.club)
    =.  cor  (give-unread club/id cu-unread)
    =/  =delta:writs:c
      %+  make-notice  our.bowl
      %+  rap  3
      :~  ' started a group chat with '
          (scot %ud ~(wyt in hive.create))
          ' other members'
      ==
    =.  cu-core
      (cu-diff 0v0 [%writ now-id delta])
    cu-core
  ::
  ::  NB: need to be careful not to forward automatically generated
  ::  messages like this, each node should generate its own notice
  ::  messages, and never forward. XX: defend against?
  ++  cu-post-notice
    |=  [=ship text=cord]
    =/  =id:c             [ship now.bowl]
    =/  =delta:writs:c    (make-notice ship text)
    =/  w-d=diff:writs:c  [id delta]
    =.  pact.club  (reduce:cu-pact now.bowl from-self w-d)
    (cu-give-writs-diff w-d)
  ::
  ++  cu-give-action
    |=  =action:club:c
    =/  action-5  (v5:action-club:v6:cc action)
    =.  cor
      =/  =cage  chat-club-action+!>((v3:action-club:v5:cc action-5))
      (emit %give %fact ~[/ /clubs] cage)
    =.  cor
      =/  cage  chat-club-action-1+!>(action-5)
      (emit %give %fact ~[/v1 /v1/clubs /v2 /v2/clubs] cage)
    =.  cor
      =/  cage  chat-club-action-1+!>(action)
      (emit %give %fact ~[/v3 /v3/clubs] cage)
    cu-core
  ::
  ++  cu-give-writs-diff
    |=  =diff:writs:c
    =/  =whom:c  [%club id]
    =/  response=(unit response:writs:c)
      (diff-to-response diff pact.club)
    ?~  response
      =.  cor  (emit (tell:log %crit ~['+diff-to-response miss (cu)'] ~))
      cu-core
    =/  old-response-3=[whom:v3:cv response:writs:v3:cv]
      :-  whom
      %-  v3:response-writs:v5:cc
      (v5:response-writs:v6:cc u.response)
    =/  old-response-4=[whom:v4:cv response:writs:v4:cv]
      [whom (v4:response-writs:v6:cc u.response)]
    =/  old-response-5=[whom:v5:cv response:writs:v5:cv]
      [whom (v5:response-writs:v6:cc u.response)]
    =/  new-response=[whom:c response:writs:c]  [whom u.response]
    =.  cor
      =/  cage  writ-response+!>(old-response-3)
      (emit %give %fact ~[/ cu-area cu-area-writs] cage)
    =.  cor
      =/  cage  writ-response-1+!>(old-response-4)
      (emit %give %fact ~[/v1 v1+cu-area v1+cu-area-writs] cage)
    =.  cor
      =/  =cage  writ-response-2+!>(old-response-5)
      (emit %give %fact ~[/v2 v2+cu-area v2+cu-area-writs] cage)
    =.  cor
      =/  =cage  writ-response-3+!>(new-response)
      (emit %give %fact ~[/v3 v3+cu-area v3+cu-area-writs] cage)
    cu-core
  ::
  ++  cu-diff
    |=  [=uid:club:c =delta:club:c]
    =.  last-updated  (~(put ol last-updated) [%club id] now.bowl)
    ::  generate a uid if we're hearing from a pre-upgrade ship or if we're sending
    =^  uid  cu-core
      ?:  |(from-self (lte uid club-eq))  cu-uid
      [uid cu-core]
    =/  diff  [uid delta]
    ?:  (~(has in heard.club) uid)  cu-core
    =.  heard.club  (~(put in heard.club) uid)
    =?  cu-core  !?=(%writ -.delta)  (cu-give-action [id diff])
    :: we only gossip after processing the diff because we may have changed
    :: the team, so we don't want to send gossip to people who have left
    =;  nu-core
      =.  cor  (emil (gossip:cu-pass diff))
      nu-core
    ?-    -.delta
    ::
        %meta
      =.  met.crew.club  meta.delta
      cu-core
    ::
        %init
      =.  cor  (pass-activity [%club id] [%invite ~] *story:d |)
      ::  ignore if already initialized
      ?:  ?|  !=(~ hive.crew.club)
              !=(~ team.crew.club)
              !=(*data:meta met.crew.club)
          ==
        cu-core
      =:  hive.crew.club  hive.delta
          team.crew.club  team.delta
          met.crew.club   met.delta
      ==
      cu-core
    ::
        %writ
      =/  loyal  (~(has in team.crew.club) our.bowl)
      =/  invited  (~(has in hive.crew.club) our.bowl)
      ?:  &(!loyal !invited)
         cu-core
      =/  had=(unit [=time writ=(may:c writ:c)])
        (get:cu-pact p.diff.delta)
      =/  reply=(unit [=time reply=(may:c reply:c)])
        ?.  ?=(%reply -.q.diff.delta)  ~
        ?~  had  ~
        ?:  ?=(%| -.writ.u.had)  ~
        (get-reply:cu-pact id.q.diff.delta replies.writ.u.had)
      ::  log shortcode reactions for group DMs
      ::
      =?  cor  ?=(%add-react -.q.diff.delta)
        =/  react-text
          ?@  react.q.diff.delta  react.q.diff.delta
          p.react.q.diff.delta
        ?^  (kill:em react-text)
          =/  message  ~[leaf+"Shortcode reaction detected in chat backend (group DM)"]
          =/  metadata
            :~  'event'^s+'Backend Shortcode Reaction Chat GroupDM'
                'context'^s+'chat_server_group_dm_add_react'
                'club_id'^s+(scot %uv id)
                'react'^s+react-text
            ==
          (emit (tell:log %crit message metadata))
        cor
      =.  pact.club  (reduce:cu-pact now.bowl from-self diff.delta)
      ?-  -.q.diff.delta
          ?(%add-react %del-react)  (cu-give-writs-diff diff.delta)
          %add
        =.  time.q.diff.delta  (~(get by dex.pact.club) p.diff.delta)
        =*  essay  essay.q.diff.delta
        =?    last-read.remark.club
            =((get-author-ship:utils author.essay) our.bowl)
          (add now.bowl (div ~s1 100))
        =.  recency.remark.club  now.bowl
        =.  cor  (give-unread club/id cu-unread)
        =/  concern  [%post p.diff.delta now.bowl]
        =/  mention  (was-mentioned:utils content.essay our.bowl ~)
        =.  cu-core  (cu-activity concern content.essay mention)
        (cu-give-writs-diff diff.delta)
      ::
          %del
        =?  cu-core  &(?=(^ had) ?=(%& -.writ.u.had))
          =*  content  content.writ.u.had
          =/  mention  (was-mentioned:utils content our.bowl ~)
          (cu-activity [%delete-post [id time]:writ.u.had] content mention)
        (cu-give-writs-diff diff.delta)
      ::
          %reply
        =*  reply-id  id.q.diff.delta
        =*  delt  delta.q.diff.delta
        =/  entry=(unit [=time writ=(may:c writ:c)])  (get:cu-pact p.diff.delta)
        ?~  entry  cu-core
        ?:  ?=(%| -.writ.u.entry)  cu-core
        =.  meta.q.diff.delta  `reply-meta.writ.u.entry
        ::  log shortcode reactions for group DM replies
        ::
        =?  cor  ?=(%add-react -.delt)
          =/  react-text
            ?@  react.delt  react.delt
            p.react.delt
          ?^  (kill:em react-text)
            =/  message  ~[leaf+"Shortcode reaction detected in chat backend (group DM reply)"]
            =/  metadata
              :~  'event'^s+'Backend Shortcode Reaction Chat GroupDM Reply'
                  'context'^s+'chat_server_group_dm_reply_add_react'
                  'club_id'^s+(scot %uv id)
                  'reply_ship'^s+(scot %p p.reply-id)
                  'reply_time'^s+(scot %ud q.reply-id)
                  'react'^s+react-text
              ==
            (emit (tell:log %crit message metadata))
          cor
        ?-  -.delt
            ?(%add-react %del-react)  (cu-give-writs-diff diff.delta)
        ::
            %del
          =?  cu-core  &(?=(^ reply) ?=(%& -.reply.u.reply))
            =*  content  content.reply.u.reply
            =/  mention  (was-mentioned:utils content our.bowl ~)
            =/  concern
              [%delete-reply [id time]:reply.u.reply [id time]:writ.u.entry]
            (cu-activity concern content mention)
          (cu-give-writs-diff diff.delta)
        ::
            %add
          =*  memo  memo.delt
          =?  last-read.remark.club  =(author.memo our.bowl)
            (add now.bowl (div ~s1 100))
          =?  unread-threads.remark.club  !=(our.bowl author.memo)
            (~(put in unread-threads.remark.club) p.diff.delta)
          =.  recency.remark.club  now.bowl
          =.  cor  (give-unread club/id cu-unread)
          =*  op  writ.u.entry
          =/  top-con  [id time]:op
          =/  concern  [%reply [id.q.diff.delta now.bowl] top-con]
          =/  mention  (was-mentioned:utils content.memo our.bowl ~)
          =.  cu-core  (cu-activity concern content.memo mention)
          (cu-give-writs-diff diff.delta)
        ==
      ==
    ::
        %team
      =*  ship  ship.delta
      =/  loyal  (~(has in team.crew.club) ship)
      ?:  &(!ok.delta loyal)
        ?.  =(our src):bowl
          cu-core(team.crew.club (~(del in team.crew.club) ship))
        cu-core(gone &)
      ?:  &(ok.delta loyal)  cu-core
      ?.  (~(has in hive.crew.club) ship)
        cu-core
      =.  hive.crew.club  (~(del in hive.crew.club) ship)
      ?.  ok.delta
        (cu-post-notice ship ' declined the invite')
      =.  cor  (give-unread club/id cu-unread)
      =.  team.crew.club  (~(put in team.crew.club) ship)
      =?  last-read.remark.club  =(ship our.bowl)  now.bowl
      (cu-post-notice ship ' joined the chat')
    ::
        %hive
      ?:  add.delta
        ?:  ?|  (~(has in hive.crew.club) for.delta)
                (~(has in team.crew.club) for.delta)
            ==
          cu-core
        =.  hive.crew.club   (~(put in hive.crew.club) for.delta)
        =^  new-uid  cu-core
          cu-uid
        =.  cor  (emit (act:cu-pass for.delta new-uid %init [team hive met]:crew.club))
        (cu-post-notice for.delta ' was invited to the chat')
      ?.  (~(has in hive.crew.club) for.delta)
        cu-core
      =.  hive.crew.club  (~(del in hive.crew.club) for.delta)
      (cu-post-notice for.delta ' was uninvited from the chat')
    ==
  ::
  ++  cu-remark-diff
    |=  diff=remark-diff:c
    ^+  cu-core
    =.  remark.club
      ?-  -.diff
        %watch    remark.club(watching &)
        %unwatch  remark.club(watching |)
        %read-at  !!
      ::
          %read
        ::  now.bowl should always be greater than the last message id
        ::  because ids are generated by us
        %=  remark.club
          last-read  now.bowl
          unread-threads  *(set id:c)
        ==
      ==
    =.  cor
      (give-unread club/id cu-unread)
    cu-core
  ::
  ++  cu-peek
    |=  [care=@tas ver=?(%v0 %v1 %v2 %v3) =(pole knot)]
    ^-  (unit (unit cage))
    ?+  pole  [~ ~]
      [%writs rest=*]  (peek:cu-pact care ver rest.pole)
      [%crew ~]   ``chat-club-crew+!>(crew.club)
    ::
        [%search %bounded kind=?(%text %mention) from=@ tries=@ nedl=@ ~]
      :+  ~  ~
      =;  =scam:c
        ?-  ver
          %v0  chat-scam+!>((v3:scam:v5:cc (v5:scam:v6:cc scam)))
          %v1  chat-scam-1+!>((v4:scam:v6:cc scam))
          %v2  chat-scam-2+!>((v5:scam:v6:cc scam))
          %v3  chat-scam-3+!>(`scam:v6:cv`scam)
        ==
      %^    ?-  kind.pole
              %text     text:tries-bound:search:cu-pact
              %mention  mention:tries-bound:search:cu-pact
            ==
          ?:  =(%$ from.pole)  ~
          `(slav %ud from.pole)
        (slav %ud tries.pole)
      ?-  kind.pole
        %text     (fall (slaw %t nedl.pole) nedl.pole)
        %mention  (slav %p nedl.pole)
      ==
    ::
        [%search %text skip=@ count=@ nedl=@ ~]
      :+  ~  ~
      =;  =scan:c
        ?-  ver
          %v0  chat-scan+!>((v3:scan:v5:cc (v5:scan:v6:cc scan)))
          %v1  chat-scan-1+!>((v4:scan:v5:cc (v5:scan:v6:cc scan)))
          %v2  chat-scan-2+!>((v5:scan:v6:cc scan))
          %v3  chat-scan-3+!>(`scan:v6:cv`scan)
        ==
      %^    text:hits-bound:search:cu-pact
          (slav %ud skip.pole)
        (slav %ud count.pole)
      (fall (slaw %t nedl.pole) nedl.pole)
    ::
        [%search %mention skip=@ count=@ nedl=@ ~]
      :+  ~  ~
      =;  =scan:c
        ?-  ver
          %v0  chat-scan+!>((v3:scan:v5:cc (v5:scan:v6:cc scan)))
          %v1  chat-scan-1+!>((v4:scan:v5:cc (v5:scan:v6:cc scan)))
          %v2  chat-scan-2+!>((v5:scan:v6:cc scan))
          %v3  chat-scan-3+!>(`scan:v6:cv`scan)
        ==
      %^    mention:hits-bound:search:cu-pact
          (slav %ud skip.pole)
        (slav %ud count.pole)
      (slav %p nedl.pole)
    ==
  ::
  ++  cu-watch
    |=  [ver=?(%v0 %v1 %v2 %v3) =path]
    ^+  cu-core
    ?>  =(src our):bowl
    ?+  path  !!
      ~  cu-core
      [%writs ~]  cu-core
    ==
  ::
  ++  cu-agent
    |=  [=wire =sign:agent:gall]
    ^+  cu-core
    ?+    wire  ~|(bad-club-take/wire !!)
        [%gossip *]
      ?>  ?=(%poke-ack -.sign)
      ?~  p.sign  cu-core
      ::  if we already tried hard, this is the end of the road
      ::
      ?:  ?=([%archaic ~] t.wire)
        %-  (slog leaf/"Failed to gossip {<src.bowl>} {<id>}" u.p.sign)
        cu-core
      ::  if they're know version mismatching, we should do nothing
      ::TODO  might want to mark the local msg as (partially?) undelivered...
      ::
      ?.  ?=(%await (read-status:neg bowl src.bowl dap.bowl))
        %-  (slog leaf/"Failed to gossip {<src.bowl>} {<id>}" u.p.sign)
        cu-core
      ::  if a poke failed, but we also don't have a negotiated version for
      ::  them, they might still be on the old (pre-2024) chat backend. try
      ::  sending them an old-style poke if we can, for backcompat.
      ::  we do our best to recover the message from the wire.
      ::
      =.  cor
        =;  c=(unit cage)
          ?~  c  cor
          %+  emit  %pass
          [(weld cu-area /gossip/archaic) %agent [src.bowl %chat] %poke u.c]
        ?+  t.wire  ~
            [@ @ @ ~]
          %-  some
          :-  %club-action
          !>  ^-  action:club:v2:cv
          =/  =uid:club:c
            (slav %uv i.t.wire)
          =/  mid=id:c
            [(slav %p i.t.t.wire) (slav %ud i.t.t.t.wire)]
          =/  msg=(unit [=time writ=(may:c writ:c)])
            (get:cu-pact mid)
          :^  id  uid  %writ
          ^-  diff:writs:v2:cv
          :-  mid
          ?~  msg  [%del ~]
          ?:  ?=(%| -.writ.u.msg)  [%del ~]
          :-  %add
          ^-  memo:v2:cv
          =,  writ.u.msg
          [~ (get-author-ship:utils author) sent [%story ~ (verses-to-inlines content)]]
        ==
      cu-core
    ==
  ::
  --
::
++  pending-dms
  (dms-by-net %invited ~)
::
++  accepted-dms
  (dms-by-net %inviting %done ~)
::
++  archived-dms
  (dms-by-net %archive ~)
::
++  dms-by-net
  |=  nets=(list net:dm:c)
  =/  nets  (~(gas in *(set net:dm:c)) nets)
  %-  ~(gas by *(map ship dm:c))
  %+  skim  ~(tap by dms)
  |=  [=ship =dm:c]
  (~(has in nets) net.dm)
::
++  give-invites
  =/  invites  ~(key by pending-dms)
  (give %fact ~[/ /dm/invited /v1 /v2 /v3] ships+!>(invites))
::
++  verses-to-inlines  ::  for backcompat
  |=  l=(list verse:d)
  ^-  (list inline:v2:cv)
  %-  zing
  %+  turn  l
  |=  v=verse:d
  ^-  (list inline:v2:cv)
  ?-  -.v
      %block   ~
      %inline
    %+  murn  p.v
    |=  i=inline:d
    ^-  (unit inline:v2:cv)
    ?@  i    `i
    ?+  -.i  `i
      %sect        ~
      %task        ~
      %italics     `[-.i ^$(p.v p.i)]
      %bold        `[-.i ^$(p.v p.i)]
      %strike      `[-.i ^$(p.v p.i)]
      %blockquote  `[-.i ^$(p.v p.i)]
    ==
  ==
::
++  di-core
  |_  [=ship =dm:c gone=_|]
  +*  di-pact  ~(. pac pact.dm)
      di-hark  ~(. hark-dm:ch [now.bowl ship])
      log      ~(. logs [our.bowl /logs])
  ++  di-core  .
  ++  di-abet
    =?  last-updated  |(gone !(~(has by dms) ship))
      (~(put ol last-updated) [%ship ship] now.bowl)
    ?.  gone
      =.  dms  (~(put by dms) ship dm)
      cor
    =.  dms  (~(del by dms) ship)
    ::  if we're leaving a DM we're in, make sure we delete the activity
    =/  =action:a  [%del %dm %ship ship]
    =/  =cage  activity-action+!>(action)
    (emit [%pass /activity/submit %agent [our.bowl %activity] %poke cage])
  ++  di-abed
    |=  s=@p
    di-core(ship s, dm (~(got by dms) s))
  ::
  ++  di-abed-soft
    |=  s=@p
    =/  dm  (~(get by dms) s)
    ?^  dm  di-core(ship s, dm u.dm)
    =|  =remark:c
    =/  new=dm:c
      :*  *pact:c
          remark(watching &)
          ?:  =(s our.bowl)  %done
          ?:(=(src our):bowl %inviting %invited)
          |
      ==
    =.  di-core  di-core(ship s, dm new)
    ?:  &(!=(s our.bowl) =(src our):bowl)  di-core
    (di-activity [%invite ~] *story:d &)
  ::
  ++  di-area  `path`/dm/(scot %p ship)
  ++  di-area-writs  `path`/dm/(scot %p ship)/writs
  ::
  ++  di-activity
    |=  $:  $=  concern
            $%  [%invite ~]
                [%post key=message-key:a]
                [%delete-post key=message-key:a]
                [%reply key=message-key:a top=message-key:a]
                [%delete-reply key=message-key:a top=message-key:a]
            ==
            content=story:d
            mention=?
        ==
    ?.  ?|  =(net.dm %done)
            &(=(net.dm %invited) =(%invite -.concern))
        ==
      di-core
    =.  cor  (pass-activity [%ship ship] concern content mention)
    di-core
  ::
  ++  di-proxy
    |=  =diff:dm:c
    =.  di-core  (di-ingest-diff diff)
    ::  track the id of the message we sent so that we can handle nacks
    ::  gracefully, such as retrying with an older protocol version.
    ::  note that we don't put this information in the wire. +proxy:di-pass
    ::  always uses the same wire. this is important, because ames gives
    ::  message ordering guarantees only within the same flow, so we want to
    ::  re-use the same flow (duct stack) for the same target ship whenever
    ::  we can. (arguably rsvp pokes should go over that same flow also, but
    ::  they only happen once, and their ordering wrt the messages isn't _that_
    ::  important.)
    ::
    =.  sends
      %+  ~(put by sends)  [%ship ship]
      %-  ~(put to (~(gut by sends) [%ship ship] ~))
      ?.  ?=(%reply -.q.diff)
        q.p.diff
      [[p.p q.p] q.id.q]:diff
    =.  cor  (emit (proxy:di-pass diff))
    di-core
  ::
  ++  di-archive
    =.  net.dm  %archive
    (di-post-notice ' archived the channel')
  ::
  ++  di-give-writs-diff
    |=  =diff:writs:c
    =/  =whom:c  [%ship ship]
    =/  response=(unit response:writs:c)
      (diff-to-response diff pact.dm)
    ?~  response
      =.  cor  (emit (tell:log %crit ~['+diff-to-response miss (di)'] ~))
      di-core
    =/  old-response-3=[whom:v3:cv response:writs:v3:cv]
      :-  whom
      %-  v3:response-writs:v5:cc
      (v5:response-writs:v6:cc u.response)
    =/  old-response-4=[whom:v4:cv response:writs:v4:cv]
      [whom (v4:response-writs:v6:cc u.response)]
    =/  old-response-5=[whom:v5:cv response:writs:v5:cv]
      [whom (v5:response-writs:v6:cc u.response)]
    =/  new-response=[whom:c response:writs:c]  [whom u.response]
    =.  cor
      =/  =cage
        writ-response+!>(old-response-3)
      (emit %give %fact ~[/ di-area di-area-writs] cage)
    =.  cor
      =/  =cage  writ-response-1+!>(old-response-4)
      (emit %give %fact ~[/v1 v1+di-area v1+di-area-writs] cage)
    =.  cor
      =/  =cage  writ-response-2+!>(old-response-5)
      (emit %give %fact ~[/v2 v2+di-area v2+di-area-writs] cage)
    =.  cor
      =/  =cage  writ-response-3+!>(new-response)
      (emit %give %fact ~[/v3 v3+di-area v3+di-area-writs] cage)
    di-core
  ::
  ++  di-ingest-diff
    |=  =diff:dm:c
    =.  last-updated  (~(put ol last-updated) [%ship ship] now.bowl)
    =?  net.dm  &(?=(%inviting net.dm) !from-self)  %done
    =/  =wire  /contacts/(scot %p ship)
    =/  =cage  contact-action+!>(`action-0:contacts-0`[%heed ~[ship]])
    =.  cor  (emit %pass wire %agent [our.bowl %contacts] %poke cage)
    =/  old-unread  di-unread
    =/  had=(unit [=time writ=(may:c writ:c)])
      (get:di-pact p.diff)
    =/  reply=(unit [=time reply=(may:c reply:c)])
      ?.  ?=(%reply -.q.diff)  ~
      ?~  had  ~
      ?:  ?=(%| -.writ.u.had)  ~
      (get-reply:di-pact id.q.diff replies.writ.u.had)
    ::  log shortcode reactions for regular DMs
    ::
    =?  cor  ?=(%add-react -.q.diff)
      =/  react-text
        ?@  react.q.diff  react.q.diff
        p.react.q.diff
      ?^  (kill:em react-text)
        =/  message  ~[leaf+"Shortcode reaction detected in chat backend (regular DM)"]
        =/  metadata
          :~  'event'^s+'Backend Shortcode Reaction Chat DM'
              'context'^s+'chat_server_dm_add_react'
              'ship'^s+(scot %p ship)
              'react'^s+react-text
          ==
        (emit (tell:log %crit message metadata))
      cor
    =.  pact.dm  (reduce:di-pact now.bowl from-self diff)
    =?  cor  &(=(net.dm %invited) !=(ship our.bowl))
      =.  dms  (~(put by dms) ship dm)  ::NOTE  +give-invites needs latest state
      give-invites
    ?-  -.q.diff
        ?(%add-react %del-react)  (di-give-writs-diff diff)
    ::
        %add
      =.  time.q.diff  (~(get by dex.pact.dm) p.diff)
      =*  essay  essay.q.diff
      =?    last-read.remark.dm
          =((get-author-ship:utils author.essay) our.bowl)
        (add now.bowl (div ~s1 100))
      =.  recency.remark.dm  now.bowl
      =?  cor  &(!=(old-unread di-unread) !=(net.dm %invited))
        (give-unread ship/ship di-unread)
      =/  concern  [%post p.diff now.bowl]
      =/  mention  (was-mentioned:utils content.essay our.bowl ~)
      =.  di-core  (di-activity concern content.essay mention)
      (di-give-writs-diff diff)
    ::
        %del
      =?  di-core  &(?=(^ had) ?=(%& -.writ.u.had))
        =*  content  content.writ.u.had
        =/  mention  (was-mentioned:utils content our.bowl ~)
        (di-activity [%delete-post [id time]:writ.u.had] content mention)
      (di-give-writs-diff diff)
    ::
        %reply
      =*  delta  delta.q.diff
      =/  entry=(unit [=time writ=(may:c writ:c)])  (get:di-pact p.diff)
      ::  if we don't have the entry, we can't reply to it
      ?~  entry  di-core
      ?:  ?=(%| -.writ.u.entry)  di-core
      =.  meta.q.diff  `reply-meta.writ:(need entry)
      ::  log shortcode reactions for regular DM replies
      ::
      =?  cor  ?=(%add-react -.delta)
        =/  react-text
          ?@  react.delta  react.delta
          p.react.delta
        ?^  (kill:em react-text)
          =/  message  ~[leaf+"Shortcode reaction detected in chat backend (regular DM reply)"]
          =/  metadata
            :~  'event'^s+'Backend Shortcode Reaction Chat DM Reply'
                'context'^s+'chat_server_dm_reply_add_react'
                'ship'^s+(scot %p ship)
                'reply_ship'^s+(scot %p p.id.q.diff)
                'reply_time'^s+(scot %ud q.id.q.diff)
                'react'^s+react-text
            ==
          (emit (tell:log %crit message metadata))
        cor
      ?-  -.delta
          ?(%add-react %del-react)  (di-give-writs-diff diff)
      ::
          %del
        =?  di-core  &(?=(^ reply) ?=(%& -.reply.u.reply))
          =*  content  content.reply.u.reply
          =/  mention  (was-mentioned:utils content our.bowl ~)
          =/  concern
            [%delete-reply [id time]:reply.u.reply [id time]:writ.u.entry]
          (di-activity concern content mention)
        (di-give-writs-diff diff)
      ::
          %add
        =*  memo  memo.delta
        =?  unread-threads.remark.dm  !=(our.bowl author.memo)
            (~(put in unread-threads.remark.dm) p.diff)
        =?  last-read.remark.dm  =(author.memo our.bowl)
          (add now.bowl (div ~s1 100))
        =.  recency.remark.dm  now.bowl
        =?  cor  &(!=(old-unread di-unread) !=(net.dm %invited))
          (give-unread ship/ship di-unread)
        =/  top-con  [id time]:writ.u.entry
        =/  concern  [%reply [id.q.diff now.bowl] top-con]
        =/  mention  (was-mentioned:utils content.memo our.bowl ~)
        =.  di-core  (di-activity concern content.memo mention)
        (di-give-writs-diff diff)
      ==
    ==
  ::
  ++  di-take-counter
    |=  =diff:dm:c
    ?<  (~(has in blocked) ship)
    (di-ingest-diff diff)
  ::
  ++  di-post-notice
    |=  text=cord
    =/  =delta:writs:c  (make-notice ?:(from-self our.bowl ship) text)
    (di-ingest-diff [our now]:bowl delta)
  ::
  ++  di-rsvp
    |=  ok=?
    =?  cor  &(=(our src):bowl (can-poke:neg bowl [ship dap.bowl]))
      (emit (proxy-rsvp:di-pass ok))
    ?>  |(=(src.bowl ship) =(our src):bowl)
    ::  TODO hook into archive
    ?.  ok
      ::  When declining/leaving a DM, send updated invite list to subscribers
      =.  cor
        =.  dms  (~(del by dms) ship)  ::NOTE  reflect deletion eagerly for +give-invites
        give-invites
      %-  (note:wood %odd leaf/"gone {<ship>}" ~)
      ?:  =(src.bowl ship)
        di-core
      di-core(gone &)
    =.  cor
      (emit [%pass /contacts/heed %agent [our.bowl %contacts] %poke contact-action-0+!>([%heed ~[ship]])])
    =.  net.dm  %done
    ::  When accepting a DM, also send updated invite list to subscribers
    =.  cor
      =.  dms  (~(del by dms) ship)  ::NOTE  reflect deletion eagerly for +give-invites
      give-invites
    (di-post-notice ' joined the chat')
  ::
  ++  di-watch
    |=  [ver=?(%v0 %v1 %v2 %v3) =path]
    ^+  di-core
    ?>  =(src.bowl our.bowl)
    ?+  path  !!
      ~  di-core
      [%writs ~]  di-core
    ==
  ::
  ++  di-agent
    |=  [=wire =sign:agent:gall]
    ^+  di-core
    ?+    wire  ~|(bad-dm-take/wire !!)
        [%contacts %heed ~]
      ?>  ?=(%poke-ack -.sign)
      ?~  p.sign  di-core
      ::  TODO: handle?
      %-  (slog leaf/"Failed to add contact" u.p.sign)
      di-core
    ::
        [%proxy *]
      ?>  ?=(%poke-ack -.sign)
      ::  for pokes whose id we care about, pop it from the queue
      ::
      =^  sent=(unit sent-id)  sends
        ?.  ?=([%diff ~] t.wire)  [~ sends]
        =/  queue=(qeu sent-id)
          (~(gut by sends) [%ship ship] ~)
        ?:  =(~ queue)
          ~&  [dap.bowl %strange-empty-sends-queue [%ship ship]]
          [~ sends]
        =^  id  queue  ~(get to queue)
        :-  `id
        (~(put by sends) [%ship ship] queue)
      ?~  p.sign  di-core
      ::  if we already tried hard, this is the end of the road.
      ::
      ?:  ?=([%archaic ~] t.wire)
        %-  (slog leaf/"Failed to dm {<ship>} again" u.p.sign)
        di-core
      ::  if they're just known version mismatching, we should do nothing
      ::TODO  might want to mark the local msg as undelivered though...
      ::
      ?.  ?=(%await (read-status:neg bowl ship dap.bowl))
        %-  (slog leaf/"Failed to dm {<ship>}" u.p.sign)
        di-core
      ::  if a poke failed, but we also don't have a negotiated version for
      ::  them, they might still be on the old (pre-2024) chat backend. try
      ::  sending them an old-style poke if we can, for backcompat.
      ::  we do our best to recover the message from the wire.
      ::
      =.  cor
        =;  c=(unit cage)
          ?~  c  cor
          %+  emit  %pass
          [(weld di-area /proxy/archaic) %agent [ship %chat] %poke u.c]
        |-
        ?+  t.wire  ~
            [%rsvp @ ~]
          =/  ok=?  ;;(? (slav %f i.t.t.wire))
          `[%dm-rsvp !>(`rsvp:dm:v2:cv`[our.bowl ok])]
        ::
            [%diff ~]
          ?>  ?=(^ sent)
          =*  s  u.sent
          ::NOTE  we just pretend it's an old-style wire, to avoid duplicating
          ::      code. the re-serialization overhead isn't too big, and this
          ::      isn't the common path anyway.
          ?@  s
            $(t.wire /(scot %ud s))
          $(t.wire /(scot %p p.top.s)/(scot %ud q.top.s)/(scot %ud new.s))
        ::
            [@ ?(~ [@ @ ~])]
          %-  some
          :-  %dm-diff
          !>  ^-  diff:dm:v2:cv
          ?~  t.t.wire
            =/  id=time  (slav %ud i.t.wire)
            :-  [our.bowl id]
            =/  msg=(unit [=time writ=(may:c writ:c)])
              (get:di-pact our.bowl id)
            ?~  msg  [%del ~]
            ?:  ?=(%| -.writ.u.msg)
              [%del ~]
            :-  %add
            ^-  memo:v2:cv
            =,  writ.u.msg
            [~ (get-author-ship:utils author) sent [%story ~ (verses-to-inlines content)]]
          =/  =id:c     [(slav %p i.t.wire) (slav %ud i.t.t.wire)]
          =/  rid=time  (slav %ud i.t.t.t.wire)
          =/  msg=(unit memo:v7:d)
            %+  biff  (get:di-pact id)
            |=  [time writ=(may:c writ:c)]
            ^-  (unit memo:v7:d)
            ?~  id=(~(get by dex.pact.dm) our.bowl rid)  ~
            ?:  ?=(%| -.writ)  ~
            ?~  rep=(get:on:replies:c replies.writ u.id)  ~
            ?:  ?=(%| -.u.rep)  ~
            `(v7:memo:v8:chc +>.u.rep)
          :-  [our.bowl rid]
          ?~  msg  [%del ~]
          :-  %add
          ^-  memo:v2:cv
          =,  u.msg
          [~ (get-author-ship:utils author) sent [%story ~ (verses-to-inlines content)]]
        ==
      di-core
    ==
  ::
  ++  di-peek
    |=  [care=@tas ver=?(%v0 %v1 %v2 %v3) =(pole knot)]
    ^-  (unit (unit cage))
    ?+    pole  [~ ~]
        [%writs rest=*]
      (peek:di-pact care ver rest.pole)
    ::
        [%search %bounded kind=?(%text %mention) from=@ tries=@ nedl=@ ~]
      =;  =scam:c
        :+  ~  ~
        ?-  ver
          %v0  chat-scam+!>((v3:scam:v5:cc (v5:scam:v6:cc scam)))
          %v1  chat-scam-1+!>((v4:scam:v6:cc scam))
          %v2  chat-scam-2+!>((v5:scam:v6:cc scam))
          %v3  chat-scam-3+!>(`scam:v6:cv`scam)
        ==
      %^    ?-  kind.pole
              %text     text:tries-bound:search:di-pact
              %mention  mention:tries-bound:search:di-pact
            ==
          ?:  =(%$ from.pole)  ~
          `(slav %ud from.pole)
        (slav %ud tries.pole)
      ?-  kind.pole
        %text     (fall (slaw %t nedl.pole) nedl.pole)
        %mention  (slav %p nedl.pole)
      ==
    ::
        [%search %text skip=@ count=@ nedl=@ ~]
      =;  =scan:c
        :+  ~  ~
        ?-  ver
          %v0  chat-scan+!>((v3:scan:v5:cc (v5:scan:v6:cc scan)))
          %v1  chat-scan-1+!>((v4:scan:v5:cc (v5:scan:v6:cc scan)))
          %v2  chat-scan-2+!>((v5:scan:v6:cc scan))
          %v3  chat-scan-3+!>(`scan:v6:cv`scan)
        ==
      %^    text:hits-bound:search:di-pact
          (slav %ud skip.pole)
        (slav %ud count.pole)
      (fall (slaw %t nedl.pole) nedl.pole)
    ::
        [%search %mention skip=@ count=@ nedl=@ ~]
      =;  =scan:c
        :+  ~  ~
        ?-  ver
          %v0  chat-scan+!>((v3:scan:v5:cc (v5:scan:v6:cc scan)))
          %v1  chat-scan-1+!>((v4:scan:v5:cc (v5:scan:v6:cc scan)))
          %v2  chat-scan-2+!>((v5:scan:v6:cc scan))
          %v3  chat-scan-3+!>(`scan:v6:cv`scan)
        ==
      %^    mention:hits-bound:search:di-pact
          (slav %ud skip.pole)
        (slav %ud count.pole)
      (slav %p nedl.pole)
    ==
  ::
  ++  di-unread
    %+  unread:di-pact  our.bowl
    [recency last-read unread-threads]:remark.dm
  ++  di-remark-diff
    |=  diff=remark-diff:c
    ^+  di-core
    =.  remark.dm
      ?-  -.diff
        %watch    remark.dm(watching &)
        %unwatch  remark.dm(watching |)
        %read-at  !! ::  ca-core(last-read.remark.chat p.diff)
      ::
          %read
        ::  now.bowl should always be greater than the last message id
        ::  because ids are generated by us
        %=  remark.dm
          last-read  now.bowl
          unread-threads  *(set id:c)
        ==
      ==
    =.  cor  (give-unread ship/ship di-unread)
    di-core
  ++  di-pass
    |%
    ++  pass
      |=  [=wire =dock =task:agent:gall]
      ^-  card
      [%pass (welp di-area wire) %agent dock task]
    ++  poke-them  |=([=wire =cage] (pass wire [ship dap.bowl] %poke cage))
    ++  proxy-rsvp  |=(ok=? (poke-them /proxy/rsvp/(scot %f ok) chat-dm-rsvp+!>([our.bowl ok])))
    ++  proxy
      |=  =diff:dm:c
      ::NOTE  static wire important for ordering guarantees and preventing flow
      ::      proliferation, see also +di-proxy
      (poke-them /proxy/diff chat-dm-diff-1+!>(diff))
    --
  --
::  a bug caused us to hear one last gossip about a club we left. this
::  leaves us in a bad state where we have a club, but we're not in it.
::  to fix we simply remove any invalid clubs
::
++  rectify-club-state
  =;  clubs=(list [id:club:c club:c])
    cor(clubs (malt clubs))
  %+  skim
    ~(tap by clubs)
  |=  [=id:club:c =club:c]
  (~(has in team.crew.club) our.bowl)
++  rectify-activity
  ?.  .^(? %gu (scry-path %activity /$))
    cor
  =+  .^(full-info:a %gx (scry-path %activity /v4/noun))
  %-  emil
  %+  roll
    ~(tap by indices)
  |=  [[=source:a *] caz=(list card)]
  ?.  ?=(%dm -.source)
    caz
  ?:  ?=(%club -.whom.source)
    =*  id  p.whom.source
    ::  only remove activity if club is gone
    ?:  (~(has by clubs) id)  caz
    =/  =action:a  [%del %dm %club id]
    =/  =cage  activity-action+!>(action)
    :_  caz
    [%pass /activity/submit %agent [our.bowl %activity] %poke cage]
  =*  ship  p.whom.source
  ::  only remove activity if dm is gone
  ?:  (~(has by dms) ship)  caz
  =/  =action:a  [%del %dm %ship ship]
  =/  =cage  activity-action+!>(action)
  :_  caz
  [%pass /activity/submit %agent [our.bowl %activity] %poke cage]
--<|MERGE_RESOLUTION|>--- conflicted
+++ resolved
@@ -1064,14 +1064,13 @@
   ::
       [%dm ship=@ rest=*]
     =/  =ship  (slav %p ship.pole)
-<<<<<<< HEAD
     ::  ignore responses for deleted dms
     ::
     ?:  ?&  !(~(has by dms) ship)
             ?=(%poke-ack -.sign)
         ==
       cor
-    di-abet:(di-agent:(di-abed:di-core ship) rest.pole sign)
+    di-abet:(di-agent:(di-abed-soft:di-core ship) rest.pole sign)
   ::
       [%club id=@ rest=*]
     =/  =id:club:c  (slav %uv id.pole)
@@ -1081,14 +1080,7 @@
             ?=(%poke-ack -.sign)
         ==
       cor
-    cu-abet:(cu-agent:(cu-abed id) rest.pole sign)
-=======
-    di-abet:(di-agent:(di-abed-soft:di-core ship) rest.pole sign)
-  ::
-      [%club id=@ rest=*]
-    =/  =id:club:c  (slav %uv id.pole)
-    cu-abet:(cu-agent:(cu-abed-hard:cu-core id) rest.pole sign)
->>>>>>> 828f5edf
+    cu-abet:(cu-agent:(cu-abed-hard id) rest.pole sign)
   ==
 ++  give-kick
   |=  [pas=(list path) =cage]

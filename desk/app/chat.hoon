--- conflicted
+++ resolved
@@ -6,12 +6,8 @@
 /+  pac=dm
 /+  ch=chat-hark
 /+  gra=graph-store
-<<<<<<< HEAD
 /+  migrate=chat-graph
-=======
-/+  mig=chat-graph
 /+  e=epic
->>>>>>> cda1f09b
 /*  desk-bill  %bill  /desk/bill
 ^-  agent:gall
 =>

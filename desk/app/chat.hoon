--- conflicted
+++ resolved
@@ -736,13 +736,8 @@
     ==
   ::
       [%x %chat @ @ *]
-<<<<<<< HEAD
-    =/  =ship     (slav %p i.t.t.path)
-    =*  name      i.t.t.t.path
-=======
     =/  =ship  (slav %p i.t.t.path)
     =*  name   i.t.t.t.path
->>>>>>> d1ce6af2
     (ca-peek:(ca-abed:ca-core ship name) %x t.t.t.t.path)
   ::
       [%x %dm ~]
@@ -755,11 +750,7 @@
     ``ships+!>(~(key by archived-dms))
   ::
       [%x %dm @ *]
-<<<<<<< HEAD
-    =/  =ship     (slav %p i.t.t.path)
-=======
     =/  =ship  (slav %p i.t.t.path)
->>>>>>> d1ce6af2
     (di-peek:(di-abed:di-core ship) %x t.t.t.path)
   ::
       [%x %club @ *]
@@ -792,13 +783,8 @@
   ::
       [%u %chat @ @ *]
     =/  =flag:c
-<<<<<<< HEAD
-        :-  (slav %p i.t.t.path)
-        (slav %tas i.t.t.t.path)
-=======
       :-  (slav %p i.t.t.path)
       (slav %tas i.t.t.t.path)
->>>>>>> d1ce6af2
     ?.  (~(has by chats) flag)
       ``flag+!>(|)
     (ca-peek:(ca-abed:ca-core flag) %u t.t.t.t.path)

/-  c=chat, cv=chat-ver, d=channels, g=groups
/-  u=ui, e=epic, activity, s=story, meta
/-  ha=hark
/-  contacts-0
/+  default-agent, verb-lib=verb, dbug,
    neg=negotiate, discipline, logs,
    em=emojimart
/+  pac=dm
/+  cc=chat-conv, chc=channel-conv
/+  utils=channel-utils
/+  volume
/+  wood-lib=wood
::  performance, keep warm
/+  chat-json
::
/%  m-chat-blocked-by      %chat-blocked-by
/%  m-chat-changed-writs   %chat-changed-writs
/%  m-chat-club-action     %chat-club-action
/%  m-chat-club-action-0   %chat-club-action-0
/%  m-chat-club-action-1   %chat-club-action-1
/%  m-chat-dm-action       %chat-dm-action
/%  m-chat-dm-action-1     %chat-dm-action-1
/%  m-chat-dm-diff         %chat-dm-diff
/%  m-chat-dm-diff-1       %chat-dm-diff-1
/%  m-chat-heads           %chat-heads
/%  m-chat-heads-1         %chat-heads-1
/%  m-chat-heads-2         %chat-heads-2
/%  m-chat-heads-3         %chat-heads-3
/%  m-chat-paged-writs     %chat-paged-writs
/%  m-chat-paged-writs-1   %chat-paged-writs-1
/%  m-chat-paged-writs-2   %chat-paged-writs-2
/%  m-chat-paged-writs-3   %chat-paged-writs-3
/%  m-chat-scam            %chat-scam
/%  m-chat-scam-1          %chat-scam-1
/%  m-chat-scam-2          %chat-scam-2
/%  m-chat-scam-3          %chat-scam-3
/%  m-chat-scan            %chat-scan
/%  m-chat-scan-1          %chat-scan-1
/%  m-chat-scan-2          %chat-scan-2
/%  m-chat-scan-3          %chat-scan-3
/%  m-chat-toggle-message  %chat-toggle-message
/%  m-chat-unblocked-by    %chat-unblocked-by
/%  m-chat-unread-update   %chat-unread-update
/%  m-chat-unreads         %chat-unreads
/%  m-chat-writ-1          %chat-writ-1
/%  m-chat-writ-2          %chat-writ-2
/%  m-chat-writ-3          %chat-writ-3
/%  m-clubs                %clubs
/%  m-epic                 %epic
/%  m-hidden-messages      %hidden-messages
/%  m-ships                %ships
/%  m-writ                 %writ
/%  m-writ-response        %writ-response
/%  m-writ-response-1      %writ-response-1
/%  m-writ-response-2      %writ-response-2
/%  m-writ-response-3      %writ-response-3
::
/*  desk-bill  %bill  /desk/bill  ::  keep warm
::
%-  %-  discipline
    :+  ::  marks
        ::
        :~  :+  %chat-blocked-by      &  -:!>(*vale:m-chat-blocked-by)
<<<<<<< HEAD
            :+  %chat-changed-writs   &  -:!>(*vale:m-chat-changed-writs)
=======
            ::  our previous mark version was actually incorrect so to
            ::  correct, we need to turn off checking here
            ::  TODO: flip back on next upgrade
>>>>>>> 1cb517f1
            :+  %chat-club-action     |  -:!>(*vale:m-chat-club-action)
            :+  %chat-club-action-0   &  -:!>(*vale:m-chat-club-action-0)
            :+  %chat-club-action-1   &  -:!>(*vale:m-chat-club-action-1)
            :+  %chat-dm-action       &  -:!>(*vale:m-chat-dm-action)
            :+  %chat-dm-action-1     &  -:!>(*vale:m-chat-dm-action-1)
            :+  %chat-dm-diff         &  -:!>(*vale:m-chat-dm-diff)
            :+  %chat-dm-diff-1       &  -:!>(*vale:m-chat-dm-diff-1)
            :+  %chat-heads           &  -:!>(*vale:m-chat-heads)
            :+  %chat-heads-1         &  -:!>(*vale:m-chat-heads-1)
            :+  %chat-heads-2         &  -:!>(*vale:m-chat-heads-2)
            :+  %chat-heads-3         &  -:!>(*vale:m-chat-heads-3)
            :+  %chat-paged-writs     &  -:!>(*vale:m-chat-paged-writs)
            :+  %chat-paged-writs-1   &  -:!>(*vale:m-chat-paged-writs-1)
            :+  %chat-paged-writs-2   &  -:!>(*vale:m-chat-paged-writs-2)
            :+  %chat-paged-writs-3   &  -:!>(*vale:m-chat-paged-writs-3)
            :+  %chat-scam            &  -:!>(*vale:m-chat-scam)
            :+  %chat-scam-1          &  -:!>(*vale:m-chat-scam-1)
            :+  %chat-scam-2          &  -:!>(*vale:m-chat-scam-2)
            :+  %chat-scam-3          &  -:!>(*vale:m-chat-scam-3)
            :+  %chat-scan            &  -:!>(*vale:m-chat-scan)
            :+  %chat-scan-1          &  -:!>(*vale:m-chat-scan-1)
            :+  %chat-scan-2          &  -:!>(*vale:m-chat-scan-2)
            :+  %chat-scan-3          &  -:!>(*vale:m-chat-scan-3)
            :+  %chat-toggle-message  &  -:!>(*vale:m-chat-toggle-message)
            :+  %chat-unblocked-by    &  -:!>(*vale:m-chat-unblocked-by)
            :+  %chat-unread-update   &  -:!>(*vale:m-chat-unread-update)
            :+  %chat-unreads         &  -:!>(*vale:m-chat-unreads)
            :+  %chat-writ-1          &  -:!>(*vale:m-chat-writ-1)
            :+  %chat-writ-2          &  -:!>(*vale:m-chat-writ-2)
            :+  %chat-writ-3          &  -:!>(*vale:m-chat-writ-3)
            :+  %clubs                &  -:!>(*vale:m-clubs)
            :+  %epic                 &  -:!>(*vale:m-epic)
            :+  %hidden-messages      &  -:!>(*vale:m-hidden-messages)
            :+  %ships                &  -:!>(*vale:m-ships)
            :+  %writ                 &  -:!>(*vale:m-writ)
            :+  %writ-response        &  -:!>(*vale:m-writ-response)
            :+  %writ-response-1      &  -:!>(*vale:m-writ-response-1)
            :+  %writ-response-2      &  -:!>(*vale:m-writ-response-2)
            :+  %writ-response-3      &  -:!>(*vale:m-writ-response-3)
        ==
      ::  facts
      ::
      :~  [/ %chat-blocked-by %chat-unblocked-by %chat-toggle-message %chat-club-action %writ-response %ships ~]
          [/club/$ %writ-response ~]
          [/clubs %chat-club-action ~]
          [/dm/$ %writ-response ~]
          [/dm/invited %ships ~]
          [/epic %epic ~]
          [/unreads %chat-unread-update ~]
        ::
          [/v1 %chat-club-action-1 %writ-response-1 ~]
          [/v1/club/$ %writ-response-1 ~]
          [/v1/clubs %chat-club-action-1 ~]
          [/v1/dm/$ %writ-response-1 ~]
        ::
          [/v2 %chat-club-action-1 %writ-response-2 ~]
          [/v2/club/$ %writ-response-2 ~]
          [/v2/clubs %chat-club-action-1 ~]
          [/v2/dm/$ %writ-response-2 ~]
        ::
          [/v3 %chat-club-action-1 %writ-response-3 ~]
          [/v3/club/$ %writ-response-3 ~]
          [/v3/clubs %chat-club-action-1 ~]
          [/v3/dm/$ %writ-response-3 ~]
      ==
    ::  scries
    ::
    :~  [/x/blocked %ships]
        [/x/blocked-by %ships]
        [/x/clubs %clubs]
        [/x/dm %ships]
        [/x/dm/$/search %chat-scan]
        [/x/dm/$/search/bounded %chat-scam]
        [/x/dm/$/writs %chat-paged-writs]
        [/x/dm/$/writs/writ %writ]
        [/x/dm/archive %ships]
        [/x/dm/invited %ships]
        [/x/full %noun]
        [/x/heads %chat-heads]
        [/x/hidden-messages %hidden-messages]
        [/x/init %noun]
        [/x/old %noun]
        [/x/unreads %chat-unreads]
      ::
        [/x/v1/club/$/search %chat-scan-1]
        [/x/v1/club/$/search/bounded %chat-scam-1]
        [/x/v1/club/$/writs %chat-paged-writs-1]
        [/x/v1/club/$/writs/writ %chat-writ-1]
        [/x/v1/dm/$/search %chat-scan-1]
        [/x/v1/dm/$/search/bounded %chat-scam-1]
        [/x/v1/dm/$/writs %chat-paged-writs-1]
        [/x/v1/dm/$/writs/writ %chat-writ-1]
        [/x/v1/heads %chat-heads-1]
        [/x/v1/init %noun]
      ::
        [/x/v2/club/$/search %chat-scan-2]
        [/x/v2/club/$/search/bounded %chat-scam-2]
        [/x/v2/club/$/writs %chat-paged-writs-2]
        [/x/v2/club/$/writs/writ %chat-writ-2]
        [/x/v2/dm/$/search %chat-scan-2]
        [/x/v2/dm/$/search/bounded %chat-scam-2]
        [/x/v2/dm/$/writs %chat-paged-writs-2]
        [/x/v2/dm/$/writs/writ %chat-writ-2]
        [/x/v2/heads %chat-heads-2]
      ::
        [/x/v3/changes/$ %chat-changed-writs]
        [/x/v3/club/$/search %chat-scan-3]
        [/x/v3/club/$/search/bounded %chat-scam-3]
        [/x/v3/club/$/writs %chat-paged-writs-3]
        [/x/v3/club/$/writs/writ %chat-writ-3]
        [/x/v3/dm/$/search %chat-scan-3]
        [/x/v3/dm/$/search/bounded %chat-scam-3]
        [/x/v3/dm/$/writs %chat-paged-writs-3]
        [/x/v3/dm/$/writs/writ %chat-writ-3]
        [/x/v3/heads %chat-heads-3]
    ==
::
%-  %-  agent:neg
    :+  |
      [~.chat-dms^%1 ~ ~]
    [%chat^[~.chat-dms^%1 ~ ~] ~ ~]
%-  agent:dbug
%+  verb-lib  |
::
^-  agent:gall
=>
  |%
  +$  card  card:agent:gall
  ++  okay  `epic:e`1
  ++  wood-state
    ^-  state:wood-lib
    :*  ver=|
        odd=&
        veb=|
    ==
  ++  club-eq  2 :: reverb control: max number of forwards for clubs
  +$  current-state
    $:  %10
        dms=(map ship dm:c)
        clubs=(map id:club:c club:c)
        pins=(list whom:c)
        sends=(map whom:c (qeu sent-id))
        blocked=(set ship)
        blocked-by=(set ship)
        hidden-messages=(set id:c)
        old-chats=(map flag:v2:cv chat:v2:cv)  :: for migration
        old-pins=(list whom:v2:cv)
    ==
  +$  sent-id
    $@  time             ::  top-level msg
    [top=id:c new=time]  ::  or reply
  --
=|  current-state
=*  state  -
=<
  |_  =bowl:gall
  +*  this  .
      def   ~(. (default-agent this %|) bowl)
      log   ~(. logs [our.bowl /logs])
      cor   ~(. +> [bowl ~])
  ++  on-init
    ^-  (quip card _this)
    =^  cards  state
      abet:init:cor
    [cards this]
  ::
  ++  on-save  !>([state okay])
  ++  on-load
    |=  =vase
    ^-  (quip card _this)
    =^  cards  state
      abet:(load:cor vase)
    [cards this]
  ::
  ++  on-poke
    |=  [=mark =vase]
    ^-  (quip card _this)
    =^  cards  state
      abet:(poke:cor mark vase)
    [cards this]
  ++  on-watch
    |=  =path
    ^-  (quip card _this)
    =^  cards  state
      abet:(watch:cor path)
    [cards this]
  ::
  ++  on-peek   peek:cor
  ::
  ++  on-leave   on-leave:def
  ++  on-fail
    |=  [=term =tang]
    ^-  (quip card _this)
    :_  this
    [(fail:log term tang ~)]~
  ::
  ++  on-agent
    |=  [=wire =sign:agent:gall]
    ^-  (quip card _this)
    =^  cards  state
      abet:(agent:cor wire sign)
    [cards this]
  ++  on-arvo
    |=  [=wire sign=sign-arvo]
    ^-  (quip card _this)
    =^  cards  state
      abet:(arvo:cor wire sign)
    [cards this]
  --
|_  [=bowl:gall cards=(list card)]
+*  wood  ~(. wood-lib [bowl wood-state])
++  abet  [(flop cards) state]
++  cor   .
++  emit  |=(=card cor(cards [card cards]))
++  emil  |=(caz=(list card) cor(cards (welp (flop caz) cards)))
++  give  |=(=gift:agent:gall (emit %give gift))
++  now-id   `id:c`[our now]:bowl
++  scry-path
  |=  [agent=term =path]
  ^-  ^path
  (welp /(scot %p our.bowl)/[agent]/(scot %da now.bowl) path)
++  init  cor
::  +load: load next state
++  load
  |^  |=  =vase
  ^+  cor
  =+  !<([old=versioned-state cool=@ud] vase)
  =?  old  ?=(%2 -.old)  (state-2-to-3 old)
  =?  old  ?=(%3 -.old)  (state-3-to-4 old)
  =?  old  ?=(%4 -.old)  (state-4-to-5 old)
  =?  old  ?=(%5 -.old)  (state-5-to-6 old)
  =?  old  ?=(%6 -.old)  (state-6-to-7 old)
  =?  old  ?=(%7 -.old)  (state-7-to-8 old)
  =?  old  ?=(%8 -.old)  (state-8-to-9 old)
  =?  old  ?=(%9 -.old)  (state-9-to-10 old)
  ?>  ?=(%10 -.old)
  cor(state old)
  ::
  +$  versioned-state
    $%  state-10
        state-9
        state-8
        state-7
        state-6
        state-5
        state-4
        state-3
        state-2
    ==
  +$  state-2
    $:  %2
        chats=(map flag:v2:cv chat:v2:cv)
        dms=(map ship dm:v2:cv)
        clubs=(map id:club:v2:cv club:v2:cv)
        drafts=(map whom:v2:cv story:v2:cv)
        pins=(list whom:v2:cv)
        bad=(set ship)
        inv=(set ship)
        voc=(map [flag:v2:cv id:v2:cv] (unit said:v2:cv))
        fish=(map [flag:v2:cv @] id:v2:cv)
        ::  true represents imported, false pending import
        imp=(map flag:v2:cv ?)
    ==
  +$  state-3
    $:  %3
        chats=(map flag:v2:cv chat:v2:cv)
        dms=(map ship dm:v2:cv)
        clubs=(map id:club:v2:cv club:v2:cv)
        drafts=(map whom:v2:cv story:v2:cv)
        pins=(list whom:v2:cv)
        blocked=(set ship)
        blocked-by=(set ship)
        bad=(set ship)
        inv=(set ship)
        voc=(map [flag:v2:cv id:v2:cv] (unit said:v2:cv))
        fish=(map [flag:v2:cv @] id:v2:cv)
        ::  true represents imported, false pending import
        imp=(map flag:v2:cv ?)
    ==
  +$  state-4
    $:  %4
        chats=(map flag:v2:cv chat:v2:cv)
        dms=(map ship dm:v2:cv)
        clubs=(map id:club:v2:cv club:v2:cv)
        drafts=(map whom:v2:cv story:v2:cv)
        pins=(list whom:v2:cv)
        blocked=(set ship)
        blocked-by=(set ship)
        hidden-messages=(set id:v2:cv)
        bad=(set ship)
        inv=(set ship)
        voc=(map [flag:v2:cv id:v2:cv] (unit said:v2:cv))
        fish=(map [flag:v2:cv @] id:v2:cv)
        ::  true represents imported, false pending import
        imp=(map flag:v2:cv ?)
    ==
  +$  state-5
    $:  %5
        dms=(map ship dm-5)
        clubs=(map id:club:v3:cv club-5)
        pins=(list whom:v3:cv)
        bad=(set ship)
        inv=(set ship)
        blocked=(set ship)
        blocked-by=(set ship)
        hidden-messages=(set id:v3:cv)
        old-chats=(map flag:v2:cv chat:v2:cv)  :: for migration
        old-pins=(list whom:v2:cv)
    ==
  +$  club-5    [heard:club:v3:cv remark=remark-5 =pact:v3:cv crew:club:v3:cv]
  +$  dm-5      [=pact:v3:cv remark=remark-5 net:dm:v3:cv pin=_|]
  +$  remark-5  [last-read=time watching=_| unread-threads=(set id:c)]
  +$  state-6
    $:  %6
        dms=(map ship dm:v3:cv)
        clubs=(map id:club:v3:cv club:v3:cv)
        pins=(list whom:v3:cv)
        bad=(set ship)
        inv=(set ship)
        blocked=(set ship)
        blocked-by=(set ship)
        hidden-messages=(set id:c)
        old-chats=(map flag:v2:cv chat:v2:cv)  :: for migration
        old-pins=(list whom:v2:cv)
    ==
  +$  state-7
    $:  %7
        dms=(map ship dm:v3:cv)
        clubs=(map id:club:v3:cv club:v3:cv)
        pins=(list whom:v3:cv)
        sends=(map whom:v3:cv (qeu sent-id))
        blocked=(set ship)
        blocked-by=(set ship)
        hidden-messages=(set id:v3:cv)
        old-chats=(map flag:v2:cv chat:v2:cv)  :: for migration
        old-pins=(list whom:v2:cv)
    ==
  +$  state-8
    $:  %8
        dms=(map ship dm:v4:cv)
        clubs=(map id:club:v4:cv club:v4:cv)
        pins=(list whom:v4:cv)
        sends=(map whom:v4:cv (qeu sent-id))
        blocked=(set ship)
        blocked-by=(set ship)
        hidden-messages=(set id:v4:cv)
        old-chats=(map flag:v2:cv chat:v2:cv)  :: for migration
        old-pins=(list whom:v2:cv)
    ==
  +$  state-9
    $:  %9
        dms=(map ship dm:v5:cv)
        clubs=(map id:club:v5:cv club:v5:cv)
        pins=(list whom:v5:cv)
        sends=(map whom:v5:cv (qeu sent-id))
        blocked=(set ship)
        blocked-by=(set ship)
        hidden-messages=(set id:v5:cv)
        old-chats=(map flag:v2:cv chat:v2:cv)  :: for migration
        old-pins=(list whom:v2:cv)
    ==
  +$  state-10  current-state
  ::
  ++  state-9-to-10
    |=  state-9
    ^-  state-10
    :*  %10
        (~(run by dms) dm-9-to-10)
        (~(run by clubs) club-9-to-10)
        pins
        sends
        blocked
        blocked-by
        hidden-messages
        old-chats
        old-pins
    ==
  ++  club-9-to-10
    |=  =club:v5:cv
    ^-  club:v6:cv
    club(pact (pact-9-to-10 pact.club))
  ++  dm-9-to-10
    |=  =dm:v5:cv
    ^-  dm:v6:cv
    dm(pact (pact-9-to-10 pact.dm))
  ++  pact-9-to-10
<<<<<<< HEAD
    |=  pact:v5:c
    ^-  pact:v6:c
    =;  nu-wit
      [num nu-wit dex upd=~]
    %+  gas:on:writs:v6:c  *writs:v6:c
    %+  turn
      (tap:on:writs:v5:c wit)
    |=  [=time =writ:v5:c]
    :-  time
    [%& (v6:writ:v5:cv writ)]
=======
    |=  =pact:v5:cv
    ^-  pact:v6:cv
    %=    pact
        wit
      %+  gas:on:writs:v6:cv  *writs:v6:cv
      %+  turn
        (tap:on:writs:v5:cv wit.pact)
      |=  [=time =writ:v5:cv]
      :-  time
      [%& (v6:writ:v5:cc writ)]
    ==
>>>>>>> 1cb517f1
  ++  state-8-to-9
    |=  state-8
    ^-  state-9
    :*  %9
        (~(run by dms) dm-8-to-9)
        (~(run by clubs) club-8-to-9)
        pins
        sends
        blocked
        blocked-by
        hidden-messages
        old-chats
        old-pins
    ==
  ++  club-8-to-9
    |=  =club:v4:cv
    ^-  club:v5:cv
    club(pact (pact-8-to-9 pact.club))
  ++  dm-8-to-9
    |=  =dm:v4:cv
    ^-  dm:v5:cv
    dm(pact (pact-8-to-9 pact.dm))
  ++  pact-8-to-9
    |=  =pact:v4:cv
    ^-  pact:v5:cv
    =;  [num=@ud writs=(list [time writ:v5:cv])]
      [num (gas:on:writs:v5:cv ~ writs) dex.pact]
    %+  roll  (tap:on:writs:v4:cv wit.pact)
    |=  [[=time =writ:v4:cv] num=@ud writs=(list [time writ:v5:cv])]
    ^+  [num writs]
    =.  num  +(num)
    :-  num
    [[time (writ-8-to-9 num writ)] writs]
  ++  writ-8-to-9
    |=  [seq=@ud =writ:v4:cv]
    ^-  writ:v5:cv
    =,  -.writ
    [[id seq time reacts replies reply-meta] +.writ]
  ::
  ++  state-7-to-8
    |=  state-7
    ^-  state-8
    :*  %8
        (~(run by dms) dm-7-to-8)
        (~(run by clubs) club-7-to-8)
        pins
        sends
        blocked
        blocked-by
        hidden-messages
        old-chats
        old-pins
    ==
  ++  club-7-to-8
    |=  =club:v3:cv
    ^-  club:v4:cv
    club(pact (pact-7-to-8 pact.club))
  ++  dm-7-to-8
    |=  =dm:v3:cv
    ^-  dm:v4:cv
    dm(pact (pact-7-to-8 pact.dm))
  ++  pact-7-to-8
    |=  =pact:v3:cv
    ^-   pact:v4:cv
    pact(wit (run:on:writs:v3:cv wit.pact v4:writ:v3:cc))
  ::
  ++  state-6-to-7
    |=  state-6
    ^-  state-7
    [%7 dms clubs pins ~ blocked blocked-by hidden-messages old-chats old-pins]
  ++  state-5-to-6
    |=  s=state-5
    ^-  state-6
    s(- %6, dms (dms-5-to-6 dms.s), clubs (clubs-5-to-6 clubs.s))
  ::
  ++  dms-5-to-6
    |=  dms=(map ship dm-5)
    ^-  (map ship dm:v3:cv)
    %-  ~(run by dms)
    |=  dm=dm-5
    ^-  dm:v3:cv
    dm(remark (remark-5-to-6 wit.pact.dm remark.dm))
  ::
  ++  clubs-5-to-6
    |=  clubs=(map id:club:v3:cv club-5)
    ^-  (map id:club:v3:cv club:v3:cv)
    %-  ~(run by clubs)
    |=  club=club-5
    ^-  club:v3:cv
    club(remark (remark-5-to-6 wit.pact.club remark.club))
  ::
  ++  remark-5-to-6
    |=  [=writs:v3:cv remark=remark-5]
    ^-  remark:v3:cv
    :_  remark
    ?~(tim=(ram:on:writs:v3:cv writs) *time key.u.tim)
  ::
  ++  state-4-to-5
    |=  state-4
    ^-  state-5
    :-  %5
    :+  (dms-4-to-5 dms)
      (clubs-4-to-5 clubs)
    [(pins-4-to-5 pins) bad inv blocked blocked-by hidden-messages chats pins]
  ::
  ++  pins-4-to-5
    |=  pins=(list whom:v2:cv)
    ^-  (list whom:v3:cv)
    %+  murn  pins
    |=(w=whom:v2:cv ?:(?=(%flag -.w) ~ (some w)))
  ::
  ++  dms-4-to-5
    |=  dms=(map ship dm:v2:cv)
    ^-  (map ship dm-5)
    %-  ~(run by dms)
    |=  dm:v2:cv
    ^-  dm-5
    [(pact-4-to-5 pact) remark net pin]
  ::
  ++  clubs-4-to-5
    |=  clubs=(map id:club:v2:cv club:v2:cv)
    ^-  (map id:club:c club-5)
    %-  ~(run by clubs)
    |=  club:v2:cv
    [heard remark (pact-4-to-5 pact) crew]
  ::
  ++  pact-4-to-5
    |=  =pact:v2:cv
    ^-  pact:v3:cv
    :_  dex.pact
    =/  writs  (tap:on:writs:v2:cv wit.pact)
    =/  reply-index=(map @da replies:v3:cv)
      %+  roll  writs
      |=  [[=time =writ:v2:cv] reply-index=(map @da replies:v3:cv)]
      ?~  replying.writ  reply-index
      =/  old-replies=replies:v3:cv  (~(gut by reply-index) time *replies:v3:cv)
      =/  reply-time  (~(get by dex.pact) u.replying.writ)
      ?~  reply-time  reply-index
      %+  ~(put by reply-index)  u.reply-time
      (put:on:replies:v3:cv old-replies time (reply-4-to-5 u.replying.writ time writ))
    %+  gas:on:writs:v3:cv  *writs:v3:cv
    %+  murn  writs
    |=  [=time =writ:v2:cv]
    ^-  (unit [^time writ:v3:cv])
    ?^  replying.writ  ~
    =/  =replies:v3:cv  (~(gut by reply-index) time *replies:v3:cv)
    (some time (writ-4-to-5 time writ replies))
  ::
  ++  writ-4-to-5
    |=  [=time old=writ:v2:cv =replies:v3:cv]
    ^-  writ:v3:cv
    =;  qm=reply-meta:v7:d
      :-  [id.old time feels.old replies qm]
      (essay-4-to-5 +.old)
    ::
    =/  last-repliers=(set ship)
      =|  repliers=(set ship)
      =/  entries=(list [* reply:v3:cv])  (bap:on:replies:v3:cv replies)
      |-
      ?:  |(=(~ entries) =(3 ~(wyt in repliers)))
        repliers
      =/  [* =reply:v3:cv]  -.entries
      ?:  (~(has in repliers) author.reply)
        $(entries +.entries)
      (~(put in repliers) author.reply)
    :*  (wyt:on:replies:v3:cv replies)
        last-repliers
        (biff (ram:on:replies:v3:cv replies) |=([=^time *] `time))
    ==
  ::
  ++  reply-4-to-5
    |=  [parent-id=id:v3:cv =time old=writ:v2:cv]
    ^-  reply:v3:cv
    [[id.old parent-id time feels.old] (memo-4-to-5 +.old)]
  ::
  ++  memo-4-to-5
    |=  memo:v2:cv
    ^-  memo:v7:old:d
    [(story-4-to-5 author content) author sent]
  ::
  ++  essay-4-to-5
    |=  memo:v2:cv
    ^-  essay:v3:cv
    [(memo-4-to-5 +<) %chat ?-(-.content %story ~, %notice [%notice ~])]
  ::
  ++  story-4-to-5
    |=  [=ship old=content:v2:cv]
    ^-  story:v7:old:d
    ?-    -.old
        %notice  ~[%inline pfix.p.old ship+ship sfix.p.old]~
        %story
      %+  welp
        (turn p.p.old (lead %block))
      [%inline q.p.old]~
    ==
  ::
  ++  state-3-to-4
    |=  s=state-3
    ^-  state-4
    %*  .  *state-4
      dms     dms.s
      clubs   clubs.s
      drafts  drafts.s
      pins    pins.s
      blocked  blocked.s
      blocked-by  blocked-by.s
      hidden-messages  ~
      bad     bad.s
      inv     inv.s
      fish    fish.s
      voc     voc.s
      chats   chats.s
    ==
  ++  state-2-to-3
    |=  s=state-2
    ^-  state-3
    %*  .  *state-3
      dms     dms.s
      clubs   clubs.s
      drafts  drafts.s
      pins    pins.s
      blocked  ~
      blocked-by  ~
      bad     bad.s
      inv     inv.s
      fish    fish.s
      voc     voc.s
      chats   chats.s
    ==
  --
::
++  poke
  |=  [=mark =vase]
  |^  ^+  cor
  ?+    mark  ~|(bad-poke/mark !!)
      %chat-negotiate
    ::TODO  arguably should just be a /mar/negotiate
    (emit (initiate:neg !<(@p vase) dap.bowl))
  ::
      %chat-dm-rsvp
    =+  !<(=rsvp:dm:c vase)
    di-abet:(di-rsvp:(di-abed:di-core ship.rsvp) ok.rsvp)
  ::
      %chat-blocked
    ?<  from-self
    (has-blocked src.bowl)
  ::
      %chat-unblocked
    ?<  from-self
    (has-unblocked src.bowl)
  ::
      %chat-block-ship
    =+  !<(=ship vase)
    ?>  from-self
    (block ship)
  ::
      %chat-unblock-ship
    =+  !<(=ship vase)
    ?>  from-self
    (unblock ship)
  ::
      %chat-toggle-message
    =+  !<(toggle=message-toggle:c vase)
    ?>  from-self
    (toggle-message toggle)
  ::
      %chat-unblocked
    ?<  from-self
    (has-unblocked src.bowl)
  ::
      %chat-block-ship
    =+  !<(=ship vase)
    ?>  from-self
    (block ship)
  ::
      %chat-unblock-ship
    =+  !<(=ship vase)
    ?>  from-self
    (unblock ship)
  ::
      %chat-toggle-message
    =+  !<(toggle=message-toggle:c vase)
    ?>  from-self
    (toggle-message toggle)
  ::
      %chat-remark-action
    =+  !<(act=remark-action:c vase)
    ?-  -.p.act
      %ship  di-abet:(di-remark-diff:(di-abed:di-core p.p.act) q.act)
      %club  cu-abet:(cu-remark-diff:(cu-abed:cu-core p.p.act) q.act)
    ==
  ::
      %chat-dm-action-1
    =+  !<(=action:dm:c vase)
    ::  don't allow anyone else to proxy through us
    ?.  =(src.bowl our.bowl)
      ~|("%dm-action poke failed: only allowed from self" !!)
    ::  don't proxy to self, creates an infinite loop
    ?:  =(p.action our.bowl)
      di-abet:(di-ingest-diff:(di-abed-soft:di-core p.action) q.action)
    di-abet:(di-proxy:(di-abed-soft:di-core p.action) q.action)
  ::
      %chat-dm-diff-1
    =+  !<(=diff:dm:c vase)
    di-abet:(di-take-counter:(di-abed-soft:di-core src.bowl) diff)
  ::
      %chat-club-create
    cu-abet:(cu-create:cu-core !<(=create:club:c vase))
  ::
      %chat-club-action-1
    =+  !<(=action:club:c vase)
    =/  cu  (cu-abed p.action)
    cu-abet:(cu-diff:cu q.action)
  ::
      %chat-dm-archive  di-abet:di-archive:(di-abed:di-core !<(ship vase))
      %chat-migrate-server  ?>(from-self server:migrate)
      %chat-migrate         ?>(from-self client:migrate)
  ::
      %chat-migrate-refs
    ?>  from-self
    =+  !<(flag=[ship term] vase)
    (refs:migrate flag)
      %chat-trim
    ?>  from-self
    trim:migrate
  ::  backwards compatibility
  ::
  ::  v3 types
    ::
  ::
      %chat-dm-action
    =;  new=action:dm:c
      $(mark %chat-dm-action-1, vase !>(new))
    =+  !<(=action:dm:v3:cv vase)
    action(q (v4:diff-writs:v3:cc q.action))
  ::
      %chat-dm-diff
    =;  new=diff:dm:c
      $(mark %chat-dm-diff-1, vase !>(new))
    (v4:diff-writs:v3:cc !<(=diff:dm:v3:cv vase))
  ::
      ?(%chat-club-action %chat-club-action-0)
    =;  new=action:club:c
      $(mark %chat-club-action-1, vase !>(new))
    =+  !<(=action:club:v3:cv vase)
    ?.  ?=(%writ -.q.q.action)  action
    action(diff.q.q (v4:diff-writs:v3:cc diff.q.q.action))
  ::  v2 types
  ::
    ::
  ::
      %dm-rsvp
    =+  `rsvp:dm:c`!<(rsvp:dm:v2:cv vase)  ::NOTE  safety check
    $(mark %chat-dm-rsvp)
  ::
      %dm-diff
    =;  new=diff:dm:v3:cv
      $(mark %chat-dm-diff, vase !>(new))
    (v3:diff-writs:v2:cc !<(=diff:dm:v2:cv vase))
  ::
      %club-action
    =;  new=action:club:v3:cv
      $(mark %chat-club-action, vase !>(new))
    =+  !<(=action:club:v2:cv vase)
    ?.  ?=(%writ -.q.q.action)  action
    action(diff.q.q (v3:diff-writs:v2:cc diff.q.q.action))
  ::
      %egg-any
    =+  !<(=egg-any:gall vase)
    ?-  -.egg-any
        ?(%15 %16)
      ?.  ?=(%live +<.egg-any)
        ~&  [dap.bowl %egg-any-not-live]
        cor
      =/  bak=_cor
        (load -:!>(*[versioned-state:load @ud]) q.old-state.egg-any)
      ::  restore previous data, doing a "deep merge" where possible.
      ::  in doing so we must take care around sequence numbers.
      ::  to keep that logic simple, we merge the message lists and
      ::  re-number all the messages in sequence.
      ::
      =.  dms
        %+  roll  ~(tap by dms:bak)
        |=  [[=ship =dm:c] =_dms]
        %+  ~(put by dms)  ship
        ?.  (~(has by dms) ship)
          dm
        =/  hav  (~(got by dms) ship)
        =/  [num=@ud wit=writs:c]
          %^  (dip:on:writs:c ,@ud)
              (uni:on:writs:c wit.pact.dm wit.pact.hav)
            0
          |=  [n=@ud k=time v=(may:c writ:c)]
          ^-  [(unit (may:c writ:c)) ? @ud]
          :_  [| +(n)]
          :-  ~
          ?:(?=(%| -.v) v(seq +(n)) v(seq +(n)))
        :*  :^    num
                wit
              (~(uni by dex.pact.dm) dex.pact.hav)
            ::NOTE  if we renumbered message above, arguably this should
            ::      also add new upd entries for all those posts, but we
            ::      assume (for now) that /changes consistency across exports
            ::      isn't strictly necessary
            (uni:updated-on:c upd.pact.dm upd.pact.hav)
          ::
            remark.hav
            net.hav
            |(pin.hav pin.dm)
        ==
      =.  clubs
        %+  roll  ~(tap by clubs:bak)
        |=  [[=id:club:c =club:c] =_clubs]
        %+  ~(put by clubs)  id
        ?.  (~(has by clubs) id)
          club
        =/  hav  (~(got by clubs) id)
        :*  (~(uni in heard.club) heard.hav)
            remark.hav
          ::
            :^    (max num.pact.club num.pact.hav)
                (uni:on:writs:c wit.pact.club wit.pact.hav)
              (~(uni by dex.pact.club) dex.pact.hav)
            (uni:updated-on:c upd.pact.club upd.pact.hav)
          ::
            crew.hav
        ==
      =.  pins             pins:bak
      =.  blocked          (~(uni in blocked:bak) blocked)
      =.  blocked-by       (~(uni in blocked-by:bak) blocked-by)
      =.  hidden-messages  (~(uni in hidden-messages:bak) hidden-messages)
      cor
    ==
  ==
  ++  pin
    |=  ps=(list whom:c)
    =.  pins  ps
    cor
  --
  ::
  ++  has-blocked
    |=  =ship
    ^+  cor
    ?<  (~(has in blocked-by) ship)
    ?<  =(our.bowl ship)
    =.  blocked-by  (~(put in blocked-by) ship)
    (give %fact ~[/] chat-blocked-by+!>(ship))
  ::
  ++  has-unblocked
    |=  =ship
    ^+  cor
    ?>  (~(has in blocked-by) ship)
    ?<  =(our.bowl ship)
    =.  blocked-by  (~(del in blocked-by) ship)
    (give %fact ~[/] chat-unblocked-by+!>(ship))
  ::
  ++  block
    |=  =ship
    ^+  cor
    ?<  (~(has in blocked) ship)
    ?<  =(our.bowl ship)
    =.  blocked  (~(put in blocked) ship)
    (emit %pass di-area:di-core:cor %agent [ship dap.bowl] %poke %chat-blocked !>(0))
  ::
  ++  unblock
    |=  =ship
    ^+  cor
    ?>  (~(has in blocked) ship)
    =.  blocked  (~(del in blocked) ship)
    (emit %pass di-area:di-core:cor %agent [ship dap.bowl] %poke %chat-unblocked !>(0))
  ::
  ++  toggle-message
    |=  toggle=message-toggle:c
    ^+  cor
    =.  hidden-messages
      ?-  -.toggle
        %hide  (~(put in hidden-messages) id.toggle)
        %show  (~(del in hidden-messages) id.toggle)
      ==
    (give %fact ~[/] chat-toggle-message+!>(toggle))
  ::
++  watch
  |=  =(pole knot)
  ^+  cor
  ?+    pole  ~|(bad-watch-path+`path`pole !!)
  ::  catch-all
  ::
      ~  ?>(from-self cor)
      [?(%v1 %v2 %v3) ~]  ?>(from-self cor)
  ::
      [%clubs ~]  ?>(from-self cor)
      [%v1 %clubs ~]  ?>(from-self cor)

      [%unreads ~]  ?>(from-self cor)
      [%dm %invited ~]  ?>(from-self cor)
  ::
      [%dm ship=@ rest=*]
    =/  =ship  (slav %p ship.pole)
    di-abet:(di-watch:(di-abed:di-core ship) %v0 rest.pole)
  ::
      [ver=?(%v1 %v2 %v3) %dm ship=@ rest=*]
    =/  =ship  (slav %p ship.pole)
    di-abet:(di-watch:(di-abed:di-core ship) ver.pole rest.pole)
  ::
      [%club id=@ rest=*]
    =/  =id:club:c  (slav %uv id.pole)
    cu-abet:(cu-watch:(cu-abed id) %v0 rest.pole)
  ::
      [ver=?(%v1 %v2 %v3) %club id=@ rest=*]
    =/  =id:club:c  (slav %uv id.pole)
    cu-abet:(cu-watch:(cu-abed id) ver.pole rest.pole)
  ::
      [%epic ~]
    (give %fact ~ epic+!>(okay))
  ==
::
++  agent
  |=  [=(pole knot) =sign:agent:gall]
  ^+  cor
  ?+    pole  ~|(bad-agent-wire/pole !!)
      ~  cor
  ::
      [%logs *]  cor
      [%epic ~]  cor
      [%hook *]  cor
      [%logs ~]  cor
  ::
      [%migrate ~]
    ?>  ?=(%poke-ack -.sign)
    ?~  p.sign  cor
    %-  (slog 'Failed to do chat data migration' u.p.sign)
    cor
  ::
      [%activity %submit ~]
    ?>  ?=(%poke-ack -.sign)
    ?~  p.sign  cor
    %-  (slog 'Failed to send activity' u.p.sign)
    cor
  ::
      [%said *]
    ::  old chat used to fetch previews, we don't do those here anymore
    ::
    cor
  ::
      [%groups ~]
    ::  old chat used to watch groups. we no longer want/need to.
    ::
    (emit %pass /groups %agent [our.bowl %groups] %leave ~)
  ::
      [%chat ship=@ *]
    ::  old chat used to have chat subscriptions. we no longer care about these
    ::
    ?~  who=(slaw %p ship.pole)  cor
    (emit %pass pole %agent [u.who dap.bowl] %leave ~)
  ::
      [%contacts ship=@ ~]
    ?>  ?=(%poke-ack -.sign)
    ?~  p.sign  cor
    %-  (slog leaf/"Failed to heed contact {(trip ship.pole)}" u.p.sign)
    cor
  ::
      [?(%v1 %v2) %dm ship=@ rest=*]
    =/  =ship  (slav %p ship.pole)
    di-abet:(di-agent:(di-abed:di-core ship) rest.pole sign)
  ::
      [?(%v1 %v2) %club id=@ rest=*]
    =/  =id:club:c  (slav %uv id.pole)
    cu-abet:(cu-agent:(cu-abed id) rest.pole sign)
  ==
++  give-kick
  |=  [pas=(list path) =cage]
  =.  cor  (give %fact pas cage)
  (give %kick ~ ~)
::
++  arvo
  |=  [=wire sign=sign-arvo]
  ^+  cor
  ~&  arvo/wire
  cor
++  peek
  |=  =path
  ^-  (unit (unit cage))
  ?+  path  [~ ~]
    [%x %full ~]  ``noun+!>([dms clubs])
    [%x %old ~]  ``noun+!>(old-chats)  ::  legacy data, for migration use
  ::
    [%x %clubs ~]  ``clubs+!>((~(run by clubs) |=(=club:c crew.club)))
  ::
    [%x %blocked ~]  ``ships+!>(blocked)
  ::
    [%x %blocked-by ~]  ``ships+!>(blocked-by)
  ::
    [%x %hidden-messages ~]  ``hidden-messages+!>(hidden-messages)
  ::
    [%x %unreads ~]  ``chat-unreads+!>(unreads)
  ::
      [%x %init ~]
    =-  ``noun+!>(-)
    :*  (~(run by clubs) |=(=club:c crew.club))
        ~(key by accepted-dms)
        unreads
        ~(key by pending-dms)
        pins
    ==
  ::
      [%x %v1 %init ~]
    =-  ``noun+!>(-)
    :*  ~(key by accepted-dms)
        ~(key by pending-dms)
        (~(run by clubs) |=(=club:c crew.club))
        blocked
        blocked-by
        hidden-messages
    ==
  ::
      [%x %heads ?(~ [@ ~])]
    =/  since=(unit time)
      ?~  t.t.path  ~
      ?^  tim=(slaw %da i.t.t.path)  `u.tim
      `(slav %ud i.t.t.path)
    :^  ~  ~  %chat-heads
    !>((v3:heads:v5:cc (v5:heads:v6:cc (heads since))))
  ::
      [%x ?(%v1 %v2 %v3) %heads ?(~ [@ ~])]
    =*  ver  i.t.path
    =/  since=(unit time)
      ?~  t.t.t.path  ~
      ?^  tim=(slaw %da i.t.t.t.path)  `u.tim
      `(slav %ud i.t.t.t.path)
    ?-  ver
      %v1  ``[%chat-heads-1 !>((v4:heads:v6:cc (heads since)))]
      %v2  ``[%chat-heads-2 !>((v5:heads:v6:cc (heads since)))]
      %v3  ``[%chat-heads-3 !>(`chat-heads:v6:cv`(heads since))]
    ==
  ::
      [%x %v3 %changes since=@ rest=*]
    =+  since=(slav %da i.t.t.t.path)
    =/  changes=(map whom:c (unit writs:c))
      %-  ~(gas by *(map whom:c (unit writs:c)))
      %+  weld
        %+  turn  ~(tap by dms)
        |=  [who=ship =dm:c]
        ^-  [whom:c (unit writs:c)]
        :-  [%ship who]
        (~(changes pac pact.dm) since)
      %+  turn  ~(tap by clubs)
      |=  [=id:club:c =club:c]
      ^-  [whom:c (unit writs:c)]
      :-  [%club id]
      (~(changes pac pact.club) since)
    ?+  t.t.t.t.path  [~ ~]
      ~  ``chat-changed-writs+!>(changes)
    ::
        [%count ~]
      :^  ~  ~  %json
      !>  ^-  json
      %-  numb:enjs:format
      %-  ~(rep by changes)
      |=  [[* w=(unit writs:c)] sum=@ud]
      %+  add  sum
      ?~(w 0 (wyt:on:writs:c u.w))
    ==
  ::
      [%x %dm ~]
    ``ships+!>(~(key by accepted-dms))
  ::
      [%x %dm %invited ~]
    ``ships+!>(~(key by pending-dms))
  ::
      [%x %dm %archive ~]
    ``ships+!>(~(key by archived-dms))
  ::
      [%x %dm @ *]
    =/  =ship  (slav %p i.t.t.path)
    (di-peek:(di-abed:di-core ship) %x %v0 t.t.t.path)
  ::
      [%x ?(%v1 %v2 %v3) %dm @ *]
    =/  =ship  (slav %p i.t.t.t.path)
    (di-peek:(di-abed:di-core ship) %x i.t.path t.t.t.t.path)
  ::
      [%x %club @ *]
    (cu-peek:(cu-abed (slav %uv i.t.t.path)) %x %v0 t.t.t.path)
  ::
      [%x ?(%v1 %v2 %v3) %club @ *]
    (cu-peek:(cu-abed (slav %uv i.t.t.t.path)) %x i.t.path t.t.t.t.path)
  ::
      [%u %dm @ *]
    =/  =ship  (slav %p i.t.t.path)
    =/  has  (~(has by dms) ship)
    ?.  has
      ``loob+!>(|)
    ?~  t.t.t.path  ``loob+!>(has)
    (di-peek:(di-abed:di-core ship) %u %v0 t.t.t.path)
  ::
      [%u %club @ *]
    =/  =id:club:c  (slav %uv i.t.t.path)
    =/  has  (~(has by clubs) id)
    ?.  has
      ``loob+!>(|)
    ?~  t.t.t.path  ``loob+!>(has)
    (cu-peek:(cu-abed:cu-core id) %u %v0 t.t.t.path)
  ::
  ==
::
++  heads
  |=  since=(unit time)
  ^-  chat-heads:c
  %+  murn
    %+  welp
      (turn ~(tap by dms) |=([=@p dm:c] [ship+p pact remark]))
    (turn ~(tap by clubs) |=([=id:club:c club:c] [club+id pact remark]))
  |=  [=whom:c =pact:c =remark:c]
  ^-  (unit [_whom time (unit writ:c)])
  ::  if there is no latest post, give nothing
  ::
  ?~  vp=(ram:on:writs:c wit.pact)  ~
  ::  if the request is bounded, check that latest message is "in bounds"
  ::  (and not presumably already known by the requester)
  ::
  ?.  ?|  ?=(~ since)
          |((gth key.u.vp u.since) (gth recency.remark u.since))
      ==
    ~
  ::  latest is in range (or recency was changed), give it directly
  ::
  ?:  ?=(%| -.val.u.vp)  ~
  `[whom recency.remark `+.val.u.vp]
::
++  unreads
  ^-  unreads:c
  %-  ~(gas by *unreads:c)
  %+  welp
    %+  turn  ~(tap by clubs)
    |=  [=id:club:c =club:c]
    =/  loyal  (~(has in team.crew.club) our.bowl)
    =/  invited  (~(has in hive.crew.club) our.bowl)
    ?:  &(!loyal !invited)
      [club/id *time 0 ~ ~]
    =/  cu  (cu-abed id)
    [club/id cu-unread:cu]
  %+  murn  ~(tap in ~(key by dms))
  |=  =ship
  =/  di  (di-abed:di-core ship)
  ?:  ?=(?(%invited %archive) net.dm.di)  ~
  ?:  =([~ ~] pact.dm.di)  ~
  `[ship/ship di-unread:di]
++  give-unread
  |=  [=whom:c =unread:unreads:c]
  (give %fact ~[/unreads] chat-unread-update+!>([whom unread]))
::
++  pass-hark
  |=  =cage
  ^-  card
  =/  =wire  /hark
  =/  =dock  [our.bowl %hark]
  [%pass wire %agent dock %poke cage]
::
++  pass-activity
  =,  activity
  |=  $:  =whom
          $=  concern
          $%  [%invite ~]
              [%post key=message-key]
              [%delete-post key=message-key]
              [%reply key=message-key top=message-key]
              [%delete-reply key=message-key top=message-key]
          ==
          content=story:d
          mention=?
      ==
  ^+  cor
  ?.  .^(? %gu (scry-path %activity /$))
    cor
  =;  actions=(list action)
    %-  emil
    %+  turn  actions
    |=  =action
    =/  =cage  activity-action+!>(action)
    [%pass /activity/submit %agent [our.bowl %activity] %poke cage]
  ?:  ?&  ?=(?(%post %reply) -.concern)
          .=  our.bowl
          p.id:?-(-.concern %post key.concern, %reply key.concern)
      ==
    =/  =source
      ?:  ?=(%post -.concern)  [%dm whom]
      [%dm-thread top.concern whom]
    :~  [%read source [%all `now.bowl |]]
        [%bump source]
    ==
  ?:  ?=(%delete-reply -.concern)
    =/  =source:activity  [%dm-thread top.concern whom]
    =/  =incoming-event:activity
      [%dm-reply key.concern top.concern whom content mention]
    [%del-event source incoming-event]~
  ?:  ?=(%delete-post -.concern)
    :~  [%del %dm-thread key.concern whom]
        [%del-event [%dm whom] [%dm-post key.concern whom content mention]]
    ==
  :_  ~
  :-  %add
  ?-  -.concern
    %post    [%dm-post key.concern whom content mention]
    %reply   [%dm-reply key.concern top.concern whom content mention]
    %invite  [%dm-invite whom]
  ==
::
++  make-notice
    |=  [=ship text=cord]
    ^-  delta:writs:c
    =/  =story:d  ~[[%inline ~[[%ship ship] text]]]
    =/  =memo:d  [story our.bowl now.bowl]
    [%add [memo [%chat /notice] ~ ~] `now.bowl]
::
++  get-ship-dw
  |=  =delta:writs:c
  ^-  ship
  ?>  ?=(?(%add %add-react %del-react) -.delta)
  ?-  -.delta
    %add  (get-author-ship:utils author.essay.delta)
    %add-react  (get-author-ship:utils author.delta)
    %del-react  (get-author-ship:utils author.delta)
  ==
::
++  get-ship-dr
  |=  =delta:replies:c
  ^-  ship
  ?>  ?=(?(%add %add-react %del-react) -.delta)
  ?-  -.delta
    %add  (get-author-ship:utils author.memo.delta)
    %add-react  (get-author-ship:utils author.delta)
    %del-react  (get-author-ship:utils author.delta)
  ==
::
++  check-writ-ownership
  |=  diff=diff:writs:c
  =*  her    p.p.diff
  =*  delta  q.diff
  =*  should  =(her src.bowl)
  ?-  -.delta
      %reply  (check-reply-ownership delta should)
      %add  ?.  should  |
            =(src.bowl (get-ship-dw delta))
      %del  should
      %add-react  =(src.bowl (get-ship-dw delta))
      %del-react  =(src.bowl (get-ship-dw delta))
  ==
::
++  check-reply-ownership
  |=  [d=delta:writs:c should=?]
  ?>  ?=(%reply -.d)
  =*  delta  delta.d
  ?-  -.delta
      %add  ?.(should | =(src.bowl (get-ship-dr delta)))
      %del  should
      %add-react  =(src.bowl (get-ship-dr delta))
      %del-react  =(src.bowl (get-ship-dr delta))
  ==
::
++  diff-to-response
  |=  [=diff:writs:c =pact:c]
  ^-  (unit response:writs:c)
  =;  delta=?(~ response-delta:writs:c)
    ?~  delta  ~
    `[p.diff delta]
  ?+  -.q.diff  q.diff
      %add
    =/  time=(unit time)    (~(get by dex.pact) p.diff)
    ?~  time  ~
    =/  writ=(unit (may:c writ:c))  (get:on:writs:c wit.pact u.time)
    ?~  writ  ~&(%diff-to-response-miss ~)
    ?:  ?=(%| -.u.writ)  ~&(%diff-to-response-miss-on-tomb ~)
    [%add essay.q.diff seq.u.writ u.time]
  ::
      %reply
    =;  delta=?(~ response-delta:replies:c)
      ?~  delta  ~
      [%reply id.q.diff meta.q.diff delta]
    ?+  -.delta.q.diff  delta.q.diff
        %add
      =/  time=(unit time)  (~(get by dex.pact) id.q.diff)
      ?~  time  ~
      [%add memo.delta.q.diff u.time]
    ==
  ==
++  from-self  =(our src):bowl
++  migrate
  |%
  ++  t  v2:cv
  ++  server
    =/  server-channels=v-channels:d
      %+  convert-channels  &
      %-  ~(gas by *(map flag:t chat:t))
      %+  skim  ~(tap by old-chats)
      |=  [=flag:t =chat:t]
      =(our.bowl p.flag)
    =/  =cage  [%channel-migration !>(server-channels)]
    (emit %pass /migrate %agent [our.bowl %channels-server] %poke cage)
  ::
  ++  client
    =/  =v-channels:d  (convert-channels | old-chats)
    =/  =cage  [%channel-migration !>(v-channels)]
    =.  cor  (emit %pass /migrate %agent [our.bowl %channels] %poke cage)
    =+  pins=old-pins
    |-
    ?~  pins  cor
    =/  =^cage  [%ui-action !>(`action:u`[%pins %add (convert-pin i.pins)])]
    =.  cor  (emit %pass /migrate %agent [our.bowl %groups-ui] %poke cage)
    $(pins t.pins)
  ::
  ++  refs
    |=  =flag:t
    ?~  old-chat=(~(get by old-chats) flag)  cor
    %-  emil
    ::  iterate over all chats and, for every message/reply authored by us,
    ::  containing a chat reference that we have (almost certainly) converted,
    ::  send the new version of the message/reply as an edit to the host.
    ::
    %+  murn  (tap:on:writs:t wit.pact.u.old-chat)
    |=  [=time =writ:t]
    ^-  (unit card)
    ?.  =(our.bowl author.writ)  ~
    =/  edit=(unit essay:d)
      =;  contains-chat-ref=?
        ?.  contains-chat-ref  ~
        `(convert-essay +.writ)
      ?.  ?=(%story -.content.writ)  |
      %+  lien  p.p.content.writ
      |=  =block:t
      ?=([%cite %chan [%chat *] *] block)
    =/  command=(unit c-post:d)
      ?~  edit  ~
      ?~  replying.writ
        `[%edit time u.edit]
      =/  parent-time  (~(get by dex.pact.u.old-chat) u.replying.writ)
      ?~  parent-time  ~
      `[%reply u.parent-time %edit time -.u.edit]
    ?~  command  ~
    =/  =cage
      :-  %channel-action-1
      !>(`a-channels:d`[%channel [%chat flag] %post u.command])
    `[%pass /migrate %agent [our.bowl %channels] %poke cage]
  ::
  ++  trim
    =-  =.  old-chats  -  cor
    ^-  (map flag:t chat:t)
    %-  ~(run by old-chats)
    |=  old-chat=chat:t
    =/  citations=(set [ship time])
      %-  sy
      ^-  (list [ship time])
      %-  zing
      ^-  (list (list [ship time]))
      %+  murn  (tap:on:writs:t wit.pact.old-chat)
      |=  [=time =writ:t]
      ^-  (unit (list [ship ^time]))
      ::  return citer message and cited message
      ?.  =(our.bowl author.writ)  ~
      =/  cite-targets=(list [ship ^time])
        ?.  ?=(%story -.content.writ)  ~
        %+  murn  p.p.content.writ
        |=  =block:t
        ^-  (unit [ship ^time])
        ?.  ?=([%cite %chan [%chat *] *] block)  ~
        ?.  ?=([%msg @ @ ~] wer.cite.block)  ~
        =/  who  (slaw %p i.t.wer.cite.block)
        ?~  who  ~
        =/  tim  (slaw %ud i.t.t.wer.cite.block)
        ?~  tim  ~
        `[u.who u.tim]
      ?~  cite-targets
        ~
      `[id.writ cite-targets]
    %=  old-chat
      log  ~
      dex.pact
        %-  malt
        %+  murn  ~(tap by dex.pact.old-chat)
        |=  [=id:t =time]
        ?.  (~(has in citations) id)  ~
        `[id time]
      wit.pact
        %-  malt
        %+  murn  (tap:on:writs:t wit.pact.old-chat)
        |=  [=time =writ:t]
        ?.  (~(has in citations) id.writ)  ~
        `[time writ]
    ==
  ++  convert-pin
    |=  =whom:t
    ^-  whom:u
    ?.  ?=(%flag -.whom)
      [%chat whom]
    ?.  (~(has by old-chats) p.whom)
      [%group p.whom]
    [%channel %chat p.whom]
  ::
  ++  convert-channels
    |=  [log=? =_old-chats]
    ^-  v-channels:d
    %-  ~(gas by *v-channels:d)
    %+  turn  ~(tap by old-chats)
    |=  [=flag:t =chat:t]
    ^-  [nest:d v-channel:d]
    :-  [%chat flag]
    =/  posts=v-posts:d  (convert-posts pact.chat)
    %*    .  *v-channel:d
        count   (wyt:on-v-posts:d posts)
        posts   posts
        log     ?.(log ~ (convert-log pact.chat posts perm.chat log.chat))
        perm    [1 perm.chat]
        remark  :_  remark.chat
                ?~(tim=(ram:on-v-posts:d posts) *time key.u.tim)
        net
      ?-  -.net.chat
        %pub  [*ship &]
        %sub  [host load]:net.chat
      ==
    ==
  ::
  ++  convert-posts
    |=  old=pact:t
    ^-  v-posts:d
    =/  writs  (tap:on:writs:t wit.old)
    =/  reply-index=(map @da v-replies:d)
      %+  roll  writs
      |=  [[=time =writ:t] reply-index=(map @da v-replies:d)]
      ?~  replying.writ  reply-index
      ::  this writ is replying to something, so temporarily put it into the
      ::  reply index. below, we will incorporate it into the parent writ.
      ::
      =/  parent-time  (~(get by dex.old) u.replying.writ)
      ?~  parent-time  reply-index
      =/  old-replies=v-replies:d  (~(gut by reply-index) u.parent-time *v-replies:d)
      %+  ~(put by reply-index)  u.parent-time
      (put:on-v-replies:d old-replies time [%& (convert-quip time writ)])
    %+  gas:on-v-posts:d  *v-posts:d
    =|  posts=(list [id-post:d (may:d v-post:d)])
    =<  posts
    %+  roll  writs
    |=  [[=time =writ:t] count=@ud =_posts]
    ^+  [count posts]
    ?^  replying.writ
      [count posts]
    ::  this writ is a top-level message. incorporate the replies to it found
    ::  by the above code.
    ::
    =/  replies=v-replies:d  (~(gut by reply-index) time *v-replies:d)
    =.  count  +(count)
    :-  count
    :_  posts
    [time %& (convert-post time count writ replies)]
  ::
  ++  convert-post
    |=  [id=@da seq=@ud old=writ:t replies=v-replies:d]
    ^-  v-post:d
    =/  modified-at=@da
      %-  ~(rep in replied.old)
      |=  [[=ship =time] mod=_id]
      ?:((gth time mod) time mod)
    :-  [id seq modified-at replies (convert-feels feels.old)]
    [%0 (convert-essay +.old)]
  ::
  ++  convert-feels
    |=  old=(map ship feel:t)
    ^-  v-reacts:d
    %-  ~(run by old)
    |=  =feel:t
    ?~  react=(kill:em feel)
      [%0 `[%any feel]]
    [%0 `u.react]
  ::
  ++  convert-quip
    |=  [id=@da old=writ:t]
    ^-  v-reply:d
    [[id (convert-feels feels.old)] %0 (convert-memo +.old)]
  ::
  ++  convert-memo
    |=  old=memo:t
    ^-  memo:d
    [(convert-story author.old content.old) author.old sent.old]
  ::
  ++  convert-essay
    |=  old=memo:t
    ^-  essay:d
    :*  (convert-memo old)
        [%chat ?-(-.content.old %story ~, %notice /notice)]
        ~
        ~
    ==
  ::
  ++  convert-story
    |=  [=ship old=content:t]
    ^-  story:d
    ?-    -.old
        %notice  ~[%inline pfix.p.old ship+ship sfix.p.old]~
        %story
      =-  (snoc - [%inline q.p.old])
      %+  turn  p.p.old
      |=  =block:t
      ^-  verse:s
      :-  %block
      ?.  ?=([%cite %chan *] block)  block
      =;  new=(unit path)
        ?~  new  block
        block(wer.cite u.new)
      =,  cite.block
      ?.  ?=(%chat p.nest)                     ~
      ?~  old=(~(get by old-chats) q.nest)     ~
      =*  dex  dex.pact.u.old
      =*  wit  wit.pact.u.old
      ?.  ?=([%msg @ @ ~] wer.cite.block)      ~
      ?~  who=(slaw %p i.t.wer)                ~
      ?~  tim=(slaw %ud i.t.t.wer)             ~
      ?~  id=(~(get by dex) [u.who u.tim])     ~
      =*  single  `/msg/(crip (a-co:co u.id))
      ?~  ret=(get:on:writs:t wit u.id)        single
      ?~  replying.u.ret                       single
      ?~  td=(~(get by dex) u.replying.u.ret)  single
      `/msg/(crip (a-co:co u.td))/(crip (a-co:co u.id))
    ==
  ::
  ++  convert-log
    |=  [[=writs:t =index:t] posts=v-posts:d =perm:d =log:t]
    ^-  log:d
    %+  gas:log-on:d  *log:d
    %-  zing
    %+  turn  (tap:log-on:t log)
    |=  [=time =diff:t]
    ^-  (list [id-post:d u-channel:d])
    =;  new=(list u-channel:d)
      ?~  new  ~
      ?~  t.new  [time i.new]~
      =.  time  (sub time ~s1)
      =>  .(new `(list u-channel:d)`new)
      |-
      ?~  new  ~
      [[time i.new] $(time +(time), new t.new)]
    ?-    -.diff
        ?(%add-sects %del-sects)  [%perm 0 perm]~
        %create
      :-  [%create p.diff ~]
      %+  murn  (tap:on:writs:t wit.q.diff)
      |=  [=^time =writ:t]
      =/  new-post  (get:on-v-posts:d posts time)
      ?~  new-post  ~
      (some %post time %set u.new-post)
    ::
        %writs
      =*  id  p.p.diff
      =/  old-time  (~(get by index) id)
      ?~  old-time  ~
      =/  old-writ  (get:on:writs:t writs u.old-time)
      ?~  old-writ  [%post u.old-time %set %| *tombstone:d]~
      ?~  replying.u.old-writ
        =/  new-post  (get:on-v-posts:d posts u.old-time)
        ?~  new-post  ~
        :_  ~
        :+  %post  u.old-time
        ?-  -.q.p.diff
          %del                    [%set %| *tombstone:d]
          ?(%add %edit)           [%set u.new-post]
          ?(%add-feel %del-feel)  [%reacts ?:(?=(%| -.u.new-post) ~ reacts.u.new-post)]
       ==
      =/  new-post-id  (~(get by index) u.replying.u.old-writ)
      ?~  new-post-id  ~
      =/  new-post  (get:on-v-posts:d posts u.new-post-id)
      ?~  new-post  ~
      ?:  ?=(%| -.u.new-post)  ~
      =/  new-quip  (get:on-v-replies:d replies.+.u.new-post u.old-time)
      ?~  new-quip  ~
      :_  ~
      :+  %post   u.new-post-id
      :+  %reply  u.old-time
      ^-  u-reply:d
      ?-  -.q.p.diff
        %del                    [%set %| *tombstone:d]
        ?(%add %edit)           [%set u.new-quip]
        ?(%add-feel %del-feel)  [%reacts ?:(?=(%| -.u.new-quip) ~ reacts.u.new-quip)]
      ==
    ==
  --
::
++  cu-abed  cu-abed:cu-core
::
++  cu-core
  |_  [=id:club:c =club:c gone=_| counter=@ud]
  +*  cu-pact  ~(. pac pact.club)
      log      ~(. logs [our.bowl /logs])
  ++  cu-core  .
  ++  cu-abet
    ::  shouldn't need cleaning, but just in case
    =.  cu-core  cu-clean
    =.  clubs
      ?:  gone
        (~(del by clubs) id)
      (~(put by clubs) id club)
    cor
  ++  cu-abed
    |=  i=id:club:c
    ~|  no-club/i
    cu-core(id i, club (~(gut by clubs) i *club:c))
  ++  cu-clean
    =.  hive.crew.club
      %-  ~(rep in hive.crew.club)
      |=  [=ship hive=(set ship)]
      ?:  (~(has in team.crew.club) ship)  hive
      (~(put in hive) ship)
    cu-core
  ++  cu-out  (~(del in cu-circle) our.bowl)
  ++  cu-circle
    (~(uni in team.crew.club) hive.crew.club)
  ::
  ++  cu-area  `wire`/club/(scot %uv id)
  ++  cu-area-writs  `wire`/club/(scot %uv id)/writs
  ::
  ++  cu-uid
    =/  uid  `@uv`(shax (jam ['clubs' (add counter eny.bowl)]))
    [uid cu-core(counter +(counter))]
  ::
  ++  cu-activity
    =,  activity
    |=  $:  $=  concern
            $%  [%invite ~]
                [%post key=message-key]
                [%delete-post key=message-key]
                [%reply key=message-key top=message-key]
                [%delete-reply key=message-key top=message-key]
            ==
            content=story:d
            mention=?
        ==
    ?.  ?|  =(net.crew.club %done)
            &(=(net.crew.club %invited) =(%invite -.concern))
        ==
      cu-core
    =.  cor  (pass-activity [%club id] concern content mention)
    cu-core
  ::
  ++  cu-pass
    |%
    ++  act
      |=  [=ship =diff:club:c]
      ^-  card
      =/  =wire
        %+  weld  cu-area
        ^-  wire
        :-  %gossip
        ?.  ?=(%writ -.q.diff)  ~
        =,  p.diff.q.diff
        /(scot %uv p.diff)/(scot %p p)/(scot %ud q)
      =/  =dock  [ship dap.bowl]
      =/  =cage  chat-club-action-1+!>(`action:club:c`[id diff])
      [%pass wire %agent dock %poke cage]
    ::
    ++  gossip
      |=  =diff:club:c
      ^-  (list card)
      %+  turn  ~(tap in cu-out)
      |=  =ship
      (act ship diff)
    --
  ::
  ++  cu-init
    |=  [=net:club:c =create:club:c]
    =/  clab=club:c
      [*heard:club:c *remark:c *pact:c (silt our.bowl ~) hive.create *data:meta net |]
    cu-core(id id.create, club clab)
  ::
  ++  cu-unread
    %+  unread:cu-pact  our.bowl
    [recency last-read unread-threads]:remark.club
  ::
  ++  cu-create
    |=  =create:club:c
    =.  cu-core  (cu-init %done create)
    =.  cu-core  (cu-diff 0v0 [%init team hive met]:crew.club)
    =.  cor  (give-unread club/id cu-unread)
    =/  =delta:writs:c
      %+  make-notice  our.bowl
      %+  rap  3
      :~  ' started a group chat with '
          (scot %ud ~(wyt in hive.create))
          ' other members'
      ==
    =.  cu-core
      (cu-diff 0v0 [%writ now-id delta])
    cu-core
  ::
  ::  NB: need to be careful not to forward automatically generated
  ::  messages like this, each node should generate its own notice
  ::  messages, and never forward. XX: defend against?
  ++  cu-post-notice
    |=  [=ship text=cord]
    =/  =id:c             [ship now.bowl]
    =/  =delta:writs:c    (make-notice ship text)
    =/  w-d=diff:writs:c  [id delta]
    =.  pact.club  (reduce:cu-pact now.bowl w-d)
    (cu-give-writs-diff w-d)
  ::
  ++  cu-give-action
    |=  =action:club:c
    =/  action-5  (v5:action-club:v6:cc action)
    =.  cor
      =/  =cage  chat-club-action+!>((v3:action-club:v5:cc action-5))
      (emit %give %fact ~[/ /clubs] cage)
    =.  cor
      =/  cage  chat-club-action-1+!>(action-5)
      (emit %give %fact ~[/v1 /v1/clubs /v2 /v2/clubs] cage)
    =.  cor
      =/  cage  chat-club-action-1+!>(action)
      (emit %give %fact ~[/v3 /v3/clubs] cage)
    cu-core
  ::
  ++  cu-give-writs-diff
    |=  =diff:writs:c
    =/  =whom:c  [%club id]
    =/  response=(unit response:writs:c)
      (diff-to-response diff pact.club)
    ?~  response
      =.  cor  (emit (tell:log %crit ~['+diff-to-response miss (cu)'] ~))
      cu-core
    =/  old-response-3=[whom:v3:cv response:writs:v3:cv]
      :-  whom
      %-  v3:response-writs:v5:cc
      (v5:response-writs:v6:cc u.response)
    =/  old-response-4=[whom:v4:cv response:writs:v4:cv]
      [whom (v4:response-writs:v6:cc u.response)]
    =/  old-response-5=[whom:v5:cv response:writs:v5:cv]
      [whom (v5:response-writs:v6:cc u.response)]
    =/  new-response=[whom:c response:writs:c]  [whom u.response]
    =.  cor
      =/  cage  writ-response+!>(old-response-3)
      (emit %give %fact ~[/ cu-area cu-area-writs] cage)
    =.  cor
      =/  cage  writ-response-1+!>(old-response-4)
      (emit %give %fact ~[/v1 v1+cu-area v1+cu-area-writs] cage)
    =.  cor
      =/  =cage  writ-response-2+!>(old-response-5)
      (emit %give %fact ~[/v2 v2+cu-area v2+cu-area-writs] cage)
    =.  cor
      =/  =cage  writ-response-3+!>(new-response)
      (emit %give %fact ~[/v3 v3+cu-area v3+cu-area-writs] cage)
    cu-core
  ::
  ++  cu-diff
    |=  [=uid:club:c =delta:club:c]
    ::  generate a uid if we're hearing from a pre-upgrade ship or if we're sending
    =^  uid  cu-core
      ?:  |(from-self (lte uid club-eq))  cu-uid
      [uid cu-core]
    =/  diff  [uid delta]
    ?:  (~(has in heard.club) uid)  cu-core
    =.  heard.club  (~(put in heard.club) uid)
    =.  cor  (emil (gossip:cu-pass diff))
    =?  cu-core  !?=(%writ -.delta)  (cu-give-action [id diff])
    ?-    -.delta
    ::
        %meta
      =.  met.crew.club  meta.delta
      cu-core
    ::
        %init
      =.  cor  (pass-activity [%club id] [%invite ~] *story:d |)
      ::  ignore if already initialized
      ?:  ?|  !=(~ hive.crew.club)
              !=(~ team.crew.club)
              !=(*data:meta met.crew.club)
          ==
        cu-core
      =:  hive.crew.club  hive.delta
          team.crew.club  team.delta
          met.crew.club   met.delta
      ==
      cu-core
    ::
        %writ
      =/  loyal  (~(has in team.crew.club) our.bowl)
      =/  invited  (~(has in hive.crew.club) our.bowl)
      ?:  &(!loyal !invited)
         cu-core
      =/  had=(unit [=time writ=(may:c writ:c)])
        (get:cu-pact p.diff.delta)
      =/  reply=(unit [=time reply=(may:c reply:c)])
        ?.  ?=(%reply -.q.diff.delta)  ~
        ?~  had  ~
        ?:  ?=(%| -.writ.u.had)  ~
        (get-reply:cu-pact id.q.diff.delta replies.writ.u.had)
      ::  log shortcode reactions for group DMs
      ::
      =?  cor  ?=(%add-react -.q.diff.delta)
        =/  react-text
          ?@  react.q.diff.delta  react.q.diff.delta
          p.react.q.diff.delta
        ?^  (kill:em react-text)
          =/  message  ~[leaf+"Shortcode reaction detected in chat backend (group DM)"]
          =/  metadata
            :~  'event'^s+'Backend Shortcode Reaction Chat GroupDM'
                'context'^s+'chat_server_group_dm_add_react'
                'club_id'^s+(scot %uv id)
                'react'^s+react-text
            ==
          (emit (tell:log %crit message metadata))
        cor
      =.  pact.club  (reduce:cu-pact now.bowl diff.delta)
      ?-  -.q.diff.delta
          ?(%add-react %del-react)  (cu-give-writs-diff diff.delta)
          %add
        =.  time.q.diff.delta  (~(get by dex.pact.club) p.diff.delta)
        =*  essay  essay.q.diff.delta
        =?    last-read.remark.club
            =((get-author-ship:utils author.essay) our.bowl)
          (add now.bowl (div ~s1 100))
        =.  recency.remark.club  now.bowl
        =.  cor  (give-unread club/id cu-unread)
        =/  concern  [%post p.diff.delta now.bowl]
        =/  mention  (was-mentioned:utils content.essay our.bowl ~)
        =.  cu-core  (cu-activity concern content.essay mention)
        (cu-give-writs-diff diff.delta)
      ::
          %del
        =?  cu-core  &(?=(^ had) ?=(%& -.writ.u.had))
          =*  content  content.writ.u.had
          =/  mention  (was-mentioned:utils content our.bowl ~)
          (cu-activity [%delete-post [id time]:writ.u.had] content mention)
        (cu-give-writs-diff diff.delta)
      ::
          %reply
        =*  reply-id  id.q.diff.delta
        =*  delt  delta.q.diff.delta
        =/  entry=(unit [=time writ=(may:c writ:c)])  (get:cu-pact p.diff.delta)
        ?~  entry  cu-core
        ?:  ?=(%| -.writ.u.entry)  cu-core
        =.  meta.q.diff.delta  `reply-meta.writ.u.entry
        ::  log shortcode reactions for group DM replies
        ::
        =?  cor  ?=(%add-react -.delt)
          =/  react-text
            ?@  react.delt  react.delt
            p.react.delt
          ?^  (kill:em react-text)
            =/  message  ~[leaf+"Shortcode reaction detected in chat backend (group DM reply)"]
            =/  metadata
              :~  'event'^s+'Backend Shortcode Reaction Chat GroupDM Reply'
                  'context'^s+'chat_server_group_dm_reply_add_react'
                  'club_id'^s+(scot %uv id)
                  'reply_ship'^s+(scot %p p.reply-id)
                  'reply_time'^s+(scot %ud q.reply-id)
                  'react'^s+react-text
              ==
            (emit (tell:log %crit message metadata))
          cor
        ?-  -.delt
            ?(%add-react %del-react)  (cu-give-writs-diff diff.delta)
        ::
            %del
          =?  cu-core  &(?=(^ reply) ?=(%& -.reply.u.reply))
            =*  content  content.reply.u.reply
            =/  mention  (was-mentioned:utils content our.bowl ~)
            =/  concern
              [%delete-reply [id time]:reply.u.reply [id time]:writ.u.entry]
            (cu-activity concern content mention)
          (cu-give-writs-diff diff.delta)
        ::
            %add
          =*  memo  memo.delt
          =?  last-read.remark.club  =(author.memo our.bowl)
            (add now.bowl (div ~s1 100))
          =?  unread-threads.remark.club  !=(our.bowl author.memo)
            (~(put in unread-threads.remark.club) p.diff.delta)
          =.  recency.remark.club  now.bowl
          =.  cor  (give-unread club/id cu-unread)
          =*  op  writ.u.entry
          =/  top-con  [id time]:op
          =/  concern  [%reply [id.q.diff.delta now.bowl] top-con]
          =/  mention  (was-mentioned:utils content.memo our.bowl ~)
          =.  cu-core  (cu-activity concern content.memo mention)
          (cu-give-writs-diff diff.delta)
        ==
      ==
    ::
        %team
      =*  ship  ship.delta
      =/  loyal  (~(has in team.crew.club) ship)
      ?:  &(!ok.delta loyal)
        ?.  =(our src):bowl
          cu-core
        cu-core(gone &)
      ?:  &(ok.delta loyal)  cu-core
      ?.  (~(has in hive.crew.club) ship)
        cu-core
      =.  hive.crew.club  (~(del in hive.crew.club) ship)
      ?.  ok.delta
        (cu-post-notice ship ' declined the invite')
      =.  cor  (give-unread club/id cu-unread)
      =.  team.crew.club  (~(put in team.crew.club) ship)
      =?  last-read.remark.club  =(ship our.bowl)  now.bowl
      (cu-post-notice ship ' joined the chat')
    ::
        %hive
      ?:  add.delta
        ?:  ?|  (~(has in hive.crew.club) for.delta)
                (~(has in team.crew.club) for.delta)
            ==
          cu-core
        =.  hive.crew.club   (~(put in hive.crew.club) for.delta)
        =^  new-uid  cu-core
          cu-uid
        =.  cor  (emit (act:cu-pass for.delta new-uid %init [team hive met]:crew.club))
        (cu-post-notice for.delta ' was invited to the chat')
      ?.  (~(has in hive.crew.club) for.delta)
        cu-core
      =.  hive.crew.club  (~(del in hive.crew.club) for.delta)
      (cu-post-notice for.delta ' was uninvited from the chat')
    ==
  ::
  ++  cu-remark-diff
    |=  diff=remark-diff:c
    ^+  cu-core
    =?  cor  =(%read -.diff)
      %-  emil
      =+  .^(=carpet:ha %gx /(scot %p our.bowl)/hark/(scot %da now.bowl)/desk/groups/latest/noun)
      %+  murn
        ~(tap by cable.carpet)
      |=  [=rope:ha =thread:ha]
      ?.  =(/club/(scot %uv id) ted.rope)  ~
      =/  =cage  hark-action-1+!>([%saw-rope rope])
      `(pass-hark cage)
    =.  remark.club
      ?-  -.diff
        %watch    remark.club(watching &)
        %unwatch  remark.club(watching |)
        %read-at  !!
      ::
          %read
        ::  now.bowl should always be greater than the last message id
        ::  because ids are generated by us
        %=  remark.club
          last-read  now.bowl
          unread-threads  *(set id:c)
        ==
      ==
    =.  cor
      (give-unread club/id cu-unread)
    cu-core
  ::
  ++  cu-peek
    |=  [care=@tas ver=?(%v0 %v1 %v2 %v3) =(pole knot)]
    ^-  (unit (unit cage))
    ?+  pole  [~ ~]
      [%writs rest=*]  (peek:cu-pact care ver rest.pole)
      [%crew ~]   ``chat-club-crew+!>(crew.club)
    ::
        [%search %bounded kind=?(%text %mention) from=@ tries=@ nedl=@ ~]
      :+  ~  ~
      =;  =scam:c
        ?-  ver
          %v0  chat-scam+!>((v3:scam:v5:cc (v5:scam:v6:cc scam)))
          %v1  chat-scam-1+!>((v4:scam:v6:cc scam))
          %v2  chat-scam-2+!>((v5:scam:v6:cc scam))
          %v3  chat-scam-3+!>(`scam:v6:cv`scam)
        ==
      %^    ?-  kind.pole
              %text     text:tries-bound:search:cu-pact
              %mention  mention:tries-bound:search:cu-pact
            ==
          ?:  =(%$ from.pole)  ~
          `(slav %ud from.pole)
        (slav %ud tries.pole)
      ?-  kind.pole
        %text     (fall (slaw %t nedl.pole) nedl.pole)
        %mention  (slav %p nedl.pole)
      ==
    ::
        [%search %text skip=@ count=@ nedl=@ ~]
      :+  ~  ~
      =;  =scan:c
        ?-  ver
          %v0  chat-scan+!>((v3:scan:v5:cc (v5:scan:v6:cc scan)))
          %v1  chat-scan-1+!>((v4:scan:v5:cc (v5:scan:v6:cc scan)))
          %v2  chat-scan-2+!>((v5:scan:v6:cc scan))
          %v3  chat-scan-3+!>(`scan:v6:cv`scan)
        ==
      %^    text:hits-bound:search:cu-pact
          (slav %ud skip.pole)
        (slav %ud count.pole)
      (fall (slaw %t nedl.pole) nedl.pole)
    ::
        [%search %mention skip=@ count=@ nedl=@ ~]
      :+  ~  ~
      =;  =scan:c
        ?-  ver
          %v0  chat-scan+!>((v3:scan:v5:cc (v5:scan:v6:cc scan)))
          %v1  chat-scan-1+!>((v4:scan:v5:cc (v5:scan:v6:cc scan)))
          %v2  chat-scan-2+!>((v5:scan:v6:cc scan))
          %v3  chat-scan-3+!>(`scan:v6:cv`scan)
        ==
      %^    mention:hits-bound:search:cu-pact
          (slav %ud skip.pole)
        (slav %ud count.pole)
      (slav %p nedl.pole)
    ==
  ::
  ++  cu-watch
    |=  [ver=?(%v0 %v1 %v2 %v3) =path]
    ^+  cu-core
    ?>  =(src our):bowl
    ?+  path  !!
      ~  cu-core
      [%writs ~]  cu-core
    ==
  ::
  ++  cu-agent
    |=  [=wire =sign:agent:gall]
    ^+  cu-core
    ?+    wire  ~|(bad-club-take/wire !!)
        [%gossip *]
      ?>  ?=(%poke-ack -.sign)
      ?~  p.sign  cu-core
      ::  if we already tried hard, this is the end of the road
      ::
      ?:  ?=([%archaic ~] t.wire)
        %-  (slog leaf/"Failed to gossip {<src.bowl>} {<id>}" u.p.sign)
        cu-core
      ::  if they're know version mismatching, we should do nothing
      ::TODO  might want to mark the local msg as (partially?) undelivered...
      ::
      ?.  ?=(%await (read-status:neg bowl src.bowl dap.bowl))
        %-  (slog leaf/"Failed to gossip {<src.bowl>} {<id>}" u.p.sign)
        cu-core
      ::  if a poke failed, but we also don't have a negotiated version for
      ::  them, they might still be on the old (pre-2024) chat backend. try
      ::  sending them an old-style poke if we can, for backcompat.
      ::  we do our best to recover the message from the wire.
      ::
      =.  cor
        =;  c=(unit cage)
          ?~  c  cor
          %+  emit  %pass
          [(weld cu-area /gossip/archaic) %agent [src.bowl %chat] %poke u.c]
        ?+  t.wire  ~
            [@ @ @ ~]
          %-  some
          :-  %club-action
          !>  ^-  action:club:v2:cv
          =/  =uid:club:c
            (slav %uv i.t.wire)
          =/  mid=id:c
            [(slav %p i.t.t.wire) (slav %ud i.t.t.t.wire)]
          =/  msg=(unit [=time writ=(may:c writ:c)])
            (get:cu-pact mid)
          :^  id  uid  %writ
          ^-  diff:writs:v2:cv
          :-  mid
          ?~  msg  [%del ~]
          ?:  ?=(%| -.writ.u.msg)  [%del ~]
          :-  %add
          ^-  memo:v2:cv
          =,  writ.u.msg
          [~ (get-author-ship:utils author) sent [%story ~ (verses-to-inlines content)]]
        ==
      cu-core
    ==
  ::
  --
::
++  pending-dms
  (dms-by-net %invited ~)
::
++  accepted-dms
  (dms-by-net %inviting %done ~)
::
++  archived-dms
  (dms-by-net %archive ~)
::
++  dms-by-net
  |=  nets=(list net:dm:c)
  =/  nets  (~(gas in *(set net:dm:c)) nets)
  %-  ~(gas by *(map ship dm:c))
  %+  skim  ~(tap by dms)
  |=  [=ship =dm:c]
  (~(has in nets) net.dm)
::
++  give-invites
  |=  =ship
  =/  invites
    ?:  (~(has by dms) ship)
      ~(key by pending-dms)
    (~(put in ~(key by pending-dms)) ship)
  (give %fact ~[/ /dm/invited] ships+!>(invites))
::
++  verses-to-inlines  ::  for backcompat
  |=  l=(list verse:d)
  ^-  (list inline:v2:cv)
  %-  zing
  %+  turn  l
  |=  v=verse:d
  ^-  (list inline:v2:cv)
  ?-  -.v
      %block   ~
      %inline
    %+  murn  p.v
    |=  i=inline:d
    ^-  (unit inline:v2:cv)
    ?@  i    `i
    ?+  -.i  `i
      %sect        ~
      %task        ~
      %italics     `[-.i ^$(p.v p.i)]
      %bold        `[-.i ^$(p.v p.i)]
      %strike      `[-.i ^$(p.v p.i)]
      %blockquote  `[-.i ^$(p.v p.i)]
    ==
  ==
::
++  di-core
  |_  [=ship =dm:c gone=_|]
  +*  di-pact  ~(. pac pact.dm)
      di-hark  ~(. hark-dm:ch [now.bowl ship])
      log      ~(. logs [our.bowl /logs])
  ++  di-core  .
  ++  di-abet
    =.  dms
      ?:  gone  (~(del by dms) ship)
      (~(put by dms) ship dm)
    cor
  ++  di-abed
    |=  s=@p
    di-core(ship s, dm (~(got by dms) s))
  ::
  ++  di-abed-soft
    |=  s=@p
    =/  dm  (~(get by dms) s)
    ?^  dm  di-core(ship s, dm u.dm)
    =|  =remark:c
    =/  new=dm:c
      :*  *pact:c
          remark(watching &)
          ?:  =(s our.bowl)  %done
          ?:(=(src our):bowl %inviting %invited)
          |
      ==
    =.  di-core  di-core(ship s, dm new)
    ?:  &(!=(s our.bowl) =(src our):bowl)  di-core
    (di-activity [%invite ~] *story:d &)
  ::
  ++  di-area  `path`/dm/(scot %p ship)
  ++  di-area-writs  `path`/dm/(scot %p ship)/writs
  ::
  ++  di-activity
    |=  $:  $=  concern
            $%  [%invite ~]
                [%post key=message-key:activity]
                [%delete-post key=message-key:activity]
                [%reply key=message-key:activity top=message-key:activity]
                [%delete-reply key=message-key:activity top=message-key:activity]
            ==
            content=story:d
            mention=?
        ==
    ?.  ?|  =(net.dm %done)
            &(=(net.dm %invited) =(%invite -.concern))
        ==
      di-core
    =.  cor  (pass-activity [%ship ship] concern content mention)
    di-core
  ::
  ++  di-proxy
    |=  =diff:dm:c
    =.  di-core  (di-ingest-diff diff)
    ::  track the id of the message we sent so that we can handle nacks
    ::  gracefully, such as retrying with an older protocol version.
    ::  note that we don't put this information in the wire. +proxy:di-pass
    ::  always uses the same wire. this is important, because ames gives
    ::  message ordering guarantees only within the same flow, so we want to
    ::  re-use the same flow (duct stack) for the same target ship whenever
    ::  we can. (arguably rsvp pokes should go over that same flow also, but
    ::  they only happen once, and their ordering wrt the messages isn't _that_
    ::  important.)
    ::
    =.  sends
      %+  ~(put by sends)  [%ship ship]
      %-  ~(put to (~(gut by sends) [%ship ship] ~))
      ?.  ?=(%reply -.q.diff)
        q.p.diff
      [[p.p q.p] q.id.q]:diff
    =.  cor  (emit (proxy:di-pass diff))
    di-core
  ::
  ++  di-archive
    =.  net.dm  %archive
    (di-post-notice ' archived the channel')
  ::
  ++  di-give-writs-diff
    |=  =diff:writs:c
    =/  =whom:c  [%ship ship]
    =/  response=(unit response:writs:c)
      (diff-to-response diff pact.dm)
    ?~  response
      =.  cor  (emit (tell:log %crit ~['+diff-to-response miss (di)'] ~))
      di-core
    =/  old-response-3=[whom:v3:cv response:writs:v3:cv]
      :-  whom
      %-  v3:response-writs:v5:cc
      (v5:response-writs:v6:cc u.response)
    =/  old-response-4=[whom:v4:cv response:writs:v4:cv]
      [whom (v4:response-writs:v6:cc u.response)]
    =/  old-response-5=[whom:v5:cv response:writs:v5:cv]
      [whom (v5:response-writs:v6:cc u.response)]
    =/  new-response=[whom:c response:writs:c]  [whom u.response]
    =.  cor
      =/  =cage
        writ-response+!>(old-response-3)
      (emit %give %fact ~[/ di-area di-area-writs] cage)
    =.  cor
      =/  =cage  writ-response-1+!>(old-response-4)
      (emit %give %fact ~[/v1 v1+di-area v1+di-area-writs] cage)
    =.  cor
      =/  =cage  writ-response-2+!>(old-response-5)
      (emit %give %fact ~[/v2 v2+di-area v2+di-area-writs] cage)
    =.  cor
      =/  =cage  writ-response-3+!>(new-response)
      (emit %give %fact ~[/v3 v3+di-area v3+di-area-writs] cage)
    di-core
  ::
  ++  di-ingest-diff
    |=  =diff:dm:c
    =?  net.dm  &(?=(%inviting net.dm) !from-self)  %done
    =/  =wire  /contacts/(scot %p ship)
    =/  =cage  contact-action+!>(`action-0:contacts-0`[%heed ~[ship]])
    =.  cor  (emit %pass wire %agent [our.bowl %contacts] %poke cage)
    =/  old-unread  di-unread
    =/  had=(unit [=time writ=(may:c writ:c)])
      (get:di-pact p.diff)
    =/  reply=(unit [=time reply=(may:c reply:c)])
      ?.  ?=(%reply -.q.diff)  ~
      ?~  had  ~
      ?:  ?=(%| -.writ.u.had)  ~
      (get-reply:di-pact id.q.diff replies.writ.u.had)
    ::  log shortcode reactions for regular DMs
    ::
    =?  cor  ?=(%add-react -.q.diff)
      =/  react-text
        ?@  react.q.diff  react.q.diff
        p.react.q.diff
      ?^  (kill:em react-text)
        =/  message  ~[leaf+"Shortcode reaction detected in chat backend (regular DM)"]
        =/  metadata
          :~  'event'^s+'Backend Shortcode Reaction Chat DM'
              'context'^s+'chat_server_dm_add_react'
              'ship'^s+(scot %p ship)
              'react'^s+react-text
          ==
        (emit (tell:log %crit message metadata))
      cor
    =.  pact.dm  (reduce:di-pact now.bowl diff)
    =?  cor  &(=(net.dm %invited) !=(ship our.bowl))
      (give-invites ship)
    ?-  -.q.diff
        ?(%add-react %del-react)  (di-give-writs-diff diff)
    ::
        %add
      =.  time.q.diff  (~(get by dex.pact.dm) p.diff)
      =*  essay  essay.q.diff
      =?    last-read.remark.dm
          =((get-author-ship:utils author.essay) our.bowl)
        (add now.bowl (div ~s1 100))
      =.  recency.remark.dm  now.bowl
      =?  cor  &(!=(old-unread di-unread) !=(net.dm %invited))
        (give-unread ship/ship di-unread)
      =/  concern  [%post p.diff now.bowl]
      =/  mention  (was-mentioned:utils content.essay our.bowl ~)
      =.  di-core  (di-activity concern content.essay mention)
      (di-give-writs-diff diff)
    ::
        %del
      =?  di-core  &(?=(^ had) ?=(%& -.writ.u.had))
        =*  content  content.writ.u.had
        =/  mention  (was-mentioned:utils content our.bowl ~)
        (di-activity [%delete-post [id time]:writ.u.had] content mention)
      (di-give-writs-diff diff)
    ::
        %reply
      =*  delta  delta.q.diff
      =/  entry=(unit [=time writ=(may:c writ:c)])  (get:di-pact p.diff)
      ::  if we don't have the entry, we can't reply to it
      ?~  entry  di-core
      ?:  ?=(%| -.writ.u.entry)  di-core
      =.  meta.q.diff  `reply-meta.writ:(need entry)
      ::  log shortcode reactions for regular DM replies
      ::
      =?  cor  ?=(%add-react -.delta)
        =/  react-text
          ?@  react.delta  react.delta
          p.react.delta
        ?^  (kill:em react-text)
          =/  message  ~[leaf+"Shortcode reaction detected in chat backend (regular DM reply)"]
          =/  metadata
            :~  'event'^s+'Backend Shortcode Reaction Chat DM Reply'
                'context'^s+'chat_server_dm_reply_add_react'
                'ship'^s+(scot %p ship)
                'reply_ship'^s+(scot %p p.id.q.diff)
                'reply_time'^s+(scot %ud q.id.q.diff)
                'react'^s+react-text
            ==
          (emit (tell:log %crit message metadata))
        cor
      ?-  -.delta
          ?(%add-react %del-react)  (di-give-writs-diff diff)
      ::
          %del
        =?  di-core  &(?=(^ reply) ?=(%& -.reply.u.reply))
          =*  content  content.reply.u.reply
          =/  mention  (was-mentioned:utils content our.bowl ~)
          =/  concern
            [%delete-reply [id time]:reply.u.reply [id time]:writ.u.entry]
          (di-activity concern content mention)
        (di-give-writs-diff diff)
      ::
          %add
        =*  memo  memo.delta
        =?  unread-threads.remark.dm  !=(our.bowl author.memo)
            (~(put in unread-threads.remark.dm) p.diff)
        =?  last-read.remark.dm  =(author.memo our.bowl)
          (add now.bowl (div ~s1 100))
        =.  recency.remark.dm  now.bowl
        =?  cor  &(!=(old-unread di-unread) !=(net.dm %invited))
          (give-unread ship/ship di-unread)
        =/  top-con  [id time]:writ.u.entry
        =/  concern  [%reply [id.q.diff now.bowl] top-con]
        =/  mention  (was-mentioned:utils content.memo our.bowl ~)
        =.  di-core  (di-activity concern content.memo mention)
        (di-give-writs-diff diff)
      ==
    ==
  ::
  ++  di-take-counter
    |=  =diff:dm:c
    ?<  (~(has in blocked) ship)
    (di-ingest-diff diff)
  ::
  ++  di-post-notice
    |=  text=cord
    =/  =delta:writs:c  (make-notice ?:(from-self our.bowl ship) text)
    (di-ingest-diff [our now]:bowl delta)
  ::
  ++  di-rsvp
    |=  ok=?
    =?  cor  &(=(our src):bowl (can-poke:neg bowl [ship dap.bowl]))
      (emit (proxy-rsvp:di-pass ok))
    ?>  |(=(src.bowl ship) =(our src):bowl)
    ::  TODO hook into archive
    ?.  ok
      %-  (note:wood %odd leaf/"gone {<ship>}" ~)
      ?:  =(src.bowl ship)
        di-core
      di-core(gone &)
    =.  cor
      (emit [%pass /contacts/heed %agent [our.bowl %contacts] %poke contact-action-0+!>([%heed ~[ship]])])
    =.  net.dm  %done
    (di-post-notice ' joined the chat')
  ::
  ++  di-watch
    |=  [ver=?(%v0 %v1 %v2 %v3) =path]
    ^+  di-core
    ?>  =(src.bowl our.bowl)
    ?+  path  !!
      ~  di-core
      [%writs ~]  di-core
    ==
  ::
  ++  di-agent
    |=  [=wire =sign:agent:gall]
    ^+  di-core
    ?+    wire  ~|(bad-dm-take/wire !!)
        [%contacts %heed ~]
      ?>  ?=(%poke-ack -.sign)
      ?~  p.sign  di-core
      ::  TODO: handle?
      %-  (slog leaf/"Failed to add contact" u.p.sign)
      di-core
    ::
        [%proxy *]
      ?>  ?=(%poke-ack -.sign)
      ::  for pokes whose id we care about, pop it from the queue
      ::
      =^  sent=(unit sent-id)  sends
        ?.  ?=([%diff ~] t.wire)  [~ sends]
        =/  queue=(qeu sent-id)
          (~(gut by sends) [%ship ship] ~)
        ?:  =(~ queue)
          ~&  [dap.bowl %strange-empty-sends-queue [%ship ship]]
          [~ sends]
        =^  id  queue  ~(get to queue)
        :-  `id
        (~(put by sends) [%ship ship] queue)
      ?~  p.sign  di-core
      ::  if we already tried hard, this is the end of the road.
      ::
      ?:  ?=([%archaic ~] t.wire)
        %-  (slog leaf/"Failed to dm {<ship>} again" u.p.sign)
        di-core
      ::  if they're just known version mismatching, we should do nothing
      ::TODO  might want to mark the local msg as undelivered though...
      ::
      ?.  ?=(%await (read-status:neg bowl ship dap.bowl))
        %-  (slog leaf/"Failed to dm {<ship>}" u.p.sign)
        di-core
      ::  if a poke failed, but we also don't have a negotiated version for
      ::  them, they might still be on the old (pre-2024) chat backend. try
      ::  sending them an old-style poke if we can, for backcompat.
      ::  we do our best to recover the message from the wire.
      ::
      =.  cor
        =;  c=(unit cage)
          ?~  c  cor
          %+  emit  %pass
          [(weld di-area /proxy/archaic) %agent [ship %chat] %poke u.c]
        |-
        ?+  t.wire  ~
            [%rsvp @ ~]
          =/  ok=?  ;;(? (slav %f i.t.t.wire))
          `[%dm-rsvp !>(`rsvp:dm:v2:cv`[our.bowl ok])]
        ::
            [%diff ~]
          ?>  ?=(^ sent)
          =*  s  u.sent
          ::NOTE  we just pretend it's an old-style wire, to avoid duplicating
          ::      code. the re-serialization overhead isn't too big, and this
          ::      isn't the common path anyway.
          ?@  s
            $(t.wire /(scot %ud s))
          $(t.wire /(scot %p p.top.s)/(scot %ud q.top.s)/(scot %ud new.s))
        ::
            [@ ?(~ [@ @ ~])]
          %-  some
          :-  %dm-diff
          !>  ^-  diff:dm:v2:cv
          ?~  t.t.wire
            =/  id=time  (slav %ud i.t.wire)
            :-  [our.bowl id]
            =/  msg=(unit [=time writ=(may:c writ:c)])
              (get:di-pact our.bowl id)
            ?~  msg  [%del ~]
            ?:  ?=(%| -.writ.u.msg)
              [%del ~]
            :-  %add
            ^-  memo:v2:cv
            =,  writ.u.msg
            [~ (get-author-ship:utils author) sent [%story ~ (verses-to-inlines content)]]
          =/  =id:c     [(slav %p i.t.wire) (slav %ud i.t.t.wire)]
          =/  rid=time  (slav %ud i.t.t.t.wire)
          =/  msg=(unit memo:v7:d)
            %+  biff  (get:di-pact id)
            |=  [time writ=(may:c writ:c)]
            ^-  (unit memo:v7:d)
            ?~  id=(~(get by dex.pact.dm) our.bowl rid)  ~
            ?:  ?=(%| -.writ)  ~
            ?~  rep=(get:on:replies:c replies.writ u.id)  ~
            ?:  ?=(%| -.u.rep)  ~
            `(v7:memo:v8:chc +>.u.rep)
          :-  [our.bowl rid]
          ?~  msg  [%del ~]
          :-  %add
          ^-  memo:v2:cv
          =,  u.msg
          [~ (get-author-ship:utils author) sent [%story ~ (verses-to-inlines content)]]
        ==
      di-core
    ==
  ::
  ++  di-peek
    |=  [care=@tas ver=?(%v0 %v1 %v2 %v3) =(pole knot)]
    ^-  (unit (unit cage))
    ?+    pole  [~ ~]
        [%writs rest=*]
      (peek:di-pact care ver rest.pole)
    ::
        [%search %bounded kind=?(%text %mention) from=@ tries=@ nedl=@ ~]
      =;  =scam:c
        :+  ~  ~
        ?-  ver
          %v0  chat-scam+!>((v3:scam:v5:cc (v5:scam:v6:cc scam)))
          %v1  chat-scam-1+!>((v4:scam:v6:cc scam))
          %v2  chat-scam-2+!>((v5:scam:v6:cc scam))
          %v3  chat-scam-3+!>(`scam:v6:cv`scam)
        ==
      %^    ?-  kind.pole
              %text     text:tries-bound:search:di-pact
              %mention  mention:tries-bound:search:di-pact
            ==
          ?:  =(%$ from.pole)  ~
          `(slav %ud from.pole)
        (slav %ud tries.pole)
      ?-  kind.pole
        %text     (fall (slaw %t nedl.pole) nedl.pole)
        %mention  (slav %p nedl.pole)
      ==
    ::
        [%search %text skip=@ count=@ nedl=@ ~]
      =;  =scan:c
        :+  ~  ~
        ?-  ver
          %v0  chat-scan+!>((v3:scan:v5:cc (v5:scan:v6:cc scan)))
          %v1  chat-scan-1+!>((v4:scan:v5:cc (v5:scan:v6:cc scan)))
          %v2  chat-scan-2+!>((v5:scan:v6:cc scan))
          %v3  chat-scan-3+!>(`scan:v6:cv`scan)
        ==
      %^    text:hits-bound:search:di-pact
          (slav %ud skip.pole)
        (slav %ud count.pole)
      (fall (slaw %t nedl.pole) nedl.pole)
    ::
        [%search %mention skip=@ count=@ nedl=@ ~]
      =;  =scan:c
        :+  ~  ~
        ?-  ver
          %v0  chat-scan+!>((v3:scan:v5:cc (v5:scan:v6:cc scan)))
          %v1  chat-scan-1+!>((v4:scan:v5:cc (v5:scan:v6:cc scan)))
          %v2  chat-scan-2+!>((v5:scan:v6:cc scan))
          %v3  chat-scan-3+!>(`scan:v6:cv`scan)
        ==
      %^    mention:hits-bound:search:di-pact
          (slav %ud skip.pole)
        (slav %ud count.pole)
      (slav %p nedl.pole)
    ==
  ::
  ++  di-unread
    %+  unread:di-pact  our.bowl
    [recency last-read unread-threads]:remark.dm
  ++  di-remark-diff
    |=  diff=remark-diff:c
    ^+  di-core
    =?  cor  =(%read -.diff)
      %-  emil
      =+  .^(=carpet:ha %gx /(scot %p our.bowl)/hark/(scot %da now.bowl)/desk/groups/latest/noun)
      %+  murn
        ~(tap by cable.carpet)
      |=  [=rope:ha =thread:ha]
      ?.  =(/dm/(scot %p ship) ted.rope)  ~
      =/  =cage  hark-action-1+!>([%saw-rope rope])
      `(pass-hark cage)
    =.  remark.dm
      ?-  -.diff
        %watch    remark.dm(watching &)
        %unwatch  remark.dm(watching |)
        %read-at  !! ::  ca-core(last-read.remark.chat p.diff)
      ::
          %read
        ::  now.bowl should always be greater than the last message id
        ::  because ids are generated by us
        %=  remark.dm
          last-read  now.bowl
          unread-threads  *(set id:c)
        ==
      ==
    =.  cor  (give-unread ship/ship di-unread)
    di-core
  ++  di-pass
    |%
    ++  pass
      |=  [=wire =dock =task:agent:gall]
      ^-  card
      [%pass (welp di-area wire) %agent dock task]
    ++  poke-them  |=([=wire =cage] (pass wire [ship dap.bowl] %poke cage))
    ++  proxy-rsvp  |=(ok=? (poke-them /proxy/rsvp/(scot %f ok) chat-dm-rsvp+!>([our.bowl ok])))
    ++  proxy
      |=  =diff:dm:c
      ::NOTE  static wire important for ordering guarantees and preventing flow
      ::      proliferation, see also +di-proxy
      (poke-them /proxy/diff chat-dm-diff-1+!>(diff))
    --
  --
--<|MERGE_RESOLUTION|>--- conflicted
+++ resolved
@@ -61,13 +61,10 @@
     :+  ::  marks
         ::
         :~  :+  %chat-blocked-by      &  -:!>(*vale:m-chat-blocked-by)
-<<<<<<< HEAD
             :+  %chat-changed-writs   &  -:!>(*vale:m-chat-changed-writs)
-=======
             ::  our previous mark version was actually incorrect so to
             ::  correct, we need to turn off checking here
             ::  TODO: flip back on next upgrade
->>>>>>> 1cb517f1
             :+  %chat-club-action     |  -:!>(*vale:m-chat-club-action)
             :+  %chat-club-action-0   &  -:!>(*vale:m-chat-club-action-0)
             :+  %chat-club-action-1   &  -:!>(*vale:m-chat-club-action-1)
@@ -454,30 +451,16 @@
     ^-  dm:v6:cv
     dm(pact (pact-9-to-10 pact.dm))
   ++  pact-9-to-10
-<<<<<<< HEAD
-    |=  pact:v5:c
-    ^-  pact:v6:c
+    |=  pact:v5:cv
+    ^-  pact:v6:cv
     =;  nu-wit
       [num nu-wit dex upd=~]
-    %+  gas:on:writs:v6:c  *writs:v6:c
+    %+  gas:on:writs:v6:cv  *writs:v6:cv
     %+  turn
-      (tap:on:writs:v5:c wit)
-    |=  [=time =writ:v5:c]
+      (tap:on:writs:v5:cv wit)
+    |=  [=time =writ:v5:cv]
     :-  time
-    [%& (v6:writ:v5:cv writ)]
-=======
-    |=  =pact:v5:cv
-    ^-  pact:v6:cv
-    %=    pact
-        wit
-      %+  gas:on:writs:v6:cv  *writs:v6:cv
-      %+  turn
-        (tap:on:writs:v5:cv wit.pact)
-      |=  [=time =writ:v5:cv]
-      :-  time
-      [%& (v6:writ:v5:cc writ)]
-    ==
->>>>>>> 1cb517f1
+    [%& (v6:writ:v5:cc writ)]
   ++  state-8-to-9
     |=  state-8
     ^-  state-9

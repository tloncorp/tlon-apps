/-  c=chat, g=groups
/-  meta
/-  ha=hark-store
/+  default-agent, verb, dbug
/+  chat-json
/+  w=chat-writs
/+  pac=dm
/+  ch=chat-hark
^-  agent:gall
=>
  |%
  +$  card  card:agent:gall
  ++  def-flag  `flag:c`[~zod %test]
  ++  club-eq  2 :: reverb control: max number of forwards for clubs
  +$  state-0
    $:  %0
        chats=(map flag:c chat:c)
        dms=(map ship dm:c)
        clubs=(map id:club:c club:c)
        drafts=(map whom:c story:c)
        bad=(set ship)
        inv=(set ship)
    ==
  --
=|  state-0
=*  state  -
=< 
  %+  verb  &
  %-  agent:dbug
  |_  =bowl:gall
  +*  this  .
      def   ~(. (default-agent this %|) bowl)
      cor   ~(. +> [bowl ~])
  ++  on-init  
    ^-  (quip card _this)
    =^  cards  state
      abet:init:cor
    [cards this]
  ::
  ++  on-save  !>(state)
  ++  on-load
    |=  =vase
    ^-  (quip card _this)
    =/  old=(unit state-0)
      (mole |.(!<(state-0 vase)))  
    ?^  old  
      =.  dms.u.old
        %-  ~(run by dms.u.old)
        |=  =dm:c
        dm(watching.remark &)
      `this(state u.old)
    ~&  >>>  "Incompatible load, nuking"
    =^  cards  this  on-init
    :_  this
    =-  (welp - cards)
    %+  turn  ~(tap in ~(key by wex.bowl))
    |=  [=wire =ship =term] 
    ^-  card
    [%pass wire %agent [ship term] %leave ~]
  ::
  ++  on-poke
    |=  [=mark =vase]
    ^-  (quip card _this)
    =^  cards  state
      abet:(poke:cor mark vase)
    [cards this]
  ++  on-watch
    |=  =path
    ^-  (quip card _this)
    =^  cards  state
      abet:(watch:cor path)
    [cards this]
  ::
  ++  on-peek   peek:cor
  ::
  ++  on-leave   on-leave:def
  ++  on-fail    on-fail:def
  ::
  ++  on-agent
    |=  [=wire =sign:agent:gall]
    ^-  (quip card _this)
    =^  cards  state
      abet:(agent:cor wire sign)
    [cards this]
  ++  on-arvo
    |=  [=wire sign=sign-arvo]
    ^-  (quip card _this)
    =^  cards  state
      abet:(arvo:cor wire sign)
    [cards this]
  --
|_  [=bowl:gall cards=(list card)]
++  abet  [(flop cards) state]
++  cor   .
++  emit  |=(=card cor(cards [card cards]))
++  emil  |=(caz=(list card) cor(cards (welp (flop caz) cards)))
++  give  |=(=gift:agent:gall (emit %give gift))
++  now-id   `id:c`[our now]:bowl
++  init
  ^+  cor
  watch-groups
::
++  watch-groups
  ^+  cor
  (emit %pass /groups %agent [our.bowl %groups] %watch /groups)
::
++  poke
  |=  [=mark =vase]
  |^  ^+  cor 
  ?+    mark  ~|(bad-poke/mark !!)
      %dm-rsvp
    =+  !<(=rsvp:dm:c vase)
    di-abet:(di-rsvp:(di-abed:di-core ship.rsvp) ok.rsvp)
      %dm-pin
    =+  !<([=ship pin=?] vase)
    di-abet:(di-pin:(di-abed:di-core ship) pin)
  ::
      ?(%flag %channel-join)
    =+  !<(=flag:c vase)
    ?<  =(our.bowl p.flag)
    (join flag)
  ::
      %chat-draft
    =+  !<(=draft:c vase)
    ?>  =(src.bowl our.bowl)
    %_  cor
        drafts
       (~(put by drafts) p.draft q.draft)
    ==
  ::
      %chat-create
    =+  !<(req=create:c vase)
    (create req)
  ::
      %chat-action
    =+  !<(=action:c vase)
    =.  p.q.action  now.bowl
    =/  chat-core  (ca-abed:ca-core p.action)
    ?:  =(p.p.action our.bowl)
      ca-abet:(ca-update:chat-core q.action)
    ca-abet:(ca-proxy:chat-core q.action)
  ::
      %chat-remark-action
    =+  !<(act=remark-action:c vase)
    ?-  -.p.act
      %ship  di-abet:(di-remark-diff:(di-abed:di-core p.p.act) q.act)
      %flag  ca-abet:(ca-remark-diff:(ca-abed:ca-core p.p.act) q.act)
      %club  cor  :: TODO
    ==
  ::
      %dm-action
    =+  !<(=action:dm:c vase)
    di-abet:(di-proxy:(di-abed-soft:di-core p.action) q.action)
  ::
      %dm-diff
    =+  !<(=diff:dm:c vase)
    di-abet:(di-take-counter:(di-abed-soft:di-core src.bowl) diff)
  ::
      %club-create
    cu-abet:(cu-create:cu-core !<(=create:club:c vase))
  ::
      %club-action
    =+  !<(=action:club:c vase)
    =/  cu  (cu-abed p.action)
    cu-abet:(cu-diff:cu q.action)
  ::
      %dm-archive  di-abet:di-archive:(di-abed:di-core !<(ship vase))
  ==
  ++  join
    |=  =flag:c
    ^+  cor
    =.  chats  (~(put by chats) flag *chat:c)
    ca-abet:(ca-join:ca-core flag)
  ::
  ++  create
    |=  req=create:c
    ^+  cor
    =/  =flag:c  [our.bowl name.req]
    =|  =chat:c
    =/  =perm:c  [~ group.req]
    =.  perm.chat  perm
    =.  net.chat  [%pub ~]
    =.  chats  (~(put by chats) flag chat)
    ca-abet:(ca-init:(ca-abed:ca-core flag) req)
  --
++  watch
  |=  =path
  ^+  cor
  ?+    path  ~|(bad-watch-path/path !!)
      [%briefs ~]  ?>(from-self cor)
      [%chat ~]  ?>(from-self cor)
      [%dm %invited ~]  ?>(from-self cor)
    ::
      [%chat @ @ *]
    =/  =ship  (slav %p i.t.path)
    =*  name   i.t.t.path
    ca-abet:(ca-watch:(ca-abed:ca-core ship name) t.t.t.path)
  ::
      [%dm @ *]
    =/  =ship  (slav %p i.t.path)
    di-abet:(di-watch:(di-abed:di-core ship) t.t.path)
  ::
      [%club @ *]
    =/  =id:club:c  (slav %uw i.t.path)
    cu-abet:(cu-watch:(cu-abed id) t.t.path)
  ==
::
++  agent
  |=  [=wire =sign:agent:gall]
  ^+  cor
  ?+    wire  ~|(bad-agent-wire/wire !!)
  ::
      [%dm @ *]
    =/  =ship  (slav %p i.t.wire)
    di-abet:(di-agent:(di-abed:di-core ship) t.t.wire sign)
  ::
      [%club @ *]
    =/  =id:club:c  (slav %uw i.t.wire)
    cu-abet:(cu-agent:(cu-abed id) t.t.wire sign)

      [%chat @ @ *]
    =/  =ship  (slav %p i.t.wire)
    =*  name   i.t.t.wire
    ca-abet:(ca-agent:(ca-abed:ca-core ship name) t.t.t.wire sign)
  ::
      [%groups ~]
    ?+    -.sign  !!
      %kick  watch-groups
    ::
        %watch-ack
      %.  cor
      ?~  p.sign  same
      =/  =tank
        leaf/"Failed groups subscription in {<dap.bowl>}, unexpected"
      (slog tank u.p.sign)
    ::
        %fact
      ?.  =(%group-action p.cage.sign)  cor
      (take-groups !<(=action:g q.cage.sign))
    ==
  ==
::  TODO: more efficient?
::    perhaps a cached index of (jug group=flag chat=flag)
++  take-groups
  |=  =action:g
  =/  affected=(list flag:c)
    %+  murn  ~(tap by chats)
    |=  [=flag:c =chat:c]
    ?.  =(p.action group.perm.chat)  ~
    `flag
  ?+    q.q.action  cor
      [%fleet @ %del ~]
    ~&  'revoke perms for'
    %+  roll  affected
    |=  [=flag:c co=_cor]
    =/  ca  (ca-abed:ca-core:co flag)
    ca-abet:(ca-revoke:ca p.q.q.action)
  ::
      [%fleet @ %del-sects *]
    ~&  'recheck permissions'
    %+  roll  affected
    |=  [=flag:c co=_cor]
    =/  ca  (ca-abed:ca-core:co flag)
    ca-abet:ca-recheck:ca
  ::
      [%channel * %del-sects *]
    ~&  'recheck permissions'
    %+  roll  affected
    |=  [=flag:c co=_cor]
    =/  ca  (ca-abed:ca-core:co flag)
    ca-abet:ca-recheck:ca
  ==
::
++  arvo
  |=  [=wire sign=sign-arvo]
  ^+  cor
  ~&  arvo/wire
  cor
++  peek
  |=  =path
  ^-  (unit (unit cage))
  ?+  path  [~ ~]
  ::
    [%x %chat ~]  ``flags+!>(~(key by chats))
  ::
      [%x %chat @ @ *]
    =/  =ship  (slav %p i.t.t.path)
    =*  name   i.t.t.t.path
    (ca-peek:(ca-abed:ca-core ship name) t.t.t.t.path)
  ::
      [%x %dm ~]
    ``ships+!>(~(key by accepted-dms))
  ::
      [%x %dm %invited ~]
    ``ships+!>(~(key by pending-dms))
  ::
      [%x %dm %pinned ~]
    =-  ``ships+!>(-)
    ^-  (set ship)
    %-  silt
    %+  murn  ~(tap by dms)
    |=  [=ship =dm:c]
    ?.  pin.dm  ~
    `ship
  ::
      [%x %dm %archive ~]
    ``ships+!>(~(key by archived-dms))
  ::
      [%x %dm @ *]
    =/  =ship  (slav %p i.t.t.path)
    (di-peek:(di-abed:di-core ship) t.t.t.path)
  ::
      [%x %club @ *]
    (cu-peek:(cu-abed (slav %uw i.t.t.path)) t.t.t.path)
  ::
      [%x %draft @ $@(~ [@ ~])]
    =/  =whom:c
      ?^  t.t.t.path
        flag+[(slav %p i.t.t.path) i.t.t.t.path]
      %+  rash
      i.t.t.path
    ;~  pose
      (stag %ship ;~(pfix sig fed:ag))
      (stag %club club-id-rule:dejs:chat-json)
    ==
    =-  ``chat-draft+!>(-)
    `draft:c`[whom (~(gut by drafts) whom *story:c)]
  ::
      [%x %briefs ~]
    =-  ``chat-briefs+!>(-)
    ^-  briefs:c
    %-  ~(gas by *briefs:c)
    %+  welp
      %+  turn  ~(tap in ~(key by clubs))
      |=  =id:club:c
      =/  cu  (cu-abed id)
      [club/id cu-brief:cu]
    %+  welp  
      %+  murn  ~(tap in ~(key by dms))
      |=  =ship
      =/  di  (di-abed:di-core ship)
      ?:  ?=(?(%invited %archive) net.dm.di)  ~
      ?:  =([~ ~] pact.dm.di)  ~
      `[ship/ship di-brief:di]
    %+  turn  ~(tap in ~(key by chats))
    |=  =flag:c
    :-  flag/flag
    ca-brief:(ca-abed:ca-core flag)
  ==
::
++  give-brief
  |=  [=whom:c =brief:briefs:c]
  (give %fact ~[/briefs] chat-brief-update+!>([whom brief]))
::
++  from-self  =(our src):bowl
++  cu-abed  cu-abed:cu-core
::
++  cu-core
  |_  [=id:club:c =club:c]
  +*  cu-pact  ~(. pac pact.club)
  ++  cu-core  .
  ++  cu-abet  cor(clubs (~(put by clubs) id club))
  ++  cu-abed
    |=  i=id:club:c
    ~|  no-club/i
    cu-core(id i, club (~(gut by clubs) i *club:c))
  ++  cu-out  (~(del in cu-circle) our.bowl)
  ++  cu-circle
    (~(uni in team.club) hive.club)
  ::
  ++  cu-area  `wire`/club/(scot %uw id)
  ::
  ++  cu-pass
    |%
    ++  act
      |=  [=ship =diff:club:c]
      ^-  card
      =/  =wire  (snoc cu-area %gossip)
      =/  =dock  [ship dap.bowl]
      =/  =cage  club-action+!>(`action:club:c`[id diff])
      [%pass wire %agent dock %poke cage]
    ::
    ++  gossip
      |=  =diff:club:c
      ^-  (list card)
      %+  turn  ~(tap in cu-out)
      |=  =ship
      (act ship diff)
    --
  ::
  ++  cu-init
    |=  [=net:club:c =create:club:c]
    =/  clab=club:c
      [*pact:c (silt our.bowl ~) hive.create *data:meta net]
    cu-core(id id.create, club clab)
  ::
  ++  cu-brief  (brief:cu-pact [our now]:bowl)
  ::
  ++  cu-create  
    |=  =create:club:c 
    ~&  id/id.create
    =.  cu-core  (cu-init %done create)
    =.  cu-core  (cu-diff 0 [%init team hive met]:club)
    =/  =notice:c
      :-  ''
      (rap 3 ' started a group chat with ' (scot %ud ~(wyt in hive.create)) ' other members' ~)
    =.  cor  (give-brief club/id cu-brief)
    =.  cu-core
      (cu-diff 0 [%writ now-id %add ~ our.bowl now.bowl notice/notice])
    cu-core
  ::
  ++  cu-invite  
    |=  =invite:club:c 
    (cu-init %invited invite)
  ::
  ::  NB: need to be careful not to forward automatically generated
  ::  messages like this, each node should generate its own notice
  ::  messages, and never forward. XX: defend against?
  ++  cu-post-notice
    |=  [=ship =notice:c]
    =/  =id:c
      [ship now.bowl]
    =/  w-d=diff:writs:c  [id %add ~ ship now.bowl notice/notice]
    =/  del=delta:club:c
      [%writ w-d] 
    =.  pact.club  (reduce:cu-pact now.bowl w-d)
    (cu-give-delta del)
  ::
  ++  cu-give-delta
    |=  =delta:club:c
    =.  cor
      =/  =cage  club-delta+!>(delta)
      (emit %give %fact ~[(snoc cu-area %ui)] cage)
    cu-core
  ::
  ++  cu-diff
    |=  [=echo:club:c =delta:club:c]
    ::  ?>  (~(has in cu-circle) src.bowl)  :: TODO: signatures?? probably overkill
    =?  cor  (lth echo club-eq)
      (emil (gossip:cu-pass +(echo) delta))
    =.  cu-core  (cu-give-delta delta)
    ?-    -.delta
    ::
        %init
      =:  hive.club  hive.delta
          team.club  team.delta
          met.club   met.delta
        ==
      cu-core
    ::
        %meta
      =.  met.club  meta.delta
      cu-core
    ::
        %writ
      =.  pact.club  (reduce:cu-pact now.bowl diff.delta)
      cu-core
    ::
        %team
      =*  ship  ship.delta
      ?.  (~(has in hive.club) ship)
        cu-core
      =.  hive.club  (~(del in hive.club) ship)
      ?.  ok.delta
        (cu-post-notice ship '' ' declined the invite')
      =.  team.club  (~(put in team.club) ship)
      (cu-post-notice ship '' ' joined the chat')
    ::
        %hive
      ?:  add.delta
        ?:  (~(has in hive.club) for.delta)
          cu-core
        =.  hive.club   (~(put in hive.club) for.delta)
        =.  cor
          (emit (act:cu-pass for.delta club-eq %init [team hive met]:club))
        :: TODO include inviter's name in message? requires rework of
        :: notice messages though :(
        (cu-post-notice for.delta '' ' was invited to the chat') 
      ?.  (~(has in hive.club) for.delta)
        cu-core
      =.  hive.club  (~(del in hive.club) for.delta)
      (cu-post-notice for.delta '' ' was uninvited from the chat') 
    ==
  ::
  ++  cu-peek
    |=  =path
    ^-  (unit (unit cage))
    ?+  path  [~ ~]
      [%writs *]  (peek:cu-pact t.path)
      [%crew ~]   ``club-crew+!>(+.club)
    ==
  ::
  ++  cu-watch
    |=  =path
    ^+  cu-core
    ?>  =(src our):bowl
    ?+  path  !!
      [%ui ~]  cu-core
      [%ui %writs ~]  cu-core
    ==
  ::
  ++  cu-agent
    |=  [=wire =sign:agent:gall]
    ^+  cu-core
    ?+    wire  ~|(bad-club-take/wire !!)
        [%gossip ~]
      ?>  ?=(%poke-ack -.sign)
      ?~  p.sign  cu-core
      ::  TODO: handle?
      %-  (slog leaf/"Failed to gossip {<src.bowl>} {<id>}" u.p.sign)
      cu-core
    ==
  ::
  --
::
++  ca-core
  |_  [=flag:c =chat:c gone=_|]
  +*  ca-pact  ~(. pac pact.chat)
  ++  ca-core  .
  ::  TODO: archive??
  ++  ca-abet  
    %_  cor
        chats  
      ?:(gone (~(del by chats) flag) (~(put by chats) flag chat))
    ==
  ++  ca-abed
    |=  f=flag:c
    ca-core(flag f, chat (~(got by chats) f))
  ++  ca-area  `path`/chat/(scot %p p.flag)/[q.flag]
  ++  ca-watch
    |=  =path
    ^+  ca-core
    ?+    path  !!
      [%updates *]    (ca-pub t.path)
      [%ui ~]         ?>(from-self ca-core)
      [%ui %writs ~]       ?>(from-self ca-core)
    ::
    ==
  ++  ca-pass
    |%
    ++  add-channel
      |=  req=create:c
      =/  =dock      [p.group.req %groups]
      =/  =channel:g  
<<<<<<< HEAD
        =,(req [[title description ''] now.bowl ~ | readers])
=======
        =,(req [[title description '' ''] now.bowl ~ readers])
>>>>>>> 06eb855a
      =/  =action:g  [group.req now.bowl %channel flag %add channel]
      =/  =cage      group-action+!>(action)
      =/  =wire      (snoc ca-area %create)
      =/  =card
        [%pass ca-area %agent dock %poke cage]
      =.  cor
        (emit card)
      ca-core
    --
  ++  ca-init
    |=  req=create:c
    =/  =perm:c  [~ group.req]
    =.  ca-core  (ca-update now.bowl %create perm)
    (add-channel:ca-pass req)
  ::
  ++  ca-agent
    |=  [=wire =sign:agent:gall]
    ^+  ca-core
    ?+  wire  !!
        ~  :: noop wire, should only send pokes
      ca-core
    ::
        [%updates ~]
      (ca-take-update sign)
    ::
        [%create ~]
      ?>  ?=(%poke-ack -.sign)
      %.  ca-core  :: TODO rollback creation if poke fails?
      ?~  p.sign  same
      (slog leaf/"poke failed" u.p.sign)
    ==
  ::
  ++  ca-brief  (brief:ca-pact our.bowl last-read.remark.chat)
  ::
  ++  ca-peek
    |=  =(pole knot)
    ^-  (unit (unit cage))
    ?+  pole  [~ ~]
      [%writs rest=*]  (peek:ca-pact rest.pole)
      [%perm ~]        ``chat-perm+!>(perm.chat)
    ==
  ::
  ++  ca-revoke
    |=  her=ship
    %+  roll  ~(tap in ca-subscriptions)
    |=  [[=ship =path] ca=_ca-core]
    ?.  =(ship her)  ca
    ca(cor (emit %give %kick ~[path] `ship))
  ::
  ++  ca-recheck
    %+  roll  ~(tap in ca-subscriptions)
    |=  [[=ship =path] ca=_ca-core]
    ?:  (ca-can-read:ca ship)  ca
    ca(cor (emit %give %kick ~[path] `ship))
  ::
  ++  ca-take-update
    |=  =sign:agent:gall
    ^+  ca-core
    ?+    -.sign  ca-core
      %kick  ca-sub
    ::
        %watch-ack
      =.  net.chat  [%sub src.bowl]
      ?~  p.sign  ca-core
      %-  (slog leaf/"Failed subscription" u.p.sign)
      =.  gone  &
      ca-core
    ::
        %fact
      =*  cage  cage.sign 
      ?+  p.cage  ca-core
        %chat-logs    (ca-apply-logs !<(logs:c q.cage))
        %chat-update  (ca-update !<(update:c q.cage))
      ==
    ==
  ++  ca-proxy
    |=  =update:c
    ^+  ca-core
    ?>  ca-can-write
    =/  =dock  [p.flag dap.bowl]
    =/  =cage  chat-action+!>([flag update])
    =.  cor
      (emit %pass ca-area %agent dock %poke cage)
    ca-core
  ::
  ++  ca-groups-scry
    =*  group  group.perm.chat
    /(scot %p our.bowl)/groups/(scot %da now.bowl)/groups/(scot %p p.group)/[q.group]
  ::
  ++  ca-can-write
    ?:  =(p.flag src.bowl)  &
    =/  =path
      %+  welp  ca-groups-scry
      /fleet/(scot %p src.bowl)/vessel/noun
    =+  .^(=vessel:fleet:g %gx path)
    ?:  =(~ writers.perm.chat)  &
    !=(~ (~(int in writers.perm.chat) sects.vessel))
  ::
  ++  ca-can-read
    |=  her=ship
    =/  =path
      %+  welp  ca-groups-scry
      /channel/(scot %p p.flag)/[q.flag]/can-read/(scot %p her)/loob
    .^(? %gx path)
  ::
  ++  ca-pub
    |=  =path
    ^+  ca-core
    ?>  (ca-can-read src.bowl)
    =/  =logs:c
      ?~  path  log.chat
      =/  =time  (slav %da i.path)
      (lot:log-on:c log.chat `time ~)
    =/  =cage  chat-logs+!>(logs)
    =.  cor  (give %fact ~ cage)
    ca-core
  ::
  ++  ca-sub
    ^+  ca-core
    =/  tim=(unit time)
      (bind (ram:log-on:c log.chat) head)
    =/  base=wire  (snoc ca-area %updates)
    =/  =path 
      %+  weld  base
      ?~  tim  ~
      /(scot %da u.tim)
    =/  =card
      [%pass base %agent [p.flag dap.bowl] %watch path]
    =.  cor  (emit card)
    ca-core
  ++  ca-join
    |=  f=flag:c
    ^+  ca-core
    =.  chats  (~(put by chats) f *chat:c)
    =.  ca-core  (ca-abed f)
    ca-sub
  ::
  ++  ca-apply-logs
    |=  =logs:c
    ^+  ca-core
    =/  updates=(list update:c)
      (tap:log-on:c logs)
    %+  roll  updates
    |=  [=update:c ca=_ca-core]
    (ca-update:ca update)
  ::
  ++  ca-subscriptions
    %+  roll  ~(val by sup.bowl)
    |=  [[=ship =path] out=(set [ship path])]
    ?.  =((scag 4 path) (snoc ca-area %updates))
      out
    (~(put in out) [ship path])
  ::
  ++  ca-give-updates
    |=  [=time d=diff:c]
    ^+  ca-core
    =/  paths=(set path)
      %-  ~(gas in *(set path))
      (turn ~(tap in ca-subscriptions) tail)
    =.  paths  (~(put in paths) (snoc ca-area %ui))
    =/  cag=cage  chat-update+!>([time d])
    =.  cor
      (give %fact ~(tap in paths) cag)
    =?  cor  ?=(%writs -.d)
      =/  =cage  writ-diff+!>(p.d)
      (give %fact ~[(welp ca-area /ui/writs)] writ-diff+!>(p.d))
    ca-core
  ::
  ++  ca-remark-diff
    |=  diff=remark-diff:c
    ^+  ca-core
    =.  cor
      (give %fact ~[(snoc ca-area %ui)] chat-remark-action+!>([flag diff]))
    =.  remark.chat
      ?-  -.diff
        %watch    remark.chat(watching &)
        %unwatch  remark.chat(watching |)
        %read-at  !! ::  ca-core(last-read.remark.chat p.diff)
      ::
          %read   remark.chat(last-read now.bowl)
  ::    =/  [=time =writ:c]  (need (ram:on:writs:c writs.chat))
  ::    =.  last-read.remark.chat  time
  ::    ca-core
      ==
    =.  cor
      (give-brief flag/flag ca-brief)
    ca-core
  ::
  ++  ca-update
    |=  [=time d=diff:c]
    ?>  ca-can-write
    ^+  ca-core
    =.  log.chat
      (put:log-on:c log.chat time d)
    =.  ca-core
      (ca-give-updates time d)
    ?-    -.d
        %writs
      ca-core(pact.chat (reduce:ca-pact time p.d))
    ::
        %add-sects
      =*  p  perm.chat
      =.  writers.p  (~(uni in writers.p) p.d)
      ca-core
    ::
        %del-sects
      =*  p  perm.chat
      =.  writers.p  (~(dif in writers.p) p.d)
      ca-core
    ::
        %create
      =.  perm.chat  p.d
      ca-core
    ==
  --
::
++  pending-dms
  (dms-by-net %invited ~)
::
++  accepted-dms
  (dms-by-net %inviting %done ~)
::
++  archived-dms
  (dms-by-net %archive ~)
::
++  dms-by-net
  |=  nets=(list net:dm:c)
  =/  nets  (~(gas in *(set net:dm:c)) nets)
  %-  ~(gas by *(map ship dm:c))
  %+  skim  ~(tap by dms)
  |=  [=ship =dm:c]
  (~(has in nets) net.dm)
::
++  give-invites
  |=  =ship
  =/  invites
  ?:  (~(has by dms) ship)   ~(key by pending-dms)
  (~(put in ~(key by pending-dms)) ship)
  (give %fact ~[/dm/invited] ships+!>(invites))
::
++  di-core
  |_  [=ship =dm:c gone=_|]
  +*  di-pact  ~(. pac pact.dm)
      di-hark  ~(. hark-dm:ch [now.bowl ship])
  ++  di-core  .
  ++  di-abet 
    =.  dms  
      ?:  gone  (~(del by dms) ship)
      (~(put by dms) ship dm)
    cor
  ++  di-abed
    |=  s=@p
    di-core(ship s, dm (~(got by dms) s))
  ::
  ++  di-abed-soft
    |=  s=@p
    =/  new=?  (~(has by dms) s)
    =/  d
      %+  ~(gut by dms)  s
      =|  =remark:c
      =.  watching.remark  &
      [*pact:c remark ?:(=(src our):bowl %inviting %invited) |]
    =?  di-core  &(new !=(src our):bowl)
      di-invited
    di-core(ship s, dm d)

  ++  di-area  `path`/dm/(scot %p ship)
  ++  di-proxy
    |=  =diff:dm:c
    =.  di-core  (di-ingest-diff diff)
    =.  cor  (emit (proxy:di-pass diff))
    di-core
  ::
  ++  di-invited
    ^+  di-core
    =.  cor
      (emit (hark:di-pass invited:di-hark))
    di-core
  ::
  ++  di-pin
    |=  pin=?
    ^+  di-core
    di-core(pin.dm pin)
  ::
  ++  di-notify
    |=  [=id:c =delta:writs:c]
    ^+  di-core
    ?.  watching.remark.dm  di-core
    ?:  =(our.bowl p.id)  di-core
    ?:  =(%invited net.dm)  di-core
    ?+  -.delta  di-core
        %add
      ?.  ?=(%story -.content.p.delta)  di-core
      =.  cor  
        (emit (hark:di-pass (story:di-hark id p.content.p.delta)))
      di-core
    ==
  ++  di-archive
    =.  net.dm  %archive
    (di-post-notice '' ' archived the channel')
  ::
  ++  di-ingest-diff
    |=  =diff:dm:c
    =/  =path  (snoc di-area %ui)
    =.  cor  (emit %give %fact ~[path] writ-diff+!>(diff))
    =/  old-brief  di-brief
    =.  pact.dm  (reduce:di-pact now.bowl diff)
    =?  cor  &(!=(old-brief di-brief) !=(net.dm %invited))
      (give-brief ship/ship di-brief)
    =?  cor  &(=(net.dm %invited) !=(ship our.bowl))
      (give-invites ship)
    =.  di-core  
      (di-notify diff)
    di-core
  ::
  ++  di-take-counter
    |=  =diff:dm:c
    ?<  =(%archive net.dm)
    (di-ingest-diff diff)
  ::
  ++  di-post-notice
    |=  n=notice:c
    (di-ingest-diff [our now]:bowl %add ~ src.bowl now.bowl %notice n)
  ::
  ++  di-rsvp
    |=  ok=?
    =?  cor  =(our src):bowl
      (emit (proxy-rsvp:di-pass ok))
    ?>  |(=(src.bowl ship) =(our src):bowl)
    ::  TODO hook into archive
    ?.  ok  
      ~&  gone/ship
      ?:  =(src.bowl ship)
        di-core
      di-core(gone &)
    =.  net.dm  %done
    (di-post-notice '' ' joined the chat')
  ::
  ++  di-watch
    |=  =path
    ^+  di-core
    ?>  =(src.bowl our.bowl)
    ?+  path  !!
      [%ui ~]  di-core
      [%ui %writs ~]  di-core
    ==
  ::
  ++  di-agent
    |=  [=wire =sign:agent:gall]
    ^+  di-core
    ?+    wire  ~|(bad-dm-take/wire !!)
        [%proxy ~]
      ?>  ?=(%poke-ack -.sign)
      ?~  p.sign  di-core
      ::  TODO: handle?
      %-  (slog leaf/"Failed to notify about dm {<ship>}" u.p.sign)
      di-core
    ::
        [%proxy ~]
      ?>  ?=(%poke-ack -.sign)
      ?~  p.sign  di-core
      ::  TODO: handle?
      %-  (slog leaf/"Failed to dm {<ship>}" u.p.sign)
      di-core
    ==
  ::
  ++  di-peek
    |=  =path
    ^-  (unit (unit cage))
    ?+  path  [~ ~]
      [%writs *]  (peek:di-pact t.path)
    ==
  ::
  ++  di-brief  (brief:di-pact our.bowl last-read.remark.dm)
  ++  di-remark-diff
    |=  diff=remark-diff:c
    ^+  di-core
    =.  remark.dm
      ?-  -.diff
        %watch    remark.dm(watching &)
        %unwatch  remark.dm(watching |)
        %read-at  !! ::  ca-core(last-read.remark.chat p.diff)
      ::
          %read   remark.dm(last-read now.bowl)
  ::    =/  [=time =writ:c]  (need (ram:on:writs:c writs.chat))
  ::    =.  last-read.remark.chat  time
  ::    ca-core
      ==
    =.  cor  (give-brief ship/ship di-brief)
    di-core
  ++  di-pass
    |%
    ++  hark
      |=  =cage
      (pass /hark [our.bowl %hark-store] %poke cage)
    ++  pass
      |=  [=wire =dock =task:agent:gall]
      ^-  card
      [%pass (welp di-area wire) %agent dock task]
    ++  poke-them  |=([=wire =cage] (pass wire [ship dap.bowl] %poke cage))
    ++  proxy-rsvp  |=(ok=? (poke-them /proxy dm-rsvp+!>([our.bowl ok])))
    ++  proxy  |=(=diff:dm:c (poke-them /proxy dm-diff+!>(diff)))
    --
  --
--<|MERGE_RESOLUTION|>--- conflicted
+++ resolved
@@ -542,11 +542,7 @@
       |=  req=create:c
       =/  =dock      [p.group.req %groups]
       =/  =channel:g  
-<<<<<<< HEAD
-        =,(req [[title description ''] now.bowl ~ | readers])
-=======
-        =,(req [[title description '' ''] now.bowl ~ readers])
->>>>>>> 06eb855a
+        =,(req [[title description '' ''] now.bowl ~ | readers])
       =/  =action:g  [group.req now.bowl %channel flag %add channel]
       =/  =cage      group-action+!>(action)
       =/  =wire      (snoc ca-area %create)

--- conflicted
+++ resolved
@@ -113,10 +113,7 @@
       %1
     =.  state  old
     ?:  =(okay cool)  cor
-<<<<<<< HEAD
     =?  cor  bad  (emit (keep !>(old)))
-=======
->>>>>>> 5bc26a31
     =-  (give %fact ~(tap in -) epic+!>(okay))
     %-  ~(gas in *(set path))
     %+  murn  ~(val by sup.bowl)

--- conflicted
+++ resolved
@@ -28,18 +28,10 @@
     ==
   ++  club-eq  2 :: reverb control: max number of forwards for clubs
   +$  current-state
-<<<<<<< HEAD
     $:  %5
-=======
-    $:  %4
-        chats=(map flag:c chat:c)
->>>>>>> c3716cb3
         dms=(map ship dm:c)
         clubs=(map id:club:c club:c)
         pins=(list whom:c)
-        blocked=(set ship)
-        blocked-by=(set ship)
-        hidden-messages=(set id:c)
         bad=(set ship)
         inv=(set ship)
         blocked=(set ship)
@@ -124,52 +116,11 @@
     %1  $(old (state-1-to-2 old))
     %2  $(old (state-2-to-3 old))
     %3  $(old (state-3-to-4 old))
-<<<<<<< HEAD
     %4  $(old (state-4-to-5 old))
     %5  (emil(state old) (drop load:epos))
   ==
   ::
   +$  versioned-state  $%(current-state state-4 state-3 state-2 state-1 state-0)
-=======
-    ::
-      %4
-    =.  state  old
-    =.  cor  restore-missing-subs
-    =.  cor  (emit %pass ca-area:ca-core:cor %agent [our.bowl dap.bowl] %poke %recheck-all-perms !>(0))
-    =.  cor  (emit %pass ca-area:ca-core:cor %agent [our.bowl dap.bowl] %poke %leave-old-channels !>(0))
-    ?:  =(okay:c cool)  cor
-    :: =?  cor  bad  (emit (keep !>(old)))
-    %-  (note:wood %ver leaf/"New Epic" ~)
-    =.  cor  (emil (drop load:epos))
-    =/  chats  ~(tap in ~(key by chats))
-    |-
-    ?~  chats
-      cor
-    =.  cor
-      ca-abet:ca-upgrade:(ca-abed:ca-core i.chats)
-    $(chats t.chats)
-  ==
-  ::
-  ++  restore-missing-subs
-    %+  roll
-      ~(tap by chats)
-    |=  [[=flag:c *] core=_cor]
-    ca-abet:ca-safe-sub:(ca-abed:ca-core:core flag)
-  ::
-  ++  keep
-    |=  bad=^vase
-    ^-  card
-    ~&  >  %keep
-    [%pass /keep/chat %arvo %k %fard q.byk.bowl %keep %noun bad]
-  ::
-  +$  versioned-state
-    $%  current-state
-        state-3
-        state-2
-        state-1
-        state-0
-    ==
->>>>>>> c3716cb3
   +$  state-0
     $:  %0
         chats=(map flag:zero chat:zero)
@@ -200,7 +151,6 @@
     ==
   +$  state-2
     $:  %2
-<<<<<<< HEAD
         chats=(map flag:two chat:two)
         dms=(map ship dm:two)
         clubs=(map id:club:two club:two)
@@ -220,33 +170,10 @@
         clubs=(map id:club:two club:two)
         drafts=(map whom:two story:two)
         pins=(list whom:two)
-=======
-        chats=(map flag:c chat:c)
-        dms=(map ship dm:c)
-        clubs=(map id:club:c club:c)
-        drafts=(map whom:c story:c)
-        pins=(list whom:c)
-        bad=(set ship)
-        inv=(set ship)
-        voc=(map [flag:c id:c] (unit said:c))
-        fish=(map [flag:c @] id:c)
-        ::  true represents imported, false pending import
-        imp=(map flag:c ?)
-    ==
-  ::
-  +$  state-3
-    $:  %3
-        chats=(map flag:c chat:c)
-        dms=(map ship dm:c)
-        clubs=(map id:club:c club:c)
-        drafts=(map whom:c story:c)
-        pins=(list whom:c)
->>>>>>> c3716cb3
         blocked=(set ship)
         blocked-by=(set ship)
         bad=(set ship)
         inv=(set ship)
-<<<<<<< HEAD
         voc=(map [flag:two id:two] (unit said:two))
         fish=(map [flag:two @] id:two)
         ::  true represents imported, false pending import
@@ -373,17 +300,6 @@
       [%inline q.p.old]~
     ==
   ::
-=======
-        voc=(map [flag:c id:c] (unit said:c))
-        fish=(map [flag:c @] id:c)
-        ::  true represents imported, false pending import
-        imp=(map flag:c ?)
-    ==
-  +$  state-4  current-state
-  ++  zero     zero:old:c
-  ++  one      one:old:c
-  ++  two      c
->>>>>>> c3716cb3
   ++  state-3-to-4
     |=  s=state-3
     ^-  state-4
@@ -486,8 +402,6 @@
     =+  !<(=ship vase)
     ?>  from-self
     (block ship)
-<<<<<<< HEAD
-=======
   ::
       %chat-unblock-ship
     =+  !<(=ship vase)
@@ -499,57 +413,14 @@
     ?>  from-self
     (toggle-message toggle)
   ::
-      %flag
-    =+  !<(f=flag:c vase)
-    ?<  =(our.bowl p.f)
-    (join [*flag:g f])
-  ::
-      %channel-join
-    =+  !<(j=join:c vase)
-    ?<  =(our.bowl p.chan.j)
-    (join j)
-  ::
-      ?(%channel-leave %chat-leave)
-    =+  !<(=leave:c vase)
-    ?<  =(our.bowl p.leave)  :: cannot leave chat we host
-    ca-abet:ca-leave:(ca-abed:ca-core leave)
-  ::
-      %leave-old-channels
-    =/  groups-path  /(scot %p our.bowl)/groups/(scot %da now.bowl)/groups/noun
-    =/  groups  .^(groups:g %gx groups-path)
-    =/  chat-flags-from-groups
-      %+  turn  ~(tap by groups)
-    |=  [group-flag=flag:g group=group:g]
-      %+  turn
-        %+  skim  ~(tap by channels.group)
-        |=  [=nest:g *]
-        ?:(=(%chat p.nest) %.y %.n)
-      |=  [=nest:g *]
-      q.nest
-    =/  chats-without-groups
-      %+  skim  ~(tap in ~(key by chats))
-      |=  =flag:g
-      ?:(=((find [flag]~ (zing chat-flags-from-groups)) ~) %.y %.n)
-    %+  roll
-      chats-without-groups
-    |=  [=flag:g core=_cor]
-    ca-abet:ca-leave:(ca-abed:ca-core:core flag)
-  ::
-      %recheck-all-perms
-    %+  roll
-      ~(tap by chats)
-    |=  [[=flag:c *] core=_cor]
-    =/  ca  (ca-abed:ca-core:core flag)
-    ca-abet:(ca-recheck:ca ~)
-  ::
-      %chat-draft
-    =+  !<(=draft:c vase)
-    ?>  =(src.bowl our.bowl)
-    %_  cor
-        drafts
-       (~(put by drafts) p.draft q.draft)
-    ==
->>>>>>> c3716cb3
+      %chat-unblocked
+    ?<  from-self
+    (has-unblocked src.bowl)
+  ::
+      %chat-block-ship
+    =+  !<(=ship vase)
+    ?>  from-self
+    (block ship)
   ::
       %chat-unblock-ship
     =+  !<(=ship vase)
@@ -594,41 +465,6 @@
       %chat-migrate-server  ?>(from-self server:migrate)
       %chat-migrate         ?>(from-self client:migrate)
   ==
-<<<<<<< HEAD
-=======
-  ++  join
-    |=  =join:c
-    ^+  cor
-    ?<  (~(has by chats) chan.join)
-    ca-abet:(ca-join:ca-core join)
-  ::
-  ++  create
-    |=  req=create:c
-    |^  ^+  cor
-      ~_  leaf+"Create failed: check group permissions"
-      ?>  can-nest
-      ?>  ((sane %tas) name.req)
-      =/  =flag:c  [our.bowl name.req]
-      =|  =chat:c
-      =/  =perm:c  [writers.req group.req]
-      =.  perm.chat  perm
-      =.  net.chat  [%pub ~]
-      =.  chats  (~(put by chats) flag chat)
-      ca-abet:(ca-init:(ca-abed:ca-core flag) req)
-    ++  can-nest
-      ^-  ?
-      =/  gop  (~(got by groups) group.req)
-      %-  ~(any in bloc.gop)
-      ~(has in sects:(~(got by fleet.gop) our.bowl))
-    ::
-    ++  groups
-      .^  groups:g
-        %gx
-        /(scot %p our.bowl)/groups/(scot %da now.bowl)/groups/noun
-      ==
-    --
-  ::
->>>>>>> c3716cb3
   ++  pin
     |=  ps=(list whom:c)
     =.  pins  ps
@@ -641,11 +477,7 @@
     ?<  (~(has in blocked-by) ship)
     ?<  =(our.bowl ship)
     =.  blocked-by  (~(put in blocked-by) ship)
-<<<<<<< HEAD
     (give %fact ~[/] chat-blocked-by+!>(ship))
-=======
-    (give %fact ~[/ui] chat-blocked-by+!>(ship))
->>>>>>> c3716cb3
   ::
   ++  has-unblocked
     |=  =ship
@@ -653,11 +485,7 @@
     ?>  (~(has in blocked-by) ship)
     ?<  =(our.bowl ship)
     =.  blocked-by  (~(del in blocked-by) ship)
-<<<<<<< HEAD
     (give %fact ~[/] chat-unblocked-by+!>(ship))
-=======
-    (give %fact ~[/ui] chat-unblocked-by+!>(ship))
->>>>>>> c3716cb3
   ::
   ++  block
     |=  =ship
@@ -682,11 +510,7 @@
         %hide  (~(put in hidden-messages) id.toggle)
         %show  (~(del in hidden-messages) id.toggle)
       ==
-<<<<<<< HEAD
     (give %fact ~[/] chat-toggle-message+!>(toggle))
-=======
-    (give %fact ~[/ui] chat-toggle-message+!>(toggle))
->>>>>>> c3716cb3
   ::
 ++  watch
   |=  =(pole knot)
@@ -754,15 +578,6 @@
     [%x %pins ~]  ``chat-pins+!>(pins)
   ::
     [%x %blocked ~]  ``ships+!>(blocked)
-<<<<<<< HEAD
-=======
-  ::
-    [%x %blocked-by ~]  ``ships+!>(blocked-by)
-  ::
-    [%x %hidden-messages ~]  ``hidden-messages+!>(hidden-messages)
-  ::
-    [%x %briefs ~]  ``chat-briefs+!>(briefs)
->>>>>>> c3716cb3
   ::
     [%x %blocked-by ~]  ``ships+!>(blocked-by)
   ::
@@ -885,14 +700,25 @@
 ++  diff-to-response
   |=  [=diff:writs:c =pact:c]
   ^-  (unit response:writs:c)
-  =;  delta
+  =;  delta=?(~ response-delta:writs:c)
     ?~  delta  ~
     `[p.diff delta]
   ?+  -.q.diff  q.diff
       %add
     =/  time=(unit time)  (~(get by dex.pact) p.diff)
     ?~  time  ~
-    [%add p.q.diff u.time]
+    [%add memo.q.diff u.time]
+  ::
+      %reply
+    =;  delta=?(~ response-delta:replies:c)
+      ?~  delta  ~
+      [%reply id.q.diff meta.q.diff delta]
+    ?+  -.delta.q.diff  delta.q.diff
+        %add
+      =/  time=(unit time)  (~(get by dex.pact) id.q.diff)
+      ?~  time  ~
+      [%add memo.delta.q.diff u.time]
+    ==
   ==
 ++  from-self  =(our src):bowl
 ++  migrate
@@ -1100,16 +926,6 @@
     [uid cu-core(counter +(counter))]
   ::
   ++  cu-spin-groups
-<<<<<<< HEAD
-=======
-    |=  [con=(list content:ha) but=(unit button:ha)]
-    ^-  new-yarn:ha
-    =/  rope  [~ ~ %groups /club/(scot %uv id)]
-    =/  link  /dm/(scot %uv id)
-    [& & rope con link but]
-  ::
-  ++  cu-spin
->>>>>>> c3716cb3
     |=  [con=(list content:ha) but=(unit button:ha)]
     ^-  new-yarn:ha
     =/  rope  [~ ~ %groups /club/(scot %uv id)]
@@ -1188,16 +1004,12 @@
     |=  =diff:writs:c
     =.  cor
       =/  =cage  writ-diff+!>(diff)
-<<<<<<< HEAD
       (emit %give %fact ~[(welp cu-area /writs)] cage)
-=======
-      (emit %give %fact ~[(welp cu-area /ui/writs)] cage)
     =/  response=(unit response:writs:c)  (diff-to-response diff pact.club)
     ?~  response  cu-core
     =.  cor
       =/  =cage  writ-response+!>(u.response)
-      (emit %give %fact ~[(welp cu-area /ui/writs)] cage)
->>>>>>> c3716cb3
+      (emit %give %fact ~[(welp cu-area /writs)] cage)
     cu-core
   ::
   ++  cu-diff
@@ -1210,14 +1022,7 @@
     ?:  (~(has in heard.club) uid)  cu-core
     =.  heard.club  (~(put in heard.club) uid)
     =.  cor  (emil (gossip:cu-pass diff))
-<<<<<<< HEAD
     =?  cu-core  !?=(%writ -.delta)  (cu-give-action [id diff])
-=======
-    =.  cu-core
-      ?+  -.delta  (cu-give-action [id diff])
-          %writ  cu-core
-      ==
->>>>>>> c3716cb3
     ?-    -.delta
     ::
         %meta
@@ -1244,17 +1049,12 @@
          cu-core
       =.  pact.club  (reduce:cu-pact now.bowl diff.delta)
       ?-  -.q.diff.delta
-<<<<<<< HEAD
           ?(%del %add-react %del-react)  (cu-give-writs-diff diff.delta)
-=======
-          ?(%del %add-feel %del-feel)  (cu-give-writs-diff diff.delta)
->>>>>>> c3716cb3
           %add
         =.  time.q.diff.delta  (~(get by dex.pact.club) p.diff.delta)
         =*  memo  memo.q.diff.delta
         =?  remark.club  =(author.memo our.bowl)
           remark.club(last-read `@da`(add now.bowl (div ~s1 100)))
-<<<<<<< HEAD
         =.  cor  (give-unread club/id cu-unread)
         ?:  =(our.bowl author.memo)  (cu-give-writs-diff diff.delta)
         ?^  kind.q.diff.delta  (cu-give-writs-diff diff.delta)
@@ -1294,22 +1094,6 @@
           ?:  =(our.bowl author.memo)  (cu-give-writs-diff diff.delta)
           ?~  entry  (cu-give-writs-diff diff.delta)
           =*  op  writ.u.entry
-=======
-        =.  cor  (give-brief club/id cu-brief)
-        ?:  =(our.bowl author.memo)  (cu-give-writs-diff diff.delta)
-        ?-  -.content.memo
-            %notice  (cu-give-writs-diff diff.delta)
-            %story
-          =/  new-yarn-groups
-            %+  cu-spin-groups
-              :~  [%ship author.memo]
-                  ': '
-                  (flatten q.p.content.memo)
-              ==
-            ~
-          =?  cor  (want-hark ~ %to-us)
-            (emit (pass-hark new-yarn-groups))
->>>>>>> c3716cb3
           =/  new-yarn
             %^  cu-spin
               /(rsh 4 (scot %ui time.u.entry))
@@ -1429,600 +1213,6 @@
   ::
   --
 ::
-<<<<<<< HEAD
-=======
-++  ca-core
-  |_  [=flag:c =chat:c gone=_|]
-  +*  ca-pact  ~(. pac pact.chat)
-  ++  ca-core  .
-  ::  TODO: archive??
-  ++  ca-abet
-    %_  cor
-        chats
-      ?:(gone (~(del by chats) flag) (~(put by chats) flag chat))
-    ==
-  ++  ca-abed
-    |=  f=flag:c
-    ca-core(flag f, chat (~(got by chats) f))
-  ++  ca-area  `path`/chat/(scot %p p.flag)/[q.flag]
-  ::  TODO: add metadata
-  ::        maybe delay the watch?
-  ++  ca-import
-    |=  [writers=(set ship) =association:met:c]
-    ^+  ca-core
-    =?  ca-core  ?=(%sub -.net.chat)
-      ca-sub
-    (ca-remark-diff read/~)
-  ::
-  ++  ca-spin
-    |=  [rest=path con=(list content:ha) but=(unit button:ha) lnk=path]
-    ^-  new-yarn:ha
-    =*  group  group.perm.chat
-    =/  =nest:g  [dap.bowl flag]
-    =/  rope  [`group `nest q.byk.bowl (welp /(scot %p p.flag)/[q.flag] rest)]
-    =/  link
-      (welp /groups/(scot %p p.group)/[q.group]/channels/chat/(scot %p p.flag)/[q.flag] ?~(lnk rest lnk))
-    [& & rope con link but]
-  ::
-  ++  ca-watch
-    |=  =(pole knot)
-    ^+  ca-core
-    ?+    pole  !!
-        [%updates rest=*]  (ca-pub rest.pole)
-        [%ui ~]            ?>(from-self ca-core)
-        [%ui %writs ~]     ?>(from-self ca-core)
-    ::
-        [%said ship=@ time=@ *]
-      =/  =ship  (slav %p ship.pole)
-      =/  =time  (slav %ud time.pole)
-      (ca-said ship time)
-    ::
-    ==
-  ::
-  ++  ca-hook
-    |=  wer=path
-    ?>  (ca-can-read src.bowl)
-    ?>  ?=([@ ~] wer)
-    =/  time=@   (slav %ud i.wer)
-    =.  cor  (give-kick ~ %chat-said !>([flag (got:on:writs:c wit.pact.chat time)]))
-    ca-core
-  ::
-  ++  ca-said
-    |=  =id:c
-    ^+  ca-core
-    ?.  (ca-can-read src.bowl)
-      =.  cor  (give-kick ~ chat-denied+!>(~))
-      ca-core
-    =/  [=time =writ:c]  (got:ca-pact id)
-    =.  cor  (give-kick ~ %chat-said !>([flag writ]))
-    ca-core
-  ::
-  ++  ca-upgrade
-    ^+  ca-core
-    ?.  ?=(%sub -.net.chat)  ca-core
-    ?.  ?=(%dex -.saga.net.chat)  ca-core
-    ?.  =(okay:c ver.saga.net.chat)
-      %-  (note:wood %ver leaf/"%future-shock {<[ver.saga.net.chat flag]>}" ~)
-      ca-core
-    ca-make-chi
-  ::
-  ++  ca-pass
-    |%
-    ++  writer-sect
-      |=  [ships=(set ship) =association:met:c]
-      =/  =sect:g
-        (rap 3 %chat '-' (scot %p p.flag) '-' q.flag ~)
-      =/  title=@t
-        (rap 3 'Writers: ' title.metadatum.association ~)
-      =/  desc=@t
-        (rap 3 'The writers role for the ' title.metadatum.association ' chat' ~)
-      %+  poke-group  %import-writers
-      :+  group.association   now.bowl
-      [%cabal sect %add title desc '' '']
-    ::
-    ++  poke-group
-      |=  [=term =action:g]
-      ^+  ca-core
-      =/  =dock      [our.bowl %groups]  :: XX: which ship?
-      =/  =wire      (snoc ca-area term)
-      =.  cor
-        (emit %pass wire %agent dock %poke act:mar:g !>(action))
-      ca-core
-    ::
-    ++  create-channel
-      |=  [=term group=flag:g =channel:g]
-      ^+  ca-core
-      =/  =nest:g  [dap.bowl flag]
-      (poke-group term group now.bowl %channel nest %add channel)
-    ::
-    ++  import-channel
-      |=  =association:met:c
-      =/  meta=data:meta:g
-        [title description '' '']:metadatum.association
-      (create-channel %import group.association meta now.bowl zone=%default %| ~)
-    ::
-    ++  add-channel
-      |=  req=create:c
-      %+  create-channel  %create
-      [group.req =,(req [[title description '' ''] now.bowl %default | readers])]
-    --
-  ++  ca-init
-    |=  req=create:c
-    =/  =perm:c  [writers.req group.req]
-    =.  cor
-      (give-brief flag/flag ca-brief)
-    =.  ca-core  (ca-update now.bowl %create perm *pact:c)
-    (add-channel:ca-pass req)
-  ::
-  ++  ca-agent
-    |=  [=(pole knot) =sign:agent:gall]
-    ^+  ca-core
-    ?+    pole  !!
-        ~  :: noop wire, should only send pokes
-      ca-core
-    ::
-        [%updates ~]
-      (ca-take-update sign)
-    ::
-        [%create ~]
-      ?>  ?=(%poke-ack -.sign)
-      %.  ca-core  :: TODO rollback creation if poke fails?
-      ?~  p.sign  same
-      (slog leaf/"poke failed" u.p.sign)
-    ::
-        [%import ~]
-      ?>  ?=(%poke-ack -.sign)
-      ?~  p.sign
-        ca-core
-      %-  (slog u.p.sign)
-      ca-core
-    ::
-    ==
-  ::
-  ++  ca-brief  (brief:ca-pact our.bowl last-read.remark.chat)
-  ::
-  ++  ca-peek
-    |=  [care=@tas =(pole knot)]
-    ^-  (unit (unit cage))
-    ?+    pole  [~ ~]
-        [%writs rest=*]
-      (peek:ca-pact care rest.pole)
-    ::
-        [%perm ~]
-      ``chat-perm+!>(perm.chat)
-    ::
-        [%search %text skip=@ count=@ nedl=@ ~]
-      %-  some
-      %-  some
-      :-  %chat-scan
-      !>
-      %^    text:search:ca-pact
-          (slav %ud skip.pole)
-        (slav %ud count.pole)
-      nedl.pole
-    ::
-        [%search %mention skip=@ count=@ nedl=@ ~]
-      %-  some
-      %-  some
-      :-  %chat-scan
-      !>
-      %^    mention:search:ca-pact
-          (slav %ud skip.pole)
-        (slav %ud count.pole)
-      (slav %p nedl.pole)
-    ==
-  ::
-  ++  ca-revoke
-    |=  her=ship
-    %+  roll  ~(tap in ca-subscriptions)
-    |=  [[=ship =path] ca=_ca-core]
-    ?.  =(ship her)  ca
-    ca(cor (emit %give %kick ~[path] `ship))
-  ::
-  ++  ca-recheck
-    |=  sects=(set sect:g)
-    ::  if we have sects, we need to delete them from writers
-    =?  cor  &(!=(sects ~) =(p.flag our.bowl))
-      =/  =cage  [act:mar:c !>([flag now.bowl %del-sects sects])]
-      (emit %pass ca-area %agent [our.bowl dap.bowl] %poke cage)
-    ::  if our read permissions restored, re-subscribe. If not, leave.
-    =/  wecanread  (ca-can-read our.bowl)
-    =.  ca-core
-      ?:  wecanread
-        ca-safe-sub
-      ca-leave
-    ::  if subs read permissions removed, kick
-    %+  roll  ~(tap in ca-subscriptions)
-    |=  [[=ship =path] ca=_ca-core]
-    ?:  (ca-can-read:ca ship)  ca
-    ca(cor (emit %give %kick ~[path] `ship))
-  ::
-  ++  ca-take-update
-    |=  =sign:agent:gall
-    ^+  ca-core
-    ?+    -.sign  ca-core
-        %kick
-      ?>  ?=(%sub -.net.chat)
-      ?:  =(%chi -.saga.net.chat)
-        %-  (note:wood %ver leaf/"chi-kick: {<flag>}" ~)
-        ca-sub
-      %-  (note:wood %ver leaf/"wait-kick: {<flag>}" ~)
-      ca-core
-    ::
-        %watch-ack
-      =.  net.chat  [%sub src.bowl & %chi ~]
-      ?~  p.sign  ca-core
-      %-  (slog leaf/"Failed subscription" u.p.sign)
-      ::  =.  gone  &
-      ca-core
-    ::
-        %fact
-      =*  cage  cage.sign
-      ?+  p.cage  (ca-odd-update p.cage)
-        %epic                           (ca-take-epic !<(epic:e q.cage))
-        ?(%chat-logs %chat-logs-0)      (ca-apply-logs !<(logs:c q.cage))
-        ?(%chat-update %chat-update-0)  (ca-update !<(update:c q.cage))
-      ==
-    ==
-  ::
-  ++  ca-odd-update
-    |=  =mark
-    ?.  (is-old:epos mark)
-      ca-core
-    ?.  ?=(%sub -.net.chat)
-      ca-core
-    ca-make-lev
-  ::
-  ++  ca-make-lev
-    ?.  ?=(%sub -.net.chat)
-       ca-core
-    %-  (note:wood %ver leaf/"took lev epic: {<flag>}" ~)
-    =.  saga.net.chat  lev/~
-    =.  cor  (watch-epic p.flag)
-    ca-core
-  ::
-  ++  ca-make-chi
-    ?.  ?=(%sub -.net.chat)  ca-core
-    %-  (note:wood %ver leaf/"took okay epic: {<flag>}" ~)
-    =.  saga.net.chat  chi/~
-    ?:  ca-has-sub  ca-core
-    ca-sub
-  ::
-  ++  ca-take-epic
-    |=  her=epic:e
-    ^+  ca-core
-    ?>  ?=(%sub -.net.chat)
-    ?:  =(her okay:c)
-      ca-make-chi
-    ?:  (gth her okay:c)
-      =.  saga.net.chat  dex/her
-      %-  (note:wood %ver leaf/"took dex epic: {<[flag her]>}" ~)
-      ca-core
-    ca-make-lev
-  ::
-  ++  ca-proxy
-    |=  =update:c
-    ^+  ca-core
-    ::  don't allow anyone else to proxy through us
-    ?.  =(src.bowl our.bowl)
-      ~|("%chat-action poke failed: only allowed from self" !!)
-    ::  must have permission to write
-    ?.  ca-can-write
-      ~|("%chat-action poke failed: can't write to host" !!)
-    =/  =dock  [p.flag dap.bowl]
-    =/  =cage  [act:mar:c !>([flag update])]
-    =.  cor
-      (emit %pass ca-area %agent dock %poke cage)
-    ca-core
-  ::
-  ++  ca-groups-scry
-    =*  group  group.perm.chat
-    /(scot %p our.bowl)/groups/(scot %da now.bowl)/groups/(scot %p p.group)/[q.group]
-  ::
-  ++  ca-am-host  =(p.flag our.bowl)
-  ++  ca-from-host  |(=(p.flag src.bowl) =(p.group.perm.chat src.bowl))
-  ++  ca-can-write
-    ?:  ca-from-host  &
-    =/  =path
-      %+  welp  ca-groups-scry
-      /channel/[dap.bowl]/(scot %p p.flag)/[q.flag]/can-write/(scot %p src.bowl)/noun
-    =+  .^(write=(unit [bloc=? sects=(set sect:g)]) %gx path)
-    ?~  write  |
-    =/  perms  (need write)
-    ?:  |(bloc.perms =(~ writers.perm.chat))  &
-    !=(~ (~(int in writers.perm.chat) sects.perms))
-  ::
-  ++  ca-can-read
-    |=  her=ship
-    =/  =path
-      %+  welp  ca-groups-scry
-      /channel/[dap.bowl]/(scot %p p.flag)/[q.flag]/can-read/(scot %p her)/loob
-    .^(? %gx path)
-  ::
-  ++  ca-pub
-    |=  =path
-    ^+  ca-core
-    ?>  (ca-can-read src.bowl)
-    =/  =logs:c
-      ?~  path  log.chat
-      =/  =time  (slav %da i.path)
-      (lot:log-on:c log.chat `time ~)
-    =.  cor  (give %fact ~ log:mar:c !>(logs))
-    ca-core
-  ::
-  ++  ca-safe-sub
-    ?:  |(ca-has-sub =(our.bowl p.flag))
-      ca-core
-    ca-sub
-  ::
-  ++  ca-has-sub
-    ^-  ?
-    (~(has by wex.bowl) [(snoc ca-area %updates) p.flag dap.bowl])
-  ::
-  ++  ca-sub
-    ^+  ca-core
-    =/  tim=(unit time)
-      (bind (ram:log-on:c log.chat) head)
-    =/  base=wire  (snoc ca-area %updates)
-    =/  =path
-      %+  weld  base
-      ?~  tim  ~
-      /(scot %da u.tim)
-    =/  =card
-      [%pass base %agent [p.flag dap.bowl] %watch path]
-    =.  cor  (emit card)
-    ca-core
-  ++  ca-join
-    |=  j=join:c
-    ^+  ca-core
-    ?>  |(=(p.group.j src.bowl) =(src.bowl our.bowl))
-    =.  chats  (~(put by chats) chan.j *chat:c)
-    =.  ca-core  (ca-abed chan.j)
-    =.  last-read.remark.chat  now.bowl
-    =.  group.perm.chat  group.j
-    =.  cor  (give-brief flag/flag ca-brief)
-    ca-sub
-  ::
-  ++  ca-leave
-    =/  =dock  [p.flag dap.bowl]
-    =/  =wire  (snoc ca-area %updates)
-    =.  cor  (emit %pass wire %agent dock %leave ~)
-    =.  cor  (emit %give %fact ~[/briefs] chat-leave+!>(flag))
-    =.  gone  &
-    ca-core
-  ::
-  ++  ca-apply-logs
-    |=  =logs:c
-    ^+  ca-core
-    =/  updates=(list update:c)
-      (tap:log-on:c logs)
-    %+  roll  updates
-    |=  [=update:c ca=_ca-core]
-    (ca-update:ca update)
-  ::
-  ++  ca-subscriptions
-    %+  roll  ~(val by sup.bowl)
-    |=  [[=ship =path] out=(set [ship path])]
-    ?.  =((scag 4 path) (snoc ca-area %updates))
-      out
-    (~(put in out) [ship path])
-  ::
-  ++  ca-give-updates
-    |=  [=time d=diff:c]
-    ^+  ca-core
-    =/  paths=(set path)
-      %-  ~(gas in *(set path))
-      (turn ~(tap in ca-subscriptions) tail)
-    =.  paths  (~(put in paths) (snoc ca-area %ui))
-    =/  cag=cage  [upd:mar:c !>([time d])]
-    =.  cor  (give %fact ~[/ui] act:mar:c !>([flag [time d]]))
-    =?  cor  ?=(%writs -.d)
-      =/  wire  ~[(welp ca-area /ui/writs)]
-      %-  emil
-      %+  welp
-        ~[[%give %fact wire writ-diff+!>(p.d)]]
-      =/  response=(unit response:writs:c)
-        (diff-to-response p.d pact.chat)
-      ?~  response  ~
-      ~[[%give %fact wire writ-response+!>(u.response)]]
-    =.  cor  (give %fact ~(tap in paths) cag)
-    ca-core
-  ::
-  ++  ca-remark-diff
-    |=  diff=remark-diff:c
-    ^+  ca-core
-    =.  cor
-      (give %fact ~[(snoc ca-area %ui)] chat-remark-action+!>([flag diff]))
-    =.  remark.chat
-      ?-  -.diff
-        %watch    remark.chat(watching &)
-        %unwatch  remark.chat(watching |)
-        %read-at  !! ::  ca-core(last-read.remark.chat p.diff)
-      ::
-          %read
-      =/  =time
-        (fall (bind (ram:on:writs:c wit.pact.chat) head) now.bowl)
-      remark.chat(last-read `@da`(add time (div ~s1 100)))  ::  greater than last
-      ==
-    =.  cor
-      (give-brief flag/flag ca-brief)
-    ca-core
-  ::
-  ++  ca-update
-    |=  [=time d=diff:c]
-    ?>  ca-can-write
-    ^+  ca-core
-    =.  log.chat
-      (put:log-on:c log.chat time d)
-    =.  ca-core
-      ?+  -.d  (ca-give-updates time d)
-        %writs  ca-core
-      ==
-    ?-    -.d
-        %add-sects
-      ?>  ca-from-host
-      =*  p  perm.chat
-      =.  writers.p  (~(uni in writers.p) p.d)
-      ca-core
-    ::
-        %del-sects
-      ?>  ca-from-host
-      =*  p  perm.chat
-      =.  writers.p  (~(dif in writers.p) p.d)
-      ca-core
-    ::
-        %create
-      ?>  ca-from-host
-      =.  perm.chat  p.d
-      =.  pact.chat  q.d
-      ca-core
-    ::
-        %writs
-      =*  delta  q.p.d
-      ::  accept the fact from host unconditionally, otherwise make
-      ::  sure that it's coming from the right person
-      ?>  ?|  ca-from-host
-              &(ca-am-host (check-writ-ownership p.d))
-          ==
-      =.  pact.chat  (reduce:ca-pact time p.d)
-      =.  ca-core  (ca-give-updates time d)
-      ?-  -.delta
-          ?(%del %add-feel %del-feel)  ca-core
-          %add
-        =/  memo=memo:c  p.delta
-        =/  want-soft-notify  (want-hark flag %to-us)
-        =/  want-loud-notify  (want-hark flag %msg)
-        =?  remark.chat  =(author.memo our.bowl)
-          remark.chat(last-read `@da`(add now.bowl (div ~s1 100)))
-        =.  cor  (give-brief flag/flag ca-brief)
-        ?-  -.content.memo
-            %notice  ca-core
-            %story
-          =/  new-message-yarn  (ca-message-hark memo p.content.memo p.p.d)
-          =/  from-me  =(author.memo our.bowl)
-          =?  cor  &(want-loud-notify !from-me)
-            (emit (pass-hark new-message-yarn))
-          ?.  ?&  !=(author.memo our.bowl)
-                  |(!=(~ replying.memo) (mentioned q.p.content.memo our.bowl))
-              ==
-            ca-core
-          ?:  (mentioned q.p.content.memo our.bowl)
-            =/  new-yarn  (ca-mention-hark memo p.content.memo p.p.d)
-            =?  cor  &(want-soft-notify !want-loud-notify)
-              (emit (pass-hark new-yarn))
-            ca-core
-          =/  replying  (need replying.memo)
-          =/  op  (~(get pac pact.chat) replying)
-          ?~  op  ca-core
-          =/  opwrit  writ.u.op
-          =/  in-replies
-            %+  lien
-              ~(tap in replied.opwrit)
-            |=  =id:c
-            =/  writ  (~(get pac pact.chat) id)
-            ?~  writ  %.n
-            =(author.writ.u.writ our.bowl)
-          ?:  &(!=(author.opwrit our.bowl) !in-replies)  ca-core
-          ?-  -.content.opwrit
-              %notice  ca-core
-              %story
-            =?  cor  &(want-soft-notify !want-loud-notify)
-              %-  emit  %-  pass-hark
-              %-  ca-spin
-                :^  /message/(scot %p p.replying)/(scot %ud q.replying)
-                  :~  [%ship author.memo]
-                      ' replied to your message “'
-                      (flatten q.p.content.opwrit)
-                      '”: '
-                      [%ship author.memo]
-                      ': '
-                      (flatten q.p.content.memo)
-                  ==
-                  ~
-                  ~
-            ca-core
-          ==
-        ==
-      ==
-    ==
-  ::
-  ++  ca-mention-hark
-    |=  [=memo:c =story:c op=id:c]
-    =/  path
-      ?~  replying.memo
-        /op/(scot %p p.op)/(scot %ud q.op)
-      =/  id  u.replying.memo
-      /message/(scot %p p.id)/(scot %ud q.id)/op/(scot %p p.op)/(scot %ud q.op)
-    %-  ca-spin
-      :^  path
-        :~  [%ship author.memo]
-            ' mentioned you :'
-            (flatten q.story)
-        ==
-        ~
-        ~
-  ::
-  ++  ca-message-hark
-    |=  [=memo:c =story:c op=id:c]
-    %-  ca-spin
-      :^  ~
-        :~  [%ship author.memo]
-            ': '
-            (flatten q.story)
-        ==
-        ~
-        /message/(scot %p p.op)/(scot %ud q.op)
-  ::
-  ++  ca-transfer-channel
-    |=  [new-group=flag:g new=flag:c tim=time]
-    =/  old=log:c  log.chat
-    ::  we only need writs for the new channel because we'll compress
-    ::  all the permissions into one create event
-    =/  writ-log
-      =<  +
-      %^  (dip:log-on:c @)  log.chat  ~
-      |=  [st=@ =time =diff:c]
-      :_  [%.n st]
-      ::  only keep writs
-      ?.  ?=(%writs -.diff)  ~
-      `diff
-    ::  for the channel getting truncated we need to keep all permission
-    ::  events, and only the writs after the time
-    =/  filtered-log
-        =<  +
-        %^  (dip:log-on:c @)  log.chat  ~
-        |=  [st=@ =time =diff:c]
-        :_  [%.n st]
-        ?:  ?=(%create -.diff)  `[%create p.diff ~ ~]
-        ::  keep non-writ events
-        ?.  ?=(%writs -.diff)  `diff
-        ::  only keep writs after time
-        ?.  (gth time tim)  ~
-        `diff
-    =+  .^(=group:g %gx (weld ca-groups-scry /noun))
-    =/  =channel:g  (~(got by channels.group) [%chat flag])
-    ::  don't allow moving to the same group or same channel
-    ~|  'Must be a different group and channel'
-    ?>  &(!=(group.perm.chat new-group) !=(flag new))
-    ::  compressing permissions into create event for new channel
-    =/  =create:c
-      :*  new-group
-          q.new
-          title.meta.channel
-          description.meta.channel
-          readers.channel
-          writers.perm.chat
-      ==
-    =/  =wire  (welp ca-area /import)
-    =/  =dock  [our.bowl dap.bowl]
-    =/  =cage  [%noun !>([%import-channel new create writ-log])]
-    =.  cor  (emit %pass wire %agent dock %poke cage)
-    ~&  ['new size:' ~(wyt by filtered-log) 'old-size:' ~(wyt by old)]
-    =.  log.chat  filtered-log
-    ca-core
-  --
-::
->>>>>>> c3716cb3
 ++  pending-dms
   (dms-by-net %invited ~)
 ::
@@ -2071,14 +1261,9 @@
     di-core(ship s, dm d)
   ::
   ++  di-area  `path`/dm/(scot %p ship)
-<<<<<<< HEAD
-  ++  di-spin-groups
-    |=  [rest=path con=(list content:ha) but=(unit button:ha)]
-=======
   ::
   ++  di-spin-groups
     |=  [con=(list content:ha) but=(unit button:ha)]
->>>>>>> c3716cb3
     ^-  new-yarn:ha
     =/  rope  [~ ~ %groups /dm/(scot %p ship)]
     =/  link  /dm/(scot %p ship)
@@ -2119,7 +1304,8 @@
     =/  response=(unit response:writs:c)  (diff-to-response diff pact.dm)
     =.  cor
       ?~  response   cor
-      (give %fact ~[path] writ-response+!>(u.response))
+      :: TODO: figure out why this was `path` and not `di-area`
+      (give %fact ~[di-area] writ-response+!>(u.response))
     =?  cor  &(=(net.dm %invited) !=(ship our.bowl))
       (give-invites ship)
     ?-  -.q.diff
@@ -2130,14 +1316,12 @@
       =*  memo  memo.q.diff
       =?  remark.dm  =(author.memo our.bowl)
         remark.dm(last-read `@da`(add now.bowl (div ~s1 100)))
-<<<<<<< HEAD
       =?  cor  &(!=(old-unread di-unread) !=(net.dm %invited))
         (give-unread ship/ship di-unread)
       ?:  from-self    (di-give-writs-diff diff)
       ?^  kind.q.diff  (di-give-writs-diff diff)
       =/  new-yarn-groups
-        %^  di-spin-groups
-          ~
+        %+  di-spin-groups
           :~  [%ship author.memo]
               ?:  =(net.dm %invited)  ' has invited you to a direct message'
               ': '
@@ -2147,8 +1331,7 @@
       =?  cor  (want-hark %to-us)
         (emit (pass-hark new-yarn-groups))
       =/  new-yarn
-        %^  di-spin
-          ~
+        %^  di-spin  ~
           :~  [%ship author.memo]
               ?:  =(net.dm %invited)  ' has invited you to a direct message'
               ': '
@@ -2175,8 +1358,7 @@
         ?~  entry  (di-give-writs-diff diff)
         =*  op  writ.u.entry
         =/  new-yarn-groups
-          %^  di-spin-groups
-            /(rsh 4 (scot %ui time.u.entry))
+          %+  di-spin-groups
             :~  [%ship author.memo]  ' replied to '
                 [%emph (flatten:utils content.op)]  ': '
                 [%ship author.memo]  ': '
@@ -2184,27 +1366,9 @@
             ==
           ~
         =?  cor  (want-hark %to-us)
-=======
-      =?  cor  &(!=(old-brief di-brief) !=(net.dm %invited))
-        (give-brief ship/ship di-brief)
-      ?:  from-self  di-core
-      ?-  -.content.memo
-          %notice  di-core
-          %story
-        =/  new-yarn-groups
-          %+  di-spin-groups
-            :~  [%ship author.memo]
-                ?:  =(net.dm %invited)  ' has invited you to a direct message'
-                ': '
-                ?:(=(net.dm %invited) '' (flatten q.p.content.memo))
-            ==
-          ~
-        =?  cor  (want-hark ~ %to-us)
->>>>>>> c3716cb3
           (emit (pass-hark new-yarn-groups))
         =/  new-yarn
-          %^  di-spin
-            /(rsh 4 (scot %ui time.u.entry))
+          %^  di-spin  /(rsh 4 (scot %ui time.u.entry))
             :~  [%ship author.memo]  ' replied to '
                 [%emph (flatten:utils content.op)]  ': '
                 [%ship author.memo]  ': '

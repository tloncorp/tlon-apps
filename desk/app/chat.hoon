/-  c=chat, d=channel, g=groups, e=epic
/-  meta
/-  ha=hark
/-  contacts
/+  default-agent, verb-lib=verb, dbug, neg=negotiate
/+  pac=dm
/+  utils=channel-utils
/+  volume
/+  wood-lib=wood
/+  epos-lib=saga
::  performance, keep warm
/+  chat-json
/*  desk-bill  %bill  /desk/bill
%-  %-  agent:neg
    :+  |
      [~.chat-dms^%0 ~ ~]
    [%chat^[~.chat-dms^%0 ~ ~] ~ ~]
^-  agent:gall
=>
  |%
  +$  card  card:agent:gall
  ++  okay  `epic:e`1
  ++  wood-state
    ^-  state:wood-lib
    :*  ver=|
        odd=&
        veb=|
    ==
  ++  club-eq  2 :: reverb control: max number of forwards for clubs
  +$  current-state
    $:  %6
        dms=(map ship dm:c)
        clubs=(map id:club:c club:c)
        pins=(list whom:c)
        bad=(set ship)
        inv=(set ship)
        blocked=(set ship)
        blocked-by=(set ship)
        hidden-messages=(set id:c)
        old-chats=(map flag:two:old:c chat:two:old:c)  :: for migration
        old-pins=(list whom:two:old:c)
    ==
  --
=|  current-state
=*  state  -
=<
  %+  verb-lib  |
  %-  agent:dbug
  |_  =bowl:gall
  +*  this  .
      def   ~(. (default-agent this %|) bowl)
      cor   ~(. +> [bowl ~])
  ++  on-init
    ^-  (quip card _this)
    =^  cards  state
      abet:init:cor
    [cards this]
  ::
  ++  on-save  !>([state okay])
  ++  on-load
    |=  =vase
    ^-  (quip card _this)
    =^  cards  state
      abet:(load:cor vase)
    [cards this]
  ::
  ++  on-poke
    |=  [=mark =vase]
    ^-  (quip card _this)
    =^  cards  state
      abet:(poke:cor mark vase)
    [cards this]
  ++  on-watch
    |=  =path
    ^-  (quip card _this)
    =^  cards  state
      abet:(watch:cor path)
    [cards this]
  ::
  ++  on-peek   peek:cor
  ::
  ++  on-leave   on-leave:def
  ++  on-fail    on-fail:def
  ::
  ++  on-agent
    |=  [=wire =sign:agent:gall]
    ^-  (quip card _this)
    =^  cards  state
      abet:(agent:cor wire sign)
    [cards this]
  ++  on-arvo
    |=  [=wire sign=sign-arvo]
    ^-  (quip card _this)
    =^  cards  state
      abet:(arvo:cor wire sign)
    [cards this]
  --
|_  [=bowl:gall cards=(list card)]
+*  wood  ~(. wood-lib [bowl wood-state])
    epos  ~(. epos-lib [bowl %chat-update okay])
++  abet  [(flop cards) state]
++  cor   .
++  emit  |=(=card cor(cards [card cards]))
++  emil  |=(caz=(list card) cor(cards (welp (flop caz) cards)))
++  give  |=(=gift:agent:gall (emit %give gift))
++  now-id   `id:c`[our now]:bowl
++  init  cor
::  +load: load next state
++  load
  |=  =vase
  |^  ^+  cor
  =+  !<([old=versioned-state cool=@ud] vase)
  |-
  ?-  -.old
    %0  $(old (state-0-to-1 old))
    %1  $(old (state-1-to-2 old))
    %2  $(old (state-2-to-3 old))
    %3  $(old (state-3-to-4 old))
    %4  $(old (state-4-to-5 old))
    %5  $(old (state-5-to-6 old))
    %6  (emil(state old) (drop load:epos))
  ==
  ::
  +$  versioned-state  $%(current-state state-5 state-4 state-3 state-2 state-1 state-0)
  +$  state-0
    $:  %0
        chats=(map flag:zero chat:zero)
        dms=(map ship dm:zero)
        clubs=(map id:club:zero club:zero)
        drafts=(map whom:zero story:zero)
        pins=(list whom:zero)
        bad=(set ship)
        inv=(set ship)
        voc=(map [flag:zero id:zero] (unit said:zero))
        fish=(map [flag:zero @] id:zero)
        ::  true represents imported, false pending import
        imp=(map flag:zero ?)
    ==
  +$  state-1
    $:  %1
        chats=(map flag:one chat:one)
        dms=(map ship dm:one)
        clubs=(map id:club:one club:one)
        drafts=(map whom:one story:one)
        pins=(list whom:one)
        bad=(set ship)
        inv=(set ship)
        voc=(map [flag:one id:one] (unit said:one))
        fish=(map [flag:one @] id:one)
        ::  true represents imported, false pending import
        imp=(map flag:one ?)
    ==
  +$  state-2
    $:  %2
        chats=(map flag:two chat:two)
        dms=(map ship dm:two)
        clubs=(map id:club:two club:two)
        drafts=(map whom:two story:two)
        pins=(list whom:two)
        bad=(set ship)
        inv=(set ship)
        voc=(map [flag:two id:two] (unit said:two))
        fish=(map [flag:two @] id:two)
        ::  true represents imported, false pending import
        imp=(map flag:two ?)
    ==
  +$  state-3
    $:  %3
        chats=(map flag:two chat:two)
        dms=(map ship dm:two)
        clubs=(map id:club:two club:two)
        drafts=(map whom:two story:two)
        pins=(list whom:two)
        blocked=(set ship)
        blocked-by=(set ship)
        bad=(set ship)
        inv=(set ship)
        voc=(map [flag:two id:two] (unit said:two))
        fish=(map [flag:two @] id:two)
        ::  true represents imported, false pending import
        imp=(map flag:two ?)
    ==
  +$  state-4
    $:  %4
        chats=(map flag:two chat:two)
        dms=(map ship dm:two)
        clubs=(map id:club:two club:two)
        drafts=(map whom:two story:two)
        pins=(list whom:two)
        blocked=(set ship)
        blocked-by=(set ship)
        hidden-messages=(set id:two)
        bad=(set ship)
        inv=(set ship)
        voc=(map [flag:two id:two] (unit said:two))
        fish=(map [flag:two @] id:two)
        ::  true represents imported, false pending import
        imp=(map flag:two ?)
    ==
  +$  state-5
    $:  %5
        dms=(map ship dm-5)
        clubs=(map id:club:c club-5)
        pins=(list whom:c)
        bad=(set ship)
        inv=(set ship)
        blocked=(set ship)
        blocked-by=(set ship)
        hidden-messages=(set id:c)
        old-chats=(map flag:two:old:c chat:two:old:c)  :: for migration
        old-pins=(list whom:two:old:c)
    ==
  +$  club-5    [heard:club:c remark=remark-5 =pact:c crew:club:c]
  +$  dm-5      [=pact:c remark=remark-5 net:dm:c pin=_|]
  +$  remark-5  [last-read=time watching=_| unread-threads=(set id:c)]
  +$  state-6  current-state
  ++  zero     zero:old:c
  ++  one      one:old:c
  ++  two      two:old:c
  ++  three    c
  ++  state-5-to-6
    |=  s=state-5
    ^-  state-6
    s(- %6, dms (dms-5-to-6 dms.s), clubs (clubs-5-to-6 clubs.s))
  ::
  ++  dms-5-to-6
    |=  dms=(map ship dm-5)
    ^-  (map ship dm:c)
    %-  ~(run by dms)
    |=  dm=dm-5
    ^-  dm:c
    dm(remark (remark-5-to-6 wit.pact.dm remark.dm))
  ::
  ++  clubs-5-to-6
    |=  clubs=(map id:club:c club-5)
    ^-  (map id:club:c club:c)
    %-  ~(run by clubs)
    |=  club=club-5
    ^-  club:c
    club(remark (remark-5-to-6 wit.pact.club remark.club))
  ::
  ++  remark-5-to-6
    |=  [=writs:c remark=remark-5]
    ^-  remark:c
    :_  remark
    ?~(tim=(ram:on:writs:c writs) *time key.u.tim)
  ::
  ++  state-4-to-5
    |=  state-4
    ^-  state-5
    :-  %5
    :+  (dms-4-to-5 dms)
      (clubs-4-to-5 clubs)
    [(pins-4-to-5 pins) bad inv blocked blocked-by hidden-messages chats pins]
  ::
  ++  pins-4-to-5
    |=  pins=(list whom:two)
    ^-  (list whom:c)
    %+  murn  pins
    |=(w=whom:two ?:(?=(%flag -.w) ~ (some w)))
  ::
  ++  dms-4-to-5
    |=  dms=(map ship dm:two)
    ^-  (map ship dm-5)
    %-  ~(run by dms)
    |=  dm:two
    ^-  dm-5
    [(pact-4-to-5 pact) remark net pin]
  ::
  ++  clubs-4-to-5
    |=  clubs=(map id:club:two club:two)
    ^-  (map id:club:c club-5)
    %-  ~(run by clubs)
    |=  club:two
    [heard remark (pact-4-to-5 pact) crew]
  ::
  ++  pact-4-to-5
    |=  =pact:two
    ^-  pact:c
    :_  dex.pact
    =/  writs  (tap:on:writs:two wit.pact)
    =/  reply-index=(map @da replies:c)
      %+  roll  writs
      |=  [[=time =writ:two] reply-index=(map @da replies:c)]
      ?~  replying.writ  reply-index
      =/  old-replies=replies:c  (~(gut by reply-index) time *replies:c)
      =/  reply-time  (~(get by dex.pact) u.replying.writ)
      ?~  reply-time  reply-index
      %+  ~(put by reply-index)  u.reply-time
      (put:on:replies:c old-replies time (reply-4-to-5 u.replying.writ time writ))
    %+  gas:on:writs:c  *writs:c
    %+  murn  writs
    |=  [=time =writ:two]
    ^-  (unit [^time writ:c])
    ?^  replying.writ  ~
    =/  =replies:c  (~(gut by reply-index) time *replies:c)
    (some time (writ-4-to-5 time writ replies))
  ::
  ++  writ-4-to-5
    |=  [=time old=writ:two =replies:c]
    ^-  writ:c
    =;  qm=reply-meta:d
      :-  [id.old time feels.old replies qm]
      (essay-4-to-5 +.old)
    ::
    =/  last-repliers=(set ship)
      =|  repliers=(set ship)
      =/  entries=(list [* reply:c])  (bap:on:replies:c replies)
      |-
      ?:  |(=(~ entries) =(3 ~(wyt in repliers)))
        repliers
      =/  [* =reply:c]  -.entries
      ?:  (~(has in repliers) author.reply)
        $(entries +.entries)
      (~(put in repliers) author.reply)
    :*  (wyt:on:replies:c replies)
        last-repliers
        (biff (ram:on:replies:c replies) |=([=^time *] `time))
    ==
  ::
  ++  reply-4-to-5
    |=  [parent-id=id:c =time old=writ:two]
    ^-  reply:c
    [[id.old parent-id time feels.old] (memo-4-to-5 +.old)]
  ::
  ++  memo-4-to-5
    |=  memo:two
    ^-  memo:d
    [(story-4-to-5 author content) author sent]
  ::
  ++  essay-4-to-5
    |=  memo:two
    ^-  essay:c
    [(memo-4-to-5 +<) %chat ?-(-.content %story ~, %notice [%notice ~])]
  ::
  ++  story-4-to-5
    |=  [=ship old=content:two]
    ^-  story:d
    ?-    -.old
        %notice  ~[%inline pfix.p.old ship+ship sfix.p.old]~
        %story
      %+  welp
        (turn p.p.old (lead %block))
      [%inline q.p.old]~
    ==
  ::
  ++  state-3-to-4
    |=  s=state-3
    ^-  state-4
    %*  .  *state-4
      dms     dms.s
      clubs   clubs.s
      drafts  drafts.s
      pins    pins.s
      blocked  blocked.s
      blocked-by  blocked-by.s
      hidden-messages  ~
      bad     bad.s
      inv     inv.s
      fish    fish.s
      voc     voc.s
      chats   chats.s
    ==
  ++  state-2-to-3
    |=  s=state-2
    ^-  state-3
    %*  .  *state-3
      dms     dms.s
      clubs   clubs.s
      drafts  drafts.s
      pins    pins.s
      blocked  ~
      blocked-by  ~
      bad     bad.s
      inv     inv.s
      fish    fish.s
      voc     voc.s
      chats   chats.s
    ==
  ++  state-1-to-2
    |=  s=state-1
    ^-  state-2
    %*  .  *state-2
      dms     dms.s
      clubs   (clubs-1-to-2 clubs.s)
      drafts  drafts.s
      pins    pins.s
      bad     bad.s
      inv     inv.s
      fish    fish.s
      voc     voc.s
      chats   chats.s
    ==
  ::
  ++  clubs-1-to-2
    |=  clubs=(map id:club:one club:one)
    ^-  (map id:club:two club:two)
    %-  ~(run by clubs)
    |=  =club:one
    [*heard:club:two club]
  ::
  ++  state-0-to-1
    |=  s=state-0
    ^-  state-1
    %*  .  *state-1
      dms     dms.s
      clubs   (clubs-0-to-1 clubs.s)
      drafts  drafts.s
      pins    pins.s
      bad     bad.s
      inv     inv.s
      fish    fish.s
      voc     voc.s
      chats   chats.s
    ==
  ++  clubs-0-to-1
    |=  clubs=(map id:club:zero club:zero)
    ^-  (map id:club:one club:one)
    %-  ~(run by clubs)
    |=  =club:zero
    [*remark:one club]
  --
::
++  poke
  |=  [=mark =vase]
  |^  ^+  cor
  ?+    mark  ~|(bad-poke/mark !!)
  ::
      %dm-rsvp
    =+  !<(=rsvp:dm:c vase)
    di-abet:(di-rsvp:(di-abed:di-core ship.rsvp) ok.rsvp)
  ::
      %chat-pins
    =+  !<(ps=(list whom:c) vase)
    (pin ps)
  ::
      %chat-blocked
    ?<  from-self
    (has-blocked src.bowl)
  ::
      %chat-unblocked
    ?<  from-self
    (has-unblocked src.bowl)
  ::
      %chat-block-ship
    =+  !<(=ship vase)
    ?>  from-self
    (block ship)
  ::
      %chat-unblock-ship
    =+  !<(=ship vase)
    ?>  from-self
    (unblock ship)
  ::
      %chat-toggle-message
    =+  !<(toggle=message-toggle:c vase)
    ?>  from-self
    (toggle-message toggle)
  ::
      %chat-unblocked
    ?<  from-self
    (has-unblocked src.bowl)
  ::
      %chat-block-ship
    =+  !<(=ship vase)
    ?>  from-self
    (block ship)
  ::
      %chat-unblock-ship
    =+  !<(=ship vase)
    ?>  from-self
    (unblock ship)
  ::
      %chat-toggle-message
    =+  !<(toggle=message-toggle:c vase)
    ?>  from-self
    (toggle-message toggle)
  ::
      %chat-remark-action
    =+  !<(act=remark-action:c vase)
    ?-  -.p.act
      %ship  di-abet:(di-remark-diff:(di-abed:di-core p.p.act) q.act)
      %club  cu-abet:(cu-remark-diff:(cu-abed:cu-core p.p.act) q.act)
    ==
  ::
      %dm-action
    =+  !<(=action:dm:c vase)
    ::  don't allow anyone else to proxy through us
    ?.  =(src.bowl our.bowl)
      ~|("%dm-action poke failed: only allowed from self" !!)
    ::  don't proxy to self, creates an infinite loop
    ?:  =(p.action our.bowl)
      ~|("%dm-action poke failed: can't dm self" !!)
    di-abet:(di-proxy:(di-abed-soft:di-core p.action) q.action)
  ::
      %dm-diff
    =+  !<(=diff:dm:c vase)
    di-abet:(di-take-counter:(di-abed-soft:di-core src.bowl) diff)
  ::
      %club-create
    cu-abet:(cu-create:cu-core !<(=create:club:c vase))
  ::
      ?(%club-action %club-action-0)
    =+  !<(=action:club:c vase)
    =/  cu  (cu-abed p.action)
    cu-abet:(cu-diff:cu q.action)
  ::
      %dm-archive  di-abet:di-archive:(di-abed:di-core !<(ship vase))
      %chat-migrate-server  ?>(from-self server:migrate)
      %chat-migrate         ?>(from-self client:migrate)
  ==
  ++  pin
    |=  ps=(list whom:c)
    =.  pins  ps
    cor
  --
  ::
  ++  has-blocked
    |=  =ship
    ^+  cor
    ?<  (~(has in blocked-by) ship)
    ?<  =(our.bowl ship)
    =.  blocked-by  (~(put in blocked-by) ship)
    (give %fact ~[/] chat-blocked-by+!>(ship))
  ::
  ++  has-unblocked
    |=  =ship
    ^+  cor
    ?>  (~(has in blocked-by) ship)
    ?<  =(our.bowl ship)
    =.  blocked-by  (~(del in blocked-by) ship)
    (give %fact ~[/] chat-unblocked-by+!>(ship))
  ::
  ++  block
    |=  =ship
    ^+  cor
    ?<  (~(has in blocked) ship)
    ?<  =(our.bowl ship)
    =.  blocked  (~(put in blocked) ship)
    (emit %pass di-area:di-core:cor %agent [ship dap.bowl] %poke %chat-blocked !>(0))
  ::
  ++  unblock
    |=  =ship
    ^+  cor
    ?>  (~(has in blocked) ship)
    =.  blocked  (~(del in blocked) ship)
    (emit %pass di-area:di-core:cor %agent [ship dap.bowl] %poke %chat-unblocked !>(0))
  ::
  ++  toggle-message
    |=  toggle=message-toggle:c
    ^+  cor
    =.  hidden-messages
      ?-  -.toggle
        %hide  (~(put in hidden-messages) id.toggle)
        %show  (~(del in hidden-messages) id.toggle)
      ==
    (give %fact ~[/] chat-toggle-message+!>(toggle))
  ::
++  watch
  |=  =(pole knot)
  ^+  cor
  ?+    pole  ~|(bad-watch-path+`path`pole !!)
      [%clubs ~]  ?>(from-self cor)
      [%unreads ~]  ?>(from-self cor)
      ~  ?>(from-self cor)
      [%dm %invited ~]  ?>(from-self cor)
  ::
      [%dm ship=@ rest=*]
    =/  =ship  (slav %p ship.pole)
    di-abet:(di-watch:(di-abed:di-core ship) rest.pole)
  ::
      [%club id=@ rest=*]
    =/  =id:club:c  (slav %uv id.pole)
    cu-abet:(cu-watch:(cu-abed id) rest.pole)
      [%epic ~]
    (give %fact ~ epic+!>(okay))
  ==
::
++  agent
  |=  [=(pole knot) =sign:agent:gall]
  ^+  cor
  ?+    pole  ~|(bad-agent-wire/pole !!)
      ~  cor
  ::
      [%migrate ~]
    ?>  ?=(%poke-ack -.sign)
    ?~  p.sign  cor
    %-  (slog 'Failed to do chat data migration' u.p.sign)
    cor
  ::
      [%groups ~]
    ::  old chat used to watch groups. we no longer want/need to.
    ::
    (emit %pass /groups %agent [our.bowl %groups] %leave ~)
  ::
      [%chat ship=@ *]
    ::  old chat used to have chat subscriptions. we no longer care about these
    ::
    ?~  who=(slaw %p ship.pole)  cor
    (emit %pass pole %agent [u.who dap.bowl] %leave ~)
  ::
      [%contacts ship=@ ~]
    ?>  ?=(%poke-ack -.sign)
    ?~  p.sign  cor
    %-  (slog leaf/"Failed to heed contact {(trip ship.pole)}" u.p.sign)
    cor
  ::
      [%dm ship=@ rest=*]
    =/  =ship  (slav %p ship.pole)
    di-abet:(di-agent:(di-abed:di-core ship) rest.pole sign)
  ::
      [%club id=@ rest=*]
    =/  =id:club:c  (slav %uv id.pole)
    cu-abet:(cu-agent:(cu-abed id) rest.pole sign)
  ::
      [%hark ~]
    ?>  ?=(%poke-ack -.sign)
    ?~  p.sign  cor
    %-  (slog leaf/"Failed to hark" u.p.sign)
    cor
  ==
++  give-kick
  |=  [pas=(list path) =cage]
  =.  cor  (give %fact pas cage)
  (give %kick ~ ~)
::
++  arvo
  |=  [=wire sign=sign-arvo]
  ^+  cor
  ~&  arvo/wire
  cor
++  peek
  |=  =path
  ^-  (unit (unit cage))
  ?+  path  [~ ~]
  ::
    [%x %clubs ~]  ``clubs+!>((~(run by clubs) |=(=club:c crew.club)))
  ::
    [%x %pins ~]  ``chat-pins+!>(pins)
  ::
    [%x %blocked ~]  ``ships+!>(blocked)
  ::
    [%x %blocked-by ~]  ``ships+!>(blocked-by)
  ::
    [%x %hidden-messages ~]  ``hidden-messages+!>(hidden-messages)
  ::
    [%x %unreads ~]  ``chat-unreads+!>(unreads)
  ::
      [%x %init ~]
    =-  ``noun+!>(-)
    :*  (~(run by clubs) |=(=club:c crew.club))
        ~(key by accepted-dms)
        unreads
        ~(key by pending-dms)
        pins
    ==
  ::
      [%x %dm ~]
    ``ships+!>(~(key by accepted-dms))
  ::
      [%x %dm %invited ~]
    ``ships+!>(~(key by pending-dms))
  ::
      [%x %dm %archive ~]
    ``ships+!>(~(key by archived-dms))
  ::
      [%x %dm @ *]
    =/  =ship  (slav %p i.t.t.path)
    (di-peek:(di-abed:di-core ship) %x t.t.t.path)
  ::
      [%x %club @ *]
    (cu-peek:(cu-abed (slav %uv i.t.t.path)) %x t.t.t.path)
  ::
      [%u %dm @ *]
    =/  =ship  (slav %p i.t.t.path)
    =/  has  (~(has by dms) ship)
    ?.  has
      ``loob+!>(|)
    ?~  t.t.t.path  ``loob+!>(has)
    (di-peek:(di-abed:di-core ship) %u t.t.t.path)
  ::
      [%u %club @ *]
    =/  =id:club:c  (slav %uv i.t.t.path)
    =/  has  (~(has by clubs) id)
    ?.  has
      ``loob+!>(|)
    ?~  t.t.t.path  ``loob+!>(has)
    (cu-peek:(cu-abed:cu-core id) %u t.t.t.path)
  ::
  ==
::
++  unreads
  ^-  unreads:c
  %-  ~(gas by *unreads:c)
  %+  welp
    %+  turn  ~(tap by clubs)
    |=  [=id:club:c =club:c]
    =/  loyal  (~(has in team.crew.club) our.bowl)
    =/  invited  (~(has in hive.crew.club) our.bowl)
    ?:  &(!loyal !invited)
      [club/id *time 0 ~ ~]
    =/  cu  (cu-abed id)
    [club/id cu-unread:cu]
  %+  murn  ~(tap in ~(key by dms))
  |=  =ship
  =/  di  (di-abed:di-core ship)
  ?:  ?=(?(%invited %archive) net.dm.di)  ~
  ?:  =([~ ~] pact.dm.di)  ~
  `[ship/ship di-unread:di]
++  give-unread
  |=  [=whom:c =unread:unreads:c]
  (give %fact ~[/unreads] chat-unread-update+!>([whom unread]))
::
++  want-hark
  |=  kind=?(%msg %to-us)
  %+  (fit-level:volume [our now]:bowl)  ~
  ?-  kind
    %to-us  %soft
    %msg    %loud
  ==
::
++  pass-hark
  |=  =new-yarn:ha
  ^-  card
  =/  =wire  /hark
  =/  =dock  [our.bowl %hark]
  =/  =cage  hark-action-1+!>([%new-yarn new-yarn])
  [%pass wire %agent dock %poke cage]
::
++  make-notice
    |=  [=ship text=cord]
    ^-  delta:writs:c
    =/  =story:d  ~[[%inline ~[[%ship ship] text]]]
    =/  =memo:d  [story our.bowl now.bowl]
    [%add memo notice/~ `now.bowl]
::
++  check-writ-ownership
  |=  diff=diff:writs:c
  =*  her    p.p.diff
  =*  delta  q.diff
  =*  should  =(her src.bowl)
  ?-  -.delta
      %reply  (check-reply-ownership delta should)
      %add  ?.(should | =(src.bowl author.memo.delta))
      %del  should
      %add-react  =(src.bowl ship.delta)
      %del-react  =(src.bowl ship.delta)
  ==
::
++  check-reply-ownership
  |=  [d=delta:writs:c should=?]
  ?>  ?=(%reply -.d)
  =*  delta  delta.d
  ?-  -.delta
      %add  ?.(should | =(src.bowl author.memo.delta))
      %del  should
      %add-react  =(src.bowl ship.delta)
      %del-react  =(src.bowl ship.delta)
  ==
::
++  diff-to-response
  |=  [=diff:writs:c =pact:c]
  ^-  (unit response:writs:c)
  =;  delta=?(~ response-delta:writs:c)
    ?~  delta  ~
    `[p.diff delta]
  ?+  -.q.diff  q.diff
      %add
    =/  time=(unit time)  (~(get by dex.pact) p.diff)
    ?~  time  ~
    [%add memo.q.diff u.time]
  ::
      %reply
    =;  delta=?(~ response-delta:replies:c)
      ?~  delta  ~
      [%reply id.q.diff meta.q.diff delta]
    ?+  -.delta.q.diff  delta.q.diff
        %add
      =/  time=(unit time)  (~(get by dex.pact) id.q.diff)
      ?~  time  ~
      [%add memo.delta.q.diff u.time]
    ==
  ==
++  from-self  =(our src):bowl
++  migrate
  |%
  ++  t  two:old:c
  ++  server
    =/  server-channels=v-channels:d
      %+  convert-channels  &
      %-  ~(gas by *(map flag:t chat:t))
      %+  skim  ~(tap by old-chats)
      |=  [=flag:t =chat:t]
      =(our.bowl p.flag)
    =/  =cage  [%channel-migration !>(server-channels)]
    (emit %pass /migrate %agent [our.bowl %channels-server] %poke cage)
  ::
  ++  client
    =/  =v-channels:d  (convert-channels | old-chats)
    =/  =cage  [%channel-migration !>(v-channels)]
    =.  cor  (emit %pass /migrate %agent [our.bowl %channels] %poke cage)
    =/  =^cage  [%channel-migration-pins !>((convert-pins old-pins))]
    (emit %pass /migrate %agent [our.bowl %channels] %poke cage)
  ::
  ++  convert-pins
    |=  pins=(list whom:t)
    ^-  (list nest:d)
    %+  murn  pins
    |=  =whom:t
    ?.  ?=(%flag -.whom)  ~
    (some %chat p.whom)
  ::
  ++  convert-channels
    |=  [log=? =_old-chats]
    ^-  v-channels:d
    %-  ~(gas by *v-channels:d)
    %+  turn  ~(tap by old-chats)
    |=  [=flag:t =chat:t]
    ^-  [nest:d v-channel:d]
    :-  [%chat flag]
    =/  posts=v-posts:d  (convert-posts pact.chat)
    %*    .  *v-channel:d
        posts   posts
        log     ?.(log ~ (convert-log pact.chat posts perm.chat log.chat))
        perm    [0 perm.chat]
        remark  :_  remark.chat
                ?~(tim=(ram:on-v-posts:d posts) *time key.u.tim)
        net
      ?-  -.net.chat
        %pub  [*ship &]
        %sub  [host load]:net.chat
      ==
    ==
  ::
  ++  convert-posts
    |=  old=pact:t
    ^-  v-posts:d
    =/  writs  (tap:on:writs:t wit.old)
    =/  reply-index=(map @da v-replies:d)
      %+  roll  writs
      |=  [[=time =writ:t] reply-index=(map @da v-replies:d)]
      ?~  replying.writ  reply-index
      ::  this writ is replying to something, so temporarily put it into the
      ::  reply index. below, we will incorporate it into the parent writ.
      ::
      =/  parent-time  (~(get by dex.old) u.replying.writ)
      ?~  parent-time  reply-index
      =/  old-replies=v-replies:d  (~(gut by reply-index) u.parent-time *v-replies:d)
      %+  ~(put by reply-index)  u.parent-time
      (put:on-v-replies:d old-replies time `(convert-quip old time writ))
    %+  gas:on-v-posts:d  *v-posts:d
    %+  murn  writs
    |=  [=time =writ:t]
    ^-  (unit [id-post:d (unit v-post:d)])
    ?^  replying.writ  ~
    ::  this writ is a top-level message. incorporate the replies to it found
    ::  by the above code.
    ::
    =/  replies=v-replies:d  (~(gut by reply-index) time *v-replies:d)
    (some time `(convert-post old time writ replies))
  ::
  ++  convert-post
    |=  [=pact:t id=@da old=writ:t replies=v-replies:d]
    ^-  v-post:d
    [[id replies (convert-feels feels.old)] %0 (convert-essay pact +.old)]
  ::
  ++  convert-feels
    |=  old=(map ship feel:t)
    ^-  v-reacts:d
    %-  ~(run by old)
    |=  react=feel:t
    [%0 `react]
  ::
  ++  convert-quip
    |=  [=pact:t id=@da old=writ:t]
    ^-  v-reply:d
    [[id (convert-feels feels.old)] (convert-memo pact +.old)]
  ::
  ++  convert-memo
    |=  [=pact:t old=memo:t]
    ^-  memo:d
    [(convert-story pact author.old content.old) author.old sent.old]
  ::
  ++  convert-essay
    |=  [=pact:t old=memo:t]
    ^-  essay:d
    [(convert-memo pact old) %chat ?-(-.content.old %story ~, %notice [%notice ~])]
  ::
  ++  convert-story
    |=  [pact:t =ship old=content:t]
    ^-  story:d
    ?-    -.old
        %notice  ~[%inline pfix.p.old ship+ship sfix.p.old]~
        %story
      =-  (snoc - [%inline q.p.old])
      %+  turn  p.p.old
      |=  =block:t
      ^-  verse:d
      :-  %block
      ?.  ?=([%cite %chan *] block)  block
      =;  new=(unit path)
        ?~  new  block
        block(wer.cite u.new)
      ?.  ?=([%msg @ @ ~] wer.cite.block)      ~
      ?~  who=(slaw %p i.t.wer.cite.block)     ~
      ?~  tim=(slaw %ud i.t.t.wer.cite.block)  ~
      ?~  id=(~(get by dex) [u.who u.tim])     ~
      =*  single  `/msg/(crip (a-co:co u.id))
      ?~  ret=(get:on:writs:t wit u.id)        single
      ?~  replying.u.ret                       single
      ?~  td=(~(get by dex) u.replying.u.ret)  single
      `/msg/(crip (a-co:co u.td))/(crip (a-co:co u.id))
    ==
  ::
  ++  convert-log
    |=  [[=writs:t =index:t] posts=v-posts:d =perm:d =log:t]
    ^-  log:d
    %+  gas:log-on:d  *log:d
    %-  zing
    %+  turn  (tap:log-on:t log)
    |=  [=time =diff:t]
    ^-  (list [id-post:d u-channel:d])
    =;  new=(list u-channel:d)
      ?~  new  ~
      ?~  t.new  [time i.new]~
      =.  time  (sub time ~s1)
      =>  .(new `(list u-channel:d)`new)
      |-
      ?~  new  ~
      [[time i.new] $(time +(time), new t.new)]
    ?-    -.diff
        ?(%add-sects %del-sects)  [%perm 0 perm]~
        %create
      :-  [%create p.diff]
      %+  murn  (tap:on:writs:t wit.q.diff)
      |=  [=^time =writ:t]
      =/  new-post  (get:on-v-posts:d posts time)
      ?~  new-post  ~
      (some %post time %set u.new-post)
    ::
        %writs
      =*  id  p.p.diff
      =/  old-time  (~(get by index) id)
      ?~  old-time  ~
      =/  old-writ  (get:on:writs:t writs u.old-time)
      ?~  old-writ  [%post u.old-time %set ~]~
      ?~  replying.u.old-writ
        =/  new-post  (get:on-v-posts:d posts u.old-time)
        ?~  new-post  ~
        :_  ~
        :+  %post  u.old-time
        ?-  -.q.p.diff
          %del                    [%set ~]
          ?(%add %edit)           [%set u.new-post]
          ?(%add-feel %del-feel)  [%reacts ?~(u.new-post ~ reacts.u.u.new-post)]
       ==
      =/  new-post-id  (~(get by index) u.replying.u.old-writ)
      ?~  new-post-id  ~
      =/  new-post  (get:on-v-posts:d posts u.new-post-id)
      ?~  new-post  ~
      ?~  u.new-post  ~
      =/  new-quip  (get:on-v-replies:d replies.u.u.new-post u.old-time)
      ?~  new-quip  ~
      :_  ~
      :+  %post   u.new-post-id
      :+  %reply  u.old-time
      ^-  u-reply:d
      ?-  -.q.p.diff
        %del                    [%set ~]
        ?(%add %edit)           [%set u.new-quip]
        ?(%add-feel %del-feel)  [%reacts ?~(u.new-quip ~ reacts.u.u.new-quip)]
      ==
    ==
  --
::
++  cu-abed  cu-abed:cu-core
::
++  cu-core
  |_  [=id:club:c =club:c gone=_| counter=@ud]
  +*  cu-pact  ~(. pac pact.club)
  ++  cu-core  .
  ++  cu-abet
    ::  shouldn't need cleaning, but just in case
    =.  cu-core  cu-clean
    =.  clubs
      ?:  gone
        (~(del by clubs) id)
      (~(put by clubs) id club)
    cor
  ++  cu-abed
    |=  i=id:club:c
    ~|  no-club/i
    cu-core(id i, club (~(gut by clubs) i *club:c))
  ++  cu-clean
    =.  hive.crew.club
      %-  ~(rep in hive.crew.club)
      |=  [=ship hive=(set ship)]
      ?:  (~(has in team.crew.club) ship)  hive
      (~(put in hive) ship)
    cu-core
  ++  cu-out  (~(del in cu-circle) our.bowl)
  ++  cu-circle
    (~(uni in team.crew.club) hive.crew.club)
  ::
  ++  cu-area  `wire`/club/(scot %uv id)
  ::
  ++  cu-uid
    =/  uid  `@uv`(shax (jam ['clubs' (add counter eny.bowl)]))
    [uid cu-core(counter +(counter))]
  ::
  ++  cu-spin-groups
    |=  [con=(list content:ha) but=(unit button:ha)]
    ^-  new-yarn:ha
    =/  rope  [~ ~ %groups /club/(scot %uv id)]
    =/  link  /dm/(scot %uv id)
    [& & rope con link but]
  ::
  ++  cu-spin
    |=  [rest=path con=(list content:ha) but=(unit button:ha)]
    ^-  new-yarn:ha
    ::  hard coded desk because these shouldn't appear in groups
    =/  rope  [~ ~ %talk /club/(scot %uv id)]
    =/  link  (welp /dm/(scot %uv id) rest)
    [& & rope con link but]
  ::
  ++  cu-pass
    |%
    ++  act
      |=  [=ship =diff:club:c]
      ^-  card
      =/  =wire  (snoc cu-area %gossip)
      =/  =dock  [ship dap.bowl]
      =/  =cage  club-action+!>(`action:club:c`[id diff])
      [%pass wire %agent dock %poke cage]
    ::
    ++  gossip
      |=  =diff:club:c
      ^-  (list card)
      %+  turn  ~(tap in cu-out)
      |=  =ship
      (act ship diff)
    --
  ::
  ++  cu-init
    |=  [=net:club:c =create:club:c]
    =/  clab=club:c
      [*heard:club:c *remark:c *pact:c (silt our.bowl ~) hive.create *data:meta net |]
    cu-core(id id.create, club clab)
  ::
  ++  cu-unread
    %+  unread:cu-pact  our.bowl
    [last-read unread-threads]:remark.club
  ::
  ++  cu-create
    |=  =create:club:c
    =.  cu-core  (cu-init %done create)
    =.  cu-core  (cu-diff 0v0 [%init team hive met]:crew.club)
    =.  cor  (give-unread club/id cu-unread)
    =/  =delta:writs:c
      %+  make-notice  our.bowl
      %+  rap  3
      :~  ' started a group chat with '
          (scot %ud ~(wyt in hive.create))
          ' other members'
      ==
    =.  cu-core
      (cu-diff 0v0 [%writ now-id delta])
    cu-core
  ::
  ::  NB: need to be careful not to forward automatically generated
  ::  messages like this, each node should generate its own notice
  ::  messages, and never forward. XX: defend against?
  ++  cu-post-notice
    |=  [=ship text=cord]
    =/  =id:c             [ship now.bowl]
    =/  =delta:writs:c    (make-notice ship text)
    =/  w-d=diff:writs:c  [id delta]
    =.  pact.club  (reduce:cu-pact now.bowl w-d)
    (cu-give-writs-diff w-d)
  ::
  ++  cu-give-action
    |=  =action:club:c
    =/  =cage  club-action+!>(action)
    =.  cor
      (emit %give %fact ~[/clubs] cage)
    cu-core
  ::
  ++  cu-give-writs-diff
    |=  =diff:writs:c
    =.  cor
      =/  =cage  writ-diff+!>(diff)
      (emit %give %fact ~[(welp cu-area /writs)] cage)
    =/  response=(unit response:writs:c)  (diff-to-response diff pact.club)
    ?~  response  cu-core
    =.  cor
      =/  =cage  writ-response+!>(u.response)
      (emit %give %fact ~[(welp cu-area /writs)] cage)
    cu-core
  ::
  ++  cu-diff
    |=  [=uid:club:c =delta:club:c]
    ::  generate a uid if we're hearing from a pre-upgrade ship or if we're sending
    =^  uid  cu-core
      ?:  |(from-self (lte uid club-eq))  cu-uid
      [uid cu-core]
    =/  diff  [uid delta]
    ?:  (~(has in heard.club) uid)  cu-core
    =.  heard.club  (~(put in heard.club) uid)
    =.  cor  (emil (gossip:cu-pass diff))
    =?  cu-core  !?=(%writ -.delta)  (cu-give-action [id diff])
    ?-    -.delta
    ::
        %meta
      =.  met.crew.club  meta.delta
      cu-core
    ::
        %init
      ::  ignore if already initialized
      ?:  ?|  !=(~ hive.crew.club)
              !=(~ team.crew.club)
              !=(*data:meta met.crew.club)
          ==
        cu-core
      =:  hive.crew.club  hive.delta
          team.crew.club  team.delta
          met.crew.club   met.delta
      ==
      cu-core
    ::
        %writ
      =/  loyal  (~(has in team.crew.club) our.bowl)
      =/  invited  (~(has in hive.crew.club) our.bowl)
      ?:  &(!loyal !invited)
         cu-core
      =.  pact.club  (reduce:cu-pact now.bowl diff.delta)
      ?-  -.q.diff.delta
          ?(%del %add-react %del-react)  (cu-give-writs-diff diff.delta)
          %add
        =.  time.q.diff.delta  (~(get by dex.pact.club) p.diff.delta)
        =*  memo  memo.q.diff.delta
        =?  last-read.remark.club  =(author.memo our.bowl)
          (add now.bowl (div ~s1 100))
        =.  recency.remark.club  now.bowl
        =.  cor  (give-unread club/id cu-unread)
        ?:  =(our.bowl author.memo)  (cu-give-writs-diff diff.delta)
        ?^  kind.q.diff.delta  (cu-give-writs-diff diff.delta)
        =/  new-yarn-groups
          %+  cu-spin-groups
            :~  [%ship author.memo]
                ': '
                (flatten:utils content.memo)
            ==
          ~
        =?  cor  (want-hark %to-us)
          (emit (pass-hark new-yarn-groups))
        =/  new-yarn
          %^  cu-spin
            ~
            :~  [%ship author.memo]
                ': '
                (flatten:utils content.memo)
            ==
          ~
        =?  cor  (want-hark %to-us)
          (emit (pass-hark new-yarn))
        (cu-give-writs-diff diff.delta)
      ::
          %reply
        =*  reply-id  id.q.diff.delta
        =*  delt  delta.q.diff.delta
        =/  entry=(unit [=time =writ:c])  (get:cu-pact p.diff.delta)
        =?  meta.q.diff.delta  !=(~ entry)  `meta.writ:(need entry)
        ?-  -.delt
            ?(%del %add-react %del-react)  (cu-give-writs-diff diff.delta)
            %add
          =*  memo  memo.delt
          =?  last-read.remark.club  =(author.memo our.bowl)
            (add now.bowl (div ~s1 100))
          =?  unread-threads.remark.club  !=(our.bowl author.memo)
            (~(put in unread-threads.remark.club) p.diff.delta)
          =.  recency.remark.club  now.bowl
          =.  cor  (give-unread club/id cu-unread)
          ?:  =(our.bowl author.memo)  (cu-give-writs-diff diff.delta)
          ?~  entry  (cu-give-writs-diff diff.delta)
          =*  op  writ.u.entry
          =/  new-yarn
            %^  cu-spin
              /(rsh 4 (scot %ui time.u.entry))
              :~  [%ship author.memo]  ' replied to '
                  [%emph (flatten:utils content.op)]  ': '
                  [%ship author.memo]  ': '
                  (flatten:utils content.memo)
              ==
            ~
          =?  cor  (want-hark %to-us)
            (emit (pass-hark new-yarn))
          (cu-give-writs-diff diff.delta)
        ==
      ==
    ::
        %team
      =*  ship  ship.delta
      =/  loyal  (~(has in team.crew.club) ship)
      ?:  &(!ok.delta loyal)
        ?.  =(our src):bowl
          cu-core
        cu-core(gone &)
      ?:  &(ok.delta loyal)  cu-core
      ?.  (~(has in hive.crew.club) ship)
        cu-core
      =.  hive.crew.club  (~(del in hive.crew.club) ship)
      ?.  ok.delta
        (cu-post-notice ship ' declined the invite')
      =.  cor  (give-unread club/id cu-unread)
      =.  team.crew.club  (~(put in team.crew.club) ship)
      =?  last-read.remark.club  =(ship our.bowl)  now.bowl
      (cu-post-notice ship ' joined the chat')
    ::
        %hive
      ?:  add.delta
        ?:  ?|  (~(has in hive.crew.club) for.delta)
                (~(has in team.crew.club) for.delta)
            ==
          cu-core
        =.  hive.crew.club   (~(put in hive.crew.club) for.delta)
        =^  new-uid  cu-core
          cu-uid
        =.  cor  (emit (act:cu-pass for.delta new-uid %init [team hive met]:crew.club))
        (cu-post-notice for.delta ' was invited to the chat')
      ?.  (~(has in hive.crew.club) for.delta)
        cu-core
      =.  hive.crew.club  (~(del in hive.crew.club) for.delta)
      (cu-post-notice for.delta ' was uninvited from the chat')
    ==
  ::
  ++  cu-remark-diff
    |=  diff=remark-diff:c
    ^+  cu-core
    =.  remark.club
      ?-  -.diff
        %watch    remark.club(watching &)
        %unwatch  remark.club(watching |)
        %read-at  !! ::  cu-core(last-read.remark.chat p.diff)
      ::
          %read
        =/  =time
          (fall (bind (ram:on:writs:c wit.pact.club) head) now.bowl)
        remark.club(last-read `@da`(add time (div ~s1 100)))  ::  greater than last
      ==
    =.  cor
      (give-unread club/id cu-unread)
    cu-core
  ::
  ++  cu-peek
    |=  [care=@tas =(pole knot)]
    ^-  (unit (unit cage))
    ?+  pole  [~ ~]
      [%writs rest=*]  (peek:cu-pact care rest.pole)
      [%crew ~]   ``club-crew+!>(crew.club)
    ::
        [%search %text skip=@ count=@ nedl=@ ~]
      %-  some
      %-  some
      :-  %chat-scan
      !>
      %^    text:search:cu-pact
          (slav %ud skip.pole)
        (slav %ud count.pole)
      nedl.pole
    ::
        [%search %mention skip=@ count=@ nedl=@ ~]
      %-  some
      %-  some
      :-  %chat-scan
      !>
      %^    mention:search:cu-pact
          (slav %ud skip.pole)
        (slav %ud count.pole)
      (slav %p nedl.pole)
    ==
  ::
  ++  cu-watch
    |=  =path
    ^+  cu-core
    ?>  =(src our):bowl
    ?+  path  !!
      ~  cu-core
      [%writs ~]  cu-core
    ==
  ::
  ++  cu-agent
    |=  [=wire =sign:agent:gall]
    ^+  cu-core
    ?+    wire  ~|(bad-club-take/wire !!)
        [%gossip ~]
      ?>  ?=(%poke-ack -.sign)
      ?~  p.sign  cu-core
      ::  TODO: handle?
      %-  (slog leaf/"Failed to gossip {<src.bowl>} {<id>}" u.p.sign)
      cu-core
    ==
  ::
  --
::
++  pending-dms
  (dms-by-net %invited ~)
::
++  accepted-dms
  (dms-by-net %inviting %done ~)
::
++  archived-dms
  (dms-by-net %archive ~)
::
++  dms-by-net
  |=  nets=(list net:dm:c)
  =/  nets  (~(gas in *(set net:dm:c)) nets)
  %-  ~(gas by *(map ship dm:c))
  %+  skim  ~(tap by dms)
  |=  [=ship =dm:c]
  (~(has in nets) net.dm)
::
++  give-invites
  |=  =ship
  =/  invites
  ?:  (~(has by dms) ship)   ~(key by pending-dms)
  (~(put in ~(key by pending-dms)) ship)
  (give %fact ~[/dm/invited] ships+!>(invites))
::
++  di-core
  |_  [=ship =dm:c gone=_|]
  +*  di-pact  ~(. pac pact.dm)
      di-hark  ~(. hark-dm:ch [now.bowl ship])
  ++  di-core  .
  ++  di-abet
    =.  dms
      ?:  gone  (~(del by dms) ship)
      (~(put by dms) ship dm)
    cor
  ++  di-abed
    |=  s=@p
    di-core(ship s, dm (~(got by dms) s))
  ::
  ++  di-abed-soft
    |=  s=@p
    =/  d
      %+  ~(gut by dms)  s
      =|  =remark:c
      =.  watching.remark  &
      [*pact:c remark ?:(=(src our):bowl %inviting %invited) |]
    di-core(ship s, dm d)
  ::
  ++  di-area  `path`/dm/(scot %p ship)
  ::
  ++  di-spin-groups
    |=  [con=(list content:ha) but=(unit button:ha)]
    ^-  new-yarn:ha
    =/  rope  [~ ~ %groups /dm/(scot %p ship)]
    =/  link  /dm/(scot %p ship)
    [& & rope con link but]
  ::
  ++  di-spin
    |=  [rest=path con=(list content:ha) but=(unit button:ha)]
    ^-  new-yarn:ha
    ::  hard coded desk because these shouldn't appear in groups
    =/  rope  [~ ~ %talk /dm/(scot %p ship)]
    =/  link  (welp /dm/(scot %p ship) rest)
    [& & rope con link but]
  ::
  ++  di-proxy
    |=  =diff:dm:c
    =.  di-core  (di-ingest-diff diff)
    =.  cor  (emit (proxy:di-pass diff))
    di-core
  ::
  ++  di-archive
    =.  net.dm  %archive
    (di-post-notice ' archived the channel')
  ::
  ++  di-give-writs-diff
    |=  =diff:writs:c
    =.  cor
      =/  =cage  writ-diff+!>(diff)
      (emit %give %fact ~[di-area] cage)
    =/  response=(unit response:writs:c)  (diff-to-response diff pact.dm)
    ?~  response  di-core
    =.  cor
      =/  =cage  writ-response+!>(u.response)
      (emit %give %fact ~[di-area] cage)
    di-core
  ::
  ++  di-ingest-diff
    |=  =diff:dm:c
    =/  =wire  /contacts/(scot %p ship)
    =/  =cage  [act:mar:contacts !>(`action:contacts`[%heed ~[ship]])]
    =.  cor  (emit %pass wire %agent [our.bowl %contacts] %poke cage)
    =/  old-unread  di-unread
    =.  pact.dm  (reduce:di-pact now.bowl diff)
    =/  response=(unit response:writs:c)  (diff-to-response diff pact.dm)
    =.  cor
      ?~  response   cor
      :: TODO: figure out why this was `path` and not `di-area`
      (give %fact ~[di-area] writ-response+!>(u.response))
    =?  cor  &(=(net.dm %invited) !=(ship our.bowl))
      (give-invites ship)
    ?-  -.q.diff
        ?(%del %add-react %del-react)  (di-give-writs-diff diff)
    ::
        %add
      =.  time.q.diff  (~(get by dex.pact.dm) p.diff)
      =*  memo  memo.q.diff
      =?  last-read.remark.dm  =(author.memo our.bowl)
        (add now.bowl (div ~s1 100))
      =.  recency.remark.dm  now.bowl
      =?  cor  &(!=(old-unread di-unread) !=(net.dm %invited))
        (give-unread ship/ship di-unread)
      ?:  from-self    (di-give-writs-diff diff)
      ?^  kind.q.diff  (di-give-writs-diff diff)
      =/  new-yarn-groups
        %+  di-spin-groups
          :~  [%ship author.memo]
              ?:  =(net.dm %invited)  ' has invited you to a direct message'
              ': '
              ?:(=(net.dm %invited) '' (flatten:utils content.memo))
          ==
        ~
      =?  cor  (want-hark %to-us)
        (emit (pass-hark new-yarn-groups))
      =/  new-yarn
        %^  di-spin  ~
          :~  [%ship author.memo]
              ?:  =(net.dm %invited)  ' has invited you to a direct message'
              ': '
              ?:(=(net.dm %invited) '' (flatten:utils content.memo))
          ==
        ~
      =?  cor  (want-hark %to-us)
        (emit (pass-hark new-yarn))
      (di-give-writs-diff diff)
    ::
        %reply
      =*  delt  delta.q.diff
      =/  entry=(unit [=time =writ:c])  (get:di-pact p.diff)
      =?  meta.q.diff  !=(~ entry)  `meta.writ:(need entry)
      ?-  -.delt
          ?(%del %add-react %del-react)  (di-give-writs-diff diff)
          %add
        =*  memo  memo.delt
<<<<<<< HEAD
        =?  unread-threads.remark.dm  !=(our.bowl author.memo)
            (~(put in unread-threads.remark.dm) p.diff)
        =?  remark.dm  =(author.memo our.bowl)
          remark.dm(last-read `@da`(add now.bowl (div ~s1 100)))
=======
        =?  last-read.remark.dm  =(author.memo our.bowl)
          (add now.bowl (div ~s1 100))
        =.  recency.remark.dm  now.bowl
>>>>>>> 63122e72
        =?  cor  &(!=(old-unread di-unread) !=(net.dm %invited))
          (give-unread ship/ship di-unread)
        ?:  =(our.bowl author.memo)  (di-give-writs-diff diff)
        ?~  entry  (di-give-writs-diff diff)
        =*  op  writ.u.entry
        =/  new-yarn-groups
          %+  di-spin-groups
            :~  [%ship author.memo]  ' replied to '
                [%emph (flatten:utils content.op)]  ': '
                [%ship author.memo]  ': '
                (flatten:utils content.memo)
            ==
          ~
        =?  cor  (want-hark %to-us)
          (emit (pass-hark new-yarn-groups))
        =/  new-yarn
          %^  di-spin  /(rsh 4 (scot %ui time.u.entry))
            :~  [%ship author.memo]  ' replied to '
                [%emph (flatten:utils content.op)]  ': '
                [%ship author.memo]  ': '
                (flatten:utils content.memo)
            ==
          ~
        =?  cor  (want-hark %to-us)
          (emit (pass-hark new-yarn))
        (di-give-writs-diff diff)
      ==
    ==
  ::
  ++  di-take-counter
    |=  =diff:dm:c
    ?<  =(%archive net.dm)
    ?<  (~(has in blocked) ship)
    (di-ingest-diff diff)
  ::
  ++  di-post-notice
    |=  text=cord
    =/  =delta:writs:c  (make-notice our.bowl text)
    (di-ingest-diff [our now]:bowl delta)
  ::
  ++  di-rsvp
    |=  ok=?
    =?  cor  =(our src):bowl
      (emit (proxy-rsvp:di-pass ok))
    ?>  |(=(src.bowl ship) =(our src):bowl)
    ::  TODO hook into archive
    ?.  ok
      %-  (note:wood %odd leaf/"gone {<ship>}" ~)
      ?:  =(src.bowl ship)
        di-core
      di-core(gone &)
    =.  net.dm  %done
    (di-post-notice ' joined the chat')
  ::
  ++  di-watch
    |=  =path
    ^+  di-core
    ?>  =(src.bowl our.bowl)
    ?+  path  !!
      ~  di-core
      [%writs ~]  di-core
    ==
  ::
  ++  di-agent
    |=  [=wire =sign:agent:gall]
    ^+  di-core
    ?+    wire  ~|(bad-dm-take/wire !!)
        [%hark ~]
      ?>  ?=(%poke-ack -.sign)
      ?~  p.sign  di-core
      ::  TODO: handle?
      %-  (slog leaf/"Failed to notify about dm {<ship>}" u.p.sign)
      di-core
    ::
        [%proxy ~]
      ?>  ?=(%poke-ack -.sign)
      ?~  p.sign  di-core
      ::  TODO: handle?
      %-  (slog leaf/"Failed to dm {<ship>}" u.p.sign)
      di-core
    ==
  ::
  ++  di-peek
    |=  [care=@tas =(pole knot)]
    ^-  (unit (unit cage))
    ?+    pole  [~ ~]
        [%writs rest=*]
      (peek:di-pact care rest.pole)
    ::
        [%search %text skip=@ count=@ nedl=@ ~]
      %-  some
      %-  some
      :-  %chat-scan
      !>
      %^    text:search:di-pact
          (slav %ud skip.pole)
        (slav %ud count.pole)
      nedl.pole
    ::
        [%search %mention skip=@ count=@ nedl=@ ~]
      %-  some
      %-  some
      :-  %chat-scan
      !>
      %^    mention:search:di-pact
          (slav %ud skip.pole)
        (slav %ud count.pole)
      (slav %p nedl.pole)
    ==
  ::
  ++  di-unread
    %+  unread:di-pact  our.bowl
    [last-read unread-threads]:remark.dm
  ++  di-remark-diff
    |=  diff=remark-diff:c
    ^+  di-core
    =.  remark.dm
      ?-  -.diff
        %watch    remark.dm(watching &)
        %unwatch  remark.dm(watching |)
        %read-at  !! ::  ca-core(last-read.remark.chat p.diff)
      ::
          %read   
        %=  remark.dm
          last-read  now.bowl
          unread-threads  *(set id:c)
        ==
  ::    =/  [=time =writ:c]  (need (ram:on:writs:c writs.chat))
  ::    =.  last-read.remark.chat  time
  ::    ca-core
      ==
    =.  cor  (give-unread ship/ship di-unread)
    di-core
  ++  di-pass
    |%
    ++  pass
      |=  [=wire =dock =task:agent:gall]
      ^-  card
      [%pass (welp di-area wire) %agent dock task]
    ++  poke-them  |=([=wire =cage] (pass wire [ship dap.bowl] %poke cage))
    ++  proxy-rsvp  |=(ok=? (poke-them /proxy dm-rsvp+!>([our.bowl ok])))
    ++  proxy  |=(=diff:dm:c (poke-them /proxy dm-diff+!>(diff)))
    --
  --
--<|MERGE_RESOLUTION|>--- conflicted
+++ resolved
@@ -1445,16 +1445,11 @@
           ?(%del %add-react %del-react)  (di-give-writs-diff diff)
           %add
         =*  memo  memo.delt
-<<<<<<< HEAD
         =?  unread-threads.remark.dm  !=(our.bowl author.memo)
             (~(put in unread-threads.remark.dm) p.diff)
-        =?  remark.dm  =(author.memo our.bowl)
-          remark.dm(last-read `@da`(add now.bowl (div ~s1 100)))
-=======
         =?  last-read.remark.dm  =(author.memo our.bowl)
           (add now.bowl (div ~s1 100))
         =.  recency.remark.dm  now.bowl
->>>>>>> 63122e72
         =?  cor  &(!=(old-unread di-unread) !=(net.dm %invited))
           (give-unread ship/ship di-unread)
         ?:  =(our.bowl author.memo)  (di-give-writs-diff diff)

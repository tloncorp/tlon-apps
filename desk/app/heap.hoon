/-  h=heap, g=groups, ha=hark, e=epic
/-  meta
/+  default-agent, verb, dbug
/+  cur=curios
/+  heap-json
/+  epos-lib=saga
^-  agent:gall
=>
  |%
  ++  okay  `epic:e`0
  +$  card  card:agent:gall
  +$  current-state
    $:  %0
        =stash:h
    ==
  ::
  --
=|  current-state
=*  state  -
=< 
  %+  verb  &
  %-  agent:dbug
  |_  =bowl:gall
  +*  this  .
      def   ~(. (default-agent this %|) bowl)
      cor   ~(. +> [bowl ~])
  ++  on-init  
    ^-  (quip card _this)
    =^  cards  state
      abet:init:cor
    [cards this]
  ::
  ++  on-save  !>([state okay])
  ++  on-load
    |=  =vase
    ^-  (quip card _this)
    =^  cards  state
      abet:(load:cor vase)
    [cards this]
  ::
  ++  on-poke
    |=  [=mark =vase]
    ^-  (quip card _this)
    =^  cards  state
      abet:(poke:cor mark vase)
    [cards this]
  ++  on-watch
    |=  =path
    ^-  (quip card _this)
    =^  cards  state
      abet:(watch:cor path)
    [cards this]
  ::
  ++  on-peek   peek:cor
  ::
  ++  on-leave   on-leave:def
  ++  on-fail    on-fail:def
  ::
  ++  on-agent
    |=  [=wire =sign:agent:gall]
    ^-  (quip card _this)
    =^  cards  state
      abet:(agent:cor wire sign)
    [cards this]
  ++  on-arvo
    |=  [=wire sign=sign-arvo]
    ^-  (quip card _this)
    =^  cards  state
      abet:(arvo:cor wire sign)
    [cards this]
  --
|_  [=bowl:gall cards=(list card)]
+*  epos  ~(. epos-lib [bowl %heap-update okay])
++  abet  [(flop cards) state]
++  cor   .
++  emit  |=(=card cor(cards [card cards]))
++  emil  |=(caz=(list card) cor(cards (welp (flop caz) cards)))
++  give  |=(=gift:agent:gall (emit %give gift))
++  init
  ^+  cor
  watch-groups
::
++  load
  |=  =vase
  |^  ^+  cor
  =/  maybe-old=(each [p=versioned-state q=epic:e] tang)
    (mule |.(!<([versioned-state epic:e] vase)))
  =/  [old=versioned-state cool=epic:e bad=?]
    ::  XX only save when epic changes
    ?.  ?=(%| -.maybe-old)  [p q &]:p.maybe-old
    =;  [sta=versioned-state ba=?]  [sta okay ba]
    =-  %+  fall  -  ~&  >  %bad-load  [state &]
    (mole |.([!<(versioned-state vase) |]))
  =.  state  old
  ?:  =(okay cool)  cor
  =?  cor  bad  (emit (keep !>(old)))
  ::  speak the good news
  =-  (give %fact ~(tap in -) epic+!>(okay))
  %-  ~(gas in *(set path))
  %+  murn  ~(val by sup.bowl)
  |=  [=ship =path]
  ^-  (unit _path)
  ?.  |(=(/epic path) ?=([%heap @ @ %updates *] path))  ~
  `path
  ::
  ++  keep
    |=  bad=^vase
    ^-  card
    ~&  >  %keep
    [%pass /keep/chat %arvo %k %fard q.byk.bowl %keep %noun bad]
  ::
  +$  versioned-state  $%(current-state)
  --
::
++  watch-groups
  ^+  cor
  (emit %pass /groups %agent [our.bowl %groups] %watch /groups)
::
++  mar
  |%
  ++  act  `mark`(rap 3 %heap-action '-' (scot %ud okay) ~)
  ++  upd  `mark`(rap 3 %heap-update '-' (scot %ud okay) ~)
  --
::
++  poke
  |=  [=mark =vase]
  |^  ^+  cor 
  ?+    mark  ~|(bad-poke/mark !!)
      ?(%flag %channel-join)
    =+  !<(=flag:h vase)
    ?<  =(our.bowl p.flag)
    (join flag)
  ::
      %heap-leave
    =+  !<(=leave:h vase)
    ?<  =(our.bowl p.leave)  :: cannot leave chat we host
    he-abet:he-leave:(he-abed:he-core leave)
  ::
      %heap-create
    =+  !<(req=create:h vase)
    (create req)
  ::
      ?(%heap-action-0 %heap-action)
    =+  !<(=action:h vase)
    =.  p.q.action  now.bowl
    =/  heap-core  (he-abed:he-core p.action)
    ?:  =(p.p.action our.bowl)
      he-abet:(he-update:heap-core q.action)
    he-abet:(he-proxy:heap-core q.action)
  ::
      %heap-remark-action
    =+  !<(act=remark-action:h vase)
    he-abet:(he-remark-diff:(he-abed:he-core p.act) q.act)
  ==
  ++  join
    |=  =flag:h
    ^+  cor
    =.  stash  (~(put by stash) flag *heap:h)
    he-abet:(he-join:he-core flag)
  ::
  ++  create
    |=  req=create:h
<<<<<<< HEAD
    ^+  cor
    =/  =flag:h  [our.bowl name.req]
    =|  =heap:h
    =/  =perm:h  [writers.req group.req]
    =.  perm.heap  perm
    =.  net.heap  [%pub ~]
    =.  stash  (~(put by stash) flag heap)
    he-abet:(he-init:(he-abed:he-core flag) req)
  --
++  load
  |=  =vase
  |^  ^+  cor
  =/  maybe-old=(each [p=versioned-state q=epic:e] tang)
    (mule |.(!<([versioned-state epic:e] vase)))
  =/  [old=versioned-state cool=epic:e bad=?]
    ::  XX only save when epic changes
    ?.  ?=(%| -.maybe-old)  [p q &]:p.maybe-old
    =;  [sta=versioned-state ba=?]  [sta okay ba]
    =-  %+  fall  -  ~&  >  %bad-load  [state &]
    (mole |.([!<(versioned-state vase) |]))
  =.  state  old
  ?:  =(okay cool)  cor
  =?  cor  bad  (emit (keep !>(old)))
  ::  speak the good news
  =.  cor  (emil (drop load:epos))
  =/  heaps  ~(tap in ~(key by stash))
  |-
  ?~  heaps
    cor
  =.  cor
    he-abet:he-upgrade:(he-abed:he-core i.heaps)
  $(heaps t.heaps)
  ::
  ++  keep
    |=  bad=^vase
    ^-  card
    ~&  >  %keep
    [%pass /keep/chat %arvo %k %fard q.byk.bowl %keep %noun bad]
=======
    |^  ^+  cor
      ~_  leaf+"Create failed: check group permissions"
      ?>  can-nest
      ?>  ((sane %tas) name.req)
      =/  =flag:h  [our.bowl name.req]
      =|  =heap:h
      =/  =perm:h  [writers.req group.req]
      =.  perm.heap  perm
      =.  net.heap  [%pub ~]
      =.  stash  (~(put by stash) flag heap)
      he-abet:(he-init:(he-abed:he-core flag) req)
    ++  can-nest
      ^-  ?
      =/  gop  (~(got by groups) group.req)
      %-  ~(any in bloc.gop)
      ~(has in sects:(~(got by fleet.gop) our.bowl))
    ::
    ++  groups
      .^  groups:g
        %gx
        /(scot %p our.bowl)/groups/(scot %da now.bowl)/groups/noun
      ==
    --
>>>>>>> 4a385d6f
  --
++  watch
  |=  =path
  ^+  cor
  ?+    path  ~|(bad-watch-path/path !!)
      [%briefs ~]  ?>(from-self cor)
      [%ui ~]      ?>(from-self cor)
    ::
      [%epic ~]    (give %fact ~ epic+!>(okay))
    ::
      [%heap @ @ *]
    =/  =ship  (slav %p i.t.path)
    =*  name   i.t.t.path
    he-abet:(he-watch:(he-abed:he-core ship name) t.t.t.path)
  ==
::
++  agent
  |=  [=wire =sign:agent:gall]
  ^+  cor
  ?+    wire  ~|(bad-agent-wire/wire !!)
      ~  cor
      [%epic ~]  (take-epic sign)
      [%hark ~]
    ?>  ?=(%poke-ack -.sign)
    ?~  p.sign  cor
    %-  (slog leaf/"Failed to hark" u.p.sign)
    cor
  ::
      [%heap @ @ *]
    =/  =ship  (slav %p i.t.wire)
    =*  name   i.t.t.wire
    he-abet:(he-agent:(he-abed:he-core ship name) t.t.t.wire sign)
  ::
      [%groups ~]
    ?+    -.sign  !!
      %kick  watch-groups
    ::
        %watch-ack
      %.  cor
      ?~  p.sign  same
      =/  =tank
        leaf/"Failed groups subscription in {<dap.bowl>}, unexpected"
      (slog tank u.p.sign)
    ::
        %fact
      ?.  =(%group-action p.cage.sign)  cor
      (take-groups !<(=action:g q.cage.sign))
    ==
  ==
++  watch-epic
  |=  her=ship
  ^+  cor
  =/  =wire  /epic
  =/  =dock  [her dap.bowl]
  ?:  (~(has by wex.bowl) [wire dock])
    cor
  (emit %pass wire %agent [her dap.bowl] %watch /epic)
::
++  take-epic
  |=  =sign:agent:gall
  ^+  cor
  ?+    -.sign  cor
      %kick
    (watch-epic src.bowl)
  ::
      %fact
    ?.  =(%epic p.cage.sign)
      ~&  '!!! weird fact on /epic'
      cor
    =+  !<(=epic:e q.cage.sign)
    ?.  =(epic okay)
      cor
    ~&  >>  "good news everyone!"
    %+  roll  ~(tap by stash)
    |=  [[=flag:g =heap:h] out=_cor]
    ?>  =(src.bowl p.flag)
    he-abet:(he-take-epic:(he-abed:he-core:out flag) epic)
      %watch-ack
    %.  cor
    ?~  p.sign  same
    (slog leaf/"weird watch nack" u.p.sign)
  ==
::
++  take-groups
  |=  =action:g
  =/  affected=(list flag:h)
    %+  murn  ~(tap by stash)
    |=  [=flag:h =heap:h]
    ?.  =(p.action group.perm.heap)  ~
    `flag
  ?+    q.q.action  cor
      [%fleet * %del ~]
    ~&  'revoke perms for'
    %+  roll  affected
    |=  [=flag:h co=_cor]
    ^+  cor
    %+  roll  ~(tap in p.q.q.action)
    |=  [=ship ci=_cor]
    ^+  cor
    =/  he  (he-abed:he-core:ci flag)
    he-abet:(he-revoke:he ship)
  ::
      [%fleet * %del-sects *]
    ~&  'recheck permissions'
    %+  roll  affected
    |=  [=flag:h co=_cor]
    =/  he  (he-abed:he-core:co flag)
    he-abet:he-recheck:he
  ::
      [%channel * %del-sects *]
    ~&  'recheck permissions'
    %+  roll  affected
    |=  [=flag:h co=_cor]
    =/  he  (he-abed:he-core:co flag)
    he-abet:he-recheck:he
  ==
::
++  arvo
  |=  [=wire sign=sign-arvo]
  ^+  cor
  ~&  arvo/wire
  cor
++  peek
  |=  =path
  ^-  (unit (unit cage))
  ?+  path  [~ ~]
  ::
    [%x %stash ~]  ``stash+!>(stash)
  ::
      [%x %heap @ @ *]
    =/  =ship  (slav %p i.t.t.path)
    =*  name   i.t.t.t.path
    (he-peek:(he-abed:he-core ship name) t.t.t.t.path)
    ::
      [%x %briefs ~]
    =-  ``heap-briefs+!>(-)
    ^-  briefs:h
    %-  ~(gas by *briefs:h)
    %+  turn  ~(tap in ~(key by stash))
    |=  =flag:h
    :-  flag
    he-brief:(he-abed:he-core flag)
  ==
::
++  give-brief
  |=  [=flag:h =brief:briefs:h]
  (give %fact ~[/briefs] heap-brief-update+!>([flag brief]))
::
++  pass-hark
  |=  [all=? desk=? =yarn:ha]
  ^-  card
  =/  =wire  /hark
  =/  =dock  [our.bowl %hark]
  =/  =cage  hark-action+!>([%add-yarn all desk yarn])
  [%pass wire %agent dock %poke cage]
++  spin
  |=  [=rope:ha con=(list content:ha) wer=path but=(unit button:ha)]
  ^-  yarn:ha
  =/  id  (end [7 1] (shax eny.bowl))
  [id rope now.bowl con wer but]
++  flatten
  |=  content=(list inline:h)
  ^-  cord
  %-  crip
  %-  zing
  %+  turn
    content
  |=  c=inline:h
  ^-  tape
  ?@  c  (trip c)
  ?-  -.c
      %break  ""
      %tag    (trip p.c)
      %link   (trip q.c)
      ?(%code %inline-code)  ""
      ?(%italics %bold %strike %blockquote)  (trip (flatten p.c))
  ==
++  from-self  =(our src):bowl
++  he-core
  |_  [=flag:h =heap:h gone=_|]
  +*  he-curios  ~(. cur curios.heap)
  ++  he-core  .
  ::  TODO: archive??
  ++  he-abet  
    %_  cor
        stash  
      ?:(gone (~(del by stash) flag) (~(put by stash) flag heap))
    ==
  ++  he-abed
    |=  f=flag:h
    he-core(flag f, heap (~(got by stash) f))
  ++  he-area  `path`/heap/(scot %p p.flag)/[q.flag]
  ++  he-spin
    |=  [rest=path con=(list content:ha) but=(unit button:ha)]
    =*  group  group.perm.heap
    =/  =nest:g  [dap.bowl flag]
    =/  rope  [`group `nest q.byk.bowl (welp /(scot %p p.flag)/[q.flag] rest)]
    =/  link  
      (welp /groups/(scot %p p.group)/[q.group]/channels/heap/(scot %p p.flag)/[q.flag] rest)
    (spin rope con link but)
  ::
  ++  he-upgrade
    ^+  he-core
    ?.  ?=(%sub -.net.heap)  he-core
    ?.  ?=(%dex -.saga.net.heap)  he-core
    ?.  =(okay ver.saga.net.heap)
      ~&  future-shock/[ver.saga.net.heap flag]
      he-core
    he-make-chi
  ::
  ++  he-watch
    |=  =path
    ^+  he-core
    ?+    path  !!
      [%updates *]    (he-pub t.path)
      [%ui ~]         ?>(from-self he-core)
      [%ui %curios ~]  ?>(from-self he-core)
    ::
    ==
  ++  he-pass
    |%
    ++  add-channel
      |=  req=create:h
      =/  =dock      [p.group.req %groups]
      =/  =nest:g    [dap.bowl flag]
      =/  =channel:g  
        =,(req [[title description '' ''] now.bowl %default | readers])
      =/  =action:g  [group.req now.bowl %channel nest %add channel]
      =/  =cage      group-action+!>(action)
      =/  =wire      (snoc he-area %create)
      =/  =card
        [%pass he-area %agent dock %poke cage]
      =.  cor
        (emit card)
      he-core
    --
  ++  he-init
    |=  req=create:h
    =/  =perm:h  [writers.req group.req]
    =.  cor
      (give-brief flag he-brief)
    =.  he-core  (he-update now.bowl %create perm)
    (add-channel:he-pass req)
  ::
  ++  he-agent
    |=  [=wire =sign:agent:gall]
    ^+  he-core
    ?+  wire  !!
        ~  :: noop wire, should only send pokes
      he-core
    ::
        [%updates ~]
      (he-take-update sign)
    ::
        [%create ~]
      ?>  ?=(%poke-ack -.sign)
      %.  he-core  :: TODO rollback creation if poke fails?
      ?~  p.sign  same
      (slog leaf/"poke failed" u.p.sign)
    ==
  ::
  ++  he-brief  (brief:he-curios our.bowl last-read.remark.heap)
  ::
  ++  he-peek
    |=  =(pole knot)
    ^-  (unit (unit cage))
    ?+  pole  [~ ~]
      [%curios rest=*]  (peek:he-curios rest.pole)
      [%perm ~]        ``heap-perm+!>(perm.heap)
    ==
  ::
  ++  he-revoke
    |=  her=ship
    %+  roll  ~(tap in he-subscriptions)
    |=  [[=ship =path] he=_he-core]
    ?.  =(ship her)  he
    he(cor (emit %give %kick ~[path] `ship))
  ::
  ++  he-recheck
    %+  roll  ~(tap in he-subscriptions)
    |=  [[=ship =path] he=_he-core]
    ?:  (he-can-read:he ship)  he
    he(cor (emit %give %kick ~[path] `ship))
  ::
  ++  he-take-epic
    |=  her=epic:e
    ^+  he-core
    ?>  ?=(%sub -.net.heap)
    ?:  =(her okay)
      he-make-chi
    ?:  (gth her okay)
      =.  saga.net.heap  dex+her
      he-core
    he-make-lev
  ::
  ++  he-make-lev
    ?.  ?=(%sub -.net.heap)
      he-core
    ~&  make-lev/flag
    =.  saga.net.heap  lev+~
    =.  cor  (watch-epic p.flag)
    he-core
  ::
  ++  he-make-chi
    ?.  ?=(%sub -.net.heap)
      he-core
    ~&  make-chi/flag
    =.  saga.net.heap  chi+~
    he-safe-sub
  ::
  ++  he-take-update
    |=  =sign:agent:gall
    ^+  he-core
    ?+    -.sign  he-core
        %kick
      ?>  ?=(%sub -.net.heap)
      ?:  =(%chi -.saga.net.heap)  he-sub
      he-core
    ::
        %watch-ack
      =.  net.heap  [%sub src.bowl & [%chi ~]]
      ?~  p.sign  he-core
      %-  (slog leaf/"Failed subscription" u.p.sign)
      =.  gone  &
      he-core
    ::
        %fact
      =*  cage  cage.sign 
      ?+  p.cage  (he-odd-update p.cage)
        %epic                             (he-take-epic !<(epic:e q.cage))
        ?(%heap-logs-0 %heap-logs)      (he-apply-logs !<(log:h q.cage))
        ?(%heap-update-0 %heap-update)  (he-update !<(update:h q.cage))
      ==
    ==
  ::
  ++  he-odd-update
    |=  =mark
    ?.  (is-old:epos mark)
      he-core
    ?.  ?=(%sub -.net.heap)
      he-core
    he-make-lev
  ::
  ++  he-proxy
    |=  =update:h
    ^+  he-core
    ?>  he-can-write
    =/  =dock  [p.flag dap.bowl]
    =/  =cage  [act:mar !>([flag update])]
    =.  cor
      (emit %pass he-area %agent dock %poke cage)
    he-core
  ::
  ++  he-groups-scry
    =*  group  group.perm.heap
    /(scot %p our.bowl)/groups/(scot %da now.bowl)/groups/(scot %p p.group)/[q.group]
  ::
  ++  he-can-write
    ?:  =(p.flag src.bowl)  &
    =/  =path
      %+  welp  he-groups-scry
      /fleet/(scot %p src.bowl)/vessel/noun
    =+  .^(=vessel:fleet:g %gx path)
    ?:  =(~ writers.perm.heap)  &
    !=(~ (~(int in writers.perm.heap) sects.vessel))
  ::
  ++  he-can-read
    |=  her=ship
    =/  =path
      %+  welp  he-groups-scry
      /channel/[dap.bowl]/(scot %p p.flag)/[q.flag]/can-read/(scot %p her)/loob
    .^(? %gx path)
  ::
  ++  he-pub
    |=  =path
    ^+  he-core
    ?>  (he-can-read src.bowl)
    =/  =log:h
      ?~  path  log.heap
      =/  =time  (slav %da i.path)
      (lot:log-on:h log.heap `time ~)
    =/  =cage  heap-logs+!>(log)
    =.  cor  (give %fact ~ cage)
    he-core
  ::
  ++  he-safe-sub
    ^+  he-core
    ?:  (~(has by wex.bowl) [(snoc he-area %updates) p.flag dap.bowl])
      he-core
    he-sub
  ::
  ++  he-sub
    ^+  he-core
    =/  tim=(unit time)
      (bind (ram:log-on:h log.heap) head)
    =/  base=wire  (snoc he-area %updates)
    =/  =path 
      %+  weld  base
      ?~  tim  ~
      /(scot %da u.tim)
    =/  =card
      [%pass base %agent [p.flag dap.bowl] %watch path]
    =.  cor  (emit card)
    he-core
  ++  he-join
    |=  f=flag:h
    ^+  he-core
    =.  stash  (~(put by stash) f *heap:h)
    =.  he-core  (he-abed f)
    =.  cor  (give-brief flag he-brief)
    he-sub
  ::
  ++  he-leave
    =/  =dock  [p.flag dap.bowl]
    =/  =wire  (snoc he-area %updates)
    =.  cor  (emit %pass wire %agent dock %leave ~)
    =.  cor  (emit %give %fact ~[/briefs] heap-leave+!>(flag))
    =.  gone  &
    he-core
  ::
  ++  he-apply-logs
    |=  =log:h
    ^+  he-core
    =/  updates=(list update:h)
      (tap:log-on:h log)
    %+  roll  updates
    |=  [=update:h he=_he-core]
    (he-update:he update)
  ::
  ++  he-subscriptions
    %+  roll  ~(val by sup.bowl)
    |=  [[=ship =path] out=(set [ship path])]
    ?.  =((scag 4 path) (snoc he-area %updates))
      out
    (~(put in out) [ship path])
  ::
  ++  he-give-updates
    |=  [=time d=diff:h]
    ^+  he-core
    =/  paths=(set path)
      %-  ~(gas in *(set path))
      (turn ~(tap in he-subscriptions) tail)
    =.  paths  (~(put in paths) (snoc he-area %ui))
    =/  cag=cage  [upd:mar !>([time d])]
    =.  cor
      (give %fact ~(tap in paths) cag)
    =.  cor  (give %fact ~[/ui] act:mar !>([flag [time d]]))
    =?  cor  ?=(%curios -.d)
      =/  =cage  curios-diff+!>(p.d)
      (give %fact ~[(welp he-area /ui/curios)] cage)
    he-core
  ::
  ++  he-remark-diff
    |=  diff=remark-diff:h
    ^+  he-core
    =.  cor
      (give %fact ~[(snoc he-area %ui)] heap-remark-action+!>([flag diff]))
    =.  remark.heap
      ?-  -.diff
        %watch    remark.heap(watching &)
        %unwatch  remark.heap(watching |)
        %read-at  !!
      ::
          %read   remark.heap(last-read now.bowl)
      ==
    =.  cor
      (give-brief flag he-brief)
    he-core
  ::
  ++  he-update
    |=  [=time d=diff:h]
    ^+  he-core
    ?>  he-can-write
    =?  time  =(p.flag our.bowl)
      now.bowl
    =.  log.heap
      (put:log-on:h log.heap time d)
    =.  he-core
      (he-give-updates time d)
    ?-    -.d
        %curios
      =.  curios.heap  (reduce:he-curios time q.p.d)
      ?-  -.q.p.d
          ?(%edit %del %add-feel %del-feel)  he-core
          %add
        =/  =heart:h  p.q.p.d
        ?~  replying.heart  he-core
        =/  op  (~(get cur curios.heap) u.replying.heart)
        ?~  op  he-core
        =/  curio  curio.u.op
        =/  in-replies
            %+  lien
              ~(tap in replied.curio)
            |=  =^time
            =/  curio  (~(get cur curios.heap) time)
            ?~  curio  %.n
            =(author.curio.u.curio our.bowl)
        ?:  |(=(author.heart our.bowl) !in-replies)  he-core
        =/  content  (trip (flatten content.curio))
        =/  title
          ?:  !=(title.heart ~)  (need title.heart)
          ?:  (lte (lent content) 80)  (crip content)
          (crip (weld (swag [0 77] content) "..."))
        =/  yarn
          %^  he-spin
            /curio/(rsh 4 (scot %ui u.replying.heart))
            :~  [%ship author.heart]
                ' commented on '
                [%emph title]
                ': '
                [%ship author.heart]
                ': '
                (flatten content.heart)
            ==
          ~  
        =.  cor  (emit (pass-hark & & yarn))
        he-core
      ==
    ::
        %add-sects
      =*  p  perm.heap
      =.  writers.p  (~(uni in writers.p) p.d)
      he-core
    ::
        %del-sects
      =*  p  perm.heap
      =.  writers.p  (~(dif in writers.p) p.d)
      he-core
    ::
        %create
      =.  perm.heap  p.d
      he-core
    ::
        %view
      =.  view.heap  p.d
      he-core
    ==
  --
--<|MERGE_RESOLUTION|>--- conflicted
+++ resolved
@@ -80,38 +80,6 @@
   ^+  cor
   watch-groups
 ::
-++  load
-  |=  =vase
-  |^  ^+  cor
-  =/  maybe-old=(each [p=versioned-state q=epic:e] tang)
-    (mule |.(!<([versioned-state epic:e] vase)))
-  =/  [old=versioned-state cool=epic:e bad=?]
-    ::  XX only save when epic changes
-    ?.  ?=(%| -.maybe-old)  [p q &]:p.maybe-old
-    =;  [sta=versioned-state ba=?]  [sta okay ba]
-    =-  %+  fall  -  ~&  >  %bad-load  [state &]
-    (mole |.([!<(versioned-state vase) |]))
-  =.  state  old
-  ?:  =(okay cool)  cor
-  =?  cor  bad  (emit (keep !>(old)))
-  ::  speak the good news
-  =-  (give %fact ~(tap in -) epic+!>(okay))
-  %-  ~(gas in *(set path))
-  %+  murn  ~(val by sup.bowl)
-  |=  [=ship =path]
-  ^-  (unit _path)
-  ?.  |(=(/epic path) ?=([%heap @ @ %updates *] path))  ~
-  `path
-  ::
-  ++  keep
-    |=  bad=^vase
-    ^-  card
-    ~&  >  %keep
-    [%pass /keep/chat %arvo %k %fard q.byk.bowl %keep %noun bad]
-  ::
-  +$  versioned-state  $%(current-state)
-  --
-::
 ++  watch-groups
   ^+  cor
   (emit %pass /groups %agent [our.bowl %groups] %watch /groups)
@@ -160,46 +128,6 @@
   ::
   ++  create
     |=  req=create:h
-<<<<<<< HEAD
-    ^+  cor
-    =/  =flag:h  [our.bowl name.req]
-    =|  =heap:h
-    =/  =perm:h  [writers.req group.req]
-    =.  perm.heap  perm
-    =.  net.heap  [%pub ~]
-    =.  stash  (~(put by stash) flag heap)
-    he-abet:(he-init:(he-abed:he-core flag) req)
-  --
-++  load
-  |=  =vase
-  |^  ^+  cor
-  =/  maybe-old=(each [p=versioned-state q=epic:e] tang)
-    (mule |.(!<([versioned-state epic:e] vase)))
-  =/  [old=versioned-state cool=epic:e bad=?]
-    ::  XX only save when epic changes
-    ?.  ?=(%| -.maybe-old)  [p q &]:p.maybe-old
-    =;  [sta=versioned-state ba=?]  [sta okay ba]
-    =-  %+  fall  -  ~&  >  %bad-load  [state &]
-    (mole |.([!<(versioned-state vase) |]))
-  =.  state  old
-  ?:  =(okay cool)  cor
-  =?  cor  bad  (emit (keep !>(old)))
-  ::  speak the good news
-  =.  cor  (emil (drop load:epos))
-  =/  heaps  ~(tap in ~(key by stash))
-  |-
-  ?~  heaps
-    cor
-  =.  cor
-    he-abet:he-upgrade:(he-abed:he-core i.heaps)
-  $(heaps t.heaps)
-  ::
-  ++  keep
-    |=  bad=^vase
-    ^-  card
-    ~&  >  %keep
-    [%pass /keep/chat %arvo %k %fard q.byk.bowl %keep %noun bad]
-=======
     |^  ^+  cor
       ~_  leaf+"Create failed: check group permissions"
       ?>  can-nest
@@ -223,8 +151,33 @@
         /(scot %p our.bowl)/groups/(scot %da now.bowl)/groups/noun
       ==
     --
->>>>>>> 4a385d6f
   --
+++  load
+  |=  =vase
+  |^  ^+  cor
+  =/  maybe-old=(each [p=versioned-state q=epic:e] tang)
+    (mule |.(!<([versioned-state epic:e] vase)))
+  =/  [old=versioned-state cool=epic:e bad=?]
+    ::  XX only save when epic changes
+    ?.  ?=(%| -.maybe-old)  [p q &]:p.maybe-old
+    =;  [sta=versioned-state ba=?]  [sta okay ba]
+    =-  %+  fall  -  ~&  >  %bad-load  [state &]
+    (mole |.([!<(versioned-state vase) |]))
+  =.  state  old
+  ?:  =(okay cool)  cor
+  ::  speak the good news
+  =.  cor  (emil (drop load:epos))
+  =/  heaps  ~(tap in ~(key by stash))
+  |-
+  ?~  heaps
+    cor
+  =.  cor
+    he-abet:he-upgrade:(he-abed:he-core i.heaps)
+  $(heaps t.heaps)
+  ::
+  +$  versioned-state  $%(current-state)
+  --
+::
 ++  watch
   |=  =path
   ^+  cor

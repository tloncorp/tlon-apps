/-  h=heap, c=channels, g=groups, ha=hark, e=epic
/-  meta
/+  default-agent, verb, dbug
/+  cur=curios
/+  volume
/+  epos-lib=saga
::  performance, keep warm
/+  heap-json
^-  agent:gall
=>
  |%
  +$  card  card:agent:gall
  +$  current-state
    $:  %1
        =stash:h
        voc=(map [flag:h time] (unit said:h))
        ::  true represents imported, false pending import
        imp=(map flag:h ?)
        hidden-curios=(set time)
    ==
  ::
  --
=|  current-state
=*  state  -
=<
  %+  verb  |
  %-  agent:dbug
  |_  =bowl:gall
  +*  this  .
      def   ~(. (default-agent this %|) bowl)
      cor   ~(. +> [bowl ~])
  ++  on-init
    ^-  (quip card _this)
    =^  cards  state
      abet:init:cor
    [cards this]
  ::
  ++  on-save  !>([state okay:h])
  ++  on-load
    |=  =vase
    ^-  (quip card _this)
    =^  cards  state
      abet:(load:cor vase)
    [cards this]
  ::
  ++  on-poke
    |=  [=mark =vase]
    ^-  (quip card _this)
    =^  cards  state
      abet:(poke:cor mark vase)
    [cards this]
  ++  on-watch
    |=  =path
    ^-  (quip card _this)
    =^  cards  state
      abet:(watch:cor path)
    [cards this]
  ::
  ++  on-peek   peek:cor
  ::
  ++  on-leave   on-leave:def
  ++  on-fail    on-fail:def
  ::
  ++  on-agent
    |=  [=wire =sign:agent:gall]
    ^-  (quip card _this)
    =^  cards  state
      abet:(agent:cor wire sign)
    [cards this]
  ++  on-arvo
    |=  [=wire sign=sign-arvo]
    ^-  (quip card _this)
    =^  cards  state
      abet:(arvo:cor wire sign)
    [cards this]
  --
|_  [=bowl:gall cards=(list card)]
+*  epos  ~(. epos-lib [bowl %heap-update okay:h])
++  abet  [(flop cards) state]
++  cor   .
++  emit  |=(=card cor(cards [card cards]))
++  emil  |=(caz=(list card) cor(cards (welp (flop caz) cards)))
++  give  |=(=gift:agent:gall (emit %give gift))
++  init
  ^+  cor
  watch-groups
::
++  watch-groups
  ^+  cor
  (emit %pass /groups %agent [our.bowl %groups] %watch /groups)
::
++  poke
  |=  [=mark =vase]
  |^  ^+  cor
  ?+    mark  ~|(bad-poke/mark !!)
  ::
      %flag
    =+  !<(f=flag:h vase)
    ?<  =(our.bowl p.f)
    (join [*flag:g f])
  ::
      %channel-join
    =+  !<(j=join:h vase)
    ?<  =(our.bowl p.chan.j)
    (join j)
  ::
      ?(%channel-leave %heap-leave)
    =+  !<(=leave:h vase)
    ?<  =(our.bowl p.leave)  :: cannot leave chat we host
    he-abet:he-leave:(he-abed:he-core leave)
  ::
      %post-toggle
    =+  !<(toggle=post-toggle:c vase)
    ?>  from-self
    (toggle-curio toggle)
  ::
      %leave-old-channels
    =/  groups-path  /(scot %p our.bowl)/groups/(scot %da now.bowl)/groups/noun
    =/  groups  .^(groups:g %gx groups-path)
    =/  heap-flags-from-groups
      %+  turn  ~(tap by groups)
      |=  [group-flag=flag:g group=group:g]
      %+  turn
        %+  skim  ~(tap by channels.group)
        |=  [=nest:g *]
        ?:(=(%heap p.nest) %.y %.n)
      |=  [=nest:g *]
      q.nest
    =/  heaps-without-groups
      %+  skim  ~(tap by stash)
      |=  [=flag:g *]
      ?:(=((find [flag]~ (zing heap-flags-from-groups)) ~) %.y %.n)
    %+  roll
      heaps-without-groups
    |=  [[=flag:g *] core=_cor]
    he-abet:he-leave:(he-abed:he-core:core flag)
  ::
     %recheck-all-perms
    %+  roll
      ~(tap by stash)
    |=  [[=flag:h *] core=_cor]
    =/  he  (he-abed:he-core:core flag)
    he-abet:(he-recheck:he ~)
  ::
      %heap-create
    =+  !<(req=create:h vase)
    (create req)
  ::
      ?(%heap-action-0 %heap-action)
    =+  !<(=action:h vase)
    =/  heap-core  (he-abed:he-core p.action)
    ?:  =(p.p.action our.bowl)
      he-abet:(he-update:heap-core q.action)
    he-abet:(he-proxy:heap-core q.action)
  ::
      %heap-remark-action
    =+  !<(act=remark-action:h vase)
    he-abet:(he-remark-diff:(he-abed:he-core p.act) q.act)
  ::
      %heap-migrate-server  ?>(from-self server:migrate)
      %heap-migrate         ?>(from-self client:migrate)
  ==
  ++  join
    |=  =join:h
    ^+  cor
    ?<  (~(has by stash) chan.join)
    he-abet:(he-join:he-core join)
  ::
  ++  toggle-curio
    |=  toggle=post-toggle:c
    ^+  cor
    =.  hidden-curios
      ?-  -.toggle
        %hide  (~(put in hidden-curios) id-post.toggle)
        %show  (~(del in hidden-curios) id-post.toggle)
      ==
    (give %fact ~[/ui] toggle-curio+!>(toggle))
  ::
  ++  create
    |=  req=create:h
    |^  ^+  cor
      ~_  leaf+"Create failed: check group permissions"
      ?>  can-nest
      ?>  ((sane %tas) name.req)
      =/  =flag:h  [our.bowl name.req]
      =|  =heap:h
      =/  =perm:h  [writers.req group.req]
      =.  perm.heap  perm
      =.  net.heap  [%pub ~]
      =.  stash  (~(put by stash) flag heap)
      he-abet:(he-init:(he-abed:he-core flag) req)
    ++  can-nest
      ^-  ?
      =/  gop  (~(got by groups) group.req)
      %-  ~(any in bloc.gop)
      ~(has in sects:(~(got by fleet.gop) our.bowl))
    ::
    ++  groups
      .^  groups:g
        %gx
        /(scot %p our.bowl)/groups/(scot %da now.bowl)/groups/noun
      ==
    --
  --
++  load
  |=  =vase
  |^  ^+  cor
  =+  !<([old=versioned-state cool=epic:e] vase)
  |-
  ?-  -.old
    %0  $(old (state-0-to-1 old))
    ::
      %1
    =.  state  old
    =.  cor  restore-missing-subs
<<<<<<< HEAD
    =.  cor  (emit %pass / %agent [our.bowl dap.bowl] %poke %recheck-all-perms !>(0))
    =.  cor  (emit %pass / %agent [our.bowl dap.bowl] %poke %leave-old-channels !>(0))
=======
    =.  cor  (emit %pass he-area:he-core:cor %agent [our.bowl dap.bowl] %poke %recheck-all-perms !>(0))
    =.  cor  (emit %pass he-area:he-core:cor %agent [our.bowl dap.bowl] %poke %leave-old-channels !>(0))
    =.  cor
      %+  roll  ~(tap in `(set @p)`(~(run in ~(key by stash)) head))
      |=  [=ship cr=_cor]
      ?:  =(ship our.bowl)  cr
      (watch-epic:cr ship &)
>>>>>>> d22c39f6
    ?:  =(okay:h cool)  cor
    ::  speak the good news
    =.  cor  (emil (drop load:epos))
    =/  heaps  ~(tap in ~(key by stash))
    |-
    ?~  heaps
      cor
    =.  cor
      he-abet:he-upgrade:(he-abed:he-core i.heaps)
    $(heaps t.heaps)
  ==
  ::
  +$  versioned-state  $%(current-state state-0)
  ::
  +$  state-0
    $:  %0
        =stash:h
        voc=(map [flag:h time] (unit said:h))
        ::  true represents imported, false pending import
        imp=(map flag:h ?)
    ==
  ::
  +$  state-1  current-state
  ++  state-0-to-1
    |=  s=state-0
    ^-  state-1
    %*  .  *state-1
      stash  stash.s
      voc  voc.s
      imp  imp.s
      hidden-curios  ~
    ==
  ::
  ++  restore-missing-subs
    %+  roll
      ~(tap by stash)
    |=  [[=flag:h *] core=_cor]
    he-abet:he-safe-sub:(he-abed:he-core:core flag)
  ::
  --
::
++  watch
  |=  =(pole knot)
  ^+  cor
  ?+    pole  ~|(bad-watch-path/pole !!)
      [%briefs ~]  ?>(from-self cor)
      [%ui ~]      ?>(from-self cor)
    ::
      [%epic ~]    (give %fact ~ epic+!>(okay:h))
    ::
      [%heap ship=@ name=@ rest=*]
    =/  =ship  (slav %p ship.pole)
    he-abet:(he-watch:(he-abed:he-core ship name.pole) rest.pole)
    ::
      [%said host=@ name=@ %curio time=@ ~]
    =/  host=ship   (slav %p host.pole)
    =/  =flag:h     [host name.pole]
    =/  =time       (slav %ud time.pole)
    (watch-said flag time)
  ==
::
++  watch-said
  |=  [=flag:h =time]
  ?.  (~(has by stash) flag)
    (proxy-said flag time)
  he-abet:(he-said:(he-abed:he-core flag) time)
++  said-wire
  |=  [=flag:h =time]
  ^-  wire
  /said/(scot %p p.flag)/[q.flag]/curio/(scot %ud time)
::
++  take-said
  |=  [=flag:h =time =sign:agent:gall]
  =/  =wire  (said-wire flag time)
  ^+  cor
  ?+    -.sign  !!
      %watch-ack
    %.  cor
    ?~  p.sign  same
    (slog leaf/"Preview failed" u.p.sign)
  ::
      %kick
    ?:  (~(has by voc) [flag time])
      cor  :: subscription ended politely
    ::  XX: only versioned subscriptions should rewatch on kick
    (give %kick ~[wire] ~)
    ::  (proxy-said flag time)
  ::
      %fact
    =.  cor  (give %fact ~[wire] cage.sign)
    =.  cor  (give %kick ~[wire] ~)
    ?+    p.cage.sign  ~|(funny-mark/p.cage.sign !!)
        %heap-said
      =+  !<(=said:h q.cage.sign)
      =.  voc  (~(put by voc) [flag time] `said)
      cor
    ::
        %heap-denied
      =.  voc  (~(put by voc) [flag time] ~)
      cor
    ==
  ==
::
++  proxy-said
  |=  [=flag:h =time]
  =/  =dock  [p.flag dap.bowl]
  =/  wire  (said-wire flag time)
  ?:  (~(has by wex.bowl) wire dock)
    cor
  (emit %pass wire %agent dock %watch wire)
::
++  agent
  |=  [=(pole knot) =sign:agent:gall]
  ^+  cor
  ?+    pole  ~|(bad-agent-wire/pole !!)
      ~  cor
      [%migrate ~]  cor
      [%epic ~]  (take-epic sign)
      [%hark ~]
    ?>  ?=(%poke-ack -.sign)
    ?~  p.sign  cor
    %-  (slog leaf/"Failed to hark" u.p.sign)
    cor
  ::
      [%heap ship=@ name=@ rest=*]
    =/  =ship  (slav %p ship.pole)
    he-abet:(he-agent:(he-abed:he-core ship name.pole) rest.pole sign)
  ::
      [%said host=@ name=@ %curio time=@ ~]
    =/  host=ship   (slav %p host.pole)
    =/  =flag:h     [host name.pole]
    =/  id=time     (slav %ud time.pole)
    (take-said flag id sign)
  ::
      [%groups ~]
    ?+    -.sign  !!
      %kick  watch-groups
    ::
        %watch-ack
      %.  cor
      ?~  p.sign  same
      =/  =tank
        leaf/"Failed groups subscription in {<dap.bowl>}, unexpected"
      (slog tank u.p.sign)
    ::
        %fact
      ?.  =(act:mar:g p.cage.sign)  cor
      (take-groups !<(=action:g q.cage.sign))
    ==
  ==
++  watch-epic
  |=  [her=ship leave=?]
  ^+  cor
  =/  =wire  /epic
  =/  =dock  [her dap.bowl]
  ?:  leave
    %-  emil
    :~  [%pass wire %agent [her dap.bowl] %leave ~]
        [%pass wire %agent [her dap.bowl] %watch /epic]
    ==
  ?:  (~(has by wex.bowl) [wire dock])
    cor
  (emit %pass wire %agent [her dap.bowl] %watch /epic)
::
++  take-epic
  |=  =sign:agent:gall
  ^+  cor
  ?+    -.sign  cor
      %kick
    (watch-epic src.bowl |)
  ::
      %fact
    ?.  =(%epic p.cage.sign)
      ~&  '!!! weird fact on /epic'
      cor
    =+  !<(=epic:e q.cage.sign)
    %+  roll  ~(tap by stash)
    |=  [[=flag:g =heap:h] out=_cor]
    ?.  =(src.bowl p.flag)  out
    he-abet:(he-take-epic:(he-abed:he-core:out flag) epic)
  ::
      %watch-ack
    %.  cor
    ?~  p.sign  same
    (slog leaf/"weird watch nack" u.p.sign)
  ==
::
++  take-groups
  |=  =action:g
  =/  affected=(list flag:h)
    %+  murn  ~(tap by stash)
    |=  [=flag:h =heap:h]
    ?.  =(p.action group.perm.heap)  ~
    `flag
  =/  diff  q.q.action
  ?+  diff  cor
      [%fleet * %del ~]
    ~&  "%heap: revoke perms for {<affected>}"
    %+  roll  affected
    |=  [=flag:h co=_cor]
    ^+  cor
    %+  roll  ~(tap in p.diff)
    |=  [=ship ci=_cor]
    ^+  cor
    =/  he  (he-abed:he-core:ci flag)
    he-abet:(he-revoke:he ship)
  ::
    [%fleet * %add-sects *]    (recheck-perms affected ~)
    [%fleet * %del-sects *]    (recheck-perms affected ~)
    [%channel * %edit *]       (recheck-perms affected ~)
    [%channel * %del-sects *]  (recheck-perms affected ~)
    [%channel * %add-sects *]  (recheck-perms affected ~)
  ::
      [%cabal * %del *]
    =/  =sect:g  (slav %tas p.diff)
    %+  recheck-perms  affected
    (~(gas in *(set sect:g)) ~[p.diff])
  ==
::
++  recheck-perms
  |=  [affected=(list flag:h) sects=(set sect:g)]
  ~&  "%heap recheck permissions for {<affected>}"
  %+  roll  affected
  |=  [=flag:h co=_cor]
  =/  he  (he-abed:he-core:co flag)
  he-abet:(he-recheck:he sects)
++  arvo
  |=  [=wire sign=sign-arvo]
  ^+  cor
  ~&  arvo/wire
  cor
++  peek
  |=  =(pole knot)
  ^-  (unit (unit cage))
  ?+  pole  [~ ~]
  ::
    [%x %stash ~]  ``stash+!>(stash)
    [%x %init ~]  ``noun+!>([briefs stash])
    [%x %briefs ~]  ``heap-briefs+!>(briefs)
    [%x %hidden-curios ~]  ``hidden-posts+!>(hidden-curios)
  ::
      [%x %heap ship=@ name=@ rest=*]
    =/  =ship  (slav %p ship.pole)
    (he-peek:(he-abed:he-core ship name.pole) rest.pole)
  ::
      [%u %heap ship=@ name=@ ~]
    =/  =ship  (slav %p ship.pole)
    ``loob+!>((~(has by stash) [ship name.pole]))
  ::
  ==
::
++  briefs
  ^-  briefs:h
  %-  ~(gas by *briefs:h)
  %+  turn  ~(tap in ~(key by stash))
  |=  =flag:h
  :-  flag
  he-brief:(he-abed:he-core flag)
::
++  want-hark
  |=  [flag=?(~ flag:g) kind=?(%msg %to-us)]
  %+  (fit-level:volume [our now]:bowl)
    ?~  flag  ~
    [%channel %heap flag]
  ?-  kind
    %to-us  %soft
    %msg    %loud
  ==
::
++  give-brief
  |=  [=flag:h =brief:briefs:h]
  (give %fact ~[/briefs] heap-brief-update+!>([flag brief]))
::
++  pass-hark
  |=  =new-yarn:ha
  ^-  card
  =/  =wire  /hark
  =/  =dock  [our.bowl %hark]
  =/  =cage  hark-action-1+!>([%new-yarn new-yarn])
  [%pass wire %agent dock %poke cage]
++  flatten
  |=  content=(list inline:h)
  ^-  cord
  %-  crip
  %-  zing
  %+  turn
    content
  |=  c=inline:h
  ^-  tape
  ?@  c  (trip c)
  ?-  -.c
      ?(%break %block)  ""
      %tag    (trip p.c)
      %link   (trip q.c)
      ?(%code %inline-code)  ""
      %ship                  (scow %p p.c)
      ?(%italics %bold %strike %blockquote)  (trip (flatten p.c))
  ==
++  from-self  =(our src):bowl
::
++  migrate
  |%
  ++  server
    =/  server-channels=v-channels:c
      %+  convert-channels  &
      %-  ~(gas by *stash:h)
      %+  skim  ~(tap by stash)
      |=  [=flag:h =heap:h]
      =(our.bowl p.flag)
    =/  =cage  [%channel-migration !>(server-channels)]
    (emit %pass /migrate %agent [our.bowl %channels-server] %poke cage)
  ::
  ++  client
    =/  =v-channels:c  (convert-channels | stash)
    =/  =cage  [%channel-migration !>(v-channels)]
    (emit %pass /migrate %agent [our.bowl %channels] %poke cage)
  ::
  ++  convert-channels
    |=  [log=? =stash:h]
    ^-  v-channels:c
    %-  ~(gas by *v-channels:c)
    %+  turn  ~(tap by stash)
    |=  [=flag:h =heap:h]
    ^-  [nest:c v-channel:c]
    :-  [%heap flag]
    =/  posts=v-posts:c  (convert-posts curios.heap)
    %*    .  *v-channel:c
        posts   posts
        log     ?.(log ~ (convert-log curios.heap posts perm.heap log.heap))
        view    [1 view.heap]
        perm    [1 perm.heap]
        remark  :_  remark.heap
                ?~(tim=(ram:on-v-posts:c posts) *time key.u.tim)
        net
      ?-  -.net.heap
        %pub  [*ship &]
        %sub  [p load]:net.heap
      ==
    ==
  ::
  ++  convert-posts
    |=  old=curios:h
    ^-  v-posts:c
    =/  curios  (tap:on:curios:h old)
    =/  index=(map @da v-replies:c)
      %+  roll  curios
      |=  [[=time =curio:h] index=(map @da v-replies:c)]
      ?~  replying.curio  index
      =/  old-replies=v-replies:c  (~(gut by index) time *v-replies:c)
      %+  ~(put by index)  u.replying.curio
      (put:on-v-replies:c old-replies time `(convert-reply time curio))
    %+  gas:on-v-posts:c  *v-posts:c
    %+  murn  curios
    |=  [=time =curio:h]
    ^-  (unit [id-post:c (unit v-post:c)])
    ?^  replying.curio  ~
    =/  replies=v-replies:c  (~(gut by index) time *v-replies:c)
    (some time `(convert-post time curio replies))
  ::
  ++  convert-post
    |=  [id=@da old=curio:h replies=v-replies:c]
    ^-  v-post:c
    [[id replies (convert-feels feels.old)] %0 (convert-essay +.old)]
  ::
  ++  convert-feels
    |=  old=(map ship feel:h)
    ^-  v-reacts:c
    %-  ~(run by old)
    |=  =feel:h
    [%0 `feel]
  ::
  ++  convert-reply
    |=  [id=@da old=curio:h]
    ^-  v-reply:c
    [[id (convert-feels feels.old)] (convert-memo +.old)]
  ::
  ++  convert-memo
    |=  old=heart:h
    ^-  memo:c
    [(convert-story content.old) author.old sent.old]
  ::
  ++  convert-essay
    |=  old=heart:h
    ^-  essay:c
    [(convert-memo old) %heap title.old]
  ::
  ++  convert-story
    |=  old=content:h
    ^-  story:c
    %+  welp
      (turn p.old |=(=block:h [%block block]))
    [%inline q.old]~
  ::
  ++  convert-log
    |=  [=curios:h posts=v-posts:c =perm:c =log:h]
    ^-  log:c
    %+  gas:log-on:c  *log:c
    %-  zing
    %+  turn  (tap:log-on:h log)
    |=  [=time =diff:h]
    ^-  (list [id-post:c u-channel:c])
    =;  new=(list u-channel:c)
      ?~  new  ~
      ?~  t.new  [time i.new]~
      =.  time  (sub time ~s1)
      =>  .(new `(list u-channel:c)`new)
      |-
      ?~  new  ~
      [[time i.new] $(time +(time), new t.new)]
    ?-    -.diff
        ?(%add-sects %del-sects)  [%perm 0 perm]~
        ::  XX  here and in the other apps, we need to preserve the
        ::  posts in the %create log.  they show up there from the
        ::  december migration
        %view                     [%view 0 p.diff]~
        %create
      :-  [%create p.diff]
      %+  murn  (tap:on:curios:h q.diff)
      |=  [=^time =curio:h]
      =/  new-post  (get:on-v-posts:c posts time)
      ?~  new-post  ~
      (some %post time %set u.new-post)
    ::
        %curios
      =*  id  time
      =/  old-curio  (get:on:curios:h curios id)
      ?~  old-curio  [%post id %set ~]~
      ?~  replying.u.old-curio
        =/  new-post  (get:on-v-posts:c posts id)
        ?~  new-post  ~
        :_  ~
        :+  %post  id
        ?-  -.q.p.diff
          %del                    [%set ~]
          ?(%add %edit)           [%set u.new-post]
          ?(%add-feel %del-feel)  [%reacts ?~(u.new-post ~ reacts.u.u.new-post)]
        ==
      =/  new-post  (get:on-v-posts:c posts u.replying.u.old-curio)
      ?~  new-post  ~
      ?~  u.new-post  ~
      =/  new-reply  (get:on-v-replies:c replies.u.u.new-post id)
      ?~  new-reply  ~
      :_  ~
      :+  %post   u.replying.u.old-curio
      :+  %reply  id
      ^-  u-reply:c
      ?-  -.q.p.diff
        %del                    [%set ~]
        ?(%add %edit)           [%set u.new-reply]
        ?(%add-feel %del-feel)  [%reacts ?~(u.new-reply ~ reacts.u.u.new-reply)]
      ==
    ==
  --
::
++  he-core
  |_  [=flag:h =heap:h gone=_|]
  +*  he-curios  ~(. cur curios.heap)
  ++  he-core  .
  ::  TODO: archive??
  ++  he-abet
    %_  cor
        stash
      ?:(gone (~(del by stash) flag) (~(put by stash) flag heap))
    ==
  ++  he-abed
    |=  f=flag:h
    he-core(flag f, heap (~(got by stash) f))
  ++  he-area  `path`/heap/(scot %p p.flag)/[q.flag]
  ++  he-spin
    |=  [rest=path con=(list content:ha) but=(unit button:ha) lnk=path]
    ^-  new-yarn:ha
    =*  group  group.perm.heap
    =/  =nest:g  [dap.bowl flag]
    =/  rope  [`group `nest q.byk.bowl (welp /(scot %p p.flag)/[q.flag] rest)]
    =/  link
      (welp /groups/(scot %p p.group)/[q.group]/channels/heap/(scot %p p.flag)/[q.flag] ?~(lnk rest lnk))
    [& & rope con link but]
  ::
  ++  he-said
    |=  =time
    |^  ^+  he-core
    ?.  (he-can-read src.bowl)
      (give-kick heap-denied+!>(~))
    =/  [* =curio:h]  (got:he-curios time)
    %+  give-kick  %heap-said
    !>  ^-  said:h
    [flag curio]
    ++  give-kick
      |=  =cage
      =.  cor  (give %fact ~ cage)
      =.  cor  (give %kick ~ ~)
      he-core
    --
  ::
  ++  he-upgrade
    ^+  he-core
    ?.  ?=(%sub -.net.heap)  he-core
    ?.  ?=(%dex -.saga.net.heap)  he-core
    ?.  =(okay:h ver.saga.net.heap)
      ~&  future-shock/[ver.saga.net.heap flag]
      he-core
    he-make-chi
  ::
  ++  he-watch
    |=  =path
    ^+  he-core
    ?+    path  !!
      [%updates *]    (he-pub t.path)
      [%ui ~]         ?>(from-self he-core)
      [%ui %curios ~]  ?>(from-self he-core)
    ::
    ==
  ++  he-pass
    |%
    ++  writer-sect
      |=  [ships=(set ship) =association:met:h]
      =/  =sect:g
        (rap 3 %heap '-' (scot %p p.flag) '-' q.flag ~)
      =/  title=@t
        (rap 3 'Writers: ' title.metadatum.association ~)
      =/  desc=@t
        (rap 3 'The writers role for the ' title.metadatum.association ' chat' ~)
      %+  poke-group  %import-writers
      :+  group.association   now.bowl
      [%cabal sect %add title desc '' '']
    ::
    ++  poke-group
      |=  [=term =action:g]
      ^+  he-core
      =/  =dock      [our.bowl %groups] :: XX which ship
      =/  =wire      (snoc he-area term)
      =.  cor
        (emit %pass wire %agent dock %poke act:mar:g !>(action))
      he-core
    ::
    ++  create-channel
      |=  [=term group=flag:g =channel:g]
      ^+  he-core
      =/  =nest:g  [dap.bowl flag]
      (poke-group term group now.bowl %channel nest %add channel)
    ::
    ++  add-channel
      |=  req=create:h
      %+  create-channel  %create
      [group.req =,(req [[title description '' ''] now.bowl %default | readers])]
    --
  ::
  ++  he-init
    |=  req=create:h
    =/  =perm:h  [writers.req group.req]
    =.  cor
      (give-brief flag he-brief)
    =.  he-core  (he-update now.bowl %create perm curios.heap)
    (add-channel:he-pass req)
  ::
  ++  he-agent
    |=  [=wire =sign:agent:gall]
    ^+  he-core
    ?+  wire  !!
        ~  :: noop wire, should only send pokes
      he-core
    ::
        [%updates ~]
      (he-take-update sign)
    ::
        [%create ~]
      ?>  ?=(%poke-ack -.sign)
      %.  he-core  :: TODO rollback creation if poke fails?
      ?~  p.sign  same
      (slog leaf/"poke failed" u.p.sign)
    ==
  ::
  ++  he-brief  (brief:he-curios our.bowl last-read.remark.heap)
  ::
  ++  he-peek
    |=  =(pole knot)
    ^-  (unit (unit cage))
    ?+  pole  [~ ~]
      [%curios rest=*]  (peek:he-curios rest.pole)
      [%perm ~]        ``heap-perm+!>(perm.heap)
    ==
  ::
  ++  he-revoke
    |=  her=ship
    %+  roll  ~(tap in he-subscriptions)
    |=  [[=ship =path] he=_he-core]
    ?.  =(ship her)  he
    he(cor (emit %give %kick ~[path] `ship))
  ::
  ++  he-recheck
    |=  sects=(set sect:g)
    ::  if we have sects, we need to delete them from writers
    =?  cor  &(!=(sects ~) =(p.flag our.bowl))
      =/  =cage  [act:mar:h !>([flag now.bowl %del-sects sects])]
      (emit %pass he-area %agent [our.bowl dap.bowl] %poke cage)
    ::  if our read permissions restored, re-subscribe. If not, leave.
    =/  wecanread  (he-can-read our.bowl)
    =.  he-core
      ?:  wecanread
        he-safe-sub
      he-leave
    ::  if subs read permissions removed, kick
    %+  roll  ~(tap in he-subscriptions)
    |=  [[=ship =path] he=_he-core]
    ?:  (he-can-read:he ship)  he
    he(cor (emit %give %kick ~[path] `ship))
  ::
  ++  he-take-epic
    |=  her=epic:e
    ^+  he-core
    ?>  ?=(%sub -.net.heap)
    ?:  =(her okay:h)
      he-make-chi
    ?:  (gth her okay:h)
      =.  saga.net.heap  dex+her
      he-core
    he-make-lev
  ::
  ++  he-make-lev
    ?.  ?=(%sub -.net.heap)
      he-core
    ~&  make-lev/flag
    =.  saga.net.heap  lev+~
    =.  cor  (watch-epic p.flag |)
    he-core
  ::
  ++  he-make-chi
    ?.  ?=(%sub -.net.heap)
      he-core
    ~&  make-chi/flag
    =.  saga.net.heap  chi+~
    he-safe-sub
  ::
  ++  he-take-update
    |=  =sign:agent:gall
    ^+  he-core
    ?+    -.sign  he-core
        %kick
      ?>  ?=(%sub -.net.heap)
      ?:  =(%chi -.saga.net.heap)  he-sub
      he-core
    ::
        %watch-ack
      =?  net.heap  ?=(%sub -.net.heap)  net.heap(load ?=(~ p.sign))
      ?~  p.sign  he-core
      %-  (slog leaf/"Failed subscription" u.p.sign)
      ::  =.  gone  &
      he-core
    ::
        %fact
      =*  cage  cage.sign
      ?+  p.cage  (he-odd-update p.cage)
        %epic                             (he-take-epic !<(epic:e q.cage))
        ?(%heap-logs-0 %heap-logs)      (he-apply-logs !<(log:h q.cage))
        ?(%heap-update-0 %heap-update)  (he-update !<(update:h q.cage))
      ==
    ==
  ::
  ++  he-odd-update
    |=  =mark
    ?.  (is-old:epos mark)
      he-core
    ?.  ?=(%sub -.net.heap)
      he-core
    he-make-lev
  ::
  ++  he-proxy
    |=  =update:h
    ^+  he-core
    ?>  he-can-write
    =/  =dock  [p.flag dap.bowl]
    =/  =cage  [act:mar:h !>([flag update])]
    =.  cor
      (emit %pass he-area %agent dock %poke cage)
    he-core
  ::
  ++  he-groups-scry
    =*  group  group.perm.heap
    /(scot %p our.bowl)/groups/(scot %da now.bowl)/groups/(scot %p p.group)/[q.group]
  ::
  ++  he-is-host  |(=(p.flag src.bowl) =(p.group.perm.heap src.bowl))
  ++  he-am-host  =(our.bowl p.flag)
  ++  he-from-host  |(=(p.flag src.bowl) =(p.group.perm.heap src.bowl))
  ++  he-is-admin
    .^(? %gx (welp he-groups-scry /fleet/(scot %p src.bowl)/is-bloc/loob))
  ++  he-can-write
    ?:  he-is-host  &
    =/  =path
      %+  welp  he-groups-scry
      /channel/[dap.bowl]/(scot %p p.flag)/[q.flag]/can-write/(scot %p src.bowl)/noun
    =+  .^(write=(unit [bloc=? sects=(set sect:g)]) %gx path)
    ?~  write  |
    =/  perms  (need write)
    ?:  |(bloc.perms =(~ writers.perm.heap))  &
    !=(~ (~(int in writers.perm.heap) sects.perms))
  ::
  ++  he-can-read
    |=  her=ship
    =/  =path
      %+  welp  he-groups-scry
      /channel/[dap.bowl]/(scot %p p.flag)/[q.flag]/can-read/(scot %p her)/loob
    .^(? %gx path)
  ::
  ++  he-pub
    |=  =path
    ^+  he-core
    ?>  (he-can-read src.bowl)
    =/  =log:h
      ?~  path  log.heap
      =/  =time  (slav %da i.path)
      (lot:log-on:h log.heap `time ~)
    =.  cor  (give %fact ~ log:mar:h !>(log))
    he-core
  ::
  ++  he-has-sub
    ^-  ?
    (~(has by wex.bowl) [(snoc he-area %updates) p.flag dap.bowl])
  ::
  ++  he-safe-sub
    ^+  he-core
    ?:  |(he-has-sub =(our.bowl p.flag))
      he-core
    he-sub
  ::
  ++  he-sub
    ^+  he-core
    =/  tim=(unit time)
      (bind (ram:log-on:h log.heap) head)
    =/  base=wire  (snoc he-area %updates)
    =/  =path
      %+  weld  base
      ?~  tim  ~
      /(scot %da u.tim)
    =/  =card
      [%pass base %agent [p.flag dap.bowl] %watch path]
    =.  cor  (emit card)
    he-core
  ++  he-join
    |=  j=join:h
    ^+  he-core
    ?>  |(=(p.group.j src.bowl) =(src.bowl our.bowl))
    =|  =heap:h
    =.  net.heap
      ?:  =(our.bowl p.chan.j)  [%pub ~]
      [%sub p.chan.j | %chi ~]
    =.  stash  (~(put by stash) chan.j heap)
    =.  he-core  (he-abed chan.j)
    =.  group.perm.heap  group.j
    =.  last-read.remark.heap  now.bowl
    =.  cor  (give-brief flag he-brief)
    =.  cor  (watch-epic p.flag &)
    he-core
  ::
  ++  he-leave
    =/  =dock  [p.flag dap.bowl]
    =/  =wire  (snoc he-area %updates)
    =.  cor  (emit %pass wire %agent dock %leave ~)
    =.  cor  (emit %give %fact ~[/briefs] heap-leave+!>(flag))
    =.  gone  &
    he-core
  ::
  ++  he-apply-logs
    |=  =log:h
    ^+  he-core
    =/  updates=(list update:h)
      (tap:log-on:h log)
    %+  roll  updates
    |=  [=update:h he=_he-core]
    (he-update:he update)
  ::
  ++  he-subscriptions
    %+  roll  ~(val by sup.bowl)
    |=  [[=ship =path] out=(set [ship path])]
    ?.  =((scag 4 path) (snoc he-area %updates))
      out
    (~(put in out) [ship path])
  ::
  ++  he-give-updates
    |=  [=time d=diff:h]
    ^+  he-core
    =/  paths=(set path)
      %-  ~(gas in *(set path))
      (turn ~(tap in he-subscriptions) tail)
    =.  paths  (~(put in paths) (snoc he-area %ui))
    =/  cag=cage  [upd:mar:h !>([time d])]
    =.  cor  (give %fact ~[/ui] act:mar:h !>([flag [time d]]))
    =.  cor
      (give %fact ~(tap in paths) cag)
    he-core
  ::
  ++  he-remark-diff
    |=  diff=remark-diff:h
    ^+  he-core
    =.  cor
      (give %fact ~[(snoc he-area %ui)] heap-remark-action+!>([flag diff]))
    =.  remark.heap
      ?-  -.diff
        %watch    remark.heap(watching &)
        %unwatch  remark.heap(watching |)
        %read-at  !!
      ::
          %read
      =/  [=time =curio:h]  (need (ram:on:curios:h curios.heap))
      remark.heap(last-read `@da`(add time (div ~s1 100)))  ::  greater than last
      ==
    =.  cor
      (give-brief flag he-brief)
    he-core
  ::
  ++  he-check-ownership
    |=  =diff:curios:h
    =*  delta  q.diff
    =/  entry=(unit [=time =curio:h])  (get:he-curios p.diff)
    ?-  -.delta
        %add   =(src.bowl author.p.delta)
        %add-feel  =(src.bowl p.delta)
        %del-feel  =(src.bowl p.delta)
      ::
          %del
        ::  if no curio, then fail
        ?~  entry  |
        ::  only author or admin can delete
        ?|  =(src.bowl author.curio.u.entry)
            he-is-admin
        ==
      ::
          %edit
        ::  if no curio, then fail
        ?~  entry  |
        ::  author should always be the same
        ?.  =(author.p.delta author.curio.u.entry)  |
        ::  only author or admin can edit
        ?|  =(src.bowl author.p.delta)
            he-is-admin
        ==
    ==
  ::
  ++  he-update
    |=  [=time d=diff:h]
    ^+  he-core
    ?>  he-can-write
    :: we use now on the host to enforce host ordering
    =?  time  =(p.flag our.bowl)
      now.bowl
    =.  log.heap
      (put:log-on:h log.heap time d)
    =.  he-core
      (he-give-updates time d)
    ?-    -.d
        %curios
      =.  curios.heap  (reduce:he-curios time p.d)
      =.  cor  (give-brief flag he-brief)
      =/  want-soft-notify  (want-hark flag %to-us)
      =/  want-loud-notify  (want-hark flag %msg)
      ?-  -.q.p.d
          ?(%edit %del %add-feel %del-feel)  he-core
          %add
        =/  =heart:h  p.q.p.d
        =/  from-me  =(our.bowl author.heart)
        ?~  replying.heart
          =/  content  (trip (flatten q.content.heart))
          =/  loud-yarn
            %-  he-spin
              :^  ~
                :~  [%ship author.heart]
                    ' posted a block to a gallery '
                    (flatten q.content.heart)
                ==
                ~
                /curio/(rsh 4 (scot %ui time))
          =?  cor  &(want-loud-notify !from-me)
            (emit (pass-hark loud-yarn))
          he-core
        =/  op  (~(get cur curios.heap) u.replying.heart)
        ?~  op  he-core
        =/  curio  curio.u.op
        =/  in-replies
            %+  lien
              ~(tap in replied.curio)
            |=  =^time
            =/  curio  (~(get cur curios.heap) time)
            ?~  curio  %.n
            =(author.curio.u.curio our.bowl)
        =/  content  (trip (flatten q.content.curio))
        =/  title
          ?:  !=(title.heart ~)  (need title.heart)
          ?:  (lte (lent content) 80)  (crip content)
          (crip (weld (swag [0 77] content) "..."))
        =/  new-yarn
          %-  he-spin
            :^  /curio/(rsh 4 (scot %ui u.replying.heart))
              :~  [%ship author.heart]
                  ' commented on '
                  [%emph title]
                  ': '
                  [%ship author.heart]
                  ': '
                  (flatten q.content.heart)
              ==
              ~
              ~
        =/  am-op-author  =(author.curio.u.op our.bowl)
        =/  am-author  =(author.heart our.bowl)
        =?  cor  &(want-soft-notify |(&(!am-author in-replies) &(am-op-author !am-author)))
          (emit (pass-hark new-yarn))
        he-core
      ==
    ::
        %add-sects
      ?>  he-is-host
      =*  p  perm.heap
      =.  writers.p  (~(uni in writers.p) p.d)
      he-core
    ::
        %del-sects
      ?>  he-is-host
      =*  p  perm.heap
      =.  writers.p  (~(dif in writers.p) p.d)
      he-core
    ::
        %create
      ?>  he-is-host
      =:  perm.heap  p.d
          curios.heap  q.d
        ==
      he-core
    ::
        %view
      =.  view.heap  p.d
      he-core
    ==
  --
--<|MERGE_RESOLUTION|>--- conflicted
+++ resolved
@@ -213,18 +213,13 @@
       %1
     =.  state  old
     =.  cor  restore-missing-subs
-<<<<<<< HEAD
     =.  cor  (emit %pass / %agent [our.bowl dap.bowl] %poke %recheck-all-perms !>(0))
     =.  cor  (emit %pass / %agent [our.bowl dap.bowl] %poke %leave-old-channels !>(0))
-=======
-    =.  cor  (emit %pass he-area:he-core:cor %agent [our.bowl dap.bowl] %poke %recheck-all-perms !>(0))
-    =.  cor  (emit %pass he-area:he-core:cor %agent [our.bowl dap.bowl] %poke %leave-old-channels !>(0))
     =.  cor
       %+  roll  ~(tap in `(set @p)`(~(run in ~(key by stash)) head))
       |=  [=ship cr=_cor]
       ?:  =(ship our.bowl)  cr
       (watch-epic:cr ship &)
->>>>>>> d22c39f6
     ?:  =(okay:h cool)  cor
     ::  speak the good news
     =.  cor  (emil (drop load:epos))

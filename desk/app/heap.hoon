<<<<<<< HEAD
/-  h=heap, c=channel, g=groups, ha=hark, e=epic
=======
/-  h=heap, d=diary, g=groups, ha=hark, e=epic
>>>>>>> c3716cb3
/-  meta
/+  default-agent, verb, dbug, neg=negotiate
/+  cur=curios
/+  volume
/+  epos-lib=saga
::  performance, keep warm
/+  heap-json
^-  agent:gall
=>
  |%
  +$  card  card:agent:gall
  +$  current-state
    $:  %1
        =stash:h
        voc=(map [flag:h time] (unit said:h))
        ::  true represents imported, false pending import
        imp=(map flag:h ?)
        hidden-curios=(set time)
    ==
  ::
  --
=|  current-state
=*  state  -
=<
  %+  verb  |
  %-  agent:dbug
  |_  =bowl:gall
  +*  this  .
      def   ~(. (default-agent this %|) bowl)
      cor   ~(. +> [bowl ~])
  ++  on-init
    ^-  (quip card _this)
    =^  cards  state
      abet:init:cor
    [cards this]
  ::
  ++  on-save  !>([state okay:h])
  ++  on-load
    |=  =vase
    ^-  (quip card _this)
    =^  cards  state
      abet:(load:cor vase)
    [cards this]
  ::
  ++  on-poke
    |=  [=mark =vase]
    ^-  (quip card _this)
    =^  cards  state
      abet:(poke:cor mark vase)
    [cards this]
  ++  on-watch
    |=  =path
    ^-  (quip card _this)
    =^  cards  state
      abet:(watch:cor path)
    [cards this]
  ::
  ++  on-peek   peek:cor
  ::
  ++  on-leave   on-leave:def
  ++  on-fail    on-fail:def
  ::
  ++  on-agent
    |=  [=wire =sign:agent:gall]
    ^-  (quip card _this)
    =^  cards  state
      abet:(agent:cor wire sign)
    [cards this]
  ++  on-arvo
    |=  [=wire sign=sign-arvo]
    ^-  (quip card _this)
    =^  cards  state
      abet:(arvo:cor wire sign)
    [cards this]
  --
|_  [=bowl:gall cards=(list card)]
+*  epos  ~(. epos-lib [bowl %heap-update okay:h])
++  abet  [(flop cards) state]
++  cor   .
++  emit  |=(=card cor(cards [card cards]))
++  emil  |=(caz=(list card) cor(cards (welp (flop caz) cards)))
++  give  |=(=gift:agent:gall (emit %give gift))
++  init
  ^+  cor
  watch-groups
::
++  watch-groups
  ^+  cor
  (emit %pass /groups %agent [our.bowl %groups] %watch /groups)
::
++  poke
  |=  [=mark =vase]
  |^  ^+  cor
  ?+    mark  ~|(bad-poke/mark !!)
  ::
      %flag
    =+  !<(f=flag:h vase)
    ?<  =(our.bowl p.f)
    (join [*flag:g f])
  ::
      %channel-join
    =+  !<(j=join:h vase)
    ?<  =(our.bowl p.chan.j)
    (join j)
  ::
      ?(%channel-leave %heap-leave)
    =+  !<(=leave:h vase)
    ?<  =(our.bowl p.leave)  :: cannot leave chat we host
    he-abet:he-leave:(he-abed:he-core leave)
  ::
      %post-toggle
    =+  !<(toggle=post-toggle:d vase)
    ?>  from-self
    (toggle-curio toggle)
  ::
      %leave-old-channels
    =/  groups-path  /(scot %p our.bowl)/groups/(scot %da now.bowl)/groups/noun
    =/  groups  .^(groups:g %gx groups-path)
    =/  heap-flags-from-groups
      %+  turn  ~(tap by groups)
      |=  [group-flag=flag:g group=group:g]
      %+  turn
        %+  skim  ~(tap by channels.group)
        |=  [=nest:g *]
        ?:(=(%heap p.nest) %.y %.n)
      |=  [=nest:g *]
      q.nest
    =/  heaps-without-groups
      %+  skim  ~(tap by stash)
      |=  [=flag:g *]
      ?:(=((find [flag]~ (zing heap-flags-from-groups)) ~) %.y %.n)
    %+  roll
      heaps-without-groups
    |=  [[=flag:g *] core=_cor]
    he-abet:he-leave:(he-abed:he-core:core flag)
  ::
     %recheck-all-perms
    %+  roll
      ~(tap by stash)
    |=  [[=flag:h *] core=_cor]
    =/  he  (he-abed:he-core:core flag)
    he-abet:(he-recheck:he ~)
  ::
      %heap-create
    =+  !<(req=create:h vase)
    (create req)
  ::
      ?(%heap-action-0 %heap-action)
    =+  !<(=action:h vase)
    =/  heap-core  (he-abed:he-core p.action)
    ?:  =(p.p.action our.bowl)
      he-abet:(he-update:heap-core q.action)
    he-abet:(he-proxy:heap-core q.action)
  ::
      %heap-remark-action
    =+  !<(act=remark-action:h vase)
    he-abet:(he-remark-diff:(he-abed:he-core p.act) q.act)
  ::
      %heap-migrate-server  ?>(from-self server:migrate)
      %heap-migrate         ?>(from-self client:migrate)
  ==
  ++  join
    |=  =join:h
    ^+  cor
    ?<  (~(has by stash) chan.join)
    he-abet:(he-join:he-core join)
  ::
  ++  toggle-curio
    |=  toggle=post-toggle:d
    ^+  cor
    =.  hidden-curios
      ?-  -.toggle
        %hide  (~(put in hidden-curios) time.toggle)
        %show  (~(del in hidden-curios) time.toggle)
      ==
    (give %fact ~[/ui] toggle-curio+!>(toggle))
  ::
  ++  create
    |=  req=create:h
    |^  ^+  cor
      ~_  leaf+"Create failed: check group permissions"
      ?>  can-nest
      ?>  ((sane %tas) name.req)
      =/  =flag:h  [our.bowl name.req]
      =|  =heap:h
      =/  =perm:h  [writers.req group.req]
      =.  perm.heap  perm
      =.  net.heap  [%pub ~]
      =.  stash  (~(put by stash) flag heap)
      he-abet:(he-init:(he-abed:he-core flag) req)
    ++  can-nest
      ^-  ?
      =/  gop  (~(got by groups) group.req)
      %-  ~(any in bloc.gop)
      ~(has in sects:(~(got by fleet.gop) our.bowl))
    ::
    ++  groups
      .^  groups:g
        %gx
        /(scot %p our.bowl)/groups/(scot %da now.bowl)/groups/noun
      ==
    --
  --
++  load
  |=  =vase
  |^  ^+  cor
  =+  !<([old=versioned-state cool=epic:e] vase)
  |-
  ?-  -.old
    %0  $(old (state-0-to-1 old))
    ::
      %1
    =.  state  old
    =.  cor  restore-missing-subs
    =.  cor  (emit %pass he-area:he-core:cor %agent [our.bowl dap.bowl] %poke %recheck-all-perms !>(0))
    =.  cor  (emit %pass he-area:he-core:cor %agent [our.bowl dap.bowl] %poke %leave-old-channels !>(0))
    ?:  =(okay:h cool)  cor
    ::  speak the good news
    =.  cor  (emil (drop load:epos))
    =/  heaps  ~(tap in ~(key by stash))
    |-
    ?~  heaps
      cor
    =.  cor
      he-abet:he-upgrade:(he-abed:he-core i.heaps)
    $(heaps t.heaps)
  ==
  ::
  +$  versioned-state  $%(current-state state-0)
  ::
  +$  state-0
    $:  %0
        =stash:h
        voc=(map [flag:h time] (unit said:h))
        ::  true represents imported, false pending import
        imp=(map flag:h ?)
    ==
  ::
  +$  state-1  current-state
  ++  state-0-to-1
    |=  s=state-0
    ^-  state-1
    %*  .  *state-1
      stash  stash.s
      voc  voc.s
      imp  imp.s
      hidden-curios  ~
    ==
  ::
  ++  restore-missing-subs
    %+  roll
      ~(tap by stash)
    |=  [[=flag:h *] core=_cor]
    he-abet:he-safe-sub:(he-abed:he-core:core flag)
  ::
  --
::
++  watch
  |=  =(pole knot)
  ^+  cor
  ?+    pole  ~|(bad-watch-path/pole !!)
      [%briefs ~]  ?>(from-self cor)
      [%ui ~]      ?>(from-self cor)
    ::
      [%epic ~]    (give %fact ~ epic+!>(okay:h))
    ::
      [%heap ship=@ name=@ rest=*]
    =/  =ship  (slav %p ship.pole)
    he-abet:(he-watch:(he-abed:he-core ship name.pole) rest.pole)
    ::
      [%said host=@ name=@ %curio time=@ ~]
    =/  host=ship   (slav %p host.pole)
    =/  =flag:h     [host name.pole]
    =/  =time       (slav %ud time.pole)
    (watch-said flag time)
  ==
::
++  watch-said
  |=  [=flag:h =time]
  ?.  (~(has by stash) flag)
    (proxy-said flag time)
  he-abet:(he-said:(he-abed:he-core flag) time)
++  said-wire
  |=  [=flag:h =time]
  ^-  wire
  /said/(scot %p p.flag)/[q.flag]/curio/(scot %ud time)
::
++  take-said
  |=  [=flag:h =time =sign:agent:gall]
  =/  =wire  (said-wire flag time)
  ^+  cor
  ?+    -.sign  !!
      %watch-ack
    %.  cor
    ?~  p.sign  same
    (slog leaf/"Preview failed" u.p.sign)
  ::
      %kick
    ?:  (~(has by voc) [flag time])
      cor  :: subscription ended politely
    ::  XX: only versioned subscriptions should rewatch on kick
    (give %kick ~[wire] ~)
    ::  (proxy-said flag time)
  ::
      %fact
    =.  cor  (give %fact ~[wire] cage.sign)
    =.  cor  (give %kick ~[wire] ~)
    ?+    p.cage.sign  ~|(funny-mark/p.cage.sign !!)
        %heap-said
      =+  !<(=said:h q.cage.sign)
      =.  voc  (~(put by voc) [flag time] `said)
      cor
    ::
        %heap-denied
      =.  voc  (~(put by voc) [flag time] ~)
      cor
    ==
  ==
::
++  proxy-said
  |=  [=flag:h =time]
  =/  =dock  [p.flag dap.bowl]
  =/  wire  (said-wire flag time)
  ?:  (~(has by wex.bowl) wire dock)
    cor
  (emit %pass wire %agent dock %watch wire)
::
++  agent
  |=  [=(pole knot) =sign:agent:gall]
  ^+  cor
  ?+    pole  ~|(bad-agent-wire/pole !!)
      ~  cor
      [%migrate ~]  cor
      [%epic ~]  (take-epic sign)
      [%hark ~]
    ?>  ?=(%poke-ack -.sign)
    ?~  p.sign  cor
    %-  (slog leaf/"Failed to hark" u.p.sign)
    cor
  ::
      [%heap ship=@ name=@ rest=*]
    =/  =ship  (slav %p ship.pole)
    he-abet:(he-agent:(he-abed:he-core ship name.pole) rest.pole sign)
  ::
      [%said host=@ name=@ %curio time=@ ~]
    =/  host=ship   (slav %p host.pole)
    =/  =flag:h     [host name.pole]
    =/  id=time     (slav %ud time.pole)
    (take-said flag id sign)
  ::
      [%groups ~]
    ?+    -.sign  !!
      %kick  watch-groups
    ::
        %watch-ack
      %.  cor
      ?~  p.sign  same
      =/  =tank
        leaf/"Failed groups subscription in {<dap.bowl>}, unexpected"
      (slog tank u.p.sign)
    ::
        %fact
      ?.  =(act:mar:g p.cage.sign)  cor
      (take-groups !<(=action:g q.cage.sign))
    ==
  ==
++  watch-epic
  |=  her=ship
  ^+  cor
  =/  =wire  /epic
  =/  =dock  [her dap.bowl]
  ?:  (~(has by wex.bowl) [wire dock])
    cor
  (emit %pass wire %agent [her dap.bowl] %watch /epic)
::
++  take-epic
  |=  =sign:agent:gall
  ^+  cor
  ?+    -.sign  cor
      %kick
    (watch-epic src.bowl)
  ::
      %fact
    ?.  =(%epic p.cage.sign)
      ~&  '!!! weird fact on /epic'
      cor
    =+  !<(=epic:e q.cage.sign)
    ?.  =(epic okay:h)
      cor
    ~&  >>  "good news everyone!"
    %+  roll  ~(tap by stash)
    |=  [[=flag:g =heap:h] out=_cor]
    ?>  =(src.bowl p.flag)
    he-abet:(he-take-epic:(he-abed:he-core:out flag) epic)
      %watch-ack
    %.  cor
    ?~  p.sign  same
    (slog leaf/"weird watch nack" u.p.sign)
  ==
::
++  take-groups
  |=  =action:g
  =/  affected=(list flag:h)
    %+  murn  ~(tap by stash)
    |=  [=flag:h =heap:h]
    ?.  =(p.action group.perm.heap)  ~
    `flag
  =/  diff  q.q.action
  ?+  diff  cor
      [%fleet * %del ~]
    ~&  "%heap: revoke perms for {<affected>}"
    %+  roll  affected
    |=  [=flag:h co=_cor]
    ^+  cor
    %+  roll  ~(tap in p.diff)
    |=  [=ship ci=_cor]
    ^+  cor
    =/  he  (he-abed:he-core:ci flag)
    he-abet:(he-revoke:he ship)
  ::
    [%fleet * %add-sects *]    (recheck-perms affected ~)
    [%fleet * %del-sects *]    (recheck-perms affected ~)
    [%channel * %edit *]       (recheck-perms affected ~)
    [%channel * %del-sects *]  (recheck-perms affected ~)
    [%channel * %add-sects *]  (recheck-perms affected ~)
  ::
      [%cabal * %del *]
    =/  =sect:g  (slav %tas p.diff)
    %+  recheck-perms  affected
    (~(gas in *(set sect:g)) ~[p.diff])
  ==
::
++  recheck-perms
  |=  [affected=(list flag:h) sects=(set sect:g)]
  ~&  "%heap recheck permissions for {<affected>}"
  %+  roll  affected
  |=  [=flag:h co=_cor]
  =/  he  (he-abed:he-core:co flag)
  he-abet:(he-recheck:he sects)
++  arvo
  |=  [=wire sign=sign-arvo]
  ^+  cor
  ~&  arvo/wire
  cor
++  peek
  |=  =(pole knot)
  ^-  (unit (unit cage))
  ?+  pole  [~ ~]
  ::
    [%x %stash ~]  ``stash+!>(stash)
    [%x %init ~]  ``noun+!>([briefs stash])
    [%x %briefs ~]  ``heap-briefs+!>(briefs)
    [%x %hidden-curios ~]  ``hidden-posts+!>(hidden-curios)
  ::
      [%x %heap ship=@ name=@ rest=*]
    =/  =ship  (slav %p ship.pole)
    (he-peek:(he-abed:he-core ship name.pole) rest.pole)
  ::
      [%u %heap ship=@ name=@ ~]
    =/  =ship  (slav %p ship.pole)
    ``loob+!>((~(has by stash) [ship name.pole]))
  ::
  ==
::
++  briefs
  ^-  briefs:h
  %-  ~(gas by *briefs:h)
  %+  turn  ~(tap in ~(key by stash))
  |=  =flag:h
  :-  flag
  he-brief:(he-abed:he-core flag)
::
++  want-hark
  |=  [flag=?(~ flag:g) kind=?(%msg %to-us)]
  %+  (fit-level:volume [our now]:bowl)
    ?~  flag  ~
    [%channel %heap flag]
  ?-  kind
    %to-us  %soft
    %msg    %loud
  ==
::
++  give-brief
  |=  [=flag:h =brief:briefs:h]
  (give %fact ~[/briefs] heap-brief-update+!>([flag brief]))
::
++  pass-hark
  |=  =new-yarn:ha
  ^-  card
  =/  =wire  /hark
  =/  =dock  [our.bowl %hark]
  =/  =cage  hark-action-1+!>([%new-yarn new-yarn])
  [%pass wire %agent dock %poke cage]
++  flatten
  |=  content=(list inline:h)
  ^-  cord
  %-  crip
  %-  zing
  %+  turn
    content
  |=  c=inline:h
  ^-  tape
  ?@  c  (trip c)
  ?-  -.c
      ?(%break %block)  ""
      %tag    (trip p.c)
      %link   (trip q.c)
      ?(%code %inline-code)  ""
      %ship                  (scow %p p.c)
      ?(%italics %bold %strike %blockquote)  (trip (flatten p.c))
  ==
++  from-self  =(our src):bowl
::
++  migrate
  |%
  ++  server
    =/  server-channels=v-channels:c
      %+  convert-channels  &
      %-  ~(gas by *stash:h)
      %+  skim  ~(tap by stash)
      |=  [=flag:h =heap:h]
      =(our.bowl p.flag)
    =/  =cage  [%channel-migration !>(server-channels)]
    (emit %pass /migrate %agent [our.bowl %channels-server] %poke cage)
  ::
  ++  client
    =/  =v-channels:c  (convert-channels | stash)
    =/  =cage  [%channel-migration !>(v-channels)]
    (emit %pass /migrate %agent [our.bowl %channels] %poke cage)
  ::
  ++  convert-channels
    |=  [log=? =stash:h]
    ^-  v-channels:c
    %-  ~(gas by *v-channels:c)
    %+  turn  ~(tap by stash)
    |=  [=flag:h =heap:h]
    ^-  [nest:c v-channel:c]
    :-  [%heap flag]
    =/  posts=v-posts:c  (convert-posts curios.heap)
    %*    .  *v-channel:c
        posts   posts
        log     ?.(log ~ (convert-log curios.heap posts perm.heap log.heap))
        view    [0 view.heap]
        perm    [0 perm.heap]
        remark  remark.heap
        net
      ?-  -.net.heap
        %pub  [*ship &]
        %sub  [p load]:net.heap
      ==
    ==
  ::
  ++  convert-posts
    |=  old=curios:h
    ^-  v-posts:c
    =/  curios  (tap:on:curios:h old)
    =/  index=(map @da v-replies:c)
      %+  roll  curios
      |=  [[=time =curio:h] index=(map @da v-replies:c)]
      ?~  replying.curio  index
      =/  old-replies=v-replies:c  (~(gut by index) time *v-replies:c)
      %+  ~(put by index)  u.replying.curio
      (put:on-v-replies:c old-replies time `(convert-reply time curio))
    %+  gas:on-v-posts:c  *v-posts:c
    %+  murn  curios
    |=  [=time =curio:h]
    ^-  (unit [id-post:c (unit v-post:c)])
    ?^  replying.curio  ~
    =/  replies=v-replies:c  (~(gut by index) time *v-replies:c)
    (some time `(convert-post time curio replies))
  ::
  ++  convert-post
    |=  [id=@da old=curio:h replies=v-replies:c]
    ^-  v-post:c
    [[id replies (convert-feels feels.old)] %0 (convert-essay +.old)]
  ::
  ++  convert-feels
    |=  old=(map ship feel:h)
    ^-  v-reacts:c
    %-  ~(run by old)
    |=  =feel:h
    [%0 `feel]
  ::
  ++  convert-reply
    |=  [id=@da old=curio:h]
    ^-  v-reply:c
    [[id (convert-feels feels.old)] (convert-memo +.old)]
  ::
  ++  convert-memo
    |=  old=heart:h
    ^-  memo:c
    [(convert-story content.old) author.old sent.old]
  ::
  ++  convert-essay
    |=  old=heart:h
    ^-  essay:c
    [(convert-memo old) %heap title.old]
  ::
  ++  convert-story
    |=  old=content:h
    ^-  story:c
    %+  welp
      (turn p.old |=(=block:h [%block block]))
    [%inline q.old]~
  ::
  ++  convert-log
    |=  [=curios:h posts=v-posts:c =perm:c =log:h]
    ^-  log:c
    %+  gas:log-on:c  *log:c
    %-  zing
    %+  turn  (tap:log-on:h log)
    |=  [=time =diff:h]
    ^-  (list [id-post:c u-channel:c])
    =;  new=(list u-channel:c)
      ?~  new  ~
      ?~  t.new  [time i.new]~
      =.  time  (sub time ~s1)
      =>  .(new `(list u-channel:c)`new)
      |-
      ?~  new  ~
      [[time i.new] $(time +(time), new t.new)]
    ?-    -.diff
        ?(%add-sects %del-sects)  [%perm 0 perm]~
        ::  XX  here and in the other apps, we need to preserve the
        ::  posts in the %create log.  they show up there from the
        ::  december migration
        %view                     [%view 0 p.diff]~
        %create
      :-  [%create p.diff]
      %+  murn  (tap:on:curios:h q.diff)
      |=  [=^time =curio:h]
      =/  new-post  (get:on-v-posts:c posts time)
      ?~  new-post  ~
      (some %post time %set u.new-post)
    ::
        %curios
      =*  id  p.p.diff
      =/  old-curio  (get:on:curios:h curios id)
      ?~  old-curio  [%post id %set ~]~
      ?~  replying.u.old-curio
        =/  new-post  (get:on-v-posts:c posts id)
        ?~  new-post  ~
        :_  ~
        :+  %post  id
        ?-  -.q.p.diff
          %del                    [%set ~]
          ?(%add %edit)           [%set u.new-post]
          ?(%add-feel %del-feel)  [%reacts ?~(u.new-post ~ reacts.u.u.new-post)]
        ==
      =/  new-post  (get:on-v-posts:c posts u.replying.u.old-curio)
      ?~  new-post  ~
      ?~  u.new-post  ~
      =/  new-reply  (get:on-v-replies:c replies.u.u.new-post id)
      ?~  new-reply  ~
      :_  ~
      :+  %post   u.replying.u.old-curio
      :+  %reply  id
      ^-  u-reply:c
      ?-  -.q.p.diff
        %del                    [%set ~]
        ?(%add %edit)           [%set u.new-reply]
        ?(%add-feel %del-feel)  [%reacts ?~(u.new-reply ~ reacts.u.u.new-reply)]
      ==
    ==
  --
::
++  he-core
  |_  [=flag:h =heap:h gone=_|]
  +*  he-curios  ~(. cur curios.heap)
  ++  he-core  .
  ::  TODO: archive??
  ++  he-abet
    %_  cor
        stash
      ?:(gone (~(del by stash) flag) (~(put by stash) flag heap))
    ==
  ++  he-abed
    |=  f=flag:h
    he-core(flag f, heap (~(got by stash) f))
  ++  he-area  `path`/heap/(scot %p p.flag)/[q.flag]
  ++  he-spin
    |=  [rest=path con=(list content:ha) but=(unit button:ha) lnk=path]
    ^-  new-yarn:ha
    =*  group  group.perm.heap
    =/  =nest:g  [dap.bowl flag]
    =/  rope  [`group `nest q.byk.bowl (welp /(scot %p p.flag)/[q.flag] rest)]
    =/  link
      (welp /groups/(scot %p p.group)/[q.group]/channels/heap/(scot %p p.flag)/[q.flag] ?~(lnk rest lnk))
    [& & rope con link but]
  ::
  ++  he-said
    |=  =time
    |^  ^+  he-core
    ?.  (he-can-read src.bowl)
      (give-kick heap-denied+!>(~))
    =/  [* =curio:h]  (got:he-curios time)
    %+  give-kick  %heap-said
    !>  ^-  said:h
    [flag curio]
    ++  give-kick
      |=  =cage
      =.  cor  (give %fact ~ cage)
      =.  cor  (give %kick ~ ~)
      he-core
    --
  ::
  ++  he-upgrade
    ^+  he-core
    ?.  ?=(%sub -.net.heap)  he-core
    ?.  ?=(%dex -.saga.net.heap)  he-core
    ?.  =(okay:h ver.saga.net.heap)
      ~&  future-shock/[ver.saga.net.heap flag]
      he-core
    he-make-chi
  ::
  ++  he-watch
    |=  =path
    ^+  he-core
    ?+    path  !!
      [%updates *]    (he-pub t.path)
      [%ui ~]         ?>(from-self he-core)
      [%ui %curios ~]  ?>(from-self he-core)
    ::
    ==
  ++  he-pass
    |%
    ++  writer-sect
      |=  [ships=(set ship) =association:met:h]
      =/  =sect:g
        (rap 3 %heap '-' (scot %p p.flag) '-' q.flag ~)
      =/  title=@t
        (rap 3 'Writers: ' title.metadatum.association ~)
      =/  desc=@t
        (rap 3 'The writers role for the ' title.metadatum.association ' chat' ~)
      %+  poke-group  %import-writers
      :+  group.association   now.bowl
      [%cabal sect %add title desc '' '']
    ::
    ++  poke-group
      |=  [=term =action:g]
      ^+  he-core
      =/  =dock      [our.bowl %groups] :: XX which ship
      =/  =wire      (snoc he-area term)
      =.  cor
        (emit %pass wire %agent dock %poke act:mar:g !>(action))
      he-core
    ::
    ++  create-channel
      |=  [=term group=flag:g =channel:g]
      ^+  he-core
      =/  =nest:g  [dap.bowl flag]
      (poke-group term group now.bowl %channel nest %add channel)
    ::
    ++  add-channel
      |=  req=create:h
      %+  create-channel  %create
      [group.req =,(req [[title description '' ''] now.bowl %default | readers])]
    --
  ::
  ++  he-init
    |=  req=create:h
    =/  =perm:h  [writers.req group.req]
    =.  cor
      (give-brief flag he-brief)
    =.  he-core  (he-update now.bowl %create perm curios.heap)
    (add-channel:he-pass req)
  ::
  ++  he-agent
    |=  [=wire =sign:agent:gall]
    ^+  he-core
    ?+  wire  !!
        ~  :: noop wire, should only send pokes
      he-core
    ::
        [%updates ~]
      (he-take-update sign)
    ::
        [%create ~]
      ?>  ?=(%poke-ack -.sign)
      %.  he-core  :: TODO rollback creation if poke fails?
      ?~  p.sign  same
      (slog leaf/"poke failed" u.p.sign)
    ==
  ::
  ++  he-brief  (brief:he-curios our.bowl last-read.remark.heap)
  ::
  ++  he-peek
    |=  =(pole knot)
    ^-  (unit (unit cage))
    ?+  pole  [~ ~]
      [%curios rest=*]  (peek:he-curios rest.pole)
      [%perm ~]        ``heap-perm+!>(perm.heap)
    ==
  ::
  ++  he-revoke
    |=  her=ship
    %+  roll  ~(tap in he-subscriptions)
    |=  [[=ship =path] he=_he-core]
    ?.  =(ship her)  he
    he(cor (emit %give %kick ~[path] `ship))
  ::
  ++  he-recheck
    |=  sects=(set sect:g)
    ::  if we have sects, we need to delete them from writers
    =?  cor  &(!=(sects ~) =(p.flag our.bowl))
      =/  =cage  [act:mar:h !>([flag now.bowl %del-sects sects])]
      (emit %pass he-area %agent [our.bowl dap.bowl] %poke cage)
    ::  if our read permissions restored, re-subscribe. If not, leave.
    =/  wecanread  (he-can-read our.bowl)
    =.  he-core
      ?:  wecanread
        he-safe-sub
      he-leave
    ::  if subs read permissions removed, kick
    %+  roll  ~(tap in he-subscriptions)
    |=  [[=ship =path] he=_he-core]
    ?:  (he-can-read:he ship)  he
    he(cor (emit %give %kick ~[path] `ship))
  ::
  ++  he-take-epic
    |=  her=epic:e
    ^+  he-core
    ?>  ?=(%sub -.net.heap)
    ?:  =(her okay:h)
      he-make-chi
    ?:  (gth her okay:h)
      =.  saga.net.heap  dex+her
      he-core
    he-make-lev
  ::
  ++  he-make-lev
    ?.  ?=(%sub -.net.heap)
      he-core
    ~&  make-lev/flag
    =.  saga.net.heap  lev+~
    =.  cor  (watch-epic p.flag)
    he-core
  ::
  ++  he-make-chi
    ?.  ?=(%sub -.net.heap)
      he-core
    ~&  make-chi/flag
    =.  saga.net.heap  chi+~
    he-safe-sub
  ::
  ++  he-take-update
    |=  =sign:agent:gall
    ^+  he-core
    ?+    -.sign  he-core
        %kick
      ?>  ?=(%sub -.net.heap)
      ?:  =(%chi -.saga.net.heap)  he-sub
      he-core
    ::
        %watch-ack
      =.  net.heap  [%sub src.bowl & [%chi ~]]
      ?~  p.sign  he-core
      %-  (slog leaf/"Failed subscription" u.p.sign)
      ::  =.  gone  &
      he-core
    ::
        %fact
      =*  cage  cage.sign
      ?+  p.cage  (he-odd-update p.cage)
        %epic                             (he-take-epic !<(epic:e q.cage))
        ?(%heap-logs-0 %heap-logs)      (he-apply-logs !<(log:h q.cage))
        ?(%heap-update-0 %heap-update)  (he-update !<(update:h q.cage))
      ==
    ==
  ::
  ++  he-odd-update
    |=  =mark
    ?.  (is-old:epos mark)
      he-core
    ?.  ?=(%sub -.net.heap)
      he-core
    he-make-lev
  ::
  ++  he-proxy
    |=  =update:h
    ^+  he-core
    ?>  he-can-write
    =/  =dock  [p.flag dap.bowl]
    =/  =cage  [act:mar:h !>([flag update])]
    =.  cor
      (emit %pass he-area %agent dock %poke cage)
    he-core
  ::
  ++  he-groups-scry
    =*  group  group.perm.heap
    /(scot %p our.bowl)/groups/(scot %da now.bowl)/groups/(scot %p p.group)/[q.group]
  ::
  ++  he-is-host  |(=(p.flag src.bowl) =(p.group.perm.heap src.bowl))
  ++  he-am-host  =(our.bowl p.flag)
  ++  he-from-host  |(=(p.flag src.bowl) =(p.group.perm.heap src.bowl))
  ++  he-is-admin
    .^(? %gx (welp he-groups-scry /fleet/(scot %p src.bowl)/is-bloc/loob))
  ++  he-can-write
    ?:  he-is-host  &
    =/  =path
      %+  welp  he-groups-scry
      /channel/[dap.bowl]/(scot %p p.flag)/[q.flag]/can-write/(scot %p src.bowl)/noun
    =+  .^(write=(unit [bloc=? sects=(set sect:g)]) %gx path)
    ?~  write  |
    =/  perms  (need write)
    ?:  |(bloc.perms =(~ writers.perm.heap))  &
    !=(~ (~(int in writers.perm.heap) sects.perms))
  ::
  ++  he-can-read
    |=  her=ship
    =/  =path
      %+  welp  he-groups-scry
      /channel/[dap.bowl]/(scot %p p.flag)/[q.flag]/can-read/(scot %p her)/loob
    .^(? %gx path)
  ::
  ++  he-pub
    |=  =path
    ^+  he-core
    ?>  (he-can-read src.bowl)
    =/  =log:h
      ?~  path  log.heap
      =/  =time  (slav %da i.path)
      (lot:log-on:h log.heap `time ~)
    =.  cor  (give %fact ~ log:mar:h !>(log))
    he-core
  ::
  ++  he-has-sub
    ^-  ?
    (~(has by wex.bowl) [(snoc he-area %updates) p.flag dap.bowl])
  ::
  ++  he-safe-sub
    ^+  he-core
    ?:  |(he-has-sub =(our.bowl p.flag))
      he-core
    he-sub
  ::
  ++  he-sub
    ^+  he-core
    =/  tim=(unit time)
      (bind (ram:log-on:h log.heap) head)
    =/  base=wire  (snoc he-area %updates)
    =/  =path
      %+  weld  base
      ?~  tim  ~
      /(scot %da u.tim)
    =/  =card
      [%pass base %agent [p.flag dap.bowl] %watch path]
    =.  cor  (emit card)
    he-core
  ++  he-join
    |=  j=join:h
    ^+  he-core
    ?>  |(=(p.group.j src.bowl) =(src.bowl our.bowl))
    =.  stash  (~(put by stash) chan.j *heap:h)
    =.  he-core  (he-abed chan.j)
    =.  group.perm.heap  group.j
    =.  last-read.remark.heap  now.bowl
    =.  cor  (give-brief flag he-brief)
    he-sub
  ::
  ++  he-leave
    =/  =dock  [p.flag dap.bowl]
    =/  =wire  (snoc he-area %updates)
    =.  cor  (emit %pass wire %agent dock %leave ~)
    =.  cor  (emit %give %fact ~[/briefs] heap-leave+!>(flag))
    =.  gone  &
    he-core
  ::
  ++  he-apply-logs
    |=  =log:h
    ^+  he-core
    =/  updates=(list update:h)
      (tap:log-on:h log)
    %+  roll  updates
    |=  [=update:h he=_he-core]
    (he-update:he update)
  ::
  ++  he-subscriptions
    %+  roll  ~(val by sup.bowl)
    |=  [[=ship =path] out=(set [ship path])]
    ?.  =((scag 4 path) (snoc he-area %updates))
      out
    (~(put in out) [ship path])
  ::
  ++  he-give-updates
    |=  [=time d=diff:h]
    ^+  he-core
    =/  paths=(set path)
      %-  ~(gas in *(set path))
      (turn ~(tap in he-subscriptions) tail)
    =.  paths  (~(put in paths) (snoc he-area %ui))
    =/  cag=cage  [upd:mar:h !>([time d])]
    =.  cor  (give %fact ~[/ui] act:mar:h !>([flag [time d]]))
    =.  cor
      (give %fact ~(tap in paths) cag)
    he-core
  ::
  ++  he-remark-diff
    |=  diff=remark-diff:h
    ^+  he-core
    =.  cor
      (give %fact ~[(snoc he-area %ui)] heap-remark-action+!>([flag diff]))
    =.  remark.heap
      ?-  -.diff
        %watch    remark.heap(watching &)
        %unwatch  remark.heap(watching |)
        %read-at  !!
      ::
          %read
      =/  [=time =curio:h]  (need (ram:on:curios:h curios.heap))
      remark.heap(last-read `@da`(add time (div ~s1 100)))  ::  greater than last
      ==
    =.  cor
      (give-brief flag he-brief)
    he-core
  ::
  ++  he-check-ownership
    |=  =diff:curios:h
    =*  delta  q.diff
    =/  entry=(unit [=time =curio:h])  (get:he-curios p.diff)
    ?-  -.delta
        %add   =(src.bowl author.p.delta)
        %add-feel  =(src.bowl p.delta)
        %del-feel  =(src.bowl p.delta)
      ::
          %del
        ::  if no curio, then fail
        ?~  entry  |
        ::  only author or admin can delete
        ?|  =(src.bowl author.curio.u.entry)
            he-is-admin
        ==
      ::
          %edit
        ::  if no curio, then fail
        ?~  entry  |
        ::  author should always be the same
        ?.  =(author.p.delta author.curio.u.entry)  |
        ::  only author or admin can edit
        ?|  =(src.bowl author.p.delta)
            he-is-admin
        ==
    ==
  ::
  ++  he-update
    |=  [=time d=diff:h]
    ^+  he-core
    ?>  he-can-write
    :: we use now on the host to enforce host ordering
    =?  time  =(p.flag our.bowl)
      now.bowl
    =.  log.heap
      (put:log-on:h log.heap time d)
    =.  he-core
      (he-give-updates time d)
    ?-    -.d
        %curios
      =.  curios.heap  (reduce:he-curios time p.d)
      =.  cor  (give-brief flag he-brief)
      =/  want-soft-notify  (want-hark flag %to-us)
      =/  want-loud-notify  (want-hark flag %msg)
      ?-  -.q.p.d
          ?(%edit %del %add-feel %del-feel)  he-core
          %add
        =/  =heart:h  p.q.p.d
        =/  from-me  =(our.bowl author.heart)
        ?~  replying.heart
          =/  content  (trip (flatten q.content.heart))
          =/  loud-yarn
            %-  he-spin
              :^  ~
                :~  [%ship author.heart]
                    ' posted a block to a gallery '
                    (flatten q.content.heart)
                ==
                ~
                /curio/(rsh 4 (scot %ui time))
          =?  cor  &(want-loud-notify !from-me)
            (emit (pass-hark loud-yarn))
          he-core
        =/  op  (~(get cur curios.heap) u.replying.heart)
        ?~  op  he-core
        =/  curio  curio.u.op
        =/  in-replies
            %+  lien
              ~(tap in replied.curio)
            |=  =^time
            =/  curio  (~(get cur curios.heap) time)
            ?~  curio  %.n
            =(author.curio.u.curio our.bowl)
        =/  content  (trip (flatten q.content.curio))
        =/  title
          ?:  !=(title.heart ~)  (need title.heart)
          ?:  (lte (lent content) 80)  (crip content)
          (crip (weld (swag [0 77] content) "..."))
        =/  new-yarn
          %-  he-spin
            :^  /curio/(rsh 4 (scot %ui u.replying.heart))
              :~  [%ship author.heart]
                  ' commented on '
                  [%emph title]
                  ': '
                  [%ship author.heart]
                  ': '
                  (flatten q.content.heart)
              ==
              ~
              ~
        =/  am-op-author  =(author.curio.u.op our.bowl)
        =/  am-author  =(author.heart our.bowl)
        =?  cor  &(want-soft-notify |(&(!am-author in-replies) &(am-op-author !am-author)))
          (emit (pass-hark new-yarn))
        he-core
      ==
    ::
        %add-sects
      ?>  he-is-host
      =*  p  perm.heap
      =.  writers.p  (~(uni in writers.p) p.d)
      he-core
    ::
        %del-sects
      ?>  he-is-host
      =*  p  perm.heap
      =.  writers.p  (~(dif in writers.p) p.d)
      he-core
    ::
        %create
      ?>  he-is-host
      =:  perm.heap  p.d
          curios.heap  q.d
        ==
      he-core
    ::
        %view
      =.  view.heap  p.d
      he-core
    ==
  --
--<|MERGE_RESOLUTION|>--- conflicted
+++ resolved
@@ -1,8 +1,4 @@
-<<<<<<< HEAD
 /-  h=heap, c=channel, g=groups, ha=hark, e=epic
-=======
-/-  h=heap, d=diary, g=groups, ha=hark, e=epic
->>>>>>> c3716cb3
 /-  meta
 /+  default-agent, verb, dbug, neg=negotiate
 /+  cur=curios
@@ -114,7 +110,7 @@
     he-abet:he-leave:(he-abed:he-core leave)
   ::
       %post-toggle
-    =+  !<(toggle=post-toggle:d vase)
+    =+  !<(toggle=post-toggle:c vase)
     ?>  from-self
     (toggle-curio toggle)
   ::
@@ -171,12 +167,12 @@
     he-abet:(he-join:he-core join)
   ::
   ++  toggle-curio
-    |=  toggle=post-toggle:d
+    |=  toggle=post-toggle:c
     ^+  cor
     =.  hidden-curios
       ?-  -.toggle
-        %hide  (~(put in hidden-curios) time.toggle)
-        %show  (~(del in hidden-curios) time.toggle)
+        %hide  (~(put in hidden-curios) id-post.toggle)
+        %show  (~(del in hidden-curios) id-post.toggle)
       ==
     (give %fact ~[/ui] toggle-curio+!>(toggle))
   ::

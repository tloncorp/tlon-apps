/-  u=ui, g=groups, c=chat, d=channels
/+  default-agent, dbug, verb, vita-client
::  performance, keep warm
/+  mark-warmer
^-  agent:gall
=>
  |%
  +$  card  card:agent:gall
  +$  current-state
    $:  %1
        pins=(list whom:u)
        first-load=?
    ==
  --
=|  current-state
=*  state  -
=<
  %+  verb  |
  %-  agent:dbug
  %-  (agent:vita-client [| ~sogryp-dister-dozzod-dozzod])
  |_  =bowl:gall
  +*  this  .
      def   ~(. (default-agent this %.n) bowl)
      cor   ~(. +> [bowl ~])
  ++  on-init
    ^-  (quip card _this)
    =^  cards  state
      abet:init:cor
    [cards this]
  ::
  ++  on-save   !>(state)
  ++  on-load
    |=  =vase
    ^-  (quip card _this)
    =^  cards  state
      abet:(load:cor vase)
    [cards this]
  ::
  ++  on-poke
    |=  [=mark =vase]
    ^-  (quip card _this)
    =^  cards  state
      abet:(poke:cor mark vase)
    [cards this]
  ++  on-watch  on-watch:def
  ++  on-leave  on-leave:def
  ++  on-agent
    |=  [=wire =sign:agent:gall]
    ^-  (quip card _this)
    =^  cards  state
      abet:(agent:cor wire sign)
    [cards this]
  ++  on-arvo
    |=  [=wire sign=sign-arvo]
    ^-  (quip card _this)
    =^  cards  state
      abet:(arvo:cor wire sign)
    [cards this]
  ++  on-fail   on-fail:def
  ++  on-peek   peek:cor
  --
|_  [=bowl:gall cards=(list card)]
++  abet  [(flop cards) state]
++  cor   .
++  emit  |=(=card cor(cards [card cards]))
++  emil  |=(caz=(list card) cor(cards (welp (flop caz) cards)))
++  give  |=(=gift:agent:gall (emit %give gift))
++  scry
  |=  [care=@tas =dude:gall =path]
  ^+  path
  :*  care
      (scot %p our.bowl)
      dude
      (scot %da now.bowl)
      path
  ==
::
++  init
  ^+  cor
  =/  =cage  settings-event+!>([%put-entry %groups %groups %'showActivityMessage' [%b &]])
  =?  cor  first-load  (emit %pass /set-activity %agent [our.bowl %settings] %poke cage)
  =.  first-load  |
  cor
::
++  load
  |=  =vase
  |^  ^+  cor
      =+  !<(old=versioned-state vase)
      =?  old  ?=(~ old)     *current-state
      =?  old  ?=(%0 -.old)  (state-0-to-1 old)
      ?>  ?=(%1 -.old)
      =.  state  old
      init
  ::
  +$  versioned-state  $@(~ $%(state-1 state-0))
  +$  state-1  current-state
  ::
  +$  state-0  [%0 first-load=?]
  ++  state-0-to-1
    |=(state-0 [%1 ~ first-load])
  --
::
++  peek
  |=  =(pole knot)
  ^-  (unit (unit cage))
  ?+    pole  [~ ~]
      [%x %init ~]
    =+  .^([=groups-ui:g =gangs:g] (scry %gx %groups /init/v1/noun))
    =+  .^([=unreads:d =channels:d] (scry %gx %channels /init/noun))
<<<<<<< HEAD
    =+  .^(profile=? (scry %gx %profile /bound/loob))
=======
    =+  .^(=chat:u (scry %gx %chat /init/noun))
>>>>>>> 35bbae11
    =/  =init:u
      :*  groups-ui
          gangs
          channels
          unreads
          pins
<<<<<<< HEAD
          profile
=======
          chat
>>>>>>> 35bbae11
      ==
    ``ui-init+!>(init)
  ::
      [%x %pins ~]
    ``ui-pins+!>(pins)
  ==
::
++  poke
  |=  [=mark =vase]
  ^+  cor
  ?+    mark  ~|(bad-mark/mark !!)
    %ui-vita  (emit (active:vita-client bowl))
  ::
      %ui-vita-toggle
    =+  !<(=vita-enabled:u vase)
    (emit %pass /vita-toggle %agent [our.bowl dap.bowl] %poke vita-client+!>([%set-enabled vita-enabled]))
  ::
      %ui-action
    =+  !<(=action:u vase)
    ?>  ?=(%pins -.action)
    =.  pins
      ?-  -.a-pins.action
        %del  (skip pins (cury test whom.a-pins.action))
      ::
          %add
        ::  be careful not to insert duplicates
        ::
        |-
        ?~  pins  [whom.a-pins.action]~
        ?:  =(i.pins whom.a-pins.action)  pins
        [i.pins $(pins t.pins)]
      ==
    ::TODO  eventually, give %fact if that changed anything
    cor
  ==
::
++  agent
  |=  [=(pole knot) =sign:agent:gall]
  ^+  cor
  ?+    pole  ~|(bad-agent-take/pole !!)
    ~  cor
    [%set-activity ~]  cor
    [%vita-toggle ~]  cor
  ==
::
++  arvo
  |=  [=wire sign=sign-arvo]
  ^+  cor
  ?+  wire  !!
    [%build ~]  cor
  ==
--<|MERGE_RESOLUTION|>--- conflicted
+++ resolved
@@ -107,22 +107,16 @@
       [%x %init ~]
     =+  .^([=groups-ui:g =gangs:g] (scry %gx %groups /init/v1/noun))
     =+  .^([=unreads:d =channels:d] (scry %gx %channels /init/noun))
-<<<<<<< HEAD
+    =+  .^(=chat:u (scry %gx %chat /init/noun))
     =+  .^(profile=? (scry %gx %profile /bound/loob))
-=======
-    =+  .^(=chat:u (scry %gx %chat /init/noun))
->>>>>>> 35bbae11
     =/  =init:u
       :*  groups-ui
           gangs
           channels
           unreads
           pins
-<<<<<<< HEAD
+          chat
           profile
-=======
-          chat
->>>>>>> 35bbae11
       ==
     ``ui-init+!>(init)
   ::

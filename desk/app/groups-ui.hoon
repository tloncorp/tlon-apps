--- conflicted
+++ resolved
@@ -1,8 +1,4 @@
-<<<<<<< HEAD
-/-  u=ui, g=groups, c=chat, d=channels, a=activity
-=======
-/-  u=ui, gv=groups-ver, c=chat, d=channels, a=activity, oc=chat-3
->>>>>>> 97faf05f
+/-  u=ui, gv=groups-ver, c=chat, d=channels, a=activity
 /+  default-agent, dbug, verb, vita-client
 ::  performance, keep warm
 /+  mark-warmer

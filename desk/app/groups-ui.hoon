--- conflicted
+++ resolved
@@ -147,11 +147,7 @@
       ==
     ``ui-init+!>(`init-0:u`init)
       [%x %v1 %init ~]
-<<<<<<< HEAD
-    =+  .^([=groups-ui:g =gangs:g] (scry %gx %groups /init/v1/noun))
-=======
-    =+  .^([=groups-ui:v2:g =gangs:v2:g] (scry %gx %groups /init/v1/noun))
->>>>>>> feca9e4c
+    =+  .^([=groups-ui:v2:g =gangs:v2:g] (scry %gx %groups /init/v1/noun))
     =+  .^([=unreads:d =channels:v7:old:d] (scry %gx %channels /v2/init/noun))
     =+  .^(chat=chat-0:u (scry %gx %chat /init/noun))
     =+  .^(profile=? (scry %gx %profile /bound/loob))
@@ -172,11 +168,7 @@
     ``ui-heads+!>(`mixed-heads:u`[chan chat])
   ::
       [%x %v2 %init ~]
-<<<<<<< HEAD
-    =+  .^([=groups-ui:g =gangs:g] (scry %gx %groups /init/v1/noun))
-=======
-    =+  .^([=groups-ui:v2:g =gangs:v2:g] (scry %gx %groups /init/v1/noun))
->>>>>>> feca9e4c
+    =+  .^([=groups-ui:v2:g =gangs:v2:g] (scry %gx %groups /init/v1/noun))
     =+  .^([* =channels:v7:old:d] (scry %gx %channels /v2/init/noun))
     =+  .^(chat=chat-0:u (scry %gx %chat /init/noun))
     =+  .^(=activity:v2:old:a (scry %gx %activity /activity/noun))
@@ -193,11 +185,7 @@
     ``ui-init-2+!>(`init-2:u`init)
   ::
       [%x %v3 %init ~]
-<<<<<<< HEAD
-    =+  .^([=groups-ui:g =gangs:g] (scry %gx %groups /init/v1/noun))
-=======
-    =+  .^([=groups-ui:v2:g =gangs:v2:g] (scry %gx %groups /init/v1/noun))
->>>>>>> feca9e4c
+    =+  .^([=groups-ui:v2:g =gangs:v2:g] (scry %gx %groups /init/v1/noun))
     =+  .^([* =channels:v7:old:d] (scry %gx %channels /v2/init/noun))
     =+  .^(chat=chat-0:u (scry %gx %chat /init/noun))
     =+  .^(=activity:v3:old:a (scry %gx %activity /v1/activity/noun))
@@ -230,11 +218,7 @@
       ==
     ``ui-init-4+!>(init)
       [%x %v5 %init ~]
-<<<<<<< HEAD
-    =+  .^([=groups-ui:g =gangs:g] (scry %gx %groups /init/v1/noun))
-=======
     =+  .^([=groups-ui:v5:g =gangs:v5:g] (scry %gx %groups /v2/init/noun))
->>>>>>> feca9e4c
     =+  .^(=channel-8:u (scry %gx %channels /v4/init/noun))
     =+  .^(chat=chat-2:u (scry %gx %chat /v1/init/noun))
     =+  .^(=activity:a (scry %gx %activity /v4/activity/noun))

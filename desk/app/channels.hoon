::  channels: diary, heap & chat channels for groups
::
::    this is the client side that pulls data from the channels-server.
::
::  XX  chat thread entries can no longer be edited.  maybe fix before
::      release?
::
::    note: all subscriptions are handled by the subscriber library so
::    we can have resubscribe loop protection.
::
/-  c=channels, g=groups, ha=hark, activity
/-  meta
/+  default-agent, verb, dbug, sparse, neg=negotiate, imp=import-aid, logs
/+  utils=channel-utils, volume, s=subscriber, em=emojimart
::  performance, keep warm
/+  channel-json
::
::  compile all marks
::XX  /~ rune is broken, see urbit issue #5242
:: /~  marks  *  /mar/channel
::
=/  verbose  |
%-  %-  agent:neg
    :+  notify=&
      ~
    [%channels-server^[~.channels^%2 ~ ~] ~ ~]
%-  agent:dbug
%+  verb  |
::
^-  agent:gall
=>
  |%
  +$  card  card:agent:gall
  +$  current-state
    $:  %8
        =v-channels:c
        voc=(map [nest:c plan:c] (unit said:c))
        hidden-posts=(set id-post:c)
      ::
        ::  .pending-ref-edits: for migration, see also +poke %negotiate-notif
        ::
        pending-ref-edits=(jug ship [=kind:c name=term])
        :: delayed resubscribes
        =^subs:s
        =pimp:imp
    ==
  --
=|  current-state
=*  state  -
=<
  |_  =bowl:gall
  +*  this  .
      def   ~(. (default-agent this %|) bowl)
      log   ~(. logs [our.bowl /logs])
      cor   ~(. +> [bowl ~])
  ++  on-init
    ^-  (quip card _this)
    =^  cards  state
      abet:init:cor
    [cards this]
  ::
  ++  on-save  !>([state])
  ++  on-load
    |=  =vase
    ^-  (quip card _this)
    =^  cards  state
      abet:(load:cor vase)
    [cards this]
  ::
  ++  on-poke
    |=  [=mark =vase]
    ^-  (quip card _this)
    =^  cards  state
      abet:(poke:cor mark vase)
    [cards this]
  ::
  ++  on-watch
    |=  =path
    ^-  (quip card _this)
    =^  cards  state
      abet:(watch:cor path)
    [cards this]
  ::
  ++  on-peek    peek:cor
  ++  on-leave   on-leave:def
  ++  on-fail
    |=  [=term =tang]
    ^-  (quip card _this)
    :_  this
    [(fail:log term tang ~)]~
  ::
  ++  on-agent
    |=  [=wire =sign:agent:gall]
    ^-  (quip card _this)
    =^  cards  state
      abet:(agent:cor wire sign)
    [cards this]
  ::
  ++  on-arvo
    |=  [=wire sign=sign-arvo]
    ^-  (quip card _this)
    =^  cards  state
      abet:(arvo:cor wire sign)
    [cards this]
  --
|_  [=bowl:gall cards=(list card)]
++  abet  [(flop cards) state]
++  cor   .
++  emit  |=(=card cor(cards [card cards]))
++  emil  |=(caz=(list card) cor(cards (welp (flop caz) cards)))
++  give  |=(=gift:agent:gall (emit %give gift))
++  server  (cat 3 dap.bowl '-server')
++  log
  |=  msg=(trap tape)
  ?.  verbose  same
  (slog leaf+"%{(trip dap.bowl)} {(msg)}" ~)
::
::  does not overwite if wire and dock exist.  maybe it should
::  leave/rewatch if the path differs?
::
++  safe-watch
  |=  [=wire =dock =path]
  |=  delay=?
  ^+  cor
  ?:  (~(has by wex.bowl) wire dock)  cor
  =^  caz=(list card)  subs
    (~(subscribe s [subs bowl]) wire dock path delay)
  (emil caz)
::
++  load
  |^  |=  =vase
  ^+  cor
  =+  !<(old=versioned-state vase)
  =?  old  ?=(%0 -.old)  (state-0-to-1 old)
  =?  old  ?=(%1 -.old)  (state-1-to-2 old)
  =?  old  ?=(%2 -.old)  (state-2-to-3 old)
  =?  old  ?=(%3 -.old)  (state-3-to-4 old)
  =?  old  ?=(%4 -.old)  (state-4-to-5 old)
  =?  old  ?=(%5 -.old)  (state-5-to-6 old)
  =?  old  ?=(%6 -.old)  (state-6-to-7 old)
  =?  old  ?=(%7 -.old)  (state-7-to-8 old)
  ?>  ?=(%8 -.old)
  =.  state  old
  inflate-io
  ::
  +$  versioned-state
    $%  state-8
        state-7
        state-6
        state-5
        state-4
        state-3
        state-2
        state-1
        state-0
    ==
  +$  state-8  current-state
  +$  state-7
    $:  %7
        =v-channels:v7:old:c
        voc=(map [nest:c plan:c] (unit said:v7:old:c))
        hidden-posts=(set id-post:c)
      ::
        ::  .pending-ref-edits: for migration, see also +poke %negotiate-notif
        ::
        pending-ref-edits=(jug ship [=kind:c name=term])
        :: delayed resubscribes
        =^subs:s
        =pimp:imp
    ==
  +$  state-6
    $:  %6
        =v-channels:v6:old:c
        voc=(map [nest:c plan:c] (unit said:v7:old:c))
        hidden-posts=(set id-post:c)
      ::
        ::  .pending-ref-edits: for migration, see also +poke %negotiate-notif
        ::
        pending-ref-edits=(jug ship [=kind:c name=term])
        :: delayed resubscribes
        =^subs:s
        =pimp:imp
    ==
  ++  state-7-to-8
    |=  s=state-7
    ^-  state-8
    %=  s  -  %8
      v-channels  (v-channels-7-to-8:utils v-channels.s)
      voc  (~(run by voc.s) |=(s=(unit said:v7:old:c) ?~(s ~ `(said-7-to-8:utils u.s))))
    ==
  ::
  ++  state-6-to-7
    |=  s=state-6
    ^-  state-7
    s(- %7, v-channels (v-channels-6-to-7 v-channels.s))
  ++  v-channels-6-to-7
    |=  vc=v-channels:v6:old:c
    ^-  v-channels:v7:old:c
    %-  ~(run by vc)
    |=  v=v-channel:v6:old:c
    v(pending [pending.v *last-updated:c])
  ::
  +$  state-5
    ::XX versioning: expose correct types
    :: by stacking a number of =,
    ::
    :: =,  v5:old:c
    $:  %5
        =v-channels:v6:old:c
        voc=(map [nest:c plan:c] (unit said:v7:old:c))
        hidden-posts=(set id-post:c)
      ::
        ::  .pending-ref-edits: for migration, see also +poke %negotiate-notif
        ::
        pending-ref-edits=(jug ship [=kind:c name=term])
        :: delayed resubscribes
        =^subs:s
    ==
  ::
  ++  state-5-to-6
    |=  state-5
    ^-  state-6
    [%6 v-channels voc hidden-posts pending-ref-edits subs *pimp:imp]
  ::
  +$  state-4
    $:  %4
        =v-channels:v6:old:c
        voc=(map [nest:c plan:c] (unit said:v7:old:c))
        pins=(list nest:c)
        hidden-posts=(set id-post:c)
        pending-ref-edits=(jug ship [=kind:c name=term])
        =^subs:s
    ==
  ::
  ++  state-4-to-5
    |=  state-4
    ^-  state-5
    [%5 v-channels voc hidden-posts pending-ref-edits subs]
  ::
  +$  state-3
    $:  %3
        v-channels=(map nest:c v-channel-2)
        voc=(map [nest:c plan:c] (unit said:v7:old:c))
        pins=(list nest:c)  ::TODO  vestigial, in groups-ui now, remove me
        hidden-posts=(set id-post:c)
      ::
        ::  .pending-ref-edits: for migration, see also +poke %negotiate-notif
        ::
        pending-ref-edits=(jug ship [=kind:c name=term])
        :: delayed resubscribes
        =^subs:s
    ==
  ::
  +$  state-2
    $:  %2
        v-channels=(map nest:c v-channel-2)
        voc=(map [nest:c plan:c] (unit said:v7:old:c))
        pins=(list nest:c)  ::TODO  vestigial, in groups-ui now, remove me
        hidden-posts=(set id-post:c)
      ::
        ::  .pending-ref-edits: for migration, see also +poke %negotiate-notif
        ::
        pending-ref-edits=(jug ship [=kind:c name=term])
    ==
  +$  state-1
    $:  %1
        v-channels=(map nest:c v-channel-1)
        voc=(map [nest:c plan:c] (unit said:v7:old:c))
        pins=(list nest:c)
        hidden-posts=(set id-post:c)
    ==
  ++  state-3-to-4
    |=  s=state-3
    ^-  state-4
    s(- %4, v-channels (~(run by v-channels.s) v-channel-2-to-3))
  ++  state-2-to-3
    |=  s=state-2
    ^-  state-3
    %=  s  -  %3
        pending-ref-edits  [pending-ref-edits.s *^subs:^s]
    ==
  ++  v-channel-1
    |^  ,[global local]
    +$  global
      $:  posts=v-posts-1
          order=(rev:c order=arranged-posts:c)
          view=(rev:c =view:c)
          sort=(rev:c =sort:c)
          perm=(rev:c =perm:c)
      ==
    +$  window    window:v-channel:c
    +$  future    [=window diffs=(jug id-post:c u-post-1)]
    +$  local     [=net:c log=log-1 =remark:v7:old:c =window =future]
    --
  ::
  ++  v-channel-2
    |^  ,[global:v-channel:v7:old:c local]
    +$  local
      $:  =net:c
          =log:v7:old:c
          =remark:v7:old:c
          =window:v-channel:c
          =future:v-channel:v7:old:c
      ==
    --
  ::
  +$  log-1           ((mop time u-channel-1) lte)
  ++  log-on-1        ((on time u-channel-1) lte)
  +$  u-channel-1     $%  $<(%post u-channel:v7:old:c)
                          [%post id=id-post:c u-post=u-post-1]
                      ==
  +$  u-post-1        $%  $<(?(%set %reply) u-post:v7:old:c)
                          [%set post=(unit v-post-1)]
                          [%reply id=id-reply:c u-reply=u-reply-1]
                      ==
  +$  u-reply-1       $%  $<(%set u-reply:v7:old:c)
                          [%set reply=(unit v-reply-1)]
                      ==
  +$  v-posts-1       ((mop id-post:c (unit v-post-1)) lte)
  ++  on-v-posts-1    ((on id-post:c (unit v-post-1)) lte)
  +$  v-post-1        [v-seal-1 (rev:c essay:v7:old:c)]
  +$  v-seal-1        [id=id-post:c replies=v-replies-1 reacts=v-reacts:v7:old:c]
  +$  v-replies-1     ((mop id-reply:c (unit v-reply-1)) lte)
  ++  on-v-replies-1  ((on id-reply:c (unit v-reply-1)) lte)
  +$  v-reply-1       [v-reply-seal:v7:old:c memo:v7:old:c]
  ++  state-1-to-2
    |=  s=state-1
    ^-  state-2
    =/  pend=(jug ship [=kind:c name=term])
      %-  ~(gas ju *(jug ship [kind:c term]))
      %+  turn  ~(tap in ~(key by v-channels.s))
      |=(nest:c [ship kind name])
    %=  s
      -  %2
      v-channels    (~(run by v-channels.s) v-channel-1-to-2)
      hidden-posts  [hidden-posts.s pend]
    ==
  ++  v-channel-2-to-3
    |=  v=v-channel-2
    ^-  v-channel:v6:old:c
    v(future [future.v *pending-messages:v7:old:c])
  ++  v-channel-1-to-2
    |=  v=v-channel-1
    ^-  v-channel-2
    %=  v
      posts   (v-posts-1-to-2 posts.v)
      log     (log-1-to-2 log.v)
      future  (future-1-to-2 future.v)
    ==
  ++  log-1-to-2
    |=  l=log-1
    (run:log-on-1 l u-channel-1-to-2)
  ++  u-channel-1-to-2
    |=  u=u-channel-1
    ^-  u-channel:v7:old:c
    ?.  ?=([%post *] u)  u
    u(u-post (u-post-1-to-2 u-post.u))
  ++  future-1-to-2
    |=  f=future:v-channel-1
    ^-  future:v-channel:v7:old:c
    f(diffs (~(run by diffs.f) |=(s=(set u-post-1) (~(run in s) u-post-1-to-2))))
  ++  u-post-1-to-2
    |=  u=u-post-1
    ^-  u-post:v7:old:c
    ?+  u  u
      [%set ~ *]           u(u.post (v-post-1-to-2 u.post.u))
      [%reply * %set ~ *]  u(u.reply.u-reply (v-reply-1-to-2 u.reply.u-reply.u))
    ==
  ++  v-posts-1-to-2
    |=  p=v-posts-1
    %+  run:on-v-posts-1  p
    |=(p=(unit v-post-1) ?~(p ~ `(v-post-1-to-2 u.p)))
  ++  v-post-1-to-2
    |=(p=v-post-1 p(replies (v-replies-1-to-2 replies.p)))
  ++  v-replies-1-to-2
    |=  r=v-replies-1
    %+  run:on-v-replies-1  r
    |=(r=(unit v-reply-1) ?~(r ~ `(v-reply-1-to-2 u.r)))
  ++  v-reply-1-to-2
    |=(r=v-reply-1 `v-reply:v7:old:c`[-.r 0 +.r])
  ::
  ::  %0 to %1
  ::
  +$  state-0
    $:  %0
        v-channels=(map nest:c v-channel-0)
        voc=(map [nest:c plan:c] (unit said:v7:old:c))
        pins=(list nest:c)
        hidden-posts=(set id-post:c)
    ==
  ++  v-channel-0
    |^  ,[global:v-channel-1 local]
    +$  window    window:v-channel:c
    +$  future    [=window diffs=(jug id-post:c u-post-1)]
    +$  local     [=net:c log=log-1 remark=remark-0 =window =future]
    --
  +$  remark-0  [last-read=time watching=_| unread-threads=(set id-post:c)]
  ::
  ++  state-0-to-1
    |=  s=state-0
    ^-  state-1
    s(- %1, v-channels (~(run by v-channels.s) v-channel-0-to-1))
  ++  v-channel-0-to-1
    |=  v=v-channel-0
    ^-  v-channel-1
    =/  recency=time
      ?~(tim=(ram:on-v-posts-1 posts.v) *time key.u.tim)
    v(remark [recency remark.v])
  --
::
++  init
  ^+  cor
  ::NOTE  poking diary/heap/chat with %*-migrate is done by channels-server,
  ::      because it is important the server migration happens before those
  ::      happen. that way, local subs get established without issue.
  inflate-io
::
++  unsubscribe
  |=  [=wire =dock]
  ^+  cor
  =^  caz=(list card)  subs
    (~(unsubscribe s [subs bowl]) wire dock)
  (emil caz)
++  inflate-io
  ::  leave all subscriptions we don't recognize
  ::
  =.  cor
    %+  roll
      ~(tap by wex.bowl)
    |=  [[[=(pole knot) sub-ship=ship =dude:gall] acked=? =path] core=_cor]
    =.  cor  core
    =/  keep=?
      ?+    pole  |
          [%groups *]  &(=(%groups dude) =(our.bowl ship) =(/groups path))
          [=kind:c ship=@ name=@ %updates ~]
        ?.  =(server dude)  |
        ?.  =((scot %p sub-ship) ship.pole)  |
        ?~  diary=(~(get by v-channels) kind.pole sub-ship name.pole)  |
        ?.  ?=([kind:c @ %updates ?(~ [@ ~])] path)  |
        ?.  =(kind.pole i.path)  |
        =(name.pole i.t.path)
      ::
          [=kind:c ship=@ name=@ %checkpoint ~]
        ?.  =(server dude)  |
        ?.  =((scot %p sub-ship) ship.pole)  |
        ?~  diary=(~(get by v-channels) kind.pole sub-ship name.pole)  |
        ?.  ?=([kind:c @ %checkpoint %before @] path)  |
        ?.  =(kind.pole i.path)  |
        =(name.pole i.t.path)
      ::
          [%said =kind:c ship=@ name=@ %post time=@ reply=?(~ [@ ~])]
        ?.  =(server dude)  |
        ?.  =((scot %p sub-ship) ship.pole)  |
        ?~  pplan=(slaw %ud time.pole)  |
        =/  qplan=(unit (unit time))
          ?~  reply.pole  `~
          ?~  q=(slaw %ud -.reply.pole)  ~
          ``u.q
        ?~  qplan  |
        ?.  (~(has by voc) [kind.pole sub-ship name.pole] u.pplan u.qplan)  |
        =(wire path)
      ==
    ?:  keep  cor
    (unsubscribe pole [sub-ship dude])
  ::
  ::  watch all the subscriptions we expect to have
  ::
  =.  cor  (watch-groups |)
  ::
  =.  cor
    %+  roll
      ~(tap by v-channels)
    |=  [[=nest:c *] core=_cor]
    ca-abet:(ca-safe-sub:(ca-abed:ca-core:core nest) |)
  ::
  cor
::
++  poke
  |=  [=mark =vase]
  ^+  cor
  ?+    mark  ~|(bad-poke+mark !!)
      %noun
    ?+  q.vase  !!
        [%channel-wake @ @]
      =+  ;;([=kind:c name=term] +.q.vase)
      =/  =nest:c  [kind src.bowl name]
      ?.  (~(has by v-channels) nest)  cor
      ca-abet:(ca-safe-sub:(ca-abed:ca-core nest) |)
    ::
        %pimp-ready
      ?-  pimp
        ~         cor(pimp `&+~)
        [~ %& *]  cor
        [~ %| *]  (run-import p.u.pimp)
      ==
    ==
  ::
    :: TODO: add transfer/import channels
      ?(%channel-action %channel-action-1)
    =/  =a-channels:c
      ?.  ?=(%channel-action mark)
        !<(a-channels:c vase)
      =+  !<(old-a-channels=a-channels:v7:old:c vase)
      ::  upconvert old %create action
      ?:  ?=([%create *] old-a-channels)
        :-  %create
        =>  create-channel.old-a-channels
        :*  kind
            name
            group
            title
            description
            ~  ::  meta
            readers
            writers
        ==
      ?.  ?=([%channel *] old-a-channels)
        old-a-channels
      ::  upconvert old %channel action
      ::
      ?+    a-channel.old-a-channels  old-a-channels
        ::
          [%post %add *]
        %=    old-a-channels
            essay.c-post.a-channel
          (essay-7-to-8:utils essay.c-post.a-channel.old-a-channels)
        ==
        ::
          [%post %edit *]
        %=    old-a-channels
            essay.c-post.a-channel
          (essay-7-to-8:utils essay.c-post.a-channel.old-a-channels)
        ==
        ::
          [%post %add-react *]
        %=  old-a-channels
            q.c-post.a-channel
          ^-  react:c
          =*  react  q.c-post.a-channel.old-a-channels
          ?~  react=(kill:em react)
            [%any ^react]
          u.react
        ==
        ::
          [%post %reply * %add *]
        %=    old-a-channels
            memo.c-reply.c-post.a-channel
          (memo-7-to-8:utils memo.c-reply.c-post.a-channel.old-a-channels)
        ==
        ::
          [%post %reply * %edit *]
        %=    old-a-channels
            memo.c-reply.c-post.a-channel
          (memo-7-to-8:utils memo.c-reply.c-post.a-channel.old-a-channels)
        ==
        ::
          [%post %reply * %add-react *]
        %=  old-a-channels
            q.c-reply.c-post.a-channel
          ^-  react:c
          =*  react  q.c-reply.c-post.a-channel.old-a-channels
          ?~  react=(kill:em react)
            [%any ^react]
          u.react
        ==
      ==
    ?:  ?=(%create -.a-channels)
      ca-abet:(ca-create:ca-core create-channel.a-channels)
    ?:  ?=(%pin -.a-channels)
      ~&  %channels-vestigial-pin-action
      ?>  from-self
      cor
    ?:  ?=(%toggle-post -.a-channels)
      ?>  from-self
      (toggle-post toggle.a-channels)
    ?:  ?=(%join -.a-channel.a-channels)
      ca-abet:(ca-join:ca-core [nest group.a-channel]:a-channels)
    ca-abet:(ca-a-channel:(ca-abed:ca-core nest.a-channels) a-channel.a-channels)
  ::
      %channel-migration
    ?>  =(our src):bowl
    =+  !<(new-channels=v-channels:c vase)
    =.  v-channels
      %+  roll  ~(tap by new-channels)
      |=  [[n=nest:c c=v-channel:c] =_v-channels]
      ?~  hav=(~(get by v-channels) n)
        (~(put by v-channels) n c)
      ::  if we already have the channel, only replace it with the import if
      ::  the one we have right now is empty. otherwise, keep what we already
      ::  have, lest we lose newer data.
      ::
      ?.  =(~ posts.u.hav)  v-channels
      (~(put by v-channels) n c)
    ::  after migration, references to chat msgs have changed. we want to
    ::  notify the host about these edits, but not right now: we aren't sure
    ::  they have migrated yet. store affected channels in state, we will send
    ::  edits on a per-host basis when handling %negotiate-notification below.
    ::
    =.  pending-ref-edits
      %-  ~(gas ju pending-ref-edits)
      ^-  (list [ship kind:c term])
      %+  turn  ~(tap in ~(key by new-channels))
      |=(nest:c [ship kind name])
    inflate-io
  ::
      %channel-migration-pins
    ?>  =(our src):bowl
    =+  !<(new-pins=(list nest:c) vase)
    cor
  ::
      %negotiate-notification
    ::  during migration, references to chat msgs were changed. we want to
    ::  notify channel hosts about these edits, but not before they themselves
    ::  have migrated (lest we risk front-running their internal migration
    ::  pokes, causing our edits to fail).
    ::  a version negotiation notification guarantees that they have migrated,
    ::  so based off that we trigger the editing of our messages that changed.
    ::  (see also %*-migrate-refs poke handling in the old agents.)
    ::
    ?>  =(our src):bowl
    =+  !<([match=? =gill:gall] vase)
    ?.  match
      cor
    ?.  =(%channels-server q.gill)
      cor
    =*  host  p.gill
    ?~  pend=(~(get by pending-ref-edits) host)
      cor
    =.  pending-ref-edits
      (~(del by pending-ref-edits) host)
    %-  emil
    %+  turn  ~(tap by u.pend)
    |=  [=kind:c name=term]
    ^-  card
    :+  %pass   /migrate
    :+  %agent  [our.bowl kind]
    :+  %poke
      ::NOTE  %chat-migrate-refs, etc
      (cat 3 kind '-migrate-refs')
    !>([host name])
  ::
      %egg-any
    =+  !<(=egg-any:gall vase)
    ?-  pimp
      ~         cor(pimp `|+egg-any)
      [~ %& *]  (run-import egg-any)
      [~ %| *]  ~&  [dap.bowl %overwriting-pending-import]
                cor(pimp `|+egg-any)
    ==
  ==
  ++  toggle-post
    |=  toggle=post-toggle:c
    ^+  cor
    =.  hidden-posts
      ?-  -.toggle
        %hide  (~(put in hidden-posts) id-post.toggle)
        %show  (~(del in hidden-posts) id-post.toggle)
      ==
    (give %fact ~[/ /v0 /v1] toggle-post+!>(toggle))
  ::
::
++  run-import
  |=  =egg-any:gall
  ^+  cor
  =.  pimp  ~
  ?-  -.egg-any
      ?(%15 %16)
    ?.  ?=(%live +<.egg-any)
      ~&  [dap.bowl %egg-any-not-live]
      cor
    =/  bak
      (load -:!>(*versioned-state:load) +>.old-state.egg-any)
    ::  restore as much data as we can. we don't restart subscriptions here,
    ::  we wait for the groups agent to tell us which ones to re-join.
    ::
    =.  v-channels    (~(uni by v-channels:bak) v-channels)
    =.  voc           (~(uni by voc:bak) voc)
    =.  hidden-posts  (~(uni in hidden-posts:bak) hidden-posts)
    (emil (prod-next:imp [our dap]:bowl))
  ==
++  watch
  |=  =(pole knot)
  ^+  cor
  =?  pole  !?=([?(%v0 %v1 %v2) *] pole)
    [%v0 pole]
<<<<<<< HEAD
  ?+    pole  ~|(bad-watch-path+`path`pole !!)
      [?(%v0 %v1 %v2) ~]                    ?>(from-self cor)
      [?(%v0 %v1) %unreads ~]               ?>(from-self cor)
=======
  ?+  pole  ~|(bad-watch-path+`path`pole !!)
    [?(%v0 %v1 %v2) ~]                    ?>(from-self cor)
    [?(%v0 %v1) %unreads ~]               ?>(from-self cor)
    [?(%v0 %v1 %v2) =kind:c ship=@ name=@ ~]  ?>(from-self cor)
>>>>>>> feca9e4c
  ::
      [%v1 %hooks %preview =kind:c host=@ name=@ ~]
    =/  host=ship   (slav %p host.pole)
    =/  =path  /v0/hooks/preview/[kind.pole]/[name.pole]
    ((safe-watch pole [host %channels-server] path) |)
  ::
<<<<<<< HEAD
      [?(%v0 %v1 %v2) =kind:c ship=@ name=@ ~]  ?>(from-self cor)
=======
>>>>>>> feca9e4c
      [?(%v0 %v1 %v2) %said =kind:c host=@ name=@ %post time=@ reply=?(~ [@ ~])]
    =/  host=ship   (slav %p host.pole)
    =/  =nest:c     [kind.pole host name.pole]
    =/  =plan:c     =,(pole [(slav %ud time) ?~(reply ~ `(slav %ud -.reply))])
    (watch-said nest plan -.pole)
  ==
::
++  watch-said
  |=  [=nest:c =plan:c ver=?(%v0 %v1 %v2)]
  ?.  (~(has by v-channels) nest)
    =/  =path  (said-path nest plan)
    ((safe-watch path [ship.nest server] path) |)
  ::TODO  not guaranteed to resolve, we might have partial backlog
  ?.  ?=(%v2 ver)
    ca-abet:(ca-said-1:(ca-abed:ca-core nest) plan)
  ca-abet:(ca-said-2:(ca-abed:ca-core nest) plan)
::
++  said-path
  |=  [=nest:c =plan:c]
  ^-  path
  %+  welp
    /said/[kind.nest]/(scot %p ship.nest)/[name.nest]/post/(scot %ud p.plan)
  ?~(q.plan / /(scot %ud u.q.plan))
::
++  take-said
  |=  [=nest:c =plan:c =sign:agent:gall]
  =/  =path  (said-path nest plan)
  ^+  cor
  ?+    -.sign  !!
      %watch-ack
    %.  cor
    ?~  p.sign  same
    (slog leaf+"Preview failed" u.p.sign)
  ::
      %kick
    ?:  (~(has by voc) nest plan)
      cor  :: subscription ended politely
    (give %kick ~[path v0+path v1+path v2+path] ~)
  ::
      %fact
    =.  cor  (give %fact ~[v2+path] cage.sign)
    =.  cor
      %^  give  %fact
        ~[path v0+path v1+path]
      ?+  p.cage.sign  ~|(funny-mark+p.cage.sign !!)
        %channel-denied  cage.sign
      ::
          %channel-said-1
        =+  !<(=said:c q.cage.sign)
        ::  NB: mark version is not the type version
        channels-said+!>((to-said-1:utils said))
      ==
    =.  cor  (give %kick ~[path v0+path v1+path v2+path] ~)
    ?+    p.cage.sign  ~|(funny-mark+p.cage.sign !!)
        %channel-denied  cor(voc (~(put by voc) [nest plan] ~))
        %channel-said-1
      =+  !<(=said:c q.cage.sign)
      cor(voc (~(put by voc) [nest plan] `said))
    ==
  ==
::
++  agent
  |=  [=(pole knot) =sign:agent:gall]
  ^+  cor
  ?+    pole  ~|(bad-agent-wire+pole !!)
      ~          cor
      [%pimp ~]  cor
      [%logs ~]  cor
    ::
      [%hark ~]
    ?>  ?=(%poke-ack -.sign)
    ?~  p.sign  cor
    %-  (slog leaf+"Failed to hark" u.p.sign)
    cor
  ::
      [%activity %submit ~]
    ?>  ?=(%poke-ack -.sign)
    ?~  p.sign  cor
    %-  (slog leaf+"{<dap.bowl>} failed to submit activity" u.p.sign)
    cor
  ::
      [%contacts @ ~]
    ?>  ?=(%poke-ack -.sign)
    ?~  p.sign  cor
    %-  (slog leaf+"Failed to add contacts" u.p.sign)
    cor
  ::
      [=kind:c ship=@ name=@ rest=*]
    =/  =ship  (slav %p ship.pole)
    ca-abet:(ca-agent:(ca-abed:ca-core kind.pole ship name.pole) rest.pole sign)
  ::
      [%said =kind:c host=@ name=@ %post time=@ reply=?(~ [@ ~])]
    =/  host=ship   (slav %p host.pole)
    =/  =nest:c     [kind.pole host name.pole]
    =/  =plan:c     =,(pole [(slav %ud time) ?~(reply ~ `(slav %ud -.reply))])
    (take-said nest plan sign)
  ::
      [%groups ~]
    ?+    -.sign  !!
        %kick       (watch-groups &)
        %watch-ack
      ?~  p.sign
        cor
      =/  =tank
        leaf+"Failed groups subscription in {<dap.bowl>}, unexpected"
      ((slog tank u.p.sign) cor)
    ::
        %fact
      ?.  ?=(%group-action-4 p.cage.sign)  cor
      (take-groups !<(=action:v5:g q.cage.sign))
    ==
  ::
      [%migrate ~]
    ?+  -.sign  !!
        %poke-ack
      ?~  p.sign  cor
      %-  (slog 'channels: migration poke failure' >wire< u.p.sign)
      cor
    ==
  ::
      [%v1 %hooks %preview =kind:c host=@ name=@ ~]
    ?+  -.sign  !!
        %kick  cor
        %fact
      =.  cor  (give %fact ~[pole] cage.sign)
      (emit %pass pole %agent [host.pole %channels] %leave ~)
    ::
        %watch-ack
      ?~  p.sign  cor
      ((slog leaf+"Preview failed" u.p.sign) cor)
    ==
  ==
::
++  watch-groups  (safe-watch /groups [our.bowl %groups] /groups)
::
++  take-groups
  |=  =action:v5:g
  =/  affected=(list nest:c)
    %+  murn  ~(tap by v-channels)
    |=  [=nest:c channel=v-channel:c]
    ?.  =(p.action group.perm.perm.channel)  ~
    `nest
  =/  diff  q.q.action
  ?+    diff  cor
      [%fleet * %add-sects *]    (recheck-perms affected ~)
      [%fleet * %del-sects *]    (recheck-perms affected ~)
      [%channel * %edit *]       (recheck-perms affected ~)
      [%channel * %del-sects *]  (recheck-perms affected ~)
      [%channel * %add-sects *]  (recheck-perms affected ~)
      [%cabal * %del *]
    =/  =sect:g  (slav %tas p.diff)
    %+  recheck-perms  affected
    (~(gas in *(set sect:g)) ~[p.diff])
  ==
::
++  recheck-perms
  |=  [affected=(list nest:c) sects=(set sect:g)]
  ~&  "%channel recheck permissions for {<affected>}"
  %+  roll  affected
  |=  [=nest:c co=_cor]
  =/  ca  (ca-abed:ca-core:co nest)
  ca-abet:(ca-recheck:ca sects)
::
++  peek
  |=  =(pole knot)
  ^-  (unit (unit cage))
  ?>  ?=(^ pole)
  =?  +.pole  !?=([?(%v0 %v1 %v2 %v3 %v4) *] +.pole)
    [%v0 +.pole]
  ?+    pole  [~ ~]
    ::
    ::    /x/v/channels: get unversioned channels
    ::
      [%x ?(%v0 %v1) %channels ~]
    ``channels+!>(`channels-0:c`(uv-channels-1:utils v-channels))
<<<<<<< HEAD
    ::
      [%x %v2 %channels full=?(~ [%full ~])]
    ``channels-2+!>(`channels:v1:old:c`(uv-channels:utils v-channels ?=(^ full.pole)))
    ::
      [%x %v3 %channels ~]
    ``channels-3+!>(v-channels)
    ::
      [%x %v3 %channels full=?(~ [%full ~])]
    ``channels-3+!>(`channels:c`(uv-channels-2:utils v-channels ?=(^ full.pole)))
    ::
    ::  /x/v/init: get unreads and unversioned channels
    ::
      [%x ?(%v0 %v1) %init ~]
    ``noun+!>([unreads (uv-channels-1:utils v-channels)])
    ::
      [%x %v2 %init ~]
    ``noun+!>([unreads (uv-channels:utils v-channels |)])
    ::
      [%x %v3 %init ~]
    =/  init  [(uv-channels:utils v-channels |) hidden-posts]
    ``noun+!>(`[channels:v1:old:c (set id-post:c)]`init)
    ::
=======
    ::
      [%x %v2 %channels full=?(~ [%full ~])]
    ``channels-2+!>(`channels:v1:old:c`(uv-channels:utils v-channels ?=(^ full.pole)))
    ::
      [%x %v3 %channels ~]
    ``channels-3+!>(v-channels)
    ::
      [%x %v3 %channels full=?(~ [%full ~])]
    ``channels-3+!>(`channels:c`(uv-channels-2:utils v-channels ?=(^ full.pole)))
    ::
    ::  /x/v/init: get unreads and unversioned channels
    ::
      [%x ?(%v0 %v1) %init ~]
    ``noun+!>([unreads (uv-channels-1:utils v-channels)])
    ::
      [%x %v2 %init ~]
    ``noun+!>([unreads (uv-channels:utils v-channels |)])
    ::
      [%x %v3 %init ~]
    =/  init  [(uv-channels:utils v-channels |) hidden-posts]
    ``noun+!>(`[channels:v1:old:c (set id-post:c)]`init)
    ::
>>>>>>> feca9e4c
      [%x %v4 %init ~]
    =/  init  [(uv-channels-2:utils v-channels |) hidden-posts]
    ``noun+!>(`[channels:c (set id-post:c)]`init)
    ::
      [%x ?(%v0 %v1) %hidden-posts ~]  ``hidden-posts+!>(hidden-posts)
      [%x ?(%v0 %v1) %unreads ~]  ``channel-unreads+!>(unreads)
      [%x v=?(%v0 %v1 %v2 %v3) =kind:c ship=@ name=@ rest=*]
    =/  =ship  (slav %p ship.pole)
    (ca-peek:(ca-abed:ca-core kind.pole ship name.pole) rest.pole v.pole)
  ::
      [%u ?(%v0 %v1 %v2 %v3) =kind:c ship=@ name=@ ~]
    =/  =ship  (slav %p ship.pole)
    ``loob+!>((~(has by v-channels) kind.pole ship name.pole))
    ::
    ::  /x/v/heads: get the latest post in each channel
    ::
      [%x %v2 %heads since=?(~ [u=@ ~])]
    =/  since=(unit id-post:c)
      ?~  since.pole  ~
      ?^  tim=(slaw %da u.since.pole)  `u.tim
      `(slav %ud u.since.pole)
    :^  ~  ~  %channel-heads
    !>  ^-  channel-heads:v7:old:c
    (murn ~(tap by v-channels) (cury channel-head-1:utils since))
    ::
      [%x %v3 %heads since=?(~ [u=@ ~])]
    =/  since=(unit id-post:c)
     ?~  since.pole  ~
      ?^  tim=(slaw %da u.since.pole)  `u.tim
      `(slav %ud u.since.pole)
    :^  ~  ~  %channel-heads-2
    !>  ^-  channel-heads:c
    (murn ~(tap by v-channels) (cury channel-head-2:utils since))
  ==
::
++  arvo
  |=  [=(pole knot) sign=sign-arvo]
  ^+  cor
  ?+  pole  ~|(bad-arvo-take/pole !!)
      [%~.~ %cancel-retry rest=*]  cor
  ::
      [%~.~ %retry rest=*]
    =^  caz=(list card)  subs
      (~(handle-wakeup s [subs bowl]) pole)
    (emil caz)
  ==
::
++  unreads
  ^-  unreads:c
  %-  ~(gas by *unreads:c)
  %+  turn  ~(tap in ~(key by v-channels))
  |=  =nest:c
  [nest ca-unread:(ca-abed:ca-core nest)]
::
++  pass-hark
  |=  =cage
  ^-  card
  =/  =wire  /hark
  =/  =dock  [our.bowl %hark]
  [%pass wire %agent dock %poke cage]
++  pass-yarn
  |=  =new-yarn:ha
  ^-  card
  (pass-hark hark-action-1+!>([%new-yarn new-yarn]))
::
++  from-self  =(our src):bowl
::
++  scry-path
  |=  [agent=term =path]
  ^-  ^path
  (welp /(scot %p our.bowl)/[agent]/(scot %da now.bowl) path)
++  ca-core
  |_  [=nest:c channel=v-channel:c gone=_|]
  ++  ca-core  .
  ++  emit  |=(=card ca-core(cor (^emit card)))
  ++  emil  |=(caz=(list card) ca-core(cor (^emil caz)))
  ++  give  |=(=gift:agent:gall ca-core(cor (^give gift)))
  ++  ca-perms  ~(. perms:utils our.bowl now.bowl nest group.perm.perm.channel)
  ++  safe-watch
    |=  [=wire =dock =path]
    |=  delay=?
    ca-core(cor ((^safe-watch wire dock path) delay))
  ++  unsubscribe
    |=  [=wire =dock]
    ca-core(cor (^unsubscribe wire dock))
  ++  ca-abet
    %_    cor
        v-channels
      ?:(gone (~(del by v-channels) nest) (~(put by v-channels) nest channel))
    ==
  ++  ca-abed
    |=  n=nest:c
    ca-core(nest n, channel (~(got by v-channels) n))
  ::
  ++  ca-area  `path`/[kind.nest]/(scot %p ship.nest)/[name.nest]
  ++  ca-sub-wire  (weld ca-area /updates)
  ++  ca-give-unread
    (give %fact ~[/unreads /v0/unreads /v1/unreads] channel-unread-update+!>([nest ca-unread]))
  ::
  ++  ca-activity
    =,  activity
    |%
    ++  on-post
      |=  v-post:c
      ^+  ca-core
      =*  author-ship  (get-author-ship:utils author)
      ?.  .^(? %gu (scry-path %activity /$))
        ca-core
      ?:  =(author-ship our.bowl)
        =/  =source  [%channel nest group.perm.perm.channel]
        (send [%read source [%all `now.bowl |]] ~)
      =/  mention=?  (was-mentioned:utils content our.bowl)
      =/  action
        [%add %post [[author-ship id] id] nest group.perm.perm.channel content mention]
      (send ~[action])
    ::
    ++  on-post-delete
      |=  v-post:c
      ^+  ca-core
      ::  remove any activity that might've happened under this post
      ::
      =*  group  group.perm.perm.channel
      =/  chan=source  [%channel nest group]
      =/  key=message-key
        [[(get-author-ship:utils author) id] id]
      =/  thread=source  [%thread key nest group]
      =/  mention  (was-mentioned:utils content our.bowl)
      =/  =incoming-event  [%post key nest group content mention]
      (send [%del thread] [%del-event chan incoming-event] ~)
    ::
    ++  on-reply
      |=  [parent=v-post:c v-reply:c]
      =*  parent-author  (get-author-ship:utils author.parent)
      =*  reply-author   (get-author-ship:utils author)
      ^+  ca-core
      ?.  .^(? %gu (scry-path %activity /$))
        ca-core
      =/  parent-key=message-key
        [[parent-author id.parent] id.parent]
      ?:  =(reply-author our.bowl)
        =/  =source  [%thread parent-key nest group.perm.perm.channel]
        (send [%read source [%all `now.bowl |]] ~)
      =/  mention=?  (was-mentioned:utils content our.bowl)
      =/  in-replies
          %+  lien  (tap:on-v-replies:c replies.parent)
          |=  [=time reply=(unit v-reply:c)]
          ?~  reply  |
          =((get-author-ship:utils author.u.reply) our.bowl)
      =/  =path  (scry-path %activity /volume-settings/noun)
      =+  .^(settings=volume-settings %gx path)
      =/  =action
        :*  %add  %reply
            [[reply-author id] id]
            parent-key
            nest
            group.perm.perm.channel
            content
            mention
        ==
      ::  only follow thread if we haven't adjusted settings already
      ::  and if we're the author of the post, mentioned, or in the replies
      =/  thread=source  [%thread parent-key nest group.perm.perm.channel]
      ?.  ?&  !(~(has by settings) thread)
              ?|  mention
                  in-replies
                  =(parent-author our.bowl)
              ==
          ==
        (send ~[action])
      =/  vm=volume-map  [[%reply & &] ~ ~]
      (send ~[[%adjust thread `vm] action])
    ++  on-reply-delete
      |=  [parent=v-post:c reply=v-reply:c]
      ^+  ca-core
      =*  parent-author  (get-author-ship:utils author.parent)
      =*  reply-author   (get-author-ship:utils author.reply)
      ::  remove any activity that might've happened under this post
      ::
      =*  group  group.perm.perm.channel
      =/  key=message-key
        [[reply-author id.reply] id.reply]
      =/  top=message-key
        [[parent-author id.parent] id.parent]
      =/  thread=source  [%thread top nest group]
      =/  mention  (was-mentioned:utils content.reply our.bowl)
      =/  =incoming-event  [%reply key top nest group content.reply mention]
      (send [%del-event thread incoming-event] ~)
    ::
    ++  send
      |=  actions=(list action)
      ^+  ca-core
      ?.  .^(? %gu (scry-path %activity /$))
        ca-core
      %-  emil
      %+  turn  actions
      |=  =action
      =/  =cage  activity-action+!>(action)
      [%pass /activity/submit %agent [our.bowl %activity] %poke cage]
    --
  ::
  ::  handle creating a channel
  ::
  ++  ca-create
    |=  create=create-channel:c
    ?>  from-self
    =.  nest  [kind.create our.bowl name.create]
    ?<  (~(has by v-channels) nest)
    =.  channel  *v-channel:c
    =.  group.perm.perm.channel  group.create
    =.  meta.channel  [0 meta.create]
    =.  last-read.remark.channel  now.bowl
    =.  ca-core  (send:ca-activity [%add %chan-init nest group.create] ~)
    =/  =cage  [%channel-command !>([%create create])]
    (emit %pass (weld ca-area /create) %agent [our.bowl server] %poke cage)
  ::
  ::  handle joining a channel
  ::
  ++  ca-join
    |=  [n=nest:c group=flag:g]
    =.  nest  n
    ?>  |(=(p.group src.bowl) from-self)
    ?:  (~(has by v-channels) nest)
      ::  we should already be in, but make sure our subscriptions still exist
      ::  just in case
      ::
      =.  channel  (~(got by v-channels) nest)
      (ca-safe-sub |)
    =.  channel  *v-channel:c
    =.  group.perm.perm.channel  group
    =.  last-read.remark.channel  now.bowl
    =.  ca-core  ca-give-unread
    =.  ca-core  (ca-response %join group)
    =.  ca-core  (send:ca-activity ~[[%add %chan-init n group]])
    (ca-safe-sub |)
  ::
  ::  handle an action from the client
  ::
  ::    typically this will either handle the action directly (for local
  ::    things like marking channels read) or proxy the request to the
  ::    host (for global things like posting a post).
  ::
  ++  ca-a-channel
    |=  =a-channel:c
    ?>  from-self
    ?+  -.a-channel  (ca-send-command [%channel nest a-channel])
      %join       !!  ::  handled elsewhere
      %leave      ca-leave
      ?(%read %read-at %watch %unwatch)  (ca-a-remark a-channel)
    ::
        %post
      =/  source=(unit source:activity)
        ?.  ?=(%reply -.c-post.a-channel)
          `[%channel nest group.perm.perm.channel]
        =/  id  id.c-post.a-channel
        =/  post  (got:on-v-posts:c posts.channel id)
        ?~  post  ~
        =/  =message-key:activity
          [[(get-author-ship:utils author.u.post) id] id]
        `[%thread [message-key nest group.perm.perm.channel]]
      =?  ca-core  ?=(^ source)  (send:ca-activity [%bump u.source] ~)
      (ca-send-command [%channel nest a-channel])
    ==
  ::
  ++  ca-a-remark
    |=  =a-remark:c
    ^+  ca-core
    =?  ca-core  =(%read -.a-remark)
      %-  emil
      =/  last-read  last-read.remark.channel
      =+  .^(=carpet:ha %gx (scry-path %hark /desk/groups/latest/noun))
      %+  murn
        ~(tap by cable.carpet)
      |=  [=rope:ha =thread:ha]
      ^-  (unit card)
      ?~  can.rope  ~
      ?.  =(nest u.can.rope)  ~
      =/  thread=(pole knot)  ted.rope
      =/  top-id=(unit id-post:c)
        ?+  thread  ~
          [* * * * id=@ rest=*]  (slaw %ui (cat 3 '0i' id.thread))
        ==
      ::  look at what post id the notification is coming from, and
      ::  if it's newer than the last read, mark the notification
      ::  read as well
      ?~  top-id  ~
      ?:  (lth u.top-id last-read.remark.channel)  ~
      =/  =cage  hark-action-1+!>([%saw-rope rope])
      `(pass-hark cage)
    =.  remark.channel
      ?-    -.a-remark
          %watch    remark.channel(watching &)
          %unwatch  remark.channel(watching |)
          %read-at  !!  ::TODO
          %read
        ::  set read marker at time of latest content. conveniently, we can use
        ::  the always-up-to-date recency for that.
        ::  we don't use now.bowl, because we may still receive content
        ::  with ids before now.bowl
        ::
        %_  remark.channel
          last-read       (add recency.remark.channel (div ~s1 100))
          unread-threads  ~
        ==
      ==
    =.  ca-core  ca-give-unread
    ::TODO  %read activity-action?
    (ca-response a-remark)
  ::
  ::  proxy command to host
  ::
  ++  ca-send-command
    |=  command=c-channels:c
    ^+  ca-core
    ?>  ?=(%channel -.command)
    ::  don't allow anyone else to proxy through us
    ?.  =(src.bowl our.bowl)
      ~|("%channel-action poke failed: only allowed from self" !!)
    ::  if we're interacting with a channel that means we've read it
    =?  remark.channel  ?=(%post -.c-channel.command)
      %=  remark.channel
        last-read       `@da`(add now.bowl (div ~s1 100))
        unread-threads  *(set id-post:c)
      ==
    =^  new-pending  ca-core
      =*  pending  pending.channel
      ?+  -.c-channel.command  [pending ca-core]
          %post
        =/  rest  c-post.c-channel.command
        ?+  -.rest  [pending ca-core]
            %add
          =/  essay  essay.rest
          =/  client-id
            [(get-author-ship:utils author.essay) sent.essay]
          =/  new-posts  (~(put by posts.pending) client-id essay)
          :-  [new-posts replies.pending]
          (ca-response %pending client-id [%post essay])
        ::
            %reply
          ?+  -.c-reply.rest  [pending ca-core]
              %add
            =/  memo  memo.c-reply.rest
            =/  post  (get:on-v-posts:c posts.channel id.rest)
            ?~  post  [pending ca-core]
            ?~  u.post  [pending ca-core]
            =/  client-id
              [(get-author-ship:utils author.memo) sent.memo]
            =/  new-replies
              (~(put by replies.pending) [id.rest client-id] memo)
            =/  old  (get-reply-meta:utils u.u.post)
            =/  meta
              %=  old
                reply-count    +(reply-count.old)
                last-repliers  (get-last-repliers:utils u.u.post `our.bowl)
                last-reply     `now.bowl
              ==
            :-  [posts.pending new-replies]
            %-  ca-response
            :*  %pending
                client-id
                :*  %reply
                    id.rest
                    meta
                    memo.c-reply.rest
                ==
            ==
          ==
        ==
      ==
    =.  pending.channel  new-pending
    =/  =cage  [%channel-command !>(command)]
    ::  NB: we must have already subscribed to something from this ship,
    ::  so that we have negotiated a matching version.  If we want to do
    ::  anything in particular on a mismatched version, we can call
    ::  +can-poke:neg.
    ::
    (emit %pass ca-area %agent [ship.nest.command server] %poke cage)
  ::
  ::  handle a said (previews) request where we have the data to respond
  ::
  ++  ca-said-1
<<<<<<< HEAD
    |=  =plan:c
    ^+  ca-core
    =.  ca-core
      %^  give  %fact  ~
      ?.  (can-read:ca-perms src.bowl)
        channel-denied+!>(~)
      (said-1:utils nest plan posts.channel)
    (give %kick ~ ~)
  ::
  ++  ca-said-2
=======
>>>>>>> feca9e4c
    |=  =plan:c
    ^+  ca-core
    =.  ca-core
      %^  give  %fact  ~
      ?.  (can-read:ca-perms src.bowl)
        channel-denied+!>(~)
<<<<<<< HEAD
=======
      (said-1:utils nest plan posts.channel)
    (give %kick ~ ~)
  ::
  ++  ca-said-2
    |=  =plan:c
    ^+  ca-core
    =.  ca-core
      %^  give  %fact  ~
      ?.  (can-read:ca-perms src.bowl)
        channel-denied+!>(~)
>>>>>>> feca9e4c
      (said-2:utils nest plan posts.channel)
    (give %kick ~ ~)
  ::
  ++  ca-has-sub
    ^-  ?
    (~(has by wex.bowl) [ca-sub-wire ship.nest server])
  ::
  ++  ca-safe-sub
    |=  delay=?
    ?:  ca-has-sub  ca-core
    ?^  posts.channel  (ca-start-updates delay)
    =.  load.net.channel  |
    %.  delay
    %^  safe-watch  (weld ca-area /checkpoint)  [ship.nest server]
    ?.  =(our.bowl ship.nest)
      =/  count  ?:(=(%diary kind.nest) '20' '100')
      /[kind.nest]/[name.nest]/checkpoint/before/[count]
    /[kind.nest]/[name.nest]/checkpoint/time-range/(scot %da *@da)
  ::
  ++  ca-start-updates
    |=  delay=?
    ::  not most optimal time, should maintain last heard time instead
    =/  tim=(unit time)
      (bind (ram:on-v-posts:c posts.channel) head)
    %.  delay
    %^  safe-watch  ca-sub-wire  [ship.nest server]
    /[kind.nest]/[name.nest]/updates/(scot %da (fall tim *@da))
  ::
  ++  ca-agent
    |=  [=wire =sign:agent:gall]
    ^+  ca-core
    ?+    wire  ~|(channel-strange-agent-wire+wire !!)
      ~  ca-core  :: noop wire, should only send pokes
      [%create ~]       (ca-take-create sign)
      [%updates ~]      (ca-take-update sign)
      [%backlog ~]      (ca-take-backlog sign)
      [%checkpoint ~]   (ca-take-checkpoint sign)
    ==
  ::
  ++  ca-take-create
    |=  =sign:agent:gall
    ^+  ca-core
    ?-    -.sign
        %poke-ack
      =+  ?~  p.sign  ~
          %-  (slog leaf+"{<dap.bowl>}: Failed creation (poke)" u.p.sign)
          ~
      =/  =path  /[kind.nest]/[name.nest]/create
      =/  =wire  (weld ca-area /create)
      ((safe-watch wire [our.bowl server] path) |)
    ::
        %kick       (ca-safe-sub &)
        %watch-ack
      ?~  p.sign  ca-core
      %-  (slog leaf+"{<dap.bowl>}: Failed creation" u.p.sign)
      ca-core
    ::
        %fact
      =*  cage  cage.sign
      ?.  =(%channel-update p.cage)
        ~|(diary-strange-fact+p.cage !!)
      =+  !<(=update:c q.cage)
      =?  meta.channel  ?=(%create -.u-channel.update)
        [0 meta.u-channel.update]
      =.  ca-core  (ca-u-channels update)
      =.  ca-core  ca-give-unread
      =.  ca-core  (unsubscribe (weld ca-area /create) [ship.nest server])
      (ca-safe-sub |)
    ==
  ::
  ++  ca-take-update
    |=  =sign:agent:gall
    ^+  ca-core
    ?+    -.sign  ca-core
        %kick       (ca-safe-sub &)
        %watch-ack
      ?~  p.sign  ca-core
      %-  (slog leaf+"{<dap.bowl>}: Failed subscription" u.p.sign)
      ca-core
    ::
        %fact
      =*  cage  cage.sign
      ?+  p.cage  ~|(channel-strange-fact+p.cage !!)
        %channel-logs    (ca-apply-logs !<(log:c q.cage))
        %channel-update  (ca-u-channels !<(update:c q.cage))
      ==
    ==
  ::
  ++  ca-take-checkpoint
    |=  =sign:agent:gall
    ^+  ca-core
    ?+    -.sign  ca-core
        :: only if kicked prematurely
        %kick       ?:(load.net.channel ca-core (ca-safe-sub &))
        %watch-ack
      ?~  p.sign  ca-core
      %-  (slog leaf+"{<dap.bowl>}: Failed partial checkpoint" u.p.sign)
      ca-core
    ::
        %fact
      =*  cage  cage.sign
      ?+    p.cage  ~|(diary-strange-fact+p.cage !!)
          %channel-checkpoint
        (ca-ingest-checkpoint !<(u-checkpoint:c q.cage))
      ==
    ==
  ::
  ++  ca-take-backlog
    |=  =sign:agent:gall
    ^+  ca-core
    ?+    -.sign  ca-core
        ::  only hit if kicked prematurely (we %leave after the first %fact)
        %kick  (ca-sync-backlog &)
        %watch-ack
      ?~  p.sign  ca-core
      %-  (slog leaf+"{<dap.bowl>}: Failed backlog" u.p.sign)
      ca-core
    ::
        %fact
      =*  cage  cage.sign
      ?+    p.cage  ~|(diary-strange-fact+p.cage !!)
          %channel-checkpoint
        (ca-ingest-backlog !<(u-checkpoint:c q.cage))
      ==
    ==
  ::
  ++  ca-ingest-checkpoint
    |=  chk=u-checkpoint:c
    ^+  ca-core
    =.  load.net.channel  &
    =.  ca-core  (ca-apply-checkpoint chk &)
    =.  ca-core  (ca-start-updates |)
    =.  ca-core  (ca-fetch-contacts chk)
    =.  ca-core  (ca-sync-backlog |)
    =/  wire  (weld ca-area /checkpoint)
    (unsubscribe wire [ship.nest server])
  ::
  ++  ca-fetch-contacts
    |=  chk=u-checkpoint:c
    =/  authors=(list author:c)
      %~  tap  in  %-  sy
      %+  murn  ~(val by posts.chk)
        |=  up=(unit v-post:c)
        ?~  up  ~
        `author.u.up
    (ca-heed authors)
  ::
  ++  ca-apply-checkpoint
    |=  [chk=u-checkpoint:c send=?]
    =^  changed  order.channel  (apply-rev:c order.channel order.chk)
    =?  ca-core  &(changed send)  (ca-response %order order.order.channel)
    =^  changed  view.channel  (apply-rev:c view.channel view.chk)
    =?  ca-core  &(changed send)  (ca-response %view view.view.channel)
    =^  changed  sort.channel  (apply-rev:c sort.channel sort.chk)
    =?  ca-core  &(changed send)  (ca-response %sort sort.sort.channel)
    =^  changed  perm.channel  (apply-rev:c perm.channel perm.chk)
    =?  ca-core  &(changed send)  (ca-response %perm perm.perm.channel)
    =^  changed  meta.channel  (apply-rev:c meta.channel meta.chk)
    =?  ca-core  &(changed send)  (ca-response %meta meta.meta.channel)
    =/  old  posts.channel
    =.  posts.channel
      ((uno:mo-v-posts:c posts.channel posts.chk) ca-apply-unit-post)
    =.  count.channel  ~(wyt by posts.channel)
    =?  ca-core  &(send !=(old posts.channel))
      %+  ca-response  %posts
      %+  gas:on-posts:c  *posts:c
      %+  murn  (turn (tap:on-v-posts:c posts.chk) head)
      |=  id=id-post:c
      ^-  (unit [id-post:c (unit post:c)])
      =/  post  (got:on-v-posts:c posts.channel id)
      =/  old   (get:on-v-posts:c old id)
      ?:  =(old `post)  ~
      ?~  post  (some [id ~])
      (some [id `(uv-post-2:utils u.post)])
    ca-core
  ::
  ++  ca-sync-backlog
    |=  delay=?
    =/  checkpoint-start  (pry:on-v-posts:c posts.channel)
    ?~  checkpoint-start  ca-core
    %.  delay
    %^  safe-watch  (weld ca-area /backlog)  [ship.nest server]
    %+  welp
      /[kind.nest]/[name.nest]/checkpoint/time-range
    ~|  `*`key.u.checkpoint-start
    /(scot %da *@da)/(scot %da key.u.checkpoint-start)
  ::
  ++  ca-ingest-backlog
    |=  chk=u-checkpoint:c
    =.  ca-core  (ca-apply-checkpoint chk |)
    =/  wire  (weld ca-area /backlog)
    (unsubscribe wire [ship.nest server])
  ::
  ++  ca-apply-logs
    |=  =log:c
    ^+  ca-core
    %+  roll  (tap:log-on:c log)
    |=  [[=time =u-channel:c] ca=_ca-core]
    (ca-u-channels:ca time u-channel)
  ::
  ::  +ca-u-* functions ingest updates and execute them
  ::
  ::    often this will modify the state and emit a "response" to our
  ::    own subscribers.  it may also emit unreads and/or trigger hark
  ::    events.
  ::
  ++  ca-u-channels
    |=  [=time =u-channel:c]
    ?>  ca-from-host
    ^+  ca-core
    =?  last-updated.channel  ?=(%post -.u-channel)
      =/  id  id.u-channel
      =-  (put:updated-on:c - time id.u-channel)
      ::  delete old entry so we don't have two entries for the same post
      %+  gas:updated-on:c  *last-updated:c
      %+  murn
        (tap:updated-on:c last-updated.channel)
      |=  [=^time =id-post:c]
      ?:  =(id id-post)  ~
      `[time id-post]
    ?-    -.u-channel
        %create
      ?.  =(0 rev.perm.channel)  ca-core
      =.  perm.perm.channel  perm.u-channel
      (ca-response %create perm.u-channel)
    ::
        %order
      =^  changed  order.channel  (apply-rev:c order.channel +.u-channel)
      ?.  changed  ca-core
      (ca-response %order order.order.channel)
    ::
        %view
      =^  changed  view.channel  (apply-rev:c view.channel +.u-channel)
      ?.  changed  ca-core
      (ca-response %view view.view.channel)
    ::
        %sort
      =^  changed  sort.channel  (apply-rev:c sort.channel +.u-channel)
      ?.  changed  ca-core
      (ca-response %sort sort.sort.channel)
    ::
        %perm
      =^  changed  perm.channel  (apply-rev:c perm.channel +.u-channel)
      ?.  changed  ca-core
      (ca-response %perm perm.perm.channel)
    ::
        %meta
      =^  changed  meta.channel  (apply-rev:c meta.channel +.u-channel)
      ?.  changed  ca-core
      (ca-response %meta meta.meta.channel)
    ::
        %post
      =/  old  posts.channel
      =.  ca-core  (ca-u-post id.u-channel u-post.u-channel)
      =?  ca-core  !=(old posts.channel)  ca-give-unread
      ca-core
    ==
  ::
  ++  ca-u-post
    |=  [=id-post:c =u-post:c]
    ^+  ca-core
    =/  post  (get:on-v-posts:c posts.channel id-post)
    ?:  ?=([~ ~] post)  ca-core
    ?:  ?=(%set -.u-post)
      =?  recency.remark.channel  ?=(^ post.u-post)
        (max recency.remark.channel id-post)
      =?  ca-core  ?&  ?=(^ post.u-post)
                       ?=(~ post)
                   ==
        ::  we don't send an activity event for edits or deletes
        (on-post:ca-activity u.post.u-post)
      ?~  post
        =/  post=(unit post:c)  (bind post.u-post uv-post-2:utils)
        =?  ca-core  ?=(^ post.u-post)
          (ca-heed ~[author.u.post.u-post])
        =?  ca-core  ?=(^ post.u-post)
          ::TODO  what about the "mention was added during edit" case?
          (on-post:ca-hark id-post u.post.u-post)
        =.  posts.channel  (put:on-v-posts:c posts.channel id-post post.u-post)
        =?  count.channel  ?=(^ post.u-post)
          +(count.channel)
        =?  pending.channel  ?=(^ post.u-post)
          =/  client-id  [author sent]:u.post.u-post
          pending.channel(posts (~(del by posts.pending.channel) client-id))
        (ca-response %post id-post %set post)
      ::
      ?~  post.u-post
        =.  ca-core  (on-post-delete:ca-activity u.u.post)
        =.  posts.channel  (put:on-v-posts:c posts.channel id-post ~)
        (ca-response %post id-post %set ~)
      ::
      =.  ca-core  (ca-heed ~[author.u.post.u-post])
      =*  old  u.u.post
      =*  new  u.post.u-post
      =/  merged  (ca-apply-post id-post old new)
      ?:  =(merged old)  ca-core
      =.  posts.channel  (put:on-v-posts:c posts.channel id-post `merged)
      (ca-response %post id-post %set `(uv-post-2:utils merged))
    ::
    ?~  post
      =.  diffs.future.channel
        ::  if the item affected by the update is not in the window we
        ::  care about, ignore it. otherwise, put it in the pending
        ::  diffs set.
        ::
        ?.  (~(has as:sparse window.future.channel) id-post)
          diffs.future.channel
        (~(put ju diffs.future.channel) id-post u-post)
      ca-core
    ::
    ?-  -.u-post
        %reply
      (ca-u-reply id-post u.u.post id.u-post u-reply.u-post)
        %reacts
      =.  ca-core  (ca-heed ~(tap in ~(key by reacts.u.u.post)))
      =/  merged  (ca-apply-reacts reacts.u.u.post reacts.u-post)
      ?:  =(merged reacts.u.u.post)  ca-core
      =.  posts.channel
        (put:on-v-posts:c posts.channel id-post `u.u.post(reacts merged))
      (ca-response %post id-post %reacts (uv-reacts-2:utils merged))
    ::
        %essay
      =.  ca-core  (ca-heed ~[author.u.u.post])
      =^  changed  +.u.u.post  (apply-rev:c +.u.u.post +.u-post)
      ?.  changed  ca-core
      =.  posts.channel  (put:on-v-posts:c posts.channel id-post `u.u.post)
      (ca-response %post id-post %essay +>.u.u.post)
    ==
  ::
  ++  ca-heed
    |=  authors=(list author:c)
    %^    emit
        %pass
      /contacts/heed
    :*  %agent
        [our.bowl %contacts]
        %poke
        ::  only meet authors who are persons
        ::
        contact-action-0+!>([%heed (murn authors get-person-ship:utils)])
    ==
  ++  ca-u-reply
    |=  [=id-post:c post=v-post:c =id-reply:c =u-reply:c]
    ^+  ca-core
    |^
    =/  reply  (get:on-v-replies:c replies.post id-reply)
    ?:  ?=([~ ~] reply)  ca-core
    ?:  ?=(%set -.u-reply)
      ?~  reply
        =/  reply=(unit reply:c)
          ?~  reply.u-reply  ~
          `(uv-reply-2:utils id-post u.reply.u-reply)
        =?  ca-core  ?=(^ reply.u-reply)
          (on-reply:ca-hark id-post post u.reply.u-reply)
        =?  ca-core  ?=(^ reply.u-reply)
          (on-reply:ca-activity post u.reply.u-reply)
        =?  pending.channel  ?=(^ reply.u-reply)
          =/  memo  +.+.u.reply.u-reply
          =/  client-id  [author sent]:memo
          =/  new-replies  (~(del by replies.pending.channel) [id-post client-id])
          pending.channel(replies new-replies)
        (put-reply reply.u-reply %set reply)
      ::
      ?~  reply.u-reply
        =.  ca-core
          (on-reply-delete:ca-activity post u.u.reply)
        (put-reply ~ %set ~)
      ::
      =*  old  u.u.reply
      =*  new  u.reply.u-reply
      =/  merged  (need (ca-apply-reply id-reply `old `new))
      ?:  =(merged old)  ca-core
      =.  ca-core  (ca-heed ~[author.new])
      (put-reply `merged %set `(uv-reply-2:utils id-post merged))
    ::
    ?~  reply  ca-core
    =.  ca-core  (ca-heed ~(tap in ~(key by reacts.u.u.reply)))
    =/  merged  (ca-apply-reacts reacts.u.u.reply reacts.u-reply)
    ?:  =(merged reacts.u.u.reply)  ca-core
    (put-reply `u.u.reply(reacts merged) %reacts (uv-reacts-2:utils merged))
    ::
    ::  put a reply into a post by id
    ::
    ++  put-reply
      |=  [reply=(unit v-reply:c) =r-reply:c]
      ^+  ca-core
      =/  post  (get:on-v-posts:c posts.channel id-post)
      ?~  post  ca-core
      ?~  u.post  ca-core
      =?  recency.remark.channel  ?=(^ reply)
        (max recency.remark.channel id-reply)
      =?  unread-threads.remark.channel
          ?&  ?=(^ reply)
              !=(our.bowl author.u.reply)
              (gth id-reply last-read.remark.channel)
          ==
        (~(put in unread-threads.remark.channel) id-post)
      =.  replies.u.u.post  (put:on-v-replies:c replies.u.u.post id-reply reply)
      =.  posts.channel  (put:on-v-posts:c posts.channel id-post `u.u.post)
      =/  meta=reply-meta:c  (get-reply-meta:utils u.u.post)
      (ca-response %post id-post %reply id-reply meta r-reply)
    --
  ::
  ::  +ca-apply-* functions apply new copies of data to old copies,
  ::  keeping the most recent versions of each sub-piece of data
  ::
  ++  ca-apply-unit-post
    |=  [=id-post:c old=(unit v-post:c) new=(unit v-post:c)]
    ^-  (unit v-post:c)
    ?~  old  ~
    ?~  new  ~
    `(ca-apply-post id-post u.old u.new)
  ::
  ++  ca-apply-post
    |=  [=id-post:c old=v-post:c new=v-post:c]
    ^-  v-post:c
    %_  old
      replies  (ca-apply-replies replies.old replies.new)
      reacts   (ca-apply-reacts reacts.old reacts.new)
      +        +:(apply-rev:c +.old +.new)
    ==
  ::
  ++  ca-apply-reacts
    |=  [old=v-reacts:c new=v-reacts:c]
    ^-  v-reacts:c
    %-  (~(uno by old) new)
    |=  [* a=(rev:c (unit react:c)) b=(rev:c (unit react:c))]
    +:(apply-rev:c a b)
  ::
  ++  ca-apply-replies
    |=  [old=v-replies:c new=v-replies:c]
    ((uno:mo-v-replies:c old new) ca-apply-reply)
  ::
  ++  ca-apply-reply
    |=  [=id-reply:c old=(unit v-reply:c) new=(unit v-reply:c)]
    ^-  (unit v-reply:c)
    ?~  old  ~
    ?~  new  ~
    :-  ~
    %=  u.old
      reacts  (ca-apply-reacts reacts.u.old reacts.u.new)
      +      +.u.new
    ==
  ::
  ::  +ca-hark: notification dispatch
  ::
  ::    entry-points are +on-post and +on-reply, which may implement distinct
  ::    notification behavior
  ::
  ++  ca-hark
    |%
    ++  on-post
      |=  [=id-post:c post=v-post:c]
      ^+  ca-core
      =*  post-author  (get-author-ship:utils author.post)
      ?:  =(post-author our.bowl)
        ca-core
      ::  we want to be notified if we were mentioned in the post
      ::
      ?.  ?=(kind:c -.kind.post)  ca-core
      =/  =rope:ha  (ca-rope -.kind.post id-post ~)
      ?:  (was-mentioned:utils content.post our.bowl)
        ?.  (want-hark %mention)
          ca-core
        =/  cs=(list content:ha)
          ~[[%ship post-author] ' mentioned you: ' (flatten:utils content.post)]
        (emit (pass-yarn (ca-spin rope cs ~)))
      ::
      ?:  (want-hark %any)
        =/  cs=(list content:ha)
          ~[[%ship post-author] ' sent a message: ' (flatten:utils content.post)]
        (emit (pass-yarn (ca-spin rope cs ~)))
      ca-core
    ::
    ++  on-reply
      |=  [=id-post:c post=v-post:c reply=v-reply:c]
      ^+  ca-core
      =*  reply-author  (get-author-ship:utils author.reply)
      ?:  =(reply-author our.bowl)
        ca-core
      ::  preparation of common cases
      ::
      =*  diary-notification
        =*  post-title  ?~(meta.post 'unknown' title.u.meta.post)
        :~  [%ship reply-author]  ' commented on '
            [%emph post-title]   ': '
            [%ship reply-author]  ': '
            (flatten:utils content.reply)
        ==
      =*  heap-notification
        =/  content  (flatten:utils content.reply)
        =*  post-title  ?~(meta.post '' title.u.meta.post)
        =/  title=@t
          ?.  =(0 (met 3 post-title))  post-title
          ?:  (lte (met 3 content) 80)  content
          (cat 3 (end [3 77] content) '...')
        :~  [%ship reply-author]  ' commented on '
            [%emph title]   ': '
            [%ship reply-author]  ': '
            content
        ==
      ::  construct a notification message based on the reason to notify,
      ::  if we even need to notify at all
      ::
      =;  cs=(unit (list content:ha))
        ?~  cs  ca-core
        ?.  ?=(kind:c -.kind.post)  ca-core
        =/  =rope:ha  (ca-rope -.kind.post id-post `id.reply)
        (emit (pass-yarn (ca-spin rope u.cs ~)))
      ::  notify because we wrote the post the reply responds to
      ::
      ?:  =(author.post our.bowl)
        ?.  (want-hark %ours)  ~
        ?+    -.kind.post  ~
            %diary  `diary-notification
            %heap   `heap-notification
            %chat
          :-  ~
          :~  [%ship reply-author]
              ' replied to you: '
              (flatten:utils content.reply)
          ==
        ==
      ::  notify because we were mentioned in the reply
      ::
      ?:  (was-mentioned:utils content.reply our.bowl)
        ?.  (want-hark %mention)  ~
        `~[[%ship reply-author] ' mentioned you: ' (flatten:utils content.reply)]
      ::  notify because we ourselves responded to this post previously
      ::
      ?:  %+  lien  (tap:on-v-replies:c replies.post)
          |=  [=time reply=(unit v-reply:c)]
          ?~  reply  |
          =((get-author-ship:utils author.u.reply) our.bowl)
        ?.  (want-hark %ours)  ~
        ?+    -.kind.post  ~
            %diary  `diary-notification
            %heap   `heap-notification
            %chat
          :-  ~
          :~  [%ship reply-author]
              ' replied to your message “'
              (flatten:utils content.post)
              '”: '
              [%ship reply-author]
              ': '
              (flatten:utils content.reply)
          ==
        ==
      ::  only notify if we want to be notified about everything
      ::
      ?.  (want-hark %any)
        ~
      ?+    -.kind.post  ~
          %diary  ~
          %heap   ~
          %chat
        :-  ~
        :~  [%ship reply-author]
            ' sent a message: '
            (flatten:utils content.reply)
        ==
      ==
    ::
    ++  want-hark
      |=  kind=?(%mention %ours %any)
      %+  (fit-level:volume [our now]:bowl)
        [%channel nest]
      ?-  kind
        %mention  %soft  ::  mentioned us
        %ours     %soft  ::  replied to us or our context
        %any      %loud  ::  any message
      ==
    --
  ::
  ++  ca-rope
    |=  [=kind:c =id-post:c id-reply=(unit id-reply:c)]
    ^-  rope:ha
    =/  =path
      ?-    kind
        %diary  /note/(rsh 4 (scot %ui id-post))
        %heap   /curio/(rsh 4 (scot %ui id-post))
        %chat   /message/(rsh 4 (scot %ui id-post))
      ==
    =/  rest
      ?~  id-reply  path
      (snoc path (rsh 4 (scot %ui u.id-reply)))
    =*  group  group.perm.perm.channel
    =/  gn=nest:g  nest
    =/  thread  (welp /[kind.nest]/(scot %p ship.nest)/[name.nest] rest)
    [`group `gn q.byk.bowl thread]
  ::
  ::  convert content into a full yarn suitable for hark
  ::
  ++  ca-spin
    |=  [=rope:ha con=(list content:ha) but=(unit button:ha)]
    ^-  new-yarn:ha
    =*  group  group.perm.perm.channel
    =/  link  (welp /groups/(scot %p p.group)/[q.group]/channels ted.rope)
    [& & rope con link but]
  ::
  ::  give a "response" to our subscribers
  ::
  ++  ca-response
    |=  =r-channel:c
    =/  =r-channels:c  [nest r-channel]
    ::TODO  the mark type changing will give us trouble, right?
    =.  ca-core
      %^  give  %fact
        ~[/v2 v2+ca-area]
      channel-response-3+!>(r-channels)
    ::
    ::  omit %meta response in previous versions
    ?:  ?=(%meta -.r-channel)  ca-core
    =.  ca-core
      %^  give  %fact
        ~[/v1 v1+ca-area]
      channel-response-2+!>((r-channels-1:utils r-channels))
    =;  r-simple=r-channels-simple-post:v7:old:c
      %^  give  %fact
        ~[/ ca-area /v0 v0+ca-area]
      channel-response+!>(r-simple)
    :-  nest
    ?+    r-channel  r-channel
        [%posts *]
      r-channel(posts (s-posts-1:utils posts.r-channel))
    ::
        [%post * %set *]
      r-channel(post.r-post (bind post.r-post.r-channel s-post-1:utils))
    ::
        [%post * %reply * * %set *]
      %=    r-channel
          ::
          reply.r-reply.r-post
        (bind reply.r-reply.r-post.r-channel s-reply-1:utils)
        ::
          reply-meta.r-post
        (reply-meta-1:utils reply-meta.r-post.r-channel)
      ==
    ::
        [%post * %reply * * %reacts *]
      %=    r-channel
          ::
          reply-meta.r-post
        (reply-meta-1:utils reply-meta.r-post.r-channel)
        ::
          reacts.r-reply.r-post
        (reacts-1:utils reacts.r-reply.r-post.r-channel)
      ==
    ::
        [%post * %reacts *]
      r-channel(reacts.r-post (reacts-1:utils reacts.r-post.r-channel))
    ::
        [%post id-post:c %essay *]
      r-channel(essay.r-post (essay-1:utils essay.r-post.r-channel))
    ::
        [%pending client-id:c %post *]
      %=    r-channel
          essay.r-pending
        (essay-1:utils essay.r-pending.r-channel)
      ==
    ::
        [%pending client-id:c %reply *]
      %=    r-channel
          ::
          reply-meta.r-pending
        (reply-meta-1:utils reply-meta.r-pending.r-channel)
        ::
          memo.r-pending
        (memo-1:utils memo.r-pending.r-channel)
      ==
    ==
  ::
  ::  produce an up-to-date unread state
  ::
  ++  ca-unread
    ^-  unread:c
    :-  recency.remark.channel
    =/  unreads
      %+  skim
        %-  bap:on-v-posts:c
        (lot:on-v-posts:c posts.channel `last-read.remark.channel ~)
      |=  [tim=time post=(unit v-post:c)]
      ?&  ?=(^ post)
          !=(author.u.post our.bowl)
      ==
    =/  count  (lent unreads)
    =/  unread=(unit [id-post:c @ud])
      ::TODO  in the ~ case, we could traverse further up, to better handle
      ::      cases where the most recent message was deleted.
      ?~  unreads  ~
      (some -:(rear unreads) count)
    ::  now do the same for all unread threads
    ::
    =/  [sum=@ud threads=(map id-post:c [id-reply:c @ud])]
      %+  roll  ~(tap in unread-threads.remark.channel)
      |=  [id=id-post:c sum=@ud threads=(map id-post:c [id-reply:c @ud])]
      =/  parent    (get:on-v-posts:c posts.channel id)
      ?~  parent    [sum threads]
      ?~  u.parent  [sum threads]
      =/  unreads
        %+  skim
          %-  bap:on-v-replies:c
          (lot:on-v-replies:c replies.u.u.parent `last-read.remark.channel ~)
        |=  [tim=time reply=(unit v-reply:c)]
        ?&  ?=(^ reply)
            !=(author.u.reply our.bowl)
        ==
      =/  count=@ud  (lent unreads)
      :-  (add sum count)
      ?~  unreads  threads
      (~(put by threads) id -:(rear unreads) count)
    [(add count sum) unread threads]
  ::
  ::  handle scries
  ::
  ++  ca-peek
    |=  [=(pole knot) ver=?(%v0 %v1 %v2 %v3)]
    ^-  (unit (unit cage))
    ?+    pole  [~ ~]
    ::
        [%posts rest=*]
      ?:  ?=(%v0 ver)  (ca-peek-posts-0 rest.pole)
      (ca-peek-posts rest.pole ver)
    ::
        [%perm ~]        ``channel-perm+!>(perm.perm.channel)
    ::
        [%hark %rope post=@ ~]
      =/  id  (slav %ud post.pole)
      :^  ~  ~  %noun  !>
      ?.  (has:on-v-posts:c posts.channel id)  ~
      `(ca-rope kind.nest id ~)
    ::
        [%hark %rope post=@ reply=@ ~]
      =/  post-id  (slav %ud post.pole)
      =/  reply-id  (slav %ud reply.pole)
      :^  ~  ~  %noun  !>
      =/  post  (get:on-v-posts:c posts.channel post-id)
      ?~  post  ~
      ?~  u.post  ~
      ?.  (has:on-v-replies:c replies.u.u.post reply-id)  ~
      `(ca-rope kind.nest post-id `reply-id)
    ::
        [%search %bounded kind=?(%text %mention) from=@ tries=@ nedl=@ ~]
      :+  ~  ~
      =;  =scam:c
        ?:  ?=(%v3 ver)
          channel-scam-2+!>(scam)
        channel-scam+!>((scam-1:utils scam))
      %^    ?-  kind.pole
              %text     text:tries-bound:ca-search
              %mention  mention:tries-bound:ca-search
            ==
          ?:  =(%$ from.pole)  ~
          `(slav %ud from.pole)
        (slav %ud tries.pole)
      ?-  kind.pole
        %text     (fall (slaw %t nedl.pole) nedl.pole)
        %mention  (slav %p nedl.pole)
      ==
    ::
        [%search %text skip=@ count=@ nedl=@ ~]
      :+  ~  ~
      =;  =scan:c
        ?:  ?=(%v3 ver)
          channel-scan-2+!>(scan)
        channel-scan+!>((scan-1:utils scan))
      %^    text:hits-bound:ca-search
          (slav %ud skip.pole)
        (slav %ud count.pole)
      (fall (slaw %t nedl.pole) nedl.pole)
    ::
        [%search %mention skip=@ count=@ nedl=@ ~]
      :+  ~  ~
      =;  =scan:c
        ?:  ?=(%v3 ver)
          channel-scan-2+!>(scan)
        channel-scan+!>((scan-1:utils scan))
      %^    mention:hits-bound:ca-search
          (slav %ud skip.pole)
        (slav %ud count.pole)
      (slav %p nedl.pole)
    ==
  ::
  ++  give-posts-0
    |=  [mode=?(%outline %post) ls=(list [time (unit v-post:c)])]
    ^-  (unit (unit cage))
    =/  posts=v-posts:c  (gas:on-v-posts:c *v-posts:c ls)
    =;  paged-posts=paged-simple-posts:v7:old:c
      ``channel-simple-posts+!>(paged-posts)
    ?:  =(0 (lent ls))  [*simple-posts:v7:old:c ~ ~ 0]
    =/  posts=simple-posts:v7:old:c
      ?:  =(%post mode)  (suv-posts-1:utils posts)
      (suv-posts-without-replies-1:utils posts)
    =/  newer=(unit time)
      =/  more  (tab:on-v-posts:c posts.channel `-:(rear ls) 1)
      ?~(more ~ `-:(head more))
    =/  older=(unit time)
      =/  more  (bat:mo-v-posts:c posts.channel `-:(head ls) 1)
      ?~(more ~ `-:(head more))
    :*  posts
        newer
        older
        (wyt:on-v-posts:c posts.channel)
    ==
  ::
  ++  give-posts-1
    |=  [mode=?(%outline %post) ls=(list [time (unit v-post:c)])]
    ^-  (unit (unit cage))
    =/  posts=v-posts:c  (gas:on-v-posts:c *v-posts:c ls)
    =;  =paged-posts:v1:old:c
      ``channel-posts+!>(paged-posts)
    ?:  =(0 (lent ls))  [*posts:v1:old:c ~ ~ 0]
    =/  =posts:v1:old:c
      ?:  =(%post mode)  (uv-posts:utils posts)
      (uv-posts-without-replies:utils posts)
    =/  newer=(unit time)
      =/  more  (tab:on-v-posts:c posts.channel `-:(rear ls) 1)
      ?~(more ~ `-:(head more))
    =/  older=(unit time)
      =/  more  (bat:mo-v-posts:c posts.channel `-:(head ls) 1)
      ?~(more ~ `-:(head more))
    :*  posts
        newer
        older
        (wyt:on-v-posts:c posts.channel)
    ==
  ::
  ++  give-posts-2
    |=  [mode=?(%outline %post) ls=(list [time (unit v-post:c)])]
    ^-  (unit (unit cage))
    =/  posts=v-posts:c  (gas:on-v-posts:c *v-posts:c ls)
    =;  =paged-posts:v7:old:c
      ``channel-posts-2+!>(paged-posts)
    ?:  =(0 (lent ls))  [*posts:v7:old:c ~ ~ 0]
    =/  =posts:v7:old:c
      ?:  =(%post mode)  (uv-posts-1:utils posts)
      (uv-posts-without-replies-1:utils posts)
    =/  newer=(unit time)
      =/  more  (tab:on-v-posts:c posts.channel `-:(rear ls) 1)
      ?~(more ~ `-:(head more))
    =/  older=(unit time)
      =/  more  (bat:mo-v-posts:c posts.channel `-:(head ls) 1)
      ?~(more ~ `-:(head more))
    :*  posts
        newer
        older
        (wyt:on-v-posts:c posts.channel)
    ==
  ::
  ++  give-posts-3
    |=  [mode=?(%outline %post) ls=(list [time (unit v-post:c)])]
    ^-  (unit (unit cage))
    =/  posts=v-posts:c  (gas:on-v-posts:c *v-posts:c ls)
    =;  =paged-posts:c
      ``channel-posts-3+!>(paged-posts)
    ?:  =(0 (lent ls))  [*posts:c ~ ~ 0]
    =/  =posts:c
      ?:  =(%post mode)  (uv-posts-2:utils posts)
      (uv-posts-without-replies-2:utils posts)
    =/  newer=(unit time)
      =/  more  (tab:on-v-posts:c posts.channel `-:(rear ls) 1)
      ?~(more ~ `-:(head more))
    =/  older=(unit time)
      =/  more  (bat:mo-v-posts:c posts.channel `-:(head ls) 1)
      ?~(more ~ `-:(head more))
    :*  posts
        newer
        older
        (wyt:on-v-posts:c posts.channel)
    ==
  ::
  ++  ca-peek-posts-0
    |=  =(pole knot)
    ^-  (unit (unit cage))
    =*  on   on-v-posts:c
    ?+    pole  [~ ~]
        [%newest count=@ mode=?(%outline %post) ~]
      =/  count  (slav %ud count.pole)
      =/  ls     (top:mo-v-posts:c posts.channel count)
      (give-posts-0 mode.pole ls)
    ::
        [%older start=@ count=@ mode=?(%outline %post) ~]
      =/  count  (slav %ud count.pole)
      =/  start  (slav %ud start.pole)
      =/  ls     (bat:mo-v-posts:c posts.channel `start count)
      (give-posts-0 mode.pole ls)
    ::
        [%newer start=@ count=@ mode=?(%outline %post) ~]
      =/  count  (slav %ud count.pole)
      =/  start  (slav %ud start.pole)
      =/  ls     (tab:on posts.channel `start count)
      (give-posts-0 mode.pole ls)
    ::
        [%around time=@ count=@ mode=?(%outline %post) ~]
      =/  count  (slav %ud count.pole)
      =/  time  (slav %ud time.pole)
      =/  older  (bat:mo-v-posts:c posts.channel `time count)
      =/  newer  (tab:on posts.channel `time count)
      =/  post   (get:on posts.channel time)
      =/  posts
          ?~  post  (welp older newer)
          (welp (snoc older [time u.post]) newer)
      (give-posts-0 mode.pole posts)
    ::
        [%post time=@ ~]
      =/  time  (slav %ud time.pole)
      =/  post  (get:on posts.channel time)
      ?~  post  ~
      ?~  u.post  `~
      ``channel-simple-post+!>((suv-post:utils u.u.post))
    ::
        [%post %id time=@ %replies rest=*]
      =/  time  (slav %ud time.pole)
      =/  post  (get:on posts.channel `@da`time)
      ?~  post  ~
      ?~  u.post  `~
      (ca-peek-replies-0 id.u.u.post replies.u.u.post rest.pole)
    ==
  ::
  ++  ca-peek-posts
    |=  [=(pole knot) version=?(%v1 %v2 %v3)]
    ^-  (unit (unit cage))
    =*  on   on-v-posts:c
    ?+    pole  [~ ~]
        [%newest count=@ mode=?(%outline %post) ~]
      =/  count  (slav %ud count.pole)
      =/  ls     (top:mo-v-posts:c posts.channel count)
      %.  [mode.pole ls]
      ?-  version
        %v1  give-posts-1
        %v2  give-posts-2
        %v3  give-posts-3
      ==
    ::
        [%older start=@ count=@ mode=?(%outline %post) ~]
      =/  count  (slav %ud count.pole)
      =/  start  (slav %ud start.pole)
      =/  ls     (bat:mo-v-posts:c posts.channel `start count)
      %.  [mode.pole ls]
      ?-  version
        %v1  give-posts-1
        %v2  give-posts-2
        %v3  give-posts-3
      ==
    ::
        [%newer start=@ count=@ mode=?(%outline %post) ~]
      =/  count  (slav %ud count.pole)
      =/  start  (slav %ud start.pole)
      =/  ls     (tab:on posts.channel `start count)
      %.  [mode.pole ls]
      ?-  version
        %v1  give-posts-1
        %v2  give-posts-2
        %v3  give-posts-3
      ==
    ::
        [%around time=@ count=@ mode=?(%outline %post) ~]
      =/  count  (slav %ud count.pole)
      =/  time  (slav %ud time.pole)
      =/  older  (bat:mo-v-posts:c posts.channel `time count)
      =/  newer  (tab:on posts.channel `time count)
      =/  post   (get:on posts.channel time)
      =/  posts
        ?~  post  (welp older newer)
        (welp (snoc older [time u.post]) newer)
      %.  [mode.pole posts]
      ?-  version
        %v1  give-posts-1
        %v2  give-posts-2
        %v3  give-posts-3
      ==
    ::
        [%changes start=@ end=@ after=@ ~]
      =/  start=id-post:c
        ?^  tim=(slaw %da start.pole)  u.tim
        (slav %ud start.pole)
      =/  end=id-post:c
        ?^  tim=(slaw %da end.pole)  u.tim
        (slav %ud end.pole)
      =/  after=id-post:c
        ?^  tim=(slaw %da after.pole)  u.tim
        (slav %ud after.pole)
      =;  posts=v-posts:c
        =/  newer
          ?~  newer=(tab:on-v-posts:c posts.channel `end 1)
            ~
          `key:(head newer)
        =/  older
          ?~  older=(bat:mo-v-posts:c posts.channel `start 1)
            ~
          `key:(head older)
        ?-  version
        ::
            %v1
          =/  =paged-posts:v1:old:c
            [(uv-posts:utils posts) newer older (wyt:on-v-posts:c posts)]
          ``channel-posts+!>(paged-posts)
        ::
            %v2
            =/  =paged-posts:v7:old:c
              [(uv-posts-1:utils posts) newer older (wyt:on-v-posts:c posts)]
            ``channel-posts-2+!>(paged-posts)
        ::
            %v3
            =/  =paged-posts:c
              [(uv-posts-2:utils posts) newer older (wyt:on-v-posts:c posts)]
            ``channel-posts-3+!>(paged-posts)
        ==
      ::  walk both posts and logs, in chronological order, newest-first,
      ::  until we accumulate the desired amount of results
      ::
      ::NOTE  would manually walk the tree, but logic gets rather confusing,
      ::      so we just eat the conversion overhead here
      =/  posts  (lot:on-v-posts:c posts.channel `(sub start 1) `(add end 1))
      =/  updated  (tap:updated-on:c (lot:updated-on:c last-updated.channel `after ~))
      %-  (log |.("posts: {<(lent posts)>}"))
      %-  (log |.("updated: {<(lent updated)>}"))
      %-  (log |.("start: {<start>}"))
      %-  (log |.("end: {<end>}"))
      =|  out=v-posts:c
      |-  ^+  out
      ::  no posts in this range
      ?~  posts  ~
      ::  no changes after this point
      ?~  updated  out
      =*  changed  val.i.updated
      %-  (log |.("changed post: {<changed>}"))
      %-  (log |.("  gte start: {<(gte changed start)>}"))
      %-  (log |.("  lte end: {<(lte changed end)>}"))
      ::  if the post is not in our subset, skip
      ?~  post=(get:on-v-posts:c posts changed)
        $(updated t.updated)
      =.  out  (put:on-v-posts:c out changed u.post)
      $(updated t.updated)
    ::
        [%post time=@ ~]
      =/  time  (slav %ud time.pole)
      =/  post  (get:on posts.channel time)
      ?~  post  ~
      ?~  u.post  `~
      ?-  version
        %v1  ``channel-post+!>((uv-post:utils u.u.post))
        %v2  ``channel-post-2+!>((uv-post-1:utils u.u.post))
        %v3  ``channel-post-3+!>((uv-post-2:utils u.u.post))
      ==
    ::
        [%post %id time=@ %replies rest=*]
      =/  time  (slav %ud time.pole)
      =/  post  (get:on posts.channel `@da`time)
      ?~  post  ~
      ?~  u.post  `~
      (ca-peek-replies id.u.u.post replies.u.u.post rest.pole version)
    ==
  ::
  ++  ca-peek-replies-0
    |=  [parent-id=id-post:c replies=v-replies:c =(pole knot)]
    ^-  (unit (unit cage))
    =*  on   on-v-replies:c
    ?+    pole  [~ ~]
        [%all ~]
      ``channel-simple-replies+!>((suv-replies-1:utils parent-id replies))
        [%newest count=@ ~]
      =/  count  (slav %ud count.pole)
      =/  reply-map  (gas:on *v-replies:c (top:mo-v-replies:c replies count))
      ``channel-simple-replies+!>((suv-replies-1:utils parent-id reply-map))
    ::
        [%older start=@ count=@ ~]
      =/  count  (slav %ud count.pole)
      =/  start  (slav %ud start.pole)
      =/  reply-map  (gas:on *v-replies:c (bat:mo-v-replies:c replies `start count))
      ``channel-simple-replies+!>((suv-replies-1:utils parent-id reply-map))
    ::
        [%newer start=@ count=@ ~]
      =/  count  (slav %ud count.pole)
      =/  start  (slav %ud start.pole)
      =/  reply-map  (gas:on *v-replies:c (tab:on replies `start count))
      ``channel-simple-replies+!>((suv-replies-1:utils parent-id reply-map))
    ::
        [%reply %id time=@ ~]
      =/  time  (slav %ud time.pole)
      =/  reply  (get:on-v-replies:c replies `@da`time)
      ?~  reply  ~
      ?~  u.reply  `~
      ``channel-simple-reply+!>(`simple-reply:v7:old:c`(suv-reply-1:utils parent-id u.u.reply))
    ==
  ::
  ++  ca-peek-replies
    |=  [parent-id=id-post:c replies=v-replies:c =(pole knot) version=?(%v1 %v2 %v3)]
    ^-  (unit (unit cage))
    =*  on   on-v-replies:c
    ?+    pole  [~ ~]
        [%all ~]
      ?:  ?=(%v3 version)
        ``channel-replies-3+!>((uv-replies-2:utils parent-id replies))
      ?:  ?=(%v2 version)
        ``channel-replies-2+!>((uv-replies-1:utils parent-id replies))
      ``channel-replies+!>((uv-replies:utils parent-id replies))
        [%newest count=@ ~]
      =/  count  (slav %ud count.pole)
      =/  reply-map  (gas:on *v-replies:c (top:mo-v-replies:c replies count))
      ?:  ?=(%v3 version)
        ``channel-replies-3+!>((uv-replies-2:utils parent-id reply-map))
      ?:  ?=(%v2 version)
        ``channel-replies-2+!>((uv-replies-1:utils parent-id reply-map))
      ``channel-replies+!>((uv-replies:utils parent-id reply-map))
    ::
        [%older start=@ count=@ ~]
      =/  count  (slav %ud count.pole)
      =/  start  (slav %ud start.pole)
      =/  reply-map  (gas:on *v-replies:c (bat:mo-v-replies:c replies `start count))
      ?:  ?=(%v3 version)
        ``channel-replies-3+!>((uv-replies-2:utils parent-id reply-map))
      ?:  ?=(%v2 version)
        ``channel-replies-2+!>((uv-replies-1:utils parent-id reply-map))
      ``channel-replies+!>((uv-replies:utils parent-id reply-map))
    ::
        [%newer start=@ count=@ ~]
      =/  count  (slav %ud count.pole)
      =/  start  (slav %ud start.pole)
      =/  reply-map  (gas:on *v-replies:c (tab:on replies `start count))
      ?:  ?=(%v3 version)
        ``channel-replies-3+!>((uv-replies-2:utils parent-id reply-map))
      ?:  ?=(%v2 version)
        ``channel-replies-2+!>((uv-replies-1:utils parent-id reply-map))
      ``channel-replies+!>((uv-replies:utils parent-id reply-map))
    ::
        [%reply %id time=@ ~]
      =/  time  (slav %ud time.pole)
      =/  reply  (get:on-v-replies:c replies `@da`time)
      ?~  reply  ~
      ?~  u.reply  `~
      ?:  ?=(%v3 version)
        ``channel-reply-2+!>(`reply:c`(uv-reply-2:utils parent-id u.u.reply))
      ``channel-reply+!>(`reply:v7:old:c`(uv-reply-1:utils parent-id u.u.reply))
    ==
  ::
  ++  ca-search
    |^  |%
        ::NOTE  largely considered deprecated in favor of +tries-bound,
        ::      which (when used sanely) delivers better performance and ux.
        ++  hits-bound  ::  searches until len results
          |%
          ++  mention
            |=  [sip=@ud len=@ud nedl=ship]
            ^-  scan:c
            (scour-count sip len %mention nedl)
          ::
          ++  text
            |=  [sip=@ud len=@ud nedl=@t]
            ^-  scan:c
            (scour-count sip len %text nedl)
          --
        ::
        ++  tries-bound  ::  searches until sum messages searched
          |%
          ++  mention
            |=  [fro=(unit id-post:c) sum=@ud nedl=ship]
            ^-  [(unit id-post:c) scan:c]
            (scour-tries fro sum %mention nedl)
          ::
          ++  text
            |=  [fro=(unit id-post:c) sum=@ud nedl=@t]
            ^-  [(unit id-post:c) scan:c]
            (scour-tries fro sum %text nedl)
          --
        --
    ::
    +$  match-type
      $%  [%mention nedl=ship]
          [%text nedl=@t]
      ==
    ::
    ++  scour-tries
      |=  [from=(unit id-post:c) tries=@ud =match-type]
      =*  posts  posts.channel
      =.  posts  (lot:on-v-posts:c posts ~ from)  ::  verified correct
      =|  s=[tries=_tries last=(unit id-post:c) =scan:c]
      =<  [last scan]
      |-  ^+  s
      ?~  posts  s
      ?:  =(0 tries.s)  s
      =.  s  $(posts r.posts)  ::  process latest first
      ?:  =(0 tries.s)  s
      ::
      =.  scan.s
        ?~  val.n.posts  scan.s
        ?.  (match u.val.n.posts match-type)  scan.s
        :_  scan.s
        [%post `simple-post:c`(suv-post-without-replies-2:utils u.val.n.posts)]
      ::
      =.  scan.s
        ?~  val.n.posts  scan.s
        =*  id-post  id.u.val.n.posts
        =*  replies  replies.u.val.n.posts
        |-  ^+  scan.s
        ?~  replies  scan.s
        =.  scan.s  $(replies r.replies)
        ::
        =.  scan.s
          ?~  val.n.replies  scan.s
          ?.  (match-reply u.val.n.replies match-type)  scan.s
          :_  scan.s
          [%reply id-post (suv-reply-2:utils id-post u.val.n.replies)]
        ::
        $(replies l.replies)
      ::
      =.  last.s  `key.n.posts
      =.  tries.s  (dec tries.s)
      $(posts l.posts)
    ::
    ++  scour-count
      |=  [skip=@ud len=@ud =match-type]
      =*  posts  posts.channel
      ?>  (gth len 0)
      =+  s=[skip=skip len=len *=scan:c]
      =-  (flop scan)
      ::NOTE  yes, walking the tree manually is faster than using built-ins.
      ::      +dop:mo gets closest, but is still slower.
      ::      should re-evaluate the implementation here is mops ever get jets.
      |-  ^+  s
      ?~  posts  s
      ?:  =(0 len.s)  s
      =.  s  $(posts r.posts)
      ?:  =(0 len.s)  s
      ::
      =.  s
        ?~  val.n.posts  s
        ?.  (match u.val.n.posts match-type)  s
        ?:  (gth skip.s 0)
          s(skip (dec skip.s))
        =/  res  [%post (suv-post-without-replies-2:utils u.val.n.posts)]
        s(len (dec len.s), scan [res scan.s])
      ::
      =.  s
        ?~  val.n.posts  s
        (scour-replys s id.u.val.n.posts replies.u.val.n.posts match-type)
      ::
      $(posts l.posts)
    ::
    ++  scour-replys
      |=  [s=[skip=@ud len=@ud =scan:c] =id-post:c replies=v-replies:c =match-type]
      |-  ^+  s
      ?~  replies  s
      ?:  =(0 len.s)  s
      =.  s  $(replies r.replies)
      ?:  =(0 len.s)  s
      ::
      =.  s
        ?~  val.n.replies  s
        ?.  (match-reply u.val.n.replies match-type)  s
        ?:  (gth skip.s 0)
          s(skip (dec skip.s))
        =/  res  [%reply id-post (suv-reply-2:utils id-post u.val.n.replies)]
        s(len (dec len.s), scan [res scan.s])
      ::
      $(replies l.replies)
    ::
    ++  match
      |=  [post=v-post:c =match-type]
      ^-  ?
      ?-  -.match-type
        %mention  (match-post-mention nedl.match-type post)
        %text     (match-post-text nedl.match-type post)
      ==
    ::
    ++  match-reply
      |=  [reply=v-reply:c =match-type]
      ?-  -.match-type
        %mention  (match-story-mention nedl.match-type content.reply)
        %text     (match-story-text nedl.match-type content.reply)
      ==
    ::
    ++  match-post-mention
      |=  [nedl=ship post=v-post:c]
      ^-  ?
      ?:  ?=([%chat %notice ~] kind.post)  |
      (match-story-mention nedl content.post)
    ::
    ++  match-story-mention
      |=  [nedl=ship =story:c]
      %+  lien  story
      |=  =verse:c
      ?.  ?=(%inline -.verse)  |
      %+  lien  p.verse
      |=  =inline:c
      ?+  -.inline  |
        %ship                                  =(nedl p.inline)
        ?(%bold %italics %strike %blockquote)  ^$(p.verse p.inline)
      ==
    ::
    ++  match-post-text
      |=  [nedl=@t post=v-post:c]
      ^-  ?
      ?:  ?=([%chat %notice ~] kind.post)  |
      ::
      ?~  meta.post
        (match-story-text nedl content.post)
      %+  match-story-text  nedl
      :*  ~[%inline title.u.meta.post]
          ~[%inline description.u.meta.post]
          content.post
      ==
    ::
    ++  match-story-text
      |=  [nedl=@t =story:c]
      %+  lien  story
      |=  =verse:c
      ?.  ?=(%inline -.verse)  |
      %+  lien  p.verse
      |=  =inline:c
      ?@  inline
        (find nedl inline |)
      ?+  -.inline  |
        ?(%bold %italics %strike %blockquote)  ^$(p.verse p.inline)
        ?(%code %inline-code)                  $(inline p.inline)
      ::
          %link
        ?|  $(inline p.inline)
        ?&  !=(p.inline q.inline)
            $(inline q.inline)
        ==  ==
      ==
    ::
    ++  find
      |=  [nedl=@t hay=@t case=?]
      ^-  ?
      =/  nlen  (met 3 nedl)
      =/  hlen  (met 3 hay)
      ?:  (lth hlen nlen)
        |
      =?  nedl  !case
        (cass nedl)
      =/  pos  0
      =/  lim  (sub hlen nlen)
      |-
      ?:  (gth pos lim)
        |
      ?:  .=  nedl
          ?:  case
            (cut 3 [pos nlen] hay)
          (cass (cut 3 [pos nlen] hay))
        &
      $(pos +(pos))
    ::
    ::NOTE  :(cork trip ^cass crip) may be _very slightly_ faster,
    ::      but not enough to matter
    ++  cass
      |=  text=@t
      ^-  @t
      %^    run
          3
        text
      |=  dat=@
      ^-  @
      ?.  &((gth dat 64) (lth dat 91))
        dat
      (add dat 32)
    --
  ::
  ::  when we receive an update from the group we're in, check if we
  ::  need to change anything
  ::
  ++  ca-recheck
    |=  sects=(set sect:g)
    =/  =flag:g  group.perm.perm.channel
    =/  exists-path
      (scry-path %groups /exists/(scot %p p.flag)/[q.flag]/noun)
    =+  .^(exists=? %gx exists-path)
    ?.  exists  ca-core
    =/  =path
      %+  scry-path  %groups
      /groups/(scot %p p.flag)/[q.flag]/v2/group-ui-1
    =+  .^(group=group-ui:v5:g %gx path)
    ?.  (~(has by channels.group) nest)  ca-core
    ::  toggle the volume based on permissions
    =/  =source:activity  [%channel nest flag]
    ?.  (can-read:ca-perms our.bowl)
      (send:ca-activity [%adjust source ~] ~)
    =+  .^(=volume-settings:activity %gx (scry-path %activity /volume-settings/noun))
    =.  ca-core
      ::  if we don't have a setting, no-op
      ?~  setting=(~(get by volume-settings) source)  ca-core
      ::  if they have a setting that's not mute, retain it otherwise
      ::  delete setting if it's mute so it defaults
      ?.  =(setting mute:activity)  ca-core
      (send:ca-activity [%adjust source ~] ~)
    ::  if our read permissions restored, re-subscribe
    (ca-safe-sub |)
  ::
  ::  assorted helpers
  ::
  ++  ca-from-host  |(=(ship.nest src.bowl) =(p.group.perm.perm.channel src.bowl))
  ::
  ::  leave the subscription only
  ::
  ++  ca-simple-leave
    (unsubscribe ca-sub-wire [ship.nest server])
  ::
  ::  Leave the subscription, tell people about it, and delete our local
  ::  state for the channel
  ::
  ++  ca-leave
    =.  ca-core  ca-simple-leave
    =.  ca-core  (ca-response %leave ~)
    =.  ca-core  (send:ca-activity [%del %channel nest group.perm.perm.channel] ~)
    =.  gone  &
    ca-core
  --
--<|MERGE_RESOLUTION|>--- conflicted
+++ resolved
@@ -683,26 +683,16 @@
   ^+  cor
   =?  pole  !?=([?(%v0 %v1 %v2) *] pole)
     [%v0 pole]
-<<<<<<< HEAD
-  ?+    pole  ~|(bad-watch-path+`path`pole !!)
-      [?(%v0 %v1 %v2) ~]                    ?>(from-self cor)
-      [?(%v0 %v1) %unreads ~]               ?>(from-self cor)
-=======
   ?+  pole  ~|(bad-watch-path+`path`pole !!)
     [?(%v0 %v1 %v2) ~]                    ?>(from-self cor)
     [?(%v0 %v1) %unreads ~]               ?>(from-self cor)
     [?(%v0 %v1 %v2) =kind:c ship=@ name=@ ~]  ?>(from-self cor)
->>>>>>> feca9e4c
   ::
       [%v1 %hooks %preview =kind:c host=@ name=@ ~]
     =/  host=ship   (slav %p host.pole)
     =/  =path  /v0/hooks/preview/[kind.pole]/[name.pole]
     ((safe-watch pole [host %channels-server] path) |)
   ::
-<<<<<<< HEAD
-      [?(%v0 %v1 %v2) =kind:c ship=@ name=@ ~]  ?>(from-self cor)
-=======
->>>>>>> feca9e4c
       [?(%v0 %v1 %v2) %said =kind:c host=@ name=@ %post time=@ reply=?(~ [@ ~])]
     =/  host=ship   (slav %p host.pole)
     =/  =nest:c     [kind.pole host name.pole]
@@ -878,7 +868,6 @@
     ::
       [%x ?(%v0 %v1) %channels ~]
     ``channels+!>(`channels-0:c`(uv-channels-1:utils v-channels))
-<<<<<<< HEAD
     ::
       [%x %v2 %channels full=?(~ [%full ~])]
     ``channels-2+!>(`channels:v1:old:c`(uv-channels:utils v-channels ?=(^ full.pole)))
@@ -901,30 +890,6 @@
     =/  init  [(uv-channels:utils v-channels |) hidden-posts]
     ``noun+!>(`[channels:v1:old:c (set id-post:c)]`init)
     ::
-=======
-    ::
-      [%x %v2 %channels full=?(~ [%full ~])]
-    ``channels-2+!>(`channels:v1:old:c`(uv-channels:utils v-channels ?=(^ full.pole)))
-    ::
-      [%x %v3 %channels ~]
-    ``channels-3+!>(v-channels)
-    ::
-      [%x %v3 %channels full=?(~ [%full ~])]
-    ``channels-3+!>(`channels:c`(uv-channels-2:utils v-channels ?=(^ full.pole)))
-    ::
-    ::  /x/v/init: get unreads and unversioned channels
-    ::
-      [%x ?(%v0 %v1) %init ~]
-    ``noun+!>([unreads (uv-channels-1:utils v-channels)])
-    ::
-      [%x %v2 %init ~]
-    ``noun+!>([unreads (uv-channels:utils v-channels |)])
-    ::
-      [%x %v3 %init ~]
-    =/  init  [(uv-channels:utils v-channels |) hidden-posts]
-    ``noun+!>(`[channels:v1:old:c (set id-post:c)]`init)
-    ::
->>>>>>> feca9e4c
       [%x %v4 %init ~]
     =/  init  [(uv-channels-2:utils v-channels |) hidden-posts]
     ``noun+!>(`[channels:c (set id-post:c)]`init)
@@ -1305,7 +1270,6 @@
   ::  handle a said (previews) request where we have the data to respond
   ::
   ++  ca-said-1
-<<<<<<< HEAD
     |=  =plan:c
     ^+  ca-core
     =.  ca-core
@@ -1316,27 +1280,12 @@
     (give %kick ~ ~)
   ::
   ++  ca-said-2
-=======
->>>>>>> feca9e4c
     |=  =plan:c
     ^+  ca-core
     =.  ca-core
       %^  give  %fact  ~
       ?.  (can-read:ca-perms src.bowl)
         channel-denied+!>(~)
-<<<<<<< HEAD
-=======
-      (said-1:utils nest plan posts.channel)
-    (give %kick ~ ~)
-  ::
-  ++  ca-said-2
-    |=  =plan:c
-    ^+  ca-core
-    =.  ca-core
-      %^  give  %fact  ~
-      ?.  (can-read:ca-perms src.bowl)
-        channel-denied+!>(~)
->>>>>>> feca9e4c
       (said-2:utils nest plan posts.channel)
     (give %kick ~ ~)
   ::

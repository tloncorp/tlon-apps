--- conflicted
+++ resolved
@@ -918,7 +918,6 @@
   =?  +.pole  !?=([?(%v0 %v1 %v2 %v3 %v4) *] +.pole)
     [%v0 +.pole]
   ?+    pole  [~ ~]
-<<<<<<< HEAD
       [%x %v2 %changes since=@ rest=*]
     =+  since=(slav %da since.pole)
     =/  changes=(map nest:c (unit v-posts:c))
@@ -942,9 +941,9 @@
         out
       [[changed u.post] out]
     ?+  rest.pole  [~ ~]
-        ~
-      ~>  %bout.[0 'backlog unversioning all']
-      ``noun+!>((~(run by changes) (curr bind uv-posts-2:utils)))
+      ::   ~
+      :: ~>  %bout.[0 'backlog unversioning all']
+      :: ``noun+!>((~(run by changes) (curr bind uv-posts-2:utils)))
     ::
         ~
       ::TODO  proper mark?
@@ -972,10 +971,6 @@
       ?~(p 0 (wyt:on-v-posts:c u.p))
     ==
   ::
-      [%x ?(%v0 %v1) %channels ~]   ``channels+!>((uv-channels-1:utils v-channels))
-=======
->>>>>>> 485e5330
-    ::
     ::    /x/v/channels: get unversioned channels
     ::
       [%x ?(%v0 %v1) %channels ~]

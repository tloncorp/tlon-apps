--- conflicted
+++ resolved
@@ -75,20 +75,12 @@
             :+  %channel-heads-2         &  -:!>(*vale:m-channel-heads-2)
             :+  %channel-heads-3         &  -:!>(*vale:m-channel-heads-3)
             :+  %channel-perm            &  -:!>(*vale:m-channel-perm)
-<<<<<<< HEAD
-            ::TODO revert to strict on next upgrade
-=======
             ::TODO make strict on next upgrade
->>>>>>> 132ea048
             :+  %channel-post            |  -:!>(*vale:m-channel-post)
             :+  %channel-post-2          &  -:!>(*vale:m-channel-post-2)
             :+  %channel-post-3          &  -:!>(*vale:m-channel-post-3)
             :+  %channel-post-4          &  -:!>(*vale:m-channel-post-4)
-<<<<<<< HEAD
-            ::TODO revert to strict on next upgrade
-=======
             ::TODO make strict on next upgrade
->>>>>>> 132ea048
             :+  %channel-posts           |  -:!>(*vale:m-channel-posts)
             :+  %channel-posts-2         &  -:!>(*vale:m-channel-posts-2)
             :+  %channel-posts-3         &  -:!>(*vale:m-channel-posts-3)
@@ -120,10 +112,7 @@
             :+  %channel-unread-update   &  -:!>(*vale:m-channel-unread-update)
             :+  %channel-unreads         &  -:!>(*vale:m-channel-unreads)
             :+  %channels                &  -:!>(*vale:m-channels)
-<<<<<<< HEAD
-=======
             ::TODO  make strict on next update
->>>>>>> 132ea048
             :+  %channels-2              |  -:!>(*vale:m-channels-2)
             :+  %channels-3              &  -:!>(*vale:m-channels-3)
             :+  %channels-4              &  -:!>(*vale:m-channels-4)

--- conflicted
+++ resolved
@@ -1084,13 +1084,8 @@
       %^  give  %fact
         ~[path v0+path v1+path]
       ?~  got  cage.sign
-<<<<<<< HEAD
       channel-said+!>((v7:said:v9:ccv u.got))
-    =/  suffix
-=======
-      channel-said+!>((to-said-1:utils u.got))
     =/  suffix=^path
->>>>>>> 97faf05f
       [%said (scot %p src.bowl) (tail path)]
     =.  cor
       %^  give  %fact

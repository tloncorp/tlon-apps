--- conflicted
+++ resolved
@@ -683,22 +683,17 @@
   ^+  cor
   =?  pole  !?=([?(%v0 %v1 %v2) *] pole)
     [%v0 pole]
-  ?+    pole  ~|(bad-watch-path+`path`pole !!)
-      [?(%v0 %v1 %v2) ~]                    ?>(from-self cor)
-      [?(%v0 %v1) %unreads ~]               ?>(from-self cor)
-<<<<<<< HEAD
-      [?(%v0 %v1 %v2) =kind:c ship=@ name=@ ~]  ?>(from-self cor)
-      [?(%v0 %v1 %v2) %said =kind:c host=@ name=@ %post time=@ reply=?(~ [@ ~])]
-=======
-      [?(%v0 %v1) =kind:c ship=@ name=@ ~]  ?>(from-self cor)
+  ?+  pole  ~|(bad-watch-path+`path`pole !!)
+    [?(%v0 %v1 %v2) ~]                    ?>(from-self cor)
+    [?(%v0 %v1) %unreads ~]               ?>(from-self cor)
+    [?(%v0 %v1 %v2) =kind:c ship=@ name=@ ~]  ?>(from-self cor)
   ::
       [%v1 %hooks %preview =kind:c host=@ name=@ ~]
     =/  host=ship   (slav %p host.pole)
     =/  =path  /v0/hooks/preview/[kind.pole]/[name.pole]
     ((safe-watch pole [host %channels-server] path) |)
   ::
-      [?(%v0 %v1) %said =kind:c host=@ name=@ %post time=@ reply=?(~ [@ ~])]
->>>>>>> a2616d62
+      [?(%v0 %v1 %v2) %said =kind:c host=@ name=@ %post time=@ reply=?(~ [@ ~])]
     =/  host=ship   (slav %p host.pole)
     =/  =nest:c     [kind.pole host name.pole]
     =/  =plan:c     =,(pole [(slav %ud time) ?~(reply ~ `(slav %ud -.reply))])
@@ -905,11 +900,7 @@
     =/  =ship  (slav %p ship.pole)
     (ca-peek:(ca-abed:ca-core kind.pole ship name.pole) rest.pole v.pole)
   ::
-<<<<<<< HEAD
       [%u ?(%v0 %v1 %v2 %v3) =kind:c ship=@ name=@ ~]
-=======
-      [%u ?(%v0 %v1) =kind:c ship=@ name=@ ~]
->>>>>>> a2616d62
     =/  =ship  (slav %p ship.pole)
     ``loob+!>((~(has by v-channels) kind.pole ship name.pole))
     ::

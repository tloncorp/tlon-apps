--- conflicted
+++ resolved
@@ -131,14 +131,10 @@
           [/v2 %channel-response-3 ~]
           [/v2/said %channel-said-1 %channel-denied ~]
         ::
-<<<<<<< HEAD
           [/v3 %channel-response-4 ~]
-          [/v3/said %channel-said-1 ~]
+          [/v3/said %channel-said-1 %channel-denied ~]
         ::
           [/v4/said %channel-said-2 ~]
-=======
-          [/v3/said %channel-said-1 %channel-denied ~]
->>>>>>> c9fa44ce
       ==
     ::  scries
     ::

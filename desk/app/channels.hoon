::  channels: diary, heap & chat channels for groups
::
::    this is the client side that pulls data from the channels-server.
::
::  XX  chat thread entries can no longer be edited.  maybe fix before
::      release?
::
::    note: all subscriptions are handled by the subscriber library so
::    we can have resubscribe loop protection.
::
/-  c=channels, g=groups, gv=groups-ver, activity, story
/-  meta
/+  default-agent, verb, dbug,
    neg=negotiate, discipline, logs,
    sparse, imp=import-aid
/+  utils=channel-utils, volume, s=subscriber,
    em=emojimart, ccv=channel-conv
::  performance, keep warm
/+  channel-json
::
/%  m-channel-changed-posts   %channel-changed-posts
/%  m-channel-heads           %channel-heads
/%  m-channel-heads-2         %channel-heads-2
/%  m-channel-heads-3         %channel-heads-3
/%  m-channel-perm            %channel-perm
/%  m-channel-post            %channel-post
/%  m-channel-post-2          %channel-post-2
/%  m-channel-post-3          %channel-post-3
/%  m-channel-post-4          %channel-post-4
/%  m-channel-posts           %channel-posts
/%  m-channel-posts-2         %channel-posts-2
/%  m-channel-posts-3         %channel-posts-3
/%  m-channel-posts-4         %channel-posts-4
/%  m-channel-replies         %channel-replies
/%  m-channel-replies-2       %channel-replies-2
/%  m-channel-replies-3       %channel-replies-3
/%  m-channel-replies-4       %channel-replies-4
/%  m-channel-reply           %channel-reply
/%  m-channel-reply-2         %channel-reply-2
/%  m-channel-response        %channel-response
/%  m-channel-response-2      %channel-response-2
/%  m-channel-response-3      %channel-response-3
/%  m-channel-response-4      %channel-response-4
/%  m-channel-said            %channel-said
/%  m-channel-said-1          %channel-said-1
/%  m-channel-said-2          %channel-said-2
/%  m-channel-scan            %channel-scan
/%  m-channel-scan-2          %channel-scan-2
/%  m-channel-scan-3          %channel-scan-3
/%  m-channel-scam            %channel-scam
/%  m-channel-scam-2          %channel-scam-2
/%  m-channel-scam-3          %channel-scam-3
/%  m-channel-simple-post     %channel-simple-post
/%  m-channel-simple-posts    %channel-simple-posts
::NOTE  these fail to build with /%, but can be built from dojo just fine.
::      presuming a mark filepath resolution bug in clay...
:: /%  m-channel-simple-replies  %channel-simple-replies
:: /%  m-channel-simple-reply    %channel-simple-reply
/%  m-channel-unread-update   %channel-unread-update
/%  m-channel-unreads         %channel-unreads
/%  m-channels                %channels
/%  m-channels-2              %channels-2
/%  m-channels-3              %channels-3
/%  m-channels-4              %channels-4
/%  m-hidden-posts            %hidden-posts
/%  m-hook-channel-preview    %hook-channel-preview
/%  m-toggle-post             %toggle-post
::
%-  %-  discipline
    :+  ::  marks
        ::
        :~  :+  %channel-changed-posts   |  -:!>(*vale:m-channel-changed-posts)
            :+  %channel-heads           &  -:!>(*vale:m-channel-heads)
            :+  %channel-heads-2         &  -:!>(*vale:m-channel-heads-2)
            :+  %channel-heads-3         &  -:!>(*vale:m-channel-heads-3)
            :+  %channel-perm            &  -:!>(*vale:m-channel-perm)
            :+  %channel-post            &  -:!>(*vale:m-channel-post)
            :+  %channel-post-2          &  -:!>(*vale:m-channel-post-2)
            :+  %channel-post-3          &  -:!>(*vale:m-channel-post-3)
            :+  %channel-post-4          &  -:!>(*vale:m-channel-post-4)
            :+  %channel-posts           &  -:!>(*vale:m-channel-posts)
            :+  %channel-posts-2         &  -:!>(*vale:m-channel-posts-2)
            :+  %channel-posts-3         &  -:!>(*vale:m-channel-posts-3)
            :+  %channel-posts-4         |  -:!>(*vale:m-channel-posts-4)  ::TODO  make strict
            :+  %channel-replies         &  -:!>(*vale:m-channel-replies)
            :+  %channel-replies-2       &  -:!>(*vale:m-channel-replies-2)
            :+  %channel-replies-3       &  -:!>(*vale:m-channel-replies-3)
            :+  %channel-replies-4       &  -:!>(*vale:m-channel-replies-4)
            :+  %channel-reply           &  -:!>(*vale:m-channel-reply)
            :+  %channel-reply-2         &  -:!>(*vale:m-channel-reply-2)
            :+  %channel-response        &  -:!>(*vale:m-channel-response)
            :+  %channel-response-2      &  -:!>(*vale:m-channel-response-2)
            :+  %channel-response-3      &  -:!>(*vale:m-channel-response-3)
            :+  %channel-response-4      &  -:!>(*vale:m-channel-response-4)
            :+  %channel-said            &  -:!>(*vale:m-channel-said)
            :+  %channel-said-1          &  -:!>(*vale:m-channel-said-1)
            :+  %channel-said-2          &  -:!>(*vale:m-channel-said-2)
            :+  %channel-scan            &  -:!>(*vale:m-channel-scan)
            :+  %channel-scan-2          &  -:!>(*vale:m-channel-scan-2)
            :+  %channel-scan-3          &  -:!>(*vale:m-channel-scan-3)
            :+  %channel-scam            &  -:!>(*vale:m-channel-scam)
            :+  %channel-scam-2          &  -:!>(*vale:m-channel-scam-2)
            :+  %channel-scam-3          &  -:!>(*vale:m-channel-scam-3)
            :+  %channel-simple-post     &  -:!>(*vale:m-channel-simple-post)
            :+  %channel-simple-posts    &  -:!>(*vale:m-channel-simple-posts)
            :: :+  %channel-simple-replies  &  -:!>(*vale:m-channel-simple-replies)
            :: :+  %channel-simple-reply    &  -:!>(*vale:m-channel-simple-reply)
            :+  %channel-unread-update   &  -:!>(*vale:m-channel-unread-update)
            :+  %channel-unreads         &  -:!>(*vale:m-channel-unreads)
            :+  %channels                &  -:!>(*vale:m-channels)
            :+  %channels-2              &  -:!>(*vale:m-channels-2)
            :+  %channels-3              &  -:!>(*vale:m-channels-3)
            :+  %channels-4              &  -:!>(*vale:m-channels-4)
            :+  %hidden-posts            &  -:!>(*vale:m-hidden-posts)
            :+  %hook-channel-preview    &  -:!>(*vale:m-hook-channel-preview)
            :+  %toggle-post             &  -:!>(*vale:m-toggle-post)
        ==
      ::  facts
      ::
      :~  [/ %channel-response %toggle-post ~]
          [/said %channel-said %channel-denied ~]
          [/unreads %channel-unread-update ~]
        ::
          [/v0 %channel-response %toggle-post ~]
          [/v0/said %channel-said %channel-denied ~]
          [/v0/unreads %channel-unread-update ~]
        ::
          [/v1 %channel-response-2 %toggle-post ~]
          [/v1/hooks/preview %hook-channel-preview ~]  ::REVIEW
          [/v1/said %channel-said %channel-denied ~]
          [/v1/unreads %channel-unread-update ~]
        ::
          [/v2 %channel-response-3 ~]
          [/v2/said %channel-said-1 %channel-denied ~]
        ::
          [/v3 %channel-response-4 ~]
          [/v3/said %channel-said-1 %channel-denied ~]
        ::
          [/v4/said %channel-said-2 ~]
      ==
    ::  scries
    ::
    :~  [/x/$/$/$/perm %channel-perm]
        [/x/$/$/$/posts %channel-posts]
        [/x/$/$/$/search %channel-scan]
        [/x/$/init %noun]
        [/x/channels %channels]
        [/x/init %noun]
        [/x/pins %channel-pins]
        [/x/unreads %channel-unreads]
      ::
        [/x/v0/$/$/$/posts %channel-simple-posts]
        [/x/v0/$/$/$/posts/post %channel-simple-post]
        [/x/v0/$/$/$/posts/post/id/$/replies %channel-simple-replies]
        [/x/v0/$/$/$/posts/post/id/$/replies/reply %channel-simple-reply]
        [/x/v0/channels %channels]
        [/x/v0/hidden-posts %hidden-posts]
        [/x/v0/unreads %channel-unreads]
      ::
        [/x/v1/$/$/$/posts %channel-posts]
        [/x/v1/$/$/$/posts/post %channel-post]
        [/x/v1/$/$/$/posts/post/id/$/replies %channel-replies]
        [/x/v1/$/$/$/posts/post/id/$/replies/reply %channel-reply]
        [/x/v1/channels %channels]
        [/x/v1/hidden-posts %hidden-posts]
        [/x/v1/unreads %channel-unreads]
      ::
        [/x/v2/$/$/$/posts %channel-posts-2]
        [/x/v2/$/$/$/posts/post %channel-post-2]
        [/x/v2/$/$/$/posts/post/id/$/replies %channel-replies-2]
        [/x/v2/$/$/$/posts/post/id/$/replies/reply %channel-reply]
        [/x/v2/channels %channels-2]
        [/x/v2/heads %channel-heads]
      ::
        [/x/v3/$/$/$/posts %channel-posts-3]
        [/x/v3/$/$/$/posts/post %channel-post-3]
        [/x/v3/$/$/$/posts/post/id/$/replies %channel-replies-3]
        [/x/v3/$/$/$/posts/post/id/$/replies/reply %channel-reply-2]
        [/x/v3/channels %channels-3]
        [/x/v3/heads %channel-heads-2]
        [/x/v3/said %noun]
        [/x/v3/v-channels %noun]
      ::
        [/x/v4/channels %channels-4]
        [/x/v4/said %channel-said-2]
        [/x/v4/heads %channel-heads-3]
        [/x/v4/$/$/$/posts %channel-posts-4]
        [/x/v4/$/$/$/posts/post %channel-post-4]
        [/x/v4/$/$/$/posts/post/id/$/replies %channel-replies-4]
        [/x/v4/$/$/$/posts/post/id/$/replies/reply %channel-reply-2]
      ::
        ::TODO  other v5 scries
        [/x/v5/changes %channel-changed-posts]
        [/x/v5/init-posts %channel-changed-posts]
    ==
::
=/  verbose  |
%-  %-  agent:neg
    :+  notify=&
      [~.channels^%3 ~ ~]
    %-  my
    :~  %groups^[~.groups^%1 ~ ~]
        %channels-server^[~.channels^%3 ~ ~]
    ==
%-  agent:dbug
%+  verb  |
::
^-  agent:gall
=>
  |%
  +$  card  card:agent:gall
  +$  current-state
    $:  %15
        =v-channels:c
        voc=(map [nest:c plan:c] (unit said:c))
        hidden-posts=(set id-post:c)
        debounce=(jug nest:c @da)  ::  temporary bandaid
      ::
        ::  .pending-ref-edits: for migration, see also +poke %negotiate-notif
        ::
        pending-ref-edits=(jug ship [=kind:c name=term])
        :: delayed resubscribes
        =^subs:s
        =pimp:imp
    ==
  --
=|  current-state
=*  state  -
=<
  |_  =bowl:gall
  +*  this  .
      def   ~(. (default-agent this %|) bowl)
      log   ~(. logs [our.bowl /logs])
      cor   ~(. +> [bowl ~])
  ++  on-init
    ^-  (quip card _this)
    =^  cards  state
      abet:init:cor
    [cards this]
  ::
  ++  on-save  !>([state])
  ++  on-load
    |=  =vase
    ^-  (quip card _this)
    =^  cards  state
      abet:(load:cor vase)
    [cards this]
  ::
  ++  on-poke
    |=  [=mark =vase]
    ^-  (quip card _this)
    =^  cards  state
      abet:(poke:cor mark vase)
    [cards this]
  ::
  ++  on-watch
    |=  =path
    ^-  (quip card _this)
    =^  cards  state
      abet:(watch:cor path)
    [cards this]
  ::
  ++  on-peek    peek:cor
  ++  on-leave   on-leave:def
  ++  on-fail
    |=  [=term =tang]
    ^-  (quip card _this)
    %-  (slog term tang)
    :_  this
    [(fail:log term tang ~)]~
  ::
  ++  on-agent
    |=  [=wire =sign:agent:gall]
    ^-  (quip card _this)
    =^  cards  state
      abet:(agent:cor wire sign)
    [cards this]
  ::
  ++  on-arvo
    |=  [=wire sign=sign-arvo]
    ^-  (quip card _this)
    =^  cards  state
      abet:(arvo:cor wire sign)
    [cards this]
  --
|_  [=bowl:gall cards=(list card)]
++  abet  [(flop cards) state]
++  cor   .
++  plog  ~(. logs [our.bowl /logs])
++  emit  |=(=card cor(cards [card cards]))
++  emil  |=(caz=(list card) cor(cards (welp (flop caz) cards)))
++  give  |=(=gift:agent:gall (emit %give gift))
++  server  (cat 3 dap.bowl '-server')
++  log
  |=  msg=(trap tape)
  ?.  verbose  same
  (slog leaf+"%{(trip dap.bowl)} {(msg)}" ~)
::
::  does not overwite if wire and dock exist.  maybe it should
::  leave/rewatch if the path differs?
::
++  safe-watch
  |=  [=wire =dock =path]
  |=  delay=?
  ^+  cor
  ?:  (~(has by wex.bowl) wire dock)  cor
  =^  caz=(list card)  subs
    (~(subscribe s [subs bowl]) wire dock path delay)
  (emil caz)
::
++  load
  |^  |=  =vase
  ^+  cor
  =+  !<(old=versioned-state vase)
  =?  old  ?=(%0 -.old)  (state-0-to-1 old)
  =?  old  ?=(%1 -.old)  (state-1-to-2 old)
  =?  old  ?=(%2 -.old)  (state-2-to-3 old)
  =?  old  ?=(%3 -.old)  (state-3-to-4 old)
  =?  old  ?=(%4 -.old)  (state-4-to-5 old)
  =?  old  ?=(%5 -.old)  (state-5-to-6 old)
  =?  old  ?=(%6 -.old)  (state-6-to-7 old)
  =?  old  ?=(%7 -.old)  (state-7-to-8 old)
  =?  old  ?=(%8 -.old)  (state-8-to-9 old)
  =?  old  ?=(%9 -.old)  (state-9-to-10 old)
  =?  old  ?=(%10 -.old)  (state-10-to-11 old)
  =?  old  ?=(%11 -.old)  (state-11-to-12 old)
  =^  caz-12=(list card)  old
    ?.  ?=(%12 -.old)  [~ old]
    :_  (state-12-to-13 old)
    ::NOTE  we used to do this during 9-to-10, and later during 11-to-12,
    ::      but we still had bad data, so now we do it again for those who had
    ::      already done it, and kick it off fresh for those coming from older
    ::      versions. see also the similar note below.
    %-  zing
    %+  turn  ~(tap in ~(key by v-channels.old))
    |=  =nest:c
    ^-  (list card)
    =/  =wire
      /[kind.nest]/(scot %p ship.nest)/[name.nest]
    =/  duration  (~(rad og (sham our.bowl nest)) ~m15)
    =/  note=note-arvo
      ::  slightly staggered to spread load. might not be strictly necessary
      ::  for this, but good practice.
      ::
      [%b %wait (add now.bowl duration)]
    ::NOTE  we used to do the /numbers ones during 8-to-9 migration,
    ::      but the logic for handling those timer events was flawed initially,
    ::      so we re-set those timers here to retry. if this results in
    ::      duplicate timers, so be it. doing the work twice is wasteful but
    ::      harmless.
    :~  [%pass [%numbers wire] %arvo note]
        [%pass [%tombstones wire] %arvo note]
        (tell:plog %dbug ~[>[wire `@dr`duration %fires-at `@da`(add now.bowl duration)]<] ~)
    ==
  =.  cor  (emil caz-12)
  =?  old  ?=(%13 -.old)  (state-13-to-14 old)
  =?  old  ?=(%14 -.old)  (state-14-to-15 old)
  ?>  ?=(%15 -.old)
  ::  periodically clear .debounce to avoid space leak
  ::
  =.  debounce  ~
  =.  state  old
  inflate-io
  ::
  +$  versioned-state
    $%  state-15
        state-14
        state-13
        state-12
        state-11
        state-10
        state-9
        state-8
        state-7
        state-6
        state-5
        state-4
        state-3
        state-2
        state-1
        state-0
    ==
  +$  state-15  current-state
  +$  state-14  _%*(. *state-15 - %14)
  +$  state-13  _%*(. *state-14 - %13)
  +$  state-12  _%*(. *state-13 - %12)
  +$  state-11  _%*(. *state-12 - %11)
  +$  state-10
    $:  %10
        =v-channels:v9:c
        voc=(map [nest:v9:c plan:v9:c] (unit said:v9:c))
        hidden-posts=(set id-post:v9:c)
      ::
        ::  .pending-ref-edits: for migration, see also +poke %negotiate-notif
        ::
        pending-ref-edits=(jug ship [=kind:v9:c name=term])
        :: delayed resubscribes
        =^subs:s
        =pimp:imp
    ==
  +$  state-9
    $:  %9  ::NOTE  otherwise identical to state-8
        =v-channels:v8:c
        voc=(map [nest:c plan:c] (unit said:v8:c))
        hidden-posts=(set id-post:c)
      ::
        ::  .pending-ref-edits: for migration, see also +poke %negotiate-notif
        ::
        pending-ref-edits=(jug ship [=kind:c name=term])
        :: delayed resubscribes
        =^subs:s
        =pimp:imp
    ==
  +$  state-8
    $:  %8
        =v-channels:v8:c
        voc=(map [nest:c plan:c] (unit said:v8:c))
        hidden-posts=(set id-post:c)
      ::
        ::  .pending-ref-edits: for migration, see also +poke %negotiate-notif
        ::
        pending-ref-edits=(jug ship [=kind:c name=term])
        :: delayed resubscribes
        =^subs:s
        =pimp:imp
    ==
  +$  state-7
    $:  %7
        =v-channels:v7:c
        voc=(map [nest:c plan:c] (unit said:v7:c))
        hidden-posts=(set id-post:c)
      ::
        ::  .pending-ref-edits: for migration, see also +poke %negotiate-notif
        ::
        pending-ref-edits=(jug ship [=kind:c name=term])
        :: delayed resubscribes
        =^subs:s
        =pimp:imp
    ==
  +$  state-6
    $:  %6
        =v-channels:v6:c
        voc=(map [nest:c plan:c] (unit said:v7:c))
        hidden-posts=(set id-post:c)
      ::
        ::  .pending-ref-edits: for migration, see also +poke %negotiate-notif
        ::
        pending-ref-edits=(jug ship [=kind:c name=term])
        :: delayed resubscribes
        =^subs:s
        =pimp:imp
    ==
  ::
  ++  state-14-to-15
    |=  s=state-14
    ^-  state-15
    %=  s  -  %15
      v-channels  (~(run by v-channels.s) channel:drop-bad-links:utils)
      voc         (~(run by voc.s) (curr bind said:drop-bad-links:utils))
    ==
  ::
  ++  state-13-to-14
    |=  s=state-13
    s(- %14)
  ::
  ++  state-12-to-13
    |=  s=state-12
    =-  s(- %13, v-channels (~(run by v-channels.s) -))
    |=  v=v-channel:v9:c
    ^+  v
    v(posts (drop-bad-tombstones:utils posts.v))
  ::
  ++  state-11-to-12
    |=  s=state-11
    ::NOTE  this used to do the +state-12-to-13 logic,
    ::      but we moved that down the line.
    s(- %12)
  ::
  ++  state-10-to-11
    |=  state-10
    ^-  state-11
    [%11 v-channels voc hidden-posts debounce=~ pending-ref-edits subs pimp]
  ::
  ++  state-9-to-10
    |=  s=state-9
    ^-  state-10
    %=  s  -  %10
      v-channels  (v-channels-8-to-9:utils v-channels.s)
    ::
        voc
      %-  ~(run by voc.s)
      |=  s=(unit said:v8:c)
      ?~(s ~ `(said-8-to-9:utils u.s))
    ==
  ::
  ++  state-8-to-9
    |=  s=state-8
    ^-  state-9
    s(- %9)
  ::
  ++  state-7-to-8
    |=  s=state-7
    ^-  state-8
    %=  s  -  %8
      v-channels  (v-channels-7-to-8:utils v-channels.s)
      voc  (~(run by voc.s) |=(s=(unit said:v7:c) ?~(s ~ `(said-7-to-8:utils u.s))))
    ==
  ::
  ++  state-6-to-7
    |=  s=state-6
    ^-  state-7
    s(- %7, v-channels (v-channels-6-to-7 v-channels.s))
  ++  v-channels-6-to-7
    |=  vc=v-channels:v6:c
    ^-  v-channels:v7:c
    %-  ~(run by vc)
    |=  v=v-channel:v6:c
    v(pending [pending.v *last-updated:c])
  ::
  +$  state-5
    ::XX versioning: expose correct types
    :: by stacking a number of =,
    ::
    :: =,  v5:old:c
    $:  %5
        =v-channels:v6:c
        voc=(map [nest:c plan:c] (unit said:v7:c))
        hidden-posts=(set id-post:c)
      ::
        ::  .pending-ref-edits: for migration, see also +poke %negotiate-notif
        ::
        pending-ref-edits=(jug ship [=kind:c name=term])
        :: delayed resubscribes
        =^subs:s
    ==
  ::
  ++  state-5-to-6
    |=  state-5
    ^-  state-6
    [%6 v-channels voc hidden-posts pending-ref-edits subs *pimp:imp]
  ::
  +$  state-4
    $:  %4
        =v-channels:v6:c
        voc=(map [nest:c plan:c] (unit said:v7:c))
        pins=(list nest:c)
        hidden-posts=(set id-post:c)
        pending-ref-edits=(jug ship [=kind:c name=term])
        =^subs:s
    ==
  ::
  ++  state-4-to-5
    |=  state-4
    ^-  state-5
    [%5 v-channels voc hidden-posts pending-ref-edits subs]
  ::
  +$  state-3
    $:  %3
        v-channels=(map nest:c v-channel-2)
        voc=(map [nest:c plan:c] (unit said:v7:c))
        pins=(list nest:c)  ::TODO  vestigial, in groups-ui now, remove me
        hidden-posts=(set id-post:c)
      ::
        ::  .pending-ref-edits: for migration, see also +poke %negotiate-notif
        ::
        pending-ref-edits=(jug ship [=kind:c name=term])
        :: delayed resubscribes
        =^subs:s
    ==
  ::
  +$  state-2
    $:  %2
        v-channels=(map nest:c v-channel-2)
        voc=(map [nest:c plan:c] (unit said:v7:c))
        pins=(list nest:c)  ::TODO  vestigial, in groups-ui now, remove me
        hidden-posts=(set id-post:c)
      ::
        ::  .pending-ref-edits: for migration, see also +poke %negotiate-notif
        ::
        pending-ref-edits=(jug ship [=kind:c name=term])
    ==
  +$  state-1
    $:  %1
        v-channels=(map nest:c v-channel-1)
        voc=(map [nest:c plan:c] (unit said:v7:c))
        pins=(list nest:c)
        hidden-posts=(set id-post:c)
    ==
  ++  state-3-to-4
    |=  s=state-3
    ^-  state-4
    s(- %4, v-channels (~(run by v-channels.s) v-channel-2-to-3))
  ++  state-2-to-3
    |=  s=state-2
    ^-  state-3
    %=  s  -  %3
        pending-ref-edits  [pending-ref-edits.s *^subs:^s]
    ==
  ++  v-channel-1
    |^  ,[global local]
    +$  global
      $:  posts=v-posts-1
          order=(rev:c order=arranged-posts:c)
          view=(rev:c =view:c)
          sort=(rev:c =sort:c)
          perm=(rev:c =perm:c)
      ==
    +$  window    window:v-channel:c
    +$  future    [=window diffs=(jug id-post:c u-post-1)]
    +$  local     [=net:c log=log-1 =remark:v7:c =window =future]
    --
  ::
  ++  v-channel-2
    |^  ,[global:v-channel:v7:c local]
    +$  local
      $:  =net:c
          =log:v7:c
          =remark:v7:c
          =window:v-channel:c
          =future:v-channel:v7:c
      ==
    --
  ::
  +$  log-1           ((mop time u-channel-1) lte)
  ++  log-on-1        ((on time u-channel-1) lte)
  +$  u-channel-1     $%  $<(%post u-channel:v7:c)
                          [%post id=id-post:c u-post=u-post-1]
                      ==
  +$  u-post-1        $%  $<(?(%set %reply) u-post:v7:c)
                          [%set post=(unit v-post-1)]
                          [%reply id=id-reply:c u-reply=u-reply-1]
                      ==
  +$  u-reply-1       $%  $<(%set u-reply:v7:c)
                          [%set reply=(unit v-reply-1)]
                      ==
  +$  v-posts-1       ((mop id-post:c (unit v-post-1)) lte)
  ++  on-v-posts-1    ((on id-post:c (unit v-post-1)) lte)
  +$  v-post-1        [v-seal-1 (rev:c essay:v7:c)]
  +$  v-seal-1        [id=id-post:c replies=v-replies-1 reacts=v-reacts:v7:c]
  +$  v-replies-1     ((mop id-reply:c (unit v-reply-1)) lte)
  ++  on-v-replies-1  ((on id-reply:c (unit v-reply-1)) lte)
  +$  v-reply-1       [v-reply-seal:v7:c memo:v7:c]
  ++  state-1-to-2
    |=  s=state-1
    ^-  state-2
    =/  pend=(jug ship [=kind:c name=term])
      %-  ~(gas ju *(jug ship [kind:c term]))
      %+  turn  ~(tap in ~(key by v-channels.s))
      |=(nest:c [ship kind name])
    %=  s
      -  %2
      v-channels    (~(run by v-channels.s) v-channel-1-to-2)
      hidden-posts  [hidden-posts.s pend]
    ==
  ++  v-channel-2-to-3
    |=  v=v-channel-2
    ^-  v-channel:v6:c
    v(future [future.v *pending-messages:v7:c])
  ++  v-channel-1-to-2
    |=  v=v-channel-1
    ^-  v-channel-2
    %=  v
      posts   (v-posts-1-to-2 posts.v)
      log     (log-1-to-2 log.v)
      future  (future-1-to-2 future.v)
    ==
  ++  log-1-to-2
    |=  l=log-1
    (run:log-on-1 l u-channel-1-to-2)
  ++  u-channel-1-to-2
    |=  u=u-channel-1
    ^-  u-channel:v7:c
    ?.  ?=([%post *] u)  u
    u(u-post (u-post-1-to-2 u-post.u))
  ++  future-1-to-2
    |=  f=future:v-channel-1
    ^-  future:v-channel:v7:c
    f(diffs (~(run by diffs.f) |=(s=(set u-post-1) (~(run in s) u-post-1-to-2))))
  ++  u-post-1-to-2
    |=  u=u-post-1
    ^-  u-post:v7:c
    ?+  u  u
      [%set ~ *]           u(u.post (v-post-1-to-2 u.post.u))
      [%reply * %set ~ *]  u(u.reply.u-reply (v-reply-1-to-2 u.reply.u-reply.u))
    ==
  ++  v-posts-1-to-2
    |=  p=v-posts-1
    %+  run:on-v-posts-1  p
    |=(p=(unit v-post-1) ?~(p ~ `(v-post-1-to-2 u.p)))
  ++  v-post-1-to-2
    |=(p=v-post-1 p(replies (v-replies-1-to-2 replies.p)))
  ++  v-replies-1-to-2
    |=  r=v-replies-1
    %+  run:on-v-replies-1  r
    |=(r=(unit v-reply-1) ?~(r ~ `(v-reply-1-to-2 u.r)))
  ++  v-reply-1-to-2
    |=(r=v-reply-1 `v-reply:v7:c`[-.r 0 +.r])
  ::
  ::  %0 to %1
  ::
  +$  state-0
    $:  %0
        v-channels=(map nest:c v-channel-0)
        voc=(map [nest:c plan:c] (unit said:v7:c))
        pins=(list nest:c)
        hidden-posts=(set id-post:c)
    ==
  ++  v-channel-0
    |^  ,[global:v-channel-1 local]
    +$  window    window:v-channel:c
    +$  future    [=window diffs=(jug id-post:c u-post-1)]
    +$  local     [=net:c log=log-1 remark=remark-0 =window =future]
    --
  +$  remark-0  [last-read=time watching=_| unread-threads=(set id-post:c)]
  ::
  ++  state-0-to-1
    |=  s=state-0
    ^-  state-1
    s(- %1, v-channels (~(run by v-channels.s) v-channel-0-to-1))
  ++  v-channel-0-to-1
    |=  v=v-channel-0
    ^-  v-channel-1
    =/  recency=time
      ?~(tim=(ram:on-v-posts-1 posts.v) *time key.u.tim)
    v(remark [recency remark.v])
  --
::
++  init
  ^+  cor
  ::NOTE  poking diary/heap/chat with %*-migrate is done by channels-server,
  ::      because it is important the server migration happens before those
  ::      happen. that way, local subs get established without issue.
  inflate-io
::
++  unsubscribe
  |=  [=wire =dock]
  ^+  cor
  =^  caz=(list card)  subs
    (~(unsubscribe s [subs bowl]) wire dock)
  (emil caz)
++  inflate-io
  ::  leave all subscriptions we don't recognize
  ::
  =.  cor
    %+  roll
      ~(tap by wex.bowl)
    |=  [[[=(pole knot) sub-ship=ship =dude:gall] acked=? =path] core=_cor]
    =.  cor  core
    =/  keep=?
      ?+    pole  |
          [%groups *]
        &(=(%groups dude) =(our.bowl sub-ship) =(/v1/groups path))
      ::
          [=kind:c ship=@ name=@ %updates ~]
        ?.  =(server dude)  |
        ?.  =((scot %p sub-ship) ship.pole)  |
        ?~  diary=(~(get by v-channels) kind.pole sub-ship name.pole)  |
        ?.  ?=([kind:c @ %updates ?(~ [@ ~])] path)  |
        ?.  =(kind.pole i.path)  |
        =(name.pole i.t.path)
      ::
          [=kind:c ship=@ name=@ %checkpoint ~]
        ?.  =(server dude)  |
        ?.  =((scot %p sub-ship) ship.pole)  |
        ?~  diary=(~(get by v-channels) kind.pole sub-ship name.pole)  |
        ?.  ?=([kind:c @ %checkpoint %before @] path)  |
        ?.  =(kind.pole i.path)  |
        =(name.pole i.t.path)
      ::
          [%said =kind:c ship=@ name=@ %post time=@ reply=?(~ [@ ~])]
        ?.  =(server dude)  |
        ?.  =((scot %p sub-ship) ship.pole)  |
        ?~  pplan=(slaw %ud time.pole)  |
        =/  qplan=(unit (unit time))
          ?~  reply.pole  `~
          ?~  q=(slaw %ud -.reply.pole)  ~
          ``u.q
        ?~  qplan  |
        ?.  (~(has by voc) [kind.pole sub-ship name.pole] u.pplan u.qplan)  |
        =(wire path)
      ==
    ?:  keep  cor
    (unsubscribe pole [sub-ship dude])
  ::
  ::  watch all the subscriptions we expect to have
  ::
  =.  cor  (watch-groups |)
  ::
  =.  cor
    %+  roll
      ~(tap by v-channels)
    |=  [[=nest:c *] core=_cor]
    ca-abet:(ca-safe-sub:(ca-abed:ca-core:core nest) |)
  ::
  cor
::
++  poke
  |=  [=mark =vase]
  ^+  cor
  ?+    mark  ~|(bad-poke+mark !!)
      %noun
    ?+  q.vase  !!
        [%channel-wake @ @]
      =+  ;;([=kind:c name=term] +.q.vase)
      =/  =nest:c  [kind src.bowl name]
      ?.  (~(has by v-channels) nest)  cor
      ca-abet:(ca-safe-sub:(ca-abed:ca-core nest) |)
    ::
        %pimp-ready
      ?>  =(our src):bowl
      ?-  pimp
        ~         cor(pimp `&+~)
        [~ %& *]  cor
        [~ %| *]  (run-import p.u.pimp)
      ==
    ::
        [?(%request-seqs %request-tombs) nest:c]
      ::NOTE  if the poke we send from this gets nacked, we will set a timer
      ::      to retry. if the ship/situation is healthy there will likely
      ::      already be a timer for retrying this poke. having multiple timers
      ::      isn't the end of the world, it will just do the same work twice,
      ::      with any subsequent invocations being no-ops. nonetheless,
      ::      probably best to not run this indiscriminately. check for
      ::      presence of the relevant timers for this agent first! patience.
      ::NOTE  we set the timer instead of sending the poke right away. timer
      ::      handling will check lib negotiate before poking.
      =+  ;;(=nest:c +.q.vase)
      %-  emit
      =/  =wire  /[kind.nest]/(scot %p ship.nest)/[name.nest]
      :+  %pass
        :_  wire
        [?-(-.q.vase %request-seqs %numbers, %request-tombs %tombstones)]
      [%arvo %b %wait now.bowl]
    ::
        [%sequence-numbers * @ *]
      =+  ;;([%sequence-numbers =nest:c count=@ud seqs=(list [id=id-post:c seq=(unit @ud)])] q.vase)
      ?>  =(src.bowl ship.nest)
      =.  cor  (emit (tell:plog %info ~['receiving sequence nrs' >nest< >count<] ~))
      ?.  (~(has by v-channels) nest)  cor
      =.  v-channels
        %+  ~(jab by v-channels)  nest
        |=  channel=v-channel:c
        =.  count.channel  count
        |-
        ?~  seqs  channel
        =*  next  $(seqs t.seqs)
        ?~  seq.i.seqs
          ::  don't touch tombstones, we will request those separately
          next
        ?~  p=(get:on-v-posts:c posts.channel id.i.seqs)  next
        =.  u.p
          ?-  -.u.p
            %&  u.p(seq u.seq.i.seqs)
            %|  u.p(seq u.seq.i.seqs)
          ==
        =.  posts.channel
          (put:on-v-posts:c posts.channel id.i.seqs u.p)
        next
      cor
    ::
        [%tombstones * *]
      =+  ;;([%tombstones =nest:c tombs=(list [id=id-post:v9:c tomb=tombstone:v9:c])] q.vase)
      ?>  =(src.bowl ship.nest)
      =.  cor  (emit (tell:plog %info ~['receiving tombstones' >nest< >(lent tombs)<] ~))
      ?.  (~(has by v-channels) nest)  cor
      =.  v-channels
        %+  ~(jab by v-channels)  nest
        |=  channel=v-channel:c
        ?~  tombs  channel
        =.  posts.channel
          ::NOTE  this will insert deleted posts that we didn't previously know
          ::      about, potentially resulting in a "gapped" backlog.
          ::      you'd expect to track that in window.channel, except that is
          ::      not filled _anywhere at all_, so it's safe to ignore here too.
          ~?  >>>  =(0 seq.tomb.i.tombs)  [%bad-tombstone-for nest id=id.i.tombs]
          (put:on-v-posts:c posts.channel [id |+tomb]:i.tombs)
        $(tombs t.tombs)
      cor
    ==
  ::
    :: TODO: add transfer/import channels
      ?(%channel-action %channel-action-1)
    =/  =a-channels:c
      ?.  ?=(%channel-action mark)
        !<(a-channels:c vase)
      =+  !<(old-a-channels=a-channels:v7:c vase)
      ::  upconvert old %create action
      ?:  ?=([%create *] old-a-channels)
        :-  %create
        =>  create-channel.old-a-channels
        :*  kind
            name
            group
            title
            description
            ~  ::  meta
            readers
            writers
        ==
      ?.  ?=([%channel *] old-a-channels)
        old-a-channels
      ::  upconvert old %channel action
      ::
      ?+    a-channel.old-a-channels  old-a-channels
        ::
          [%post %add *]
        %=    old-a-channels
            essay.c-post.a-channel
          (essay-7-to-8:utils essay.c-post.a-channel.old-a-channels)
        ==
        ::
          [%post %edit *]
        %=    old-a-channels
            essay.c-post.a-channel
          (essay-7-to-8:utils essay.c-post.a-channel.old-a-channels)
        ==
        ::
          [%post %add-react *]
        %=  old-a-channels
            q.c-post.a-channel
          ^-  react:c
          =*  react  q.c-post.a-channel.old-a-channels
          ?~  react=(kill:em react)
            [%any ^react]
          u.react
        ==
        ::
          [%post %reply * %add *]
        %=    old-a-channels
            memo.c-reply.c-post.a-channel
          (memo-7-to-8:utils memo.c-reply.c-post.a-channel.old-a-channels)
        ==
        ::
          [%post %reply * %edit *]
        %=    old-a-channels
            memo.c-reply.c-post.a-channel
          (memo-7-to-8:utils memo.c-reply.c-post.a-channel.old-a-channels)
        ==
        ::
          [%post %reply * %add-react *]
        %=  old-a-channels
            q.c-reply.c-post.a-channel
          ^-  react:c
          =*  react  q.c-reply.c-post.a-channel.old-a-channels
          ?~  react=(kill:em react)
            [%any ^react]
          u.react
        ==
      ==
    ?:  ?=(%create -.a-channels)
      ca-abet:(ca-create:ca-core create-channel.a-channels)
    ?:  ?=(%pin -.a-channels)
      ~&  %channels-vestigial-pin-action
      ?>  from-self
      cor
    ?:  ?=(%toggle-post -.a-channels)
      ?>  from-self
      (toggle-post toggle.a-channels)
    ?:  ?=(%join -.a-channel.a-channels)
      ca-abet:(ca-join:ca-core [nest group.a-channel]:a-channels)
    ca-abet:(ca-a-channel:(ca-abed:ca-core nest.a-channels) a-channel.a-channels)
  ::
      %channel-request-join
    =+  !<([=nest:c =flag:g] vase)
    ca-abet:(ca-join:ca-core nest flag)
  ::
      %channel-migration
    ?>  =(our src):bowl
    =+  !<(new-channels=v-channels:c vase)
    =.  v-channels
      %+  roll  ~(tap by new-channels)
      |=  [[n=nest:c c=v-channel:c] =_v-channels]
      ?~  hav=(~(get by v-channels) n)
        (~(put by v-channels) n c)
      ::  if we already have the channel, only replace it with the import if
      ::  the one we have right now is empty. otherwise, keep what we already
      ::  have, lest we lose newer data.
      ::
      ?.  =(~ posts.u.hav)  v-channels
      (~(put by v-channels) n c)
    ::  after migration, references to chat msgs have changed. we want to
    ::  notify the host about these edits, but not right now: we aren't sure
    ::  they have migrated yet. store affected channels in state, we will send
    ::  edits on a per-host basis when handling %negotiate-notification below.
    ::
    =.  pending-ref-edits
      %-  ~(gas ju pending-ref-edits)
      ^-  (list [ship kind:c term])
      %+  turn  ~(tap in ~(key by new-channels))
      |=(nest:c [ship kind name])
    inflate-io
  ::
      %channel-migration-pins
    ?>  =(our src):bowl
    =+  !<(new-pins=(list nest:c) vase)
    cor
  ::
      %negotiate-notification
    ::  during migration, references to chat msgs were changed. we want to
    ::  notify channel hosts about these edits, but not before they themselves
    ::  have migrated (lest we risk front-running their internal migration
    ::  pokes, causing our edits to fail).
    ::  a version negotiation notification guarantees that they have migrated,
    ::  so based off that we trigger the editing of our messages that changed.
    ::  (see also %*-migrate-refs poke handling in the old agents.)
    ::
    ?>  =(our src):bowl
    =+  !<([match=? =gill:gall] vase)
    ?.  match
      cor
    ?.  =(%channels-server q.gill)
      cor
    =*  host  p.gill
    ?~  pend=(~(get by pending-ref-edits) host)
      cor
    =.  pending-ref-edits
      (~(del by pending-ref-edits) host)
    %-  emil
    %+  turn  ~(tap by u.pend)
    |=  [=kind:c name=term]
    ^-  card
    :+  %pass   /migrate
    :+  %agent  [our.bowl kind]
    :+  %poke
      ::NOTE  %chat-migrate-refs, etc
      (cat 3 kind '-migrate-refs')
    !>([host name])
  ::
      %egg-any
    =+  !<(=egg-any:gall vase)
    ?-  pimp
      ~         cor(pimp `|+egg-any)
      [~ %& *]  (run-import egg-any)
      [~ %| *]  ~&  [dap.bowl %overwriting-pending-import]
                cor(pimp `|+egg-any)
    ==
  ==
  ++  toggle-post
    |=  toggle=post-toggle:c
    ^+  cor
    =.  hidden-posts
      ?-  -.toggle
        %hide  (~(put in hidden-posts) id-post.toggle)
        %show  (~(del in hidden-posts) id-post.toggle)
      ==
    (give %fact ~[/ /v0 /v1] toggle-post+!>(toggle))
  ::
::
++  run-import
  |=  =egg-any:gall
  ^+  cor
  =.  pimp  ~
  ?-  -.egg-any
      ?(%15 %16)
    ?.  ?=(%live +<.egg-any)
      ~&  [dap.bowl %egg-any-not-live]
      cor
    =/  bak
      (load -:!>(*versioned-state:load) +>.old-state.egg-any)
    ::  restore as much data as we can. we don't restart subscriptions here,
    ::  we wait for the groups agent to tell us which ones to re-join.
    ::
    =.  v-channels    (~(uni by v-channels:bak) v-channels)
    =.  voc           (~(uni by voc:bak) voc)
    =.  hidden-posts  (~(uni in hidden-posts:bak) hidden-posts)
    (emil (prod-next:imp [our dap]:bowl))
  ==
++  watch
  |=  =(pole knot)
  ^+  cor
  =?  pole  !?=([?(%v0 %v1 %v2 %v3) *] pole)
    [%v0 pole]
  ?+  pole  ~|(bad-watch-path+`path`pole !!)
    [?(%v0 %v1 %v2 %v3) ~]                    ?>(from-self cor)
    [?(%v0 %v1) %unreads ~]               ?>(from-self cor)
    [?(%v0 %v1 %v2 %v3) =kind:c ship=@ name=@ ~]  ?>(from-self cor)
  ::
      [%v1 %hooks %preview =kind:c host=@ name=@ ~]
    =/  host=ship   (slav %p host.pole)
    =/  =path  /v0/hooks/preview/[kind.pole]/[name.pole]
    ((safe-watch pole [host %channels-server] path) |)
  ::
      [?(%v0 %v1 %v2) %said =kind:c host=@ name=@ %post time=@ reply=?(~ [@ ~])]
    =/  host=ship   (slav %p host.pole)
    =/  =nest:c     [kind.pole host name.pole]
    =/  =plan:c     =,(pole [(slav %ud time) ?~(reply ~ `(slav %ud -.reply))])
    (watch-said host nest plan -.pole)
  ::
      [version=?(%v3 %v4) %said ask=@ =kind:c host=@ name=@ %post time=@ reply=?(~ [@ ~])]
    ::NOTE  best used through /ted/contact-pins or similar
    =/  ask=ship    (slav %p ask.pole)
    =/  host=ship   (slav %p host.pole)
    =/  =nest:c     [kind.pole host name.pole]
    =/  =plan:c     =,(pole [(slav %ud time) ?~(reply ~ `(slav %ud -.reply))])
    (watch-said ask nest plan version.pole)
  ==
::
++  watch-said
  |=  [ask=ship =nest:c =plan:c ver=?(%v0 %v1 %v2 %v3 %v4)]
  ^+  cor
  ::  if we have the data locally, give it
  ::
  ?:  ?&  (~(has by v-channels) nest)
          (ca-know-said:(ca-abed:ca-core nest) plan)
      ==
    ?-  ver
      ?(%v0 %v1)  ca-abet:(ca-said-1:(ca-abed:ca-core nest) plan)
      ?(%v2 %v3 %v4)  ca-abet:(ca-said:(ca-abed:ca-core nest) plan ver)
    ==
  ::  if we don't have the data locally, ask the target for latest,
  ::  but don't go over the network on behalf of someone else.
  ::  if the target is the host, ask channels-server, if not, ask channels.
  ::  we don't give the response from cache here. if the subscriber wanted
  ::  an instant response from cache, they could've scried for it.
  ::
  ?>  |(from-self =(ask our.bowl))
  =/  [=wire =dude:gall =path]
    =/  base=path  (said-path nest plan)
    ::  v3 subscriptions will _always_ ask the client agent,
    ::  because they want to hit the logic that circumvents channel permissions
    ::  for pinned posts
    ::
    ?:  &(=(ask ship.nest) !?=(?(%v3 %v4) ver))
      [base server base]
    ::NOTE  attention! we subscribe to other "client agent" instances here.
    ::      uncommon pattern, very "soft". expect subscription failure and
    ::      handle it gracefully.
    [base dap.bowl [%v4 base]]
  ((safe-watch wire [ask dude] path) |)
::
++  said-path
  |=  [=nest:c =plan:c]
  ^-  path
  %+  welp
    /said/[kind.nest]/(scot %p ship.nest)/[name.nest]/post/(scot %ud p.plan)
  ?~(q.plan / /(scot %ud u.q.plan))
::
++  take-said
  |=  [=nest:c =plan:c =sign:agent:gall]
  =/  =path  (said-path nest plan)
  ^+  cor
  ?+    -.sign  !!
      %watch-ack
    ?~  p.sign  cor
    %-  (slog leaf+"Preview failed" u.p.sign)
    ::  treat subscription failures as if we received a %channel-denied
    ::
    $(sign [%fact %channel-denied !>(~)])
  ::
      %kick
    ?:  (~(has by voc) nest plan)
      cor  :: subscription ended politely
    (give %kick ~[path v0+path v1+path v2+path] ~)
  ::
      %fact
    ::  we update state only if we learn anything new
    ::
    =/  had=(unit said:c)
      (~(gut by voc) [nest plan] ~)
    =/  got=(unit said:c)
      ?+  p.cage.sign  ~|(funny-mark+p.cage.sign !!)
        %channel-denied  ~
      ::
          %channel-said
        %-  some
        %-  said-8-to-9:utils
        (said-7-to-8:utils !<(=said:v7:c q.cage.sign))
      ::
          %channel-said-1
        `(said-8-to-9:utils !<(=said:v8:c q.cage.sign))
      ::
        %channel-said-2  `!<(=said:v9:c q.cage.sign)
      ==
    =.  voc
      %+  ~(put by voc)  [nest plan]
      %^  clap  had  got
      |=  [h=said:c g=said:c]
      g  ::TODO  can we pick the "latest" version? we have no .rev numbers...
    ::  give the fact exactly as we got it
    ::TODO  should v3 give what ended up going into state?
    ::
    =.  cor
      %^  give  %fact
        ~[path v0+path v1+path]
      ?~  got  cage.sign
      channel-said+!>((v7:said:v9:ccv u.got))
    =/  suffix=^path
      [%said (scot %p src.bowl) (tail path)]
    =.  cor
      %^  give  %fact
        ~[v2+path v3+suffix]
      ?~  got  cage.sign
      channel-said-1+!>(u.got)
    =.  cor
      %^  give  %fact
        ~[v4+suffix]
      ?~  got  cage.sign
      channel-said-2+!>(u.got)
    ::  they all got their responses, so kick their subscriptions,
    ::  and make sure we leave ours so we can do another fetch later.
    ::  (we don't know what agent we subscribed to, but it's fine, we can
    ::  just leave both.)
    ::
    =/  kick-paths
      ~[path v0+path v1+path v2+path v3+suffix v4+suffix]
    =.  cor  (give %kick kick-paths ~)
    %-  emil
    :~  [%pass path %agent [src.bowl dap.bowl] %leave ~]
        [%pass path %agent [src.bowl server] %leave ~]
    ==
  ==
::
++  agent
  |=  [=(pole knot) =sign:agent:gall]
  ^+  cor
  =?  cor  !=(/logs pole)
    (emit (tell:plog %dbug ~[>[src.bowl (spat pole) -.sign]<] ~))
  ?+    pole  ~|(bad-agent-wire+pole !!)
      ~          cor
      [%pimp ~]  cor
      [%logs ~]  cor
  ::
      [?(%numbers %tombstones) *]
    ?>  ?=(%poke-ack -.sign)
    ?~  p.sign
      ::  they accepted, we will receive the sequence numbers or tombstones
      ::
      cor
    ::  they refused, we will retry again later
    ::
    =/  stagger=@dr
      (~(rad og (sham our.bowl pole)) ~m15)
    (emit [%pass pole %arvo %b %wait :(add now.bowl ~h1 stagger)])
  ::
      [%activity %submit ~]
    ?>  ?=(%poke-ack -.sign)
    ?~  p.sign  cor
    %-  (slog leaf+"{<dap.bowl>} failed to submit activity" u.p.sign)
    cor
  ::
      [%contacts @ ~]
    ?>  ?=(%poke-ack -.sign)
    ?~  p.sign  cor
    %-  (slog leaf+"Failed to add contacts" u.p.sign)
    cor
  ::
      [=kind:c ship=@ name=@ rest=*]
    =/  =ship  (slav %p ship.pole)
    ca-abet:(ca-agent:(ca-abed:ca-core kind.pole ship name.pole) rest.pole sign)
  ::
      [%said =kind:c host=@ name=@ %post time=@ reply=?(~ [@ ~])]
    =/  host=ship   (slav %p host.pole)
    =/  =nest:c     [kind.pole host name.pole]
    =/  =plan:c     =,(pole [(slav %ud time) ?~(reply ~ `(slav %ud -.reply))])
    (take-said nest plan sign)
  ::
      [%groups ~]
    ?+    -.sign  !!
        %kick       (watch-groups &)
        %watch-ack
      ?~  p.sign
        cor
      =/  =tank
        leaf+"Failed groups subscription in {<dap.bowl>}, unexpected"
      ((slog tank u.p.sign) cor)
    ::
        %fact
      (take-groups !<(=r-groups:v7:gv q.cage.sign))
    ==
  ::
      [%migrate ~]
    ?+  -.sign  !!
        %poke-ack
      ?~  p.sign  cor
      %-  (slog 'channels: migration poke failure' >wire< u.p.sign)
      cor
    ==
  ::
      [%v1 %hooks %preview =kind:c host=@ name=@ ~]
    ?+  -.sign  !!
        %kick  cor
        %fact
      =.  cor  (give %fact ~[pole] cage.sign)
      (emit %pass pole %agent [host.pole %channels] %leave ~)
    ::
        %watch-ack
      ?~  p.sign  cor
      ((slog leaf+"Preview failed" u.p.sign) cor)
    ==
  ==
::
++  watch-groups  (safe-watch /groups [our.bowl %groups] /v1/groups)
::  +take-groups: process group update
::
++  take-groups
  |=  =r-groups:v7:gv
  =*  flag  flag.r-groups
  =/  affected=(list nest:c)
    %+  murn  ~(tap by v-channels)
    |=  [=nest:c channel=v-channel:c]
    ?.  =(flag group.perm.channel)  ~
    `nest
  =*  r-group  r-group.r-groups
  ?+    r-group  cor
      [%seat * %add-roles *]       (recheck-perms affected ~)
      [%seat * %del-roles *]       (recheck-perms affected ~)
      [%channel * %edit *]         (recheck-perms affected ~)
      [%channel * %add-readers *]  (recheck-perms affected ~)
      [%channel * %del-readers *]  (recheck-perms affected ~)
  ::
      [%role * %del *]
    (recheck-perms affected roles.r-group)
  ==
::
++  recheck-perms
  |=  [affected=(list nest:c) sects=(set sect:v0:gv)]
  ~&  "%channel recheck permissions for {<affected>}"
  %+  roll  affected
  |=  [=nest:c co=_cor]
  =/  ca  (ca-abed:ca-core:co nest)
  ca-abet:(ca-recheck:ca sects)
::
++  peek
  |=  =(pole knot)
  ^-  (unit (unit cage))
  ?>  ?=(^ pole)
  =?  +.pole  !?=([?(%v0 %v1 %v2 %v3 %v4 %v5) *] +.pole)
    [%v0 +.pole]
  ?+    pole  [~ ~]
    ::
    ::    /x/v/channels: get unversioned channels
    ::
      [%x ?(%v0 %v1) %channels ~]
    ``channels+!>(`channels-0:c`(uv-channels-1:utils v-channels))
    ::
      [%x %v2 %channels full=?(~ [%full ~])]
    ``channels-2+!>(`channels:v1:c`(uv-channels:utils v-channels ?=(^ full.pole)))
    ::
      [%x %v3 %v-channels ~]
    ``noun+!>(`v-channels:v8:c`(v8:v-channels:v9:ccv v-channels))
    ::
      [%x %v4 %v-channels ~]
    ``noun+!>(v-channels)
    ::
      [%x %v3 %channels full=?(~ [%full ~])]
    ``channels-3+!>(`channels:v8:c`(uv-channels-2:utils v-channels ?=(^ full.pole)))
    ::
      [%x %v4 %channels full=?(~ [%full ~])]
    ``channels-4+!>(`channels:v9:c`(uv-channels-3:utils v-channels ?=(^ full.pole)))
    ::
    ::  /x/v/init: get unreads and unversioned channels
    ::
      [%x ?(%v0 %v1) %init ~]
    ``noun+!>([unreads (uv-channels:utils v-channels |)])
    ::
      [%x %v2 %init ~]
    ``noun+!>([unreads (uv-channels:utils v-channels |)])
    ::
      [%x %v3 %init ~]
    =/  init  [(uv-channels:utils v-channels |) hidden-posts]
    ``noun+!>(`[channels:v1:c (set id-post:c)]`init)
    ::
      [%x %v4 %init ~]
    =/  init  [(uv-channels-2:utils v-channels |) hidden-posts]
    ``noun+!>(`[channels:v8:c (set id-post:c)]`init)
    ::
      [%x %v5 %init ~]
    =/  init  [(uv-channels-3:utils v-channels |) hidden-posts]
    ``noun+!>(`[channels:v9:c (set id-post:c)]`init)
    ::
      [%x %v5 %changes since=@ rest=*]
    =+  since=(slav %da since.pole)
    =/  changes
      %-  ~(gas by *(map nest:c v-posts:c))
      %+  murn  ~(tap by v-channels)
      |=  [=nest:c ch=v-channel:c]
      ^-  (unit [nest:c v-posts:c])
      ?:  (gte since key:(fall (ram:updated-on:c last-updated.ch) [key=since ~]))
        ~
      ?~  posts.ch  ~
      =/  updated
        %-  tap:updated-on:c
        (lot:updated-on:c last-updated.ch `since ~)
      ?:  =(~ updated)  ~
      %-  some
      :-  nest
      ::NOTE  slightly faster than +put-ing continuously
      =-  (gas:on-v-posts:c ~ -)
      %+  roll  updated
      |=  [[@da changed=id-post:c] out=(list [id-post:c (may:c v-post:c)])]
      ?~  post=(get:on-v-posts:c posts.ch changed)
        out
      [[changed u.post] out]
    ?+  rest.pole  [~ ~]
        ~
      :^  ~  ~
        %channel-changed-posts
      !>  ^-  (map nest:c posts:c)
      (~(run by changes) uv-posts-3:utils)
    ::
        [%count ~]
      ::REVIEW  really necessary?
      :^  ~  ~  %json
      !>  ^-  json
      %-  numb:enjs:format
      %-  ~(rep by changes)
      |=  [[* p=v-posts:c] sum=@ud]
      (add sum (wyt:on-v-posts:c p))
    ==
  ::
    ::  /init-posts:
    ::    .channels: amount of most-recently-active channels to include
    ::    .context:  amount of latest msgs, or msgs %around unread marker
    ::
      [%x %v5 %init-posts channels=@ context=@ ~]
    =+  channels=(slav %ud channels.pole)
    =+  context=(slav %ud context.pole)
    =*  a  activity
    =/  activity
      %-  ~(gas by *activity:a)
      .^  (list [source:a activity-summary:a])  %gx
        (scry-path %activity /v4/activity/unreads/activity-summary-pairs-4)
      ==
    :^  ~  ~  %channel-changed-posts
    !>  %-  ~(gas by *(map nest:c posts:c))
    %+  turn
      %+  scag  channels
      %+  sort  ~(tap by v-channels)
      |=  [[* a=v-channel:c] [* b=v-channel:c]]
      (gth recency.remark.a recency.remark.b)
    |=  [=nest:c chan=v-channel:c]
    ^-  [_nest posts:c]
    :-  nest
    %-  uv-posts-3:utils
    %+  gas:on-v-posts:c  ~
    =/  around=(unit id-post:c)
      ?~  act=(~(get by activity) [%channel nest group.perm.chan])  ~
      ?~(unread.u.act ~ `time.u.unread.u.act)
    ?~  around
      ::NOTE  equivalent of /newest scry
      (top:mo-v-posts:c posts.chan context)
    ::NOTE  analogous to /around scry
    =/  older  (bat:mo-v-posts:c posts.chan `+(u.around) context)
    =/  newer  (tab:on-v-posts:c posts.chan `u.around context)
    (weld older newer)
  ::
      [%x ?(%v0 %v1) %hidden-posts ~]  ``hidden-posts+!>(hidden-posts)
      [%x ?(%v0 %v1) %unreads ~]  ``channel-unreads+!>(unreads)
      [%x v=?(%v0 %v1 %v2 %v3 %v4) =kind:c ship=@ name=@ rest=*]
    =/  =ship  (slav %p ship.pole)
    (ca-peek:(ca-abed:ca-core kind.pole ship name.pole) rest.pole v.pole)
  ::
      [%u ?(%v0 %v1 %v2 %v3 %v4) =kind:c ship=@ name=@ ~]
    =/  =ship  (slav %p ship.pole)
    ``loob+!>((~(has by v-channels) kind.pole ship name.pole))
  ::
      [%x %v3 %said =kind:c host=@ name=@ %post time=@ reply=?(~ [@ ~])]
    =/  host=ship   (slav %p host.pole)
    =/  =nest:c     [kind.pole host name.pole]
    =/  =plan:c     =,(pole [(slav %ud time) ?~(reply ~ `(slav %ud -.reply))])
    =;  output=(unit (unit said:v8:c))
      ``noun+!>(output)
    =/  said=(unit (unit said:v9:c))  (~(get by voc) nest plan)
    ?~  said  ~
    ?~  u.said  [~ ~]
    ``(v8:said:v9:ccv u.u.said)
  ::
      [%x %v4 %said =kind:c host=@ name=@ %post time=@ reply=?(~ [@ ~])]
    =/  host=ship   (slav %p host.pole)
    =/  =nest:c     [kind.pole host name.pole]
    =/  =plan:c     =,(pole [(slav %ud time) ?~(reply ~ `(slav %ud -.reply))])
    ``noun+!>(`(unit (unit said:v9:c))`(~(get by voc) nest plan))
  ::
    ::  /x/v/heads: get the latest post in each channel
    ::
      [%x ver=?(%v2 %v3 %v4) %heads since=?(~ [u=@ ~])]
    (heads since.pole ver.pole)
  ==
++  heads
  |=  [since=?(~ [u=@ ~]) ver=?(%v2 %v3 %v4)]
  =/  since=(unit id-post:c)
    ?~  since  ~
    ?^  tim=(slaw %da u.since)  `u.tim
    `(slav %ud u.since)
  =/  heads
    (murn ~(tap by v-channels) (cury channel-head:utils since))
  :+  ~  ~
  ?-  ver
      %v2
    :-  %channel-heads
    !>  ^-  channel-heads:v7:c
    %+  turn  heads
    |=  head=[=nest:c recency=time latest=(may:c post:v9:c)]
    head(latest ((may-bind:utils v7:post:v9:ccv) latest.head))
  ::
      %v3
    :-  %channel-heads-2
    !>  ^-  channel-heads:v8:c
    %+  turn  heads
    |=  head=[=nest:c recency=time latest=(may:c post:v9:c)]
    head(latest ((may-bind:utils v8:post:v9:ccv) latest.head))
  ::
      %v4
    channel-heads-3+!>(`channel-heads:v9:c`heads)
  ==
::
++  arvo
  |=  [=(pole knot) sign=sign-arvo]
  ^+  cor
  ?+  pole  ~|(bad-arvo-take/pole !!)
      [%~.~ %cancel-retry rest=*]  cor
  ::
      [%~.~ %retry rest=*]
    =^  caz=(list card)  subs
      (~(handle-wakeup s [subs bowl]) pole)
    (emil caz)
  ::
      [%numbers kind=?(%chat %diary %heap) ship=@ name=@ ~]
    =/  host=ship  (slav %p ship.pole)
    =.  cor
      (emit (tell:plog %dbug ~[>[(spat pole) %waking-up]<] ~))
    =/  =nest:c    [kind.pole host name.pole]
    ?.  (can-poke:neg bowl host %channels-server)
      =/  duration  (~(rad og eny.bowl) ~m15)
      =/  wait=card
        [%pass pole %arvo %b %wait :(add now.bowl ~m15 duration)]
      =/  =tang
        ~[>[%cant-poke (spat pole) %fires-in `@dr`(add ~m15 duration)]<]
      (emil wait (tell:plog %dbug tang ~) ~)
    =/  =cage  [%noun !>([%send-sequence-numbers nest])]
    %-  emil
    :~  (tell:plog %dbug ~[>[%asking-numbers host nest]<] ~)
        [%pass pole %agent [host %channels-server] %poke cage]
    ==
  ::
      [%tombstones kind=?(%chat %diary %heap) ship=@ name=@ ~]
    =/  host=ship  (slav %p ship.pole)
    =.  cor
      (emit (tell:plog %dbug ~[>[(spat pole) %waking-up]<] ~))
    =/  =nest:c    [kind.pole host name.pole]
    ?.  (can-poke:neg bowl host %channels-server)
      =/  duration  (~(rad og eny.bowl) ~m15)
      =/  wait=card
        [%pass pole %arvo %b %wait :(add now.bowl ~m15 duration)]
      =/  =tang
        ~[>[%cant-poke (spat pole) %fires-in `@dr`(add ~m15 duration)]<]
      (emil wait (tell:plog %dbug tang ~) ~)
    =/  =cage  [%noun !>([%send-tombstones nest])]
    %-  emil
    :~  (tell:plog %dbug ~[>[%asking-tombstones host nest]<] ~)
        [%pass pole %agent [host %channels-server] %poke cage]
    ==
  ==
::
++  unreads
  ^-  unreads:c
  %-  ~(gas by *unreads:c)
  %+  turn  ~(tap in ~(key by v-channels))
  |=  =nest:c
  [nest ca-unread:(ca-abed:ca-core nest)]
::
++  from-self  =(our src):bowl
::
++  scry-path
  |=  [agent=term =path]
  ^-  ^path
  (welp /(scot %p our.bowl)/[agent]/(scot %da now.bowl) path)
++  get-seat
  |=  [=flag:g =ship]
  ^-  (unit seat:v7:gv)
  =/  base-path
    (scry-path %groups /)
  =>  [flag=flag ship=ship base-path=base-path seat=seat:v7:gv ..zuse]  ~+
  =/  groups-running
    .^(? %gu (weld base-path /$))
  ?.  groups-running  ~
  =/  group-exists
    .^(? %gu (weld base-path /groups/(scot %p p.flag)/[q.flag]))
  ?.  group-exists  ~
  .^  (unit seat)  %gx
    %+  weld  base-path
    /groups/(scot %p p.flag)/[q.flag]/seats/(scot %p ship)/noun
  ==
++  size-limit  256.000  :: 256KB
++  ca-core
  |_  [=nest:c channel=v-channel:c gone=_|]
  ++  ca-core  .
  ++  emit  |=(=card ca-core(cor (^emit card)))
  ++  emil  |=(caz=(list card) ca-core(cor (^emil caz)))
  ++  give  |=(=gift:agent:gall ca-core(cor (^give gift)))
  ++  ca-perms  ~(. perms:utils our.bowl now.bowl nest group.perm.channel)
  ++  safe-watch
    |=  [=wire =dock =path]
    |=  delay=?
    ca-core(cor ((^safe-watch wire dock path) delay))
  ++  unsubscribe
    |=  [=wire =dock]
    ca-core(cor (^unsubscribe wire dock))
  ++  ca-abet
    %_    cor
        v-channels
      ?:(gone (~(del by v-channels) nest) (~(put by v-channels) nest channel))
    ==
  ++  ca-abed
    |=  n=nest:c
    ca-core(nest n, channel (~(got by v-channels) n))
  ::
  ++  ca-area  `path`/[kind.nest]/(scot %p ship.nest)/[name.nest]
  ++  ca-sub-wire  (weld ca-area /updates)
  ++  ca-give-unread
    (give %fact ~[/unreads /v0/unreads /v1/unreads] channel-unread-update+!>([nest ca-unread]))
  ::
  ++  ca-activity
    =,  activity
    |%
    ++  on-post
      |=  v-post:c
      ^+  ca-core
      =*  author-ship  (get-author-ship:utils author)
      ?.  .^(? %gu (scry-path %activity /$))
        ca-core
      ?:  =(author-ship our.bowl)
        =/  =source  [%channel nest group.perm.channel]
        (send [%read source [%all `now.bowl |]] ~)
      =/  seat=(unit seat:v7:gv)  (get-seat group.perm.channel our.bowl)
      =/  mention=?  (was-mentioned:utils content our.bowl seat)
      =/  action
        [%add %post [[author-ship id] id] nest group.perm.channel content mention]
      (send ~[action])
    ::
    ++  on-post-delete
      |=  v-post:c
      ^+  ca-core
      ::  remove any activity that might've happened under this post
      ::
      =*  group  group.perm.channel
      =/  chan=source  [%channel nest group]
      =/  key=message-key
        [[(get-author-ship:utils author) id] id]
      =/  thread=source  [%thread key nest group]
      =/  seat=(unit seat:v7:gv)  (get-seat group.perm.channel our.bowl)
      =/  mention  (was-mentioned:utils content our.bowl seat)
      =/  =incoming-event  [%post key nest group content mention]
      (send [%del thread] [%del-event chan incoming-event] ~)
    ::
    ++  on-reply
      |=  [parent=v-post:c v-reply:c]
      =*  parent-author  (get-author-ship:utils author.parent)
      =*  reply-author   (get-author-ship:utils author)
      ^+  ca-core
      ?.  .^(? %gu (scry-path %activity /$))
        ca-core
      =/  parent-key=message-key
        [[parent-author id.parent] id.parent]
      ?:  =(reply-author our.bowl)
        =/  =source  [%thread parent-key nest group.perm.channel]
        (send [%read source [%all `now.bowl |]] ~)
      =/  seat=(unit seat:v7:gv)  (get-seat group.perm.channel our.bowl)
      =/  mention=?  (was-mentioned:utils content our.bowl seat)
      =/  in-replies
          %+  lien  (tap:on-v-replies:c replies.parent)
          |=  [=time reply=(may:c v-reply:c)]
          ?:  ?=(%| -.reply)  |
          =((get-author-ship:utils author.reply) our.bowl)
      =/  =path  (scry-path %activity /volume-settings/noun)
      =+  .^(settings=volume-settings %gx path)
      =/  =action
        :*  %add  %reply
            [[reply-author id] id]
            parent-key
            nest
            group.perm.channel
            content
            mention
        ==
      ::  only follow thread if we haven't adjusted settings already
      ::  and if we're the author of the post, mentioned, or in the replies
      =/  thread=source  [%thread parent-key nest group.perm.channel]
      ?.  ?&  !(~(has by settings) thread)
              ?|  mention
                  in-replies
                  =(parent-author our.bowl)
              ==
          ==
        (send ~[action])
      =/  vm=volume-map  [[%reply & &] ~ ~]
      (send ~[[%adjust thread `vm] action])
    ++  on-reply-delete
      |=  [parent=v-post:c reply=v-reply:c]
      ^+  ca-core
      =*  parent-author  (get-author-ship:utils author.parent)
      =*  reply-author   (get-author-ship:utils author.reply)
      ::  remove any activity that might've happened under this post
      ::
      =*  group  group.perm.channel
      =/  key=message-key
        [[reply-author id.reply] id.reply]
      =/  top=message-key
        [[parent-author id.parent] id.parent]
      =/  thread=source  [%thread top nest group]
      =/  seat=(unit seat:v7:gv)  (get-seat group.perm.channel our.bowl)
      =/  mention  (was-mentioned:utils content.reply our.bowl seat)
      =/  =incoming-event  [%reply key top nest group content.reply mention]
      (send [%del-event thread incoming-event] ~)
    ::
    ++  send
      |=  actions=(list action)
      ^+  ca-core
      ?.  .^(? %gu (scry-path %activity /$))
        ca-core
      %-  emil
      %+  turn  actions
      |=  =action
      =/  =cage  activity-action+!>(action)
      [%pass /activity/submit %agent [our.bowl %activity] %poke cage]
    --
  ::
  ::  handle creating a channel
  ::
  ++  ca-create
    |=  create=create-channel:c
    ?>  from-self
    =.  nest  [kind.create our.bowl name.create]
    ?<  (~(has by v-channels) nest)
    =.  channel  *v-channel:c
    =.  group.perm.channel  group.create
    =.  meta.channel  [0 meta.create]
    =.  last-read.remark.channel  now.bowl
    =.  ca-core  (send:ca-activity [%add %chan-init nest group.create] ~)
    =/  =cage  [%channel-command !>([%create create])]
    (emit %pass (weld ca-area /create) %agent [our.bowl server] %poke cage)
  ::
  ::  handle joining a channel
  ::
  ++  ca-join
    |=  [n=nest:c group=flag:g]
    =.  nest  n
    =/  =path  (scry-path %groups /v2/groups/(scot %p p.group)/[q.group]/noun)
    =+  .^(grp=group:v7:gv %gx path)
    =/  is-group-host=?  =(p.group src.bowl)
    =/  is-channel-host=?
      ?&  =(src.bowl ship.n)
          (~(has by channels.grp) n)
      ==
    ?>  |(from-self is-group-host is-channel-host)
    ?:  (~(has by v-channels) nest)
      ::  we should already be in, but make sure our subscriptions still exist
      ::  just in case
      ::
      =.  channel  (~(got by v-channels) nest)
      (ca-safe-sub |)
    =.  channel  *v-channel:c
    =.  group.perm.channel  group
    =.  last-read.remark.channel  now.bowl
    =.  ca-core  ca-give-unread
    =.  ca-core  (ca-response %join group)
    =.  ca-core  (send:ca-activity ~[[%add %chan-init n group]])
    (ca-safe-sub |)
  ::
  ::  handle an action from the client
  ::
  ::    typically this will either handle the action directly (for local
  ::    things like marking channels read) or proxy the request to the
  ::    host (for global things like posting a post).
  ::
  ++  ca-a-channel
    |=  =a-channel:c
    ?>  from-self
    ?+  -.a-channel  (ca-send-command [%channel nest a-channel])
      %join       !!  ::  handled elsewhere
      %leave      ca-leave
      ?(%read %read-at %watch %unwatch)  (ca-a-remark a-channel)
    ::
        %post
      ::  the client retries very aggressively. as a temporary bandaid,
      ::  track the post we've sent, and silently drop any duplicates
      ::  (based on the .sent timestamp).
      ::
      ?:  ?&  ?=(%add -.c-post.a-channel)
              (~(has ju debounce) nest sent.essay.c-post.a-channel)
          ==
        ca-core
      =?  debounce  ?=(%add -.c-post.a-channel)
        (~(put ju debounce) nest sent.essay.c-post.a-channel)
      =/  source=(unit source:activity)
        ?.  ?=(%reply -.c-post.a-channel)
          `[%channel nest group.perm.channel]
        =/  id  id.c-post.a-channel
        =/  post  (got:on-v-posts:c posts.channel id)
        ?:  ?=(%| -.post)  ~
        =/  =message-key:activity
          [[(get-author-ship:utils author.post) id] id]
        `[%thread [message-key nest group.perm.channel]]
      =?  ca-core  ?=(^ source)  (send:ca-activity [%bump u.source] ~)
      (ca-send-command [%channel nest a-channel])
    ==
  ::
  ++  ca-a-remark
    |=  =a-remark:c
    ^+  ca-core
    =.  remark.channel
      ?-    -.a-remark
          %watch    remark.channel(watching &)
          %unwatch  remark.channel(watching |)
          %read-at  !!  ::TODO
          %read
        ::  set read marker at time of latest content. conveniently, we can use
        ::  the always-up-to-date recency for that.
        ::  we don't use now.bowl, because we may still receive content
        ::  with ids before now.bowl
        ::
        %_  remark.channel
          last-read       (add recency.remark.channel (div ~s1 100))
          unread-threads  ~
        ==
      ==
    =.  ca-core  ca-give-unread
    ::TODO  %read activity-action?
    (ca-response a-remark)
  ::
  ::  proxy command to host
  ::
  ++  ca-send-command
    |=  command=c-channels:c
    ^+  ca-core
    ?>  ?=(%channel -.command)
    ::  don't allow anyone else to proxy through us
    ?.  =(src.bowl our.bowl)
      ~|("%channel-action poke failed: only allowed from self" !!)
    ::  if we're interacting with a channel that means we've read it
    =?  remark.channel  ?=(%post -.c-channel.command)
      %=  remark.channel
        last-read       `@da`(add now.bowl (div ~s1 100))
        unread-threads  *(set id-post:c)
      ==
    =^  new-pending  ca-core
      =*  pending  pending.channel
      ?+  -.c-channel.command  [pending ca-core]
          %post
        =/  rest  c-post.c-channel.command
        ?+  -.rest  [pending ca-core]
            %add
          =/  essay  essay.rest
          ?>  (lte (met 3 (jam essay)) size-limit)
          =/  client-id
            [(get-author-ship:utils author.essay) sent.essay]
          =/  new-posts  (~(put by posts.pending) client-id essay)
          :-  [new-posts replies.pending]
          (ca-response %pending client-id [%post essay])
        ::
            %reply
          ?+  -.c-reply.rest  [pending ca-core]
              %add
            =/  memo  memo.c-reply.rest
            ?>  (lte (met 3 (jam memo)) size-limit)
            =/  post  (get:on-v-posts:c posts.channel id.rest)
            ?~  post  [pending ca-core]
            ?:  ?=(%| -.u.post)  [pending ca-core]
            =/  client-id
              [(get-author-ship:utils author.memo) sent.memo]
            =/  new-replies
              (~(put by replies.pending) [id.rest client-id] memo)
            =/  old  (get-reply-meta:utils +.u.post)
            =/  meta
              %=  old
                reply-count    +(reply-count.old)
                last-repliers  (get-last-repliers:utils +.u.post `our.bowl)
                last-reply     `now.bowl
              ==
            :-  [posts.pending new-replies]
            %-  ca-response
            :*  %pending
                client-id
                :*  %reply
                    id.rest
                    meta
                    memo.c-reply.rest
                ==
            ==
          ==
        ==
      ==
    =.  pending.channel  new-pending
    =/  =cage  [%channel-command !>(command)]
    ::  NB: we must have already subscribed to something from this ship,
    ::  so that we have negotiated a matching version.  If we want to do
    ::  anything in particular on a mismatched version, we can call
    ::  +can-poke:neg.
    ::
    (emit %pass ca-area %agent [ship.nest.command server] %poke cage)
  ::
  ++  ca-know-said
    |=  =plan:c
    ^-  ?
    (have-plan:utils nest plan posts.channel)
  ::
  ::  handle a said (previews) request where we have the data to respond
  ::
  ++  ca-said-1
    |=  =plan:c
    ^+  ca-core
    =.  ca-core
      %^  give  %fact  ~
      ?.  (can-read:ca-perms src.bowl)
        channel-denied+!>(~)
      (said-1:utils nest plan posts.channel)
    (give %kick ~ ~)
  ::
  ++  ca-said
    |=  [=plan:c version=?(%v2 %v3 %v4)]
    ^+  ca-core
    =.  ca-core
      %^  give  %fact  ~
      ::  give result if it's readable by the requester,
      ::  or if we pinned it intentionally
      ::
      =;  share=?
        ?.  share
          channel-denied+!>(~)
        ?-  version
          %v4         (said-3:utils nest plan posts.channel)
          ?(%v2 %v3)  (said-2:utils nest plan posts.channel)
        ==
      ?:  (can-read:ca-perms src.bowl)  &
      ?^  q.plan  |  ::NOTE  expose/+grab-post doesn't support replies
      ::  we need to grab the post first before we can check whether it's
      ::  pinned, because its kind appears in the reference path...
      ::
      ?~  post=(get:on-v-posts:c posts.channel p.plan)  |
      ?:  ?=(%| -.u.post)  |
      ?.  .^(? %gu (scry-path %expose /$))  |
      =/  =cite:ci:utils
        (from-post:cite:utils nest p.plan kind.u.post)
      .^(? %gu (scry-path %expose [%show (print:ci:utils cite)]))
    (give %kick ~ ~)
  ::
  ++  ca-has-sub
    ^-  ?
    (~(has by wex.bowl) [ca-sub-wire ship.nest server])
  ::
  ++  ca-safe-sub
    |=  delay=?
    ?:  ca-has-sub  ca-core
    ?^  posts.channel  (ca-start-updates delay)
    =.  load.net.channel  |
    %.  delay
    %^  safe-watch  (weld ca-area /checkpoint)  [ship.nest server]
    ?.  =(our.bowl ship.nest)
      =/  count  ?:(=(%diary kind.nest) '20' '100')
      /[kind.nest]/[name.nest]/checkpoint/before/[count]
    /[kind.nest]/[name.nest]/checkpoint/time-range/(scot %da *@da)
  ::
  ++  ca-start-updates
    |=  delay=?
    ::  not most optimal time, should maintain last heard time instead
    =/  tim=(unit time)
      (bind (ram:on-v-posts:c posts.channel) head)
    %.  delay
    %^  safe-watch  ca-sub-wire  [ship.nest server]
    /[kind.nest]/[name.nest]/updates/(scot %da (fall tim *@da))
  ::
  ++  ca-agent
    |=  [=wire =sign:agent:gall]
    ^+  ca-core
    ?+    wire  ~|(channel-strange-agent-wire+wire !!)
        ~
      ?>  ?=(%poke-ack -.sign)
      ?~  p.sign  ca-core
      ((slog %ca-agent u.p.sign) ca-core)
      :: ca-core  :: no-op wire, should only send pokes
      [%create ~]       (ca-take-create sign)
      [%updates ~]      (ca-take-update sign)
      [%backlog ~]      (ca-take-backlog sign)
      [%checkpoint ~]   (ca-take-checkpoint sign)
    ==
  ::
  ++  ca-take-create
    |=  =sign:agent:gall
    ^+  ca-core
    ?-    -.sign
        %poke-ack
      =+  ?~  p.sign  ~
          %-  (slog leaf+"{<dap.bowl>}: Failed creation (poke)" u.p.sign)
          ~
      =/  =path  /[kind.nest]/[name.nest]/create
      =/  =wire  (weld ca-area /create)
      ((safe-watch wire [our.bowl server] path) |)
    ::
        %kick       (ca-safe-sub &)
        %watch-ack
      ?~  p.sign  ca-core
      %-  (slog leaf+"{<dap.bowl>}: Failed creation" u.p.sign)
      ca-core
    ::
        %fact
      =*  cage  cage.sign
      ?.  =(%channel-update p.cage)
        ~|(diary-strange-fact+p.cage !!)
      =+  !<(=update:c q.cage)
      =?  meta.channel  ?=(%create -.u-channel.update)
        [0 meta.u-channel.update]
      =.  ca-core  (ca-u-channels update)
      =.  ca-core  ca-give-unread
      =.  ca-core  (unsubscribe (weld ca-area /create) [ship.nest server])
      (ca-safe-sub |)
    ==
  ::
  ++  ca-take-update
    |=  =sign:agent:gall
    ^+  ca-core
    ?+    -.sign  ca-core
        %kick       (ca-safe-sub &)
        %watch-ack
      ?~  p.sign  ca-core
      %-  (slog leaf+"{<dap.bowl>}: Failed subscription" u.p.sign)
      ca-core
    ::
        %fact
      =*  cage  cage.sign
      ?+  p.cage  ~|(channel-strange-fact+p.cage !!)
        %channel-logs    (ca-apply-logs !<(log:c q.cage))
        %channel-update  (ca-u-channels !<(update:c q.cage))
      ==
    ==
  ::
  ++  ca-take-checkpoint
    |=  =sign:agent:gall
    ^+  ca-core
    ?+    -.sign  ca-core
        :: only if kicked prematurely
        %kick       ?:(load.net.channel ca-core (ca-safe-sub &))
        %watch-ack
      ?~  p.sign  ca-core
      %-  (slog leaf+"{<dap.bowl>}: Failed partial checkpoint" u.p.sign)
      ca-core
    ::
        %fact
      =*  cage  cage.sign
      ?+    p.cage  ~|(diary-strange-fact+p.cage !!)
          %channel-checkpoint
        (ca-ingest-checkpoint !<(u-checkpoint:c q.cage))
      ==
    ==
  ::
  ++  ca-take-backlog
    |=  =sign:agent:gall
    ^+  ca-core
    ?+    -.sign  ca-core
        ::  only hit if kicked prematurely (we %leave after the first %fact)
        %kick  (ca-sync-backlog &)
        %watch-ack
      ?~  p.sign  ca-core
      %-  (slog leaf+"{<dap.bowl>}: Failed backlog" u.p.sign)
      ca-core
    ::
        %fact
      =*  cage  cage.sign
      ?+    p.cage  ~|(diary-strange-fact+p.cage !!)
          %channel-checkpoint
        (ca-ingest-backlog !<(u-checkpoint:c q.cage))
      ==
    ==
  ::
  ++  ca-ingest-checkpoint
    |=  chk=u-checkpoint:c
    ^+  ca-core
    =.  load.net.channel  &
    =.  ca-core  (ca-apply-checkpoint chk &)
    =.  ca-core  (ca-start-updates |)
    =.  ca-core  (ca-fetch-contacts chk)
    =.  ca-core  (ca-sync-backlog |)
    =/  wire  (weld ca-area /checkpoint)
    (unsubscribe wire [ship.nest server])
  ::
  ++  ca-fetch-contacts
    |=  chk=u-checkpoint:c
    =/  authors=(list author:c)
      %~  tap  in  %-  sy
      %+  murn  ~(val by posts.chk)
      |=  up=(may:c v-post:c)
      ?:  ?=(%| -.up)  ~
      `author.up
    (ca-heed authors)
  ::
  ++  ca-apply-checkpoint
    |=  [chk=u-checkpoint:c send=?]
    =^  changed  order.channel  (apply-rev:c order.channel order.chk)
    =?  ca-core  &(changed send)  (ca-response %order +.order.channel)
    =^  changed  view.channel  (apply-rev:c view.channel view.chk)
    =?  ca-core  &(changed send)  (ca-response %view +.view.channel)
    =^  changed  sort.channel  (apply-rev:c sort.channel sort.chk)
    =?  ca-core  &(changed send)  (ca-response %sort +.sort.channel)
    =^  changed  perm.channel  (apply-rev:c perm.channel perm.chk)
    =?  ca-core  &(changed send)  (ca-response %perm +.perm.channel)
    =^  changed  meta.channel  (apply-rev:c meta.channel meta.chk)
    =?  ca-core  &(changed send)  (ca-response %meta +.meta.channel)
    =/  old  posts.channel
    =.  posts.channel
      ((uno:mo-v-posts:c posts.channel posts.chk) ca-apply-may-post)
    =.  count.channel  count.chk
    =?  ca-core  &(send !=(old posts.channel))
      %+  ca-response  %posts
      %+  gas:on-posts:c  *posts:c
      %+  murn  (turn (tap:on-v-posts:c posts.chk) head)
      |=  id=id-post:c
      ^-  (unit [id-post:c (may:c post:c)])
      =/  post  (got:on-v-posts:c posts.channel id)
      =/  old   (get:on-v-posts:c old id)
      ?:  =(old `post)  ~
      %+  some  id
      ?:  ?=(%| -.post)  post
      &+(uv-post-3:utils +.post)
    ca-core
  ::
  ++  ca-sync-backlog
    |=  delay=?
    =/  checkpoint-start  (pry:on-v-posts:c posts.channel)
    ?~  checkpoint-start  ca-core
    %.  delay
    %^  safe-watch  (weld ca-area /backlog)  [ship.nest server]
    %+  welp
      /[kind.nest]/[name.nest]/checkpoint/time-range
    ~|  `*`key.u.checkpoint-start
    /(scot %da *@da)/(scot %da key.u.checkpoint-start)
  ::
  ++  ca-ingest-backlog
    |=  chk=u-checkpoint:c
    =.  ca-core  (ca-apply-checkpoint chk |)
    =/  wire  (weld ca-area /backlog)
    (unsubscribe wire [ship.nest server])
  ::
  ++  ca-apply-logs
    |=  =log:c
    ^+  ca-core
    %+  roll  (tap:log-on:c log)
    |=  [[=time =u-channel:c] ca=_ca-core]
    (ca-u-channels:ca time u-channel)
  ::
  ::  +ca-u-* functions ingest updates and execute them
  ::
  ::    often this will modify the state and emit a "response" to our
  ::    own subscribers.  it may also emit unreads.
  ::
  ++  ca-u-channels
    |=  [=time =u-channel:c]
    ?>  ca-from-host
    ^+  ca-core
    =?  last-updated.channel  ?=(%post -.u-channel)
      =/  id  id.u-channel
      =-  (put:updated-on:c - time id.u-channel)
      ::  delete old entry so we don't have two entries for the same post
      %+  gas:updated-on:c  *last-updated:c
      %+  murn
        (tap:updated-on:c last-updated.channel)
      |=  [=^time =id-post:c]
      ?:  =(id id-post)  ~
      `[time id-post]
    ?-    -.u-channel
        %create
      ?.  =(0 rev.perm.channel)  ca-core
      =.  +.perm.channel  perm.u-channel
      (ca-response %create perm.u-channel)
    ::
        %order
      =^  changed  order.channel  (apply-rev:c order.channel +.u-channel)
      ?.  changed  ca-core
      (ca-response %order +.order.channel)
    ::
        %view
      =^  changed  view.channel  (apply-rev:c view.channel +.u-channel)
      ?.  changed  ca-core
      (ca-response %view +.view.channel)
    ::
        %sort
      =^  changed  sort.channel  (apply-rev:c sort.channel +.u-channel)
      ?.  changed  ca-core
      (ca-response %sort +.sort.channel)
    ::
        %perm
      =^  changed  perm.channel  (apply-rev:c perm.channel +.u-channel)
      ?.  changed  ca-core
      (ca-response %perm +.perm.channel)
    ::
        %meta
      =^  changed  meta.channel  (apply-rev:c meta.channel +.u-channel)
      ?.  changed  ca-core
      (ca-response %meta +.meta.channel)
    ::
        %post
      =/  old  posts.channel
      =.  ca-core  (ca-u-post id.u-channel u-post.u-channel)
      =?  ca-core  !=(old posts.channel)  ca-give-unread
      ca-core
    ==
  ::
  ++  ca-u-post
    |=  [=id-post:c =u-post:c]
    ^+  ca-core
    =/  post  (get:on-v-posts:c posts.channel id-post)
    ::  never update already-deleted posts
    ::
    ?:  ?=([~ %| *] post)  ca-core
    ?:  ?=(%set -.u-post)
      =?  recency.remark.channel  ?=(%& -.post.u-post)
        (max recency.remark.channel id-post)
      =?  ca-core  ?&  ?=(%& -.post.u-post)
                       ?=(~ post)
                   ==
        ::  only send activity events for new posts
        (on-post:ca-activity +.post.u-post)
      ?~  post
        =/  post=(may:c post:c)
          ?-  -.post.u-post
            %&  &+(uv-post-3:utils +.post.u-post)
            %|  post.u-post
          ==
        =?  ca-core  ?=(%& -.post.u-post)
          (ca-heed ~[author.post.u-post])
        =.  posts.channel  (put:on-v-posts:c posts.channel id-post post.u-post)
        =.  count.channel
          %+  max  count.channel
          ?-  -.post.u-post
            %&  seq.post.u-post
            %|  seq.post.u-post
          ==
        =?  pending.channel  ?=(%& -.post.u-post)
          =/  client-id  [author sent]:post.u-post
          pending.channel(posts (~(del by posts.pending.channel) client-id))
        (ca-response %post id-post %set post)
      ::
      ?:  ?=(%| -.post.u-post)
        =.  ca-core  (on-post-delete:ca-activity +.u.post)
        =.  posts.channel  (put:on-v-posts:c posts.channel id-post post.u-post)
        (ca-response %post id-post %set post.u-post)
      ::
      =.  ca-core  (ca-heed ~[author.post.u-post])
      =*  old  +.u.post
      =*  new  +.post.u-post
      =/  merged  (ca-apply-post id-post old new)
      ?:  =(merged old)  ca-core
      =.  posts.channel  (put:on-v-posts:c posts.channel id-post &+merged)
      (ca-response %post id-post %set &+(uv-post-3:utils merged))
    ::
    ?~  post
      =.  diffs.future.channel
        ::  if the item affected by the update is not in the window we
        ::  care about, ignore it. otherwise, put it in the pending
        ::  diffs set.
        ::
        ?.  (~(has as:sparse window.future.channel) id-post)
          diffs.future.channel
        (~(put ju diffs.future.channel) id-post u-post)
      ca-core
    ::
    ?-  -.u-post
        %reply
      (ca-u-reply id-post +.u.post id.u-post u-reply.u-post)
        %reacts
      =.  ca-core  (ca-heed ~(tap in ~(key by reacts.u.post)))
      =/  merged  (ca-apply-reacts reacts.u.post reacts.u-post)
      ?:  =(merged reacts.u.post)  ca-core
      =.  posts.channel
        (put:on-v-posts:c posts.channel id-post u.post(reacts merged))
      (ca-response %post id-post %reacts (uv-reacts:utils merged))
    ::
        %essay
      =.  ca-core  (ca-heed ~[author.u.post])
      =^  changed  +>.u.post  (apply-rev:c +>.u.post +.u-post)
      ?.  changed  ca-core
      =.  posts.channel  (put:on-v-posts:c posts.channel id-post u.post)
      (ca-response %post id-post %essay +>+.u.post)
    ==
  ::
  ++  ca-heed
    |=  authors=(list author:c)
    %^    emit
        %pass
      /contacts/heed
    :*  %agent
        [our.bowl %contacts]
        %poke
        ::  only meet authors who are persons
        ::
        contact-action-0+!>([%heed (murn authors get-person-ship:utils)])
    ==
  ++  ca-u-reply
    |=  [=id-post:c post=v-post:c =id-reply:c =u-reply:c]
    ^+  ca-core
    |^
    =/  reply  (get:on-v-replies:c replies.post id-reply)
    ::  never update already-deleted replies
    ::
    ?:  ?=([~ %| *] reply)  ca-core
    ?:  ?=(%set -.u-reply)
      ?~  reply
        =/  reply=(may:c reply:c)
          ?:  ?=(%| -.reply.u-reply)  reply.u-reply
          &+(uv-reply-2:utils id-post +.reply.u-reply)
        =?  ca-core  ?=(%& -.reply.u-reply)
          (on-reply:ca-activity post +.reply.u-reply)
        =?  pending.channel  ?=(%& -.reply.u-reply)
          =/  memo  +>+.reply.u-reply
          =/  client-id  [author sent]:memo
          =/  new-replies  (~(del by replies.pending.channel) [id-post client-id])
          pending.channel(replies new-replies)
        (put-reply reply.u-reply %set reply)
      ::
      ?:  ?=(%| -.reply.u-reply)
        =.  ca-core
          (on-reply-delete:ca-activity post +.u.reply)
        (put-reply reply.u-reply %set reply.u-reply)
      ::
      =*  old  u.reply
      =*  new  reply.u-reply
      =/  merged  (ca-apply-reply id-reply old new)
      ?>  ?=(%& -.merged)
      ?:  =(merged old)  ca-core
      =.  ca-core  (ca-heed ~[author.new])
      (put-reply merged %set &+(uv-reply-2:utils id-post +.merged))
    ::
    ?~  reply  ca-core
    =.  ca-core  (ca-heed ~(tap in ~(key by reacts.u.reply)))
    =/  merged  (ca-apply-reacts reacts.u.reply reacts.u-reply)
    ?:  =(merged reacts.u.reply)  ca-core
    (put-reply u.reply(reacts merged) %reacts (uv-reacts:utils merged))
    ::
    ::  put a reply into a post by id
    ::
    ++  put-reply
      |=  [reply=(may:c v-reply:c) =r-reply:c]
      ^+  ca-core
      =/  post  (get:on-v-posts:c posts.channel id-post)
      ?~  post  ca-core
      ?:  ?=(%| -.u.post)  ca-core
      =?  recency.remark.channel  ?=(%& -.reply)
        (max recency.remark.channel id-reply)
      =?  unread-threads.remark.channel
          ?&  ?=(%& -.reply)
              !=(our.bowl author.reply)
              (gth id-reply last-read.remark.channel)
          ==
        (~(put in unread-threads.remark.channel) id-post)
      =.  replies.u.post  (put:on-v-replies:c replies.u.post id-reply reply)
      =.  posts.channel  (put:on-v-posts:c posts.channel id-post u.post)
      =/  meta=reply-meta:c  (get-reply-meta:utils +.u.post)
      (ca-response %post id-post %reply id-reply meta r-reply)
    --
  ::
  ::  +ca-apply-* functions apply new copies of data to old copies,
  ::  keeping the most recent versions of each sub-piece of data
  ::
  ++  ca-apply-may-post
    |=  [=id-post:c old=(may:c v-post:c) new=(may:c v-post:c)]
    ^-  (may:c v-post:c)
    ?:  ?=(%| -.old)  old
    ?:  ?=(%| -.new)  new
    &+(ca-apply-post id-post +.old +.new)
  ::
  ++  ca-apply-post
    |=  [=id-post:c old=v-post:c new=v-post:c]
    ^-  v-post:c
    %_  old
      replies  (ca-apply-replies replies.old replies.new)
      reacts   (ca-apply-reacts reacts.old reacts.new)
      +        +:(apply-rev:c +.old +.new)
    ==
  ::
  ++  ca-apply-reacts
    |=  [old=v-reacts:c new=v-reacts:c]
    ^-  v-reacts:c
    %-  (~(uno by old) new)
    |=  [* a=(rev:c (unit react:c)) b=(rev:c (unit react:c))]
    +:(apply-rev:c a b)
  ::
  ++  ca-apply-replies
    |=  [old=v-replies:c new=v-replies:c]
    ((uno:mo-v-replies:c old new) ca-apply-reply)
  ::
  ++  ca-apply-reply
    |=  [=id-reply:c old=(may:c v-reply:c) new=(may:c v-reply:c)]
    ^-  (may:c v-reply:c)
    ?:  ?=(%| -.old)  old
    ?:  ?=(%| -.new)  new
    %=  old
      reacts  (ca-apply-reacts reacts.old reacts.new)
      +>      +>.new
    ==
  ::
<<<<<<< HEAD
=======
  ::  +ca-hark: notification dispatch
  ::
  ::    entry-points are +on-post and +on-reply, which may implement distinct
  ::    notification behavior
  ::
  ++  ca-hark
    |%
    ++  on-post
      |=  [=id-post:c post=v-post:c]
      ^+  ca-core
      =*  post-author  (get-author-ship:utils author.post)
      ?:  =(post-author our.bowl)
        ca-core
      ::  we want to be notified if we were mentioned in the post
      ::
      ?.  ?=(kind:c -.kind.post)  ca-core
      =/  =rope:ha  (ca-rope -.kind.post id-post ~)
      =/  seat=(unit seat:v7:gv)  (get-seat group.perm.channel our.bowl)
      ?:  (was-mentioned:utils content.post our.bowl seat)
        ?.  (want-hark %mention)
          ca-core
        =/  cs=(list content:ha)
          ~[[%ship post-author] ' mentioned you: ' (flatten:utils content.post)]
        (emit (pass-yarn (ca-spin rope cs ~)))
      ::
      ?:  (want-hark %any)
        =/  cs=(list content:ha)
          ~[[%ship post-author] ' sent a message: ' (flatten:utils content.post)]
        (emit (pass-yarn (ca-spin rope cs ~)))
      ca-core
    ::
    ++  on-reply
      |=  [=id-post:c post=v-post:c reply=v-reply:c]
      ^+  ca-core
      =*  reply-author  (get-author-ship:utils author.reply)
      ?:  =(reply-author our.bowl)
        ca-core
      ::  preparation of common cases
      ::
      =*  diary-notification
        =*  post-title  ?~(meta.post 'unknown' title.u.meta.post)
        :~  [%ship reply-author]  ' commented on '
            [%emph post-title]   ': '
            [%ship reply-author]  ': '
            (flatten:utils content.reply)
        ==
      =*  heap-notification
        =/  content  (flatten:utils content.reply)
        =*  post-title  ?~(meta.post '' title.u.meta.post)
        =/  title=@t
          ?.  =(0 (met 3 post-title))  post-title
          ?:  (lte (met 3 content) 80)  content
          (cat 3 (end [3 77] content) '...')
        :~  [%ship reply-author]  ' commented on '
            [%emph title]   ': '
            [%ship reply-author]  ': '
            content
        ==
      ::  construct a notification message based on the reason to notify,
      ::  if we even need to notify at all
      ::
      =;  cs=(unit (list content:ha))
        ?~  cs  ca-core
        ?.  ?=(kind:c -.kind.post)  ca-core
        =/  =rope:ha  (ca-rope -.kind.post id-post `id.reply)
        (emit (pass-yarn (ca-spin rope u.cs ~)))
      ::  notify because we wrote the post the reply responds to
      ::
      ?:  =(author.post our.bowl)
        ?.  (want-hark %ours)  ~
        ?+    -.kind.post  ~
            %diary  `diary-notification
            %heap   `heap-notification
            %chat
          :-  ~
          :~  [%ship reply-author]
              ' replied to you: '
              (flatten:utils content.reply)
          ==
        ==
      ::  notify because we were mentioned in the reply
      ::
      =/  seat=(unit seat:v7:gv)  (get-seat group.perm.channel our.bowl)
      ?:  (was-mentioned:utils content.reply our.bowl seat)
        ?.  (want-hark %mention)  ~
        `~[[%ship reply-author] ' mentioned you: ' (flatten:utils content.reply)]
      ::  notify because we ourselves responded to this post previously
      ::
      ?:  %+  lien  (tap:on-v-replies:c replies.post)
          |=  [=time reply=(may:c v-reply:c)]
          ?:  ?=(%| -.reply)  |
          =((get-author-ship:utils author.reply) our.bowl)
        ?.  (want-hark %ours)  ~
        ?+    -.kind.post  ~
            %diary  `diary-notification
            %heap   `heap-notification
            %chat
          :-  ~
          :~  [%ship reply-author]
              ' replied to your message “'
              (flatten:utils content.post)
              '”: '
              [%ship reply-author]
              ': '
              (flatten:utils content.reply)
          ==
        ==
      ::  only notify if we want to be notified about everything
      ::
      ?.  (want-hark %any)
        ~
      ?+    -.kind.post  ~
          %diary  ~
          %heap   ~
          %chat
        :-  ~
        :~  [%ship reply-author]
            ' sent a message: '
            (flatten:utils content.reply)
        ==
      ==
    ::
    ++  want-hark
      |=  kind=?(%mention %ours %any)
      %+  (fit-level:volume [our now]:bowl)
        [%channel nest]
      ?-  kind
        %mention  %soft  ::  mentioned us
        %ours     %soft  ::  replied to us or our context
        %any      %loud  ::  any message
      ==
    --
  ::
  ++  ca-rope
    |=  [=kind:c =id-post:c id-reply=(unit id-reply:c)]
    ^-  rope:ha
    =/  =path
      ?-    kind
        %diary  /note/(rsh 4 (scot %ui id-post))
        %heap   /curio/(rsh 4 (scot %ui id-post))
        %chat   /message/(rsh 4 (scot %ui id-post))
      ==
    =/  rest
      ?~  id-reply  path
      (snoc path (rsh 4 (scot %ui u.id-reply)))
    =*  group  group.perm.channel
    =/  gn=nest:g  nest
    =/  thread  (welp /[kind.nest]/(scot %p ship.nest)/[name.nest] rest)
    [`group `gn q.byk.bowl thread]
  ::
  ::  convert content into a full yarn suitable for hark
  ::
  ++  ca-spin
    |=  [=rope:ha con=(list content:ha) but=(unit button:ha)]
    ^-  new-yarn:ha
    =*  group  group.perm.channel
    =/  link  (welp /groups/(scot %p p.group)/[q.group]/channels ted.rope)
    [& & rope con link but]
  ::
>>>>>>> 85eb3c10
  ::  give a "response" to our subscribers
  ::
  ++  ca-response
    |=  =r-channel:c
    =/  =r-channels:c  [nest r-channel]
    =.  ca-core
      %^  give  %fact
        ~[/v3 v3+ca-area]
      =/  rc=r-channels:v9:c  r-channels
      channel-response-4+!>(rc)
    =.  ca-core
      %^  give  %fact
        ~[/v2 v2+ca-area]
      =/  rc=r-channels:v8:c
        (v8:r-channels:v9:ccv r-channels)
      channel-response-3+!>(rc)
    ::
    ::  omit %meta response in previous versions
    ?:  ?=(%meta -.r-channel)  ca-core
    =.  ca-core
      %^  give  %fact
        ~[/v1 v1+ca-area]
      channel-response-2+!>((v7:r-channels:v9:ccv r-channels))
    =;  r-simple=r-channels-simple-post:v7:c
      %^  give  %fact
        ~[/ ca-area /v0 v0+ca-area]
      channel-response+!>(r-simple)
    :-  nest
    ?+    r-channel  r-channel
        [%posts *]
      r-channel(posts (s-posts-1:utils posts.r-channel))
    ::
        [%post * %set *]
      ^-  r-channel-simple-post:v7:c
      ?:  ?=(%| -.post.r-post.r-channel)
        r-channel(post.r-post ~)
      r-channel(post.r-post `(s-post-1:utils +.post.r-post.r-channel))
    ::
        [%post * %reply * * %set *]
      ^-  r-channel-simple-post:v7:c
      %=    r-channel
          ::
          reply.r-reply.r-post
        ?:  ?=(%| -.reply.r-reply.r-post.r-channel)  ~
        `(s-reply-1:utils +.reply.r-reply.r-post.r-channel)
        ::
          reply-meta.r-post
        (v7:reply-meta:v9:ccv reply-meta.r-post.r-channel)
      ==
    ::
        [%post * %reply * * %reacts *]
      %=    r-channel
          ::
          reply-meta.r-post
        (v7:reply-meta:v9:ccv reply-meta.r-post.r-channel)
        ::
          reacts.r-reply.r-post
        (v7:reacts:v9:ccv reacts.r-reply.r-post.r-channel)
      ==
    ::
        [%post * %reacts *]
      r-channel(reacts.r-post (v7:reacts:v9:ccv reacts.r-post.r-channel))
    ::
        [%post id-post:c %essay *]
      r-channel(essay.r-post (v7:essay:v9:ccv essay.r-post.r-channel))
    ::
        [%pending client-id:c %post *]
      %=    r-channel
          essay.r-pending
        (v7:essay:v9:ccv essay.r-pending.r-channel)
      ==
    ::
        [%pending client-id:c %reply *]
      %=    r-channel
          ::
          reply-meta.r-pending
        (v7:reply-meta:v9:ccv reply-meta.r-pending.r-channel)
        ::
          memo.r-pending
        (v7:memo:v9:ccv memo.r-pending.r-channel)
      ==
    ==
  ::
  ::  produce an up-to-date unread state
  ::
  ++  ca-unread
    ^-  unread:c
    :-  recency.remark.channel
    =/  unreads
      %+  skim
        %-  bap:on-v-posts:c
        (lot:on-v-posts:c posts.channel `last-read.remark.channel ~)
      |=  [tim=time post=(may:c v-post:c)]
      ?&  ?=(%& -.post)
          !=((get-author-ship:utils author.post) our.bowl)
      ==
    =/  count  (lent unreads)
    =/  unread=(unit [id-post:c @ud])
      ::TODO  in the ~ case, we could traverse further up, to better handle
      ::      cases where the most recent message was deleted.
      ?~  unreads  ~
      (some -:(rear unreads) count)
    ::  now do the same for all unread threads
    ::
    =/  [sum=@ud threads=(map id-post:c [id-reply:c @ud])]
      %+  roll  ~(tap in unread-threads.remark.channel)
      |=  [id=id-post:c sum=@ud threads=(map id-post:c [id-reply:c @ud])]
      =/  parent             (get:on-v-posts:c posts.channel id)
      ?~  parent             [sum threads]
      ?:  ?=(%| -.u.parent)  [sum threads]
      =/  unreads
        %+  skim
          %-  bap:on-v-replies:c
          (lot:on-v-replies:c replies.u.parent `last-read.remark.channel ~)
        |=  [tim=time reply=(may:c v-reply:c)]
        ?&  ?=(%& -.reply)
            !=(author.reply our.bowl)
        ==
      =/  count=@ud  (lent unreads)
      :-  (add sum count)
      ?~  unreads  threads
      (~(put by threads) id -:(rear unreads) count)
    [(add count sum) unread threads]
  ::
  ::  handle scries
  ::
  ++  ca-peek
    |=  [=(pole knot) ver=?(%v0 %v1 %v2 %v3 %v4)]
    ^-  (unit (unit cage))
    ?+    pole  [~ ~]
    ::
        [%posts rest=*]
      ?:  ?=(%v0 ver)  (ca-peek-posts-0 rest.pole)
      (ca-peek-posts rest.pole ver)
    ::
        [%perm ~]        ``channel-perm+!>(+.perm.channel)
    ::
        [%search %bounded kind=?(%text %mention) from=@ tries=@ nedl=@ ~]
      :+  ~  ~
      =;  =scam:c
        ?-  ver
          ?(%v0 %v1 %v2)  channel-scam+!>(`scam:v7:c`(v7:scam:v9:ccv scam))
          %v3  channel-scam-2+!>(`scam:v8:c`(v8:scam:v9:ccv scam))
          %v4  channel-scam-3+!>(`scam:v9:c`scam)
        ==
      %^    ?-  kind.pole
              %text     text:tries-bound:ca-search
              %mention  mention:tries-bound:ca-search
            ==
          ?:  =(%$ from.pole)  ~
          `(slav %ud from.pole)
        (slav %ud tries.pole)
      ?-  kind.pole
        %text     (fall (slaw %t nedl.pole) nedl.pole)
        %mention  (slav %p nedl.pole)
      ==
    ::
        [%search %text skip=@ count=@ nedl=@ ~]
      :+  ~  ~
      =;  =scan:c
        ?-  ver
          ?(%v0 %v1 %v2)  channel-scan+!>(`scan:v7:c`(v7:scan:v9:ccv scan))
          %v3  channel-scan-2+!>(`scan:v8:c`(v8:scan:v9:ccv scan))
          %v4  channel-scan-3+!>(`scan:v9:c`scan)
        ==
      %^    text:hits-bound:ca-search
          (slav %ud skip.pole)
        (slav %ud count.pole)
      (fall (slaw %t nedl.pole) nedl.pole)
    ::
        [%search %mention skip=@ count=@ nedl=@ ~]
      :+  ~  ~
      =;  =scan:c
        ?-  ver
          ?(%v0 %v1 %v2)  channel-scan+!>(`scan:v7:c`(v7:scan:v9:ccv scan))
          %v3  channel-scan-2+!>(`scan:v8:c`(v8:scan:v9:ccv scan))
          %v4  channel-scan-3+!>(`scan:v9:c`scan)
        ==
      %^    mention:hits-bound:ca-search
          (slav %ud skip.pole)
        (slav %ud count.pole)
      (slav %p nedl.pole)
    ==
  ::
  ++  give-posts-0
    |=  [mode=?(%outline %post) ls=(list [time (may:c v-post:c)])]
    ^-  (unit (unit cage))
    =/  posts=v-posts:c  (gas:on-v-posts:c *v-posts:c ls)
    =;  paged-posts=paged-simple-posts:v7:c
      ``channel-simple-posts+!>(paged-posts)
    ?:  =(0 (lent ls))  [*simple-posts:v7:c ~ ~ 0]
    =/  posts=simple-posts:v7:c
      ?:  =(%post mode)  (suv-posts-1:utils posts)
      (suv-posts-without-replies-1:utils posts)
    =/  newer=(unit time)
      =/  more  (tab:on-v-posts:c posts.channel `-:(rear ls) 1)
      ?~(more ~ `-:(head more))
    =/  older=(unit time)
      =/  more  (bat:mo-v-posts:c posts.channel `-:(head ls) 1)
      ?~(more ~ `-:(head more))
    :*  posts
        newer
        older
        (wyt:on-v-posts:c posts.channel)
    ==
  ::
  ++  give-posts
    |=  $:  mode=?(%outline %post)
            version=?(%v1 %v2 %v3 %v4)
            ls=(list [time (may:c v-post:c)])
        ==
    =/  posts=v-posts:c  (gas:on-v-posts:c *v-posts:c ls)
    =/  newer=(unit time)
      ?~  ls  ~
      =/  more  (tab:on-v-posts:c posts.channel `-:(rear ls) 1)
      ?~(more ~ `-:(head more))
    =/  older=(unit time)
      ?~  ls  ~
      =/  more  (bat:mo-v-posts:c posts.channel `-:(head ls) 1)
      ?~(more ~ `-:(head more))
    =/  count  (wyt:on-v-posts:c posts.channel)
    ?-  version
        %v1
      =;  =paged-posts:v1:c
        ``channel-posts+!>(paged-posts)
      :_  [newer older count]
      ?:  =(%post mode)  (uv-posts:utils posts)
      (uv-posts-without-replies:utils posts)
    ::
        %v2
      =;  =paged-posts:v7:c
        ``channel-posts-2+!>(paged-posts)
      :_  [newer older count]
      ?:  =(%post mode)  (uv-posts-1:utils posts)
      (uv-posts-without-replies-1:utils posts)
    ::
        %v3
      =;  =paged-posts:v8:c
        ``channel-posts-3+!>(paged-posts)
      :_  [newer older (wyt:on-v-posts:c posts.channel)]
      ?:  =(%post mode)  (uv-posts-2:utils posts)
      (uv-posts-without-replies-2:utils posts)
    ::
        %v4
      =;  =paged-posts:c
        ``channel-posts-4+!>(paged-posts)
      =/  latest=@ud
        ?~  latest=(ram:on-v-posts:c posts.channel)  0
        ?-  -.val.u.latest
          %&  seq.val.u.latest
          %|  seq.val.u.latest
        ==
      :_  [newer older latest (wyt:on-v-posts:c posts.channel)]
      ?:  =(%post mode)  (uv-posts-3:utils posts)
      (uv-posts-without-replies-3:utils posts)
    ==
  ++  ca-peek-posts-0
    |=  =(pole knot)
    ^-  (unit (unit cage))
    =*  on   on-v-posts:c
    ?+    pole  [~ ~]
        [%newest count=@ mode=?(%outline %post) ~]
      =/  count  (slav %ud count.pole)
      =/  ls     (top:mo-v-posts:c posts.channel count)
      (give-posts-0 mode.pole ls)
    ::
        [%older start=@ count=@ mode=?(%outline %post) ~]
      =/  count  (slav %ud count.pole)
      =/  start  (slav %ud start.pole)
      =/  ls     (bat:mo-v-posts:c posts.channel `start count)
      (give-posts-0 mode.pole ls)
    ::
        [%newer start=@ count=@ mode=?(%outline %post) ~]
      =/  count  (slav %ud count.pole)
      =/  start  (slav %ud start.pole)
      =/  ls     (tab:on posts.channel `start count)
      (give-posts-0 mode.pole ls)
    ::
        [%around time=@ count=@ mode=?(%outline %post) ~]
      =/  count  (slav %ud count.pole)
      =/  time  (slav %ud time.pole)
      =/  older  (bat:mo-v-posts:c posts.channel `time count)
      =/  newer  (tab:on posts.channel `time count)
      =/  post   (get:on posts.channel time)
      =/  posts
          ?~  post  (welp older newer)
          (welp (snoc older [time u.post]) newer)
      (give-posts-0 mode.pole posts)
    ::
        [%post time=@ ~]
      =/  time  (slav %ud time.pole)
      =/  post  (get:on posts.channel time)
      ?~  post  ~
      ?:  ?=(%| -.u.post)  `~
      ``channel-simple-post+!>((suv-post:utils +.u.post))
    ::
        [%post %id time=@ %replies rest=*]
      =/  time  (slav %ud time.pole)
      =/  post  (get:on posts.channel `@da`time)
      ?~  post  ~
      ?:  ?=(%| -.u.post)  `~
      (ca-peek-replies-0 id.u.post replies.u.post rest.pole)
    ==
  ::
  ++  ca-peek-posts
    |=  [=(pole knot) version=?(%v1 %v2 %v3 %v4)]
    ^-  (unit (unit cage))
    =*  on   on-v-posts:c
    =*  mo   mo-v-posts:c
    ?+    pole  [~ ~]
        [%newest count=@ mode=?(%outline %post) ~]
      =/  count  (slav %ud count.pole)
      %^  give-posts  mode.pole  version
      (top:mo-v-posts:c posts.channel count)
    ::
        [%older start=@ count=@ mode=?(%outline %post) ~]
      =/  count  (slav %ud count.pole)
      =/  start  (slav %ud start.pole)
      %^  give-posts  mode.pole  version
      (bat:mo-v-posts:c posts.channel `start count)
    ::
        [%newer start=@ count=@ mode=?(%outline %post) ~]
      =/  count  (slav %ud count.pole)
      =/  start  (slav %ud start.pole)
      %^  give-posts  mode.pole  version
      (tab:on posts.channel `start count)
    ::
        [%around time=@ count=@ mode=?(%outline %post) ~]
      =/  count  (slav %ud count.pole)
      =/  time  (slav %ud time.pole)
      =/  older  (bat:mo-v-posts:c posts.channel `time count)
      =/  newer  (tab:on posts.channel `time count)
      %^  give-posts  mode.pole  version
      ?~  post=(get:on posts.channel time)  (welp older newer)
      (welp (snoc older [time u.post]) newer)
    ::
        [%changes start=@ end=@ after=@ ~]
      =/  start=id-post:c
        ?^  tim=(slaw %da start.pole)  u.tim
        (slav %ud start.pole)
      =/  end=id-post:c
        ?^  tim=(slaw %da end.pole)  u.tim
        (slav %ud end.pole)
      =/  after=id-post:c
        ?^  tim=(slaw %da after.pole)  u.tim
        (slav %ud after.pole)
      =;  posts=v-posts:c
        =/  newer
          ?~  newer=(tab:on-v-posts:c posts.channel `end 1)
            ~
          `key:(head newer)
        =/  older
          ?~  older=(bat:mo-v-posts:c posts.channel `start 1)
            ~
          `key:(head older)
        =/  count  (wyt:on-v-posts:c posts)
        =/  latest=@ud
          ?~  latest=(ram:on-v-posts:c posts.channel)  0
          ?-  -.val.u.latest
            %&  seq.val.u.latest
            %|  seq.val.u.latest
          ==
        ?-  version
        ::
            %v1
          =/  =paged-posts:v1:c
            [(uv-posts:utils posts) newer older count]
          ``channel-posts+!>(paged-posts)
        ::
            %v2
            =/  =paged-posts:v7:c
              [(uv-posts-1:utils posts) newer older count]
            ``channel-posts-2+!>(paged-posts)
        ::
            %v3
            =/  =paged-posts:v8:c
              [(uv-posts-2:utils posts) newer older count]
            ``channel-posts-3+!>(paged-posts)
        ::
            %v4
            =/  =paged-posts:c
              [(uv-posts-3:utils posts) newer older latest count]
            ``channel-posts-4+!>(paged-posts)
        ==
      ::  walk both posts and logs, in chronological order, newest-first,
      ::  until we accumulate the desired amount of results
      ::
      ::NOTE  would manually walk the tree, but logic gets rather confusing,
      ::      so we just eat the conversion overhead here
      =/  posts  (lot:on-v-posts:c posts.channel `(sub start 1) `(add end 1))
      =/  updated  (tap:updated-on:c (lot:updated-on:c last-updated.channel `after ~))
      %-  (log |.("posts: {<(lent posts)>}"))
      %-  (log |.("updated: {<(lent updated)>}"))
      %-  (log |.("start: {<start>}"))
      %-  (log |.("end: {<end>}"))
      =|  out=v-posts:c
      |-  ^+  out
      ::  no posts in this range
      ?~  posts  ~
      ::  no changes after this point
      ?~  updated  out
      =*  changed  val.i.updated
      %-  (log |.("changed post: {<changed>}"))
      %-  (log |.("  gte start: {<(gte changed start)>}"))
      %-  (log |.("  lte end: {<(lte changed end)>}"))
      ::  if the post is not in our subset, skip
      ?~  post=(get:on-v-posts:c posts changed)
        $(updated t.updated)
      =.  out  (put:on-v-posts:c out changed u.post)
      $(updated t.updated)
    ::
        [%range start=@ end=@ mode=?(%outline %post) ~]
      ::TODO  support @da format in path for id (or timestamp) ranges?
      =/  start=@ud
        ?:  =(%$ start.pole)  1
        (slav %ud start.pole)
      =/  end=@ud
        ?.  =(%$ end.pole)
          (slav %ud end.pole)
        ?~  latest=(ram:on posts.channel)  1
        ?-  -.val.u.latest
          %&  seq.val.u.latest
          %|  seq.val.u.latest
        ==
      %-  give-posts
      :+  mode.pole  version
      ::  queries near end more common, so we make a newest-first list,
      ::  and walk it "backwards" until we extract our desired range
      ::
      =/  posts=(list [id-post:c p=(may:c v-post:c)])
        ::  if no end was specified, we know we just take from the end,
        ::  so only listify the max amount of msgs we might process.
        ::  (this assumes sequence nrs increment parallel to post ids!)
        ::
        ?:  =(%$ end.pole)
          (bat:mo posts.channel ~ +((sub end start)))
        (bap:on posts.channel)
      =|  out=(list [id-post:c (may:c v-post:c)])
      |-
      ?~  posts  ~
      =/  seq=@ud
        ?-  -.p.i.posts
          %&  seq.p.i.posts
          %|  seq.p.i.posts
        ==
      ?:  (gth seq end)    $(posts t.posts)
      ?:  &(!=(0 seq) (lth seq start))  ~  ::  done
      [i.posts $(posts t.posts)]
    ::
        [%post time=@ ~]
      =/  time  (slav %ud time.pole)
      =/  post  (get:on posts.channel time)
      ?~  post  ~
      ?:  ?=(%| -.u.post)  `~
      ?-  version
        %v1  ``channel-post+!>(`post:v1:c`(uv-post:utils +.u.post))
        %v2  ``channel-post-2+!>(`post:v7:c`(uv-post-1:utils +.u.post))
        %v3  ``channel-post-3+!>(`post:v8:c`(uv-post-2:utils +.u.post))
        %v4  ``channel-post-4+!>(`post:v9:c`(uv-post-3:utils +.u.post))
      ==
    ::
        [%post %id time=@ %replies rest=*]
      =/  time  (slav %ud time.pole)
      =/  post  (get:on posts.channel `@da`time)
      ?~  post  ~
      ?:  ?=(%| -.u.post)  `~
      (ca-peek-replies id.u.post replies.u.post rest.pole version)
    ==
  ::
  ++  ca-peek-replies-0
    |=  [parent-id=id-post:c replies=v-replies:c =(pole knot)]
    ^-  (unit (unit cage))
    =*  on   on-v-replies:c
    ?+    pole  [~ ~]
        [%all ~]
      ``channel-simple-replies+!>((suv-replies-1:utils parent-id replies))
        [%newest count=@ ~]
      =/  count  (slav %ud count.pole)
      =/  reply-map  (gas:on *v-replies:c (top:mo-v-replies:c replies count))
      ``channel-simple-replies+!>((suv-replies-1:utils parent-id reply-map))
    ::
        [%older start=@ count=@ ~]
      =/  count  (slav %ud count.pole)
      =/  start  (slav %ud start.pole)
      =/  reply-map  (gas:on *v-replies:c (bat:mo-v-replies:c replies `start count))
      ``channel-simple-replies+!>((suv-replies-1:utils parent-id reply-map))
    ::
        [%newer start=@ count=@ ~]
      =/  count  (slav %ud count.pole)
      =/  start  (slav %ud start.pole)
      =/  reply-map  (gas:on *v-replies:c (tab:on replies `start count))
      ``channel-simple-replies+!>((suv-replies-1:utils parent-id reply-map))
    ::
        [%reply %id time=@ ~]
      =/  time  (slav %ud time.pole)
      =/  reply  (get:on-v-replies:c replies `@da`time)
      ?~  reply  ~
      ?:  ?=(%| -.u.reply)  `~
      ``channel-simple-reply+!>(`simple-reply:v7:c`(suv-reply-1:utils parent-id +.u.reply))
    ==
  ::
  ++  ca-peek-replies
    |=  [parent-id=id-post:c replies=v-replies:c =(pole knot) version=?(%v1 %v2 %v3 %v4)]
    ^-  (unit (unit cage))
    =*  on   on-v-replies:c
    ?:  ?=([%reply %id time=@ ~] pole)
      =/  time  (slav %ud time.pole)
      =/  reply  (get:on-v-replies:c replies `@da`time)
      ?~  reply  ~
      ?:  ?=(%| -.u.reply)  `~
      ?:  ?=(%v1 version)
        ``channel-reply+!>(`reply:v7:c`(uv-reply-1:utils parent-id +.u.reply))
      ``channel-reply-2+!>(`reply:v8:c`(uv-reply-2:utils parent-id +.u.reply))
    =;  vr=(unit v-replies:c)
      ?~  vr  [~ ~]
      =*  id  parent-id
      ?-  version
          %v1
        ``channel-replies+!>(`replies:v1:c`(uv-replies:utils id u.vr))
          %v2
        ``channel-replies-2+!>(`replies:v7:c`(uv-replies-1:utils id u.vr))
          %v3
        ``channel-replies-3+!>(`replies:v8:c`(uv-replies-2:utils id u.vr))
          %v4
        ``channel-replies-4+!>(`replies:v9:c`(uv-replies-3:utils id u.vr))
      ==
    ?+    pole  ~
        [%all ~]  `replies
    ::
        [%newest count=@ ~]
      =/  count  (slav %ud count.pole)
      `(gas:on *v-replies:c (top:mo-v-replies:c replies count))
    ::
        [%older start=@ count=@ ~]
      =/  count  (slav %ud count.pole)
      =/  start  (slav %ud start.pole)
      `(gas:on *v-replies:c (bat:mo-v-replies:c replies `start count))
    ::
        [%newer start=@ count=@ ~]
      =/  count  (slav %ud count.pole)
      =/  start  (slav %ud start.pole)
      `(gas:on *v-replies:c (tab:on replies `start count))
    ==
  ::
  ++  ca-search
    |^  |%
        ::NOTE  largely considered deprecated in favor of +tries-bound,
        ::      which (when used sanely) delivers better performance and ux.
        ++  hits-bound  ::  searches until len results
          |%
          ++  mention
            |=  [sip=@ud len=@ud nedl=ship]
            ^-  scan:c
            (scour-count sip len %mention nedl)
          ::
          ++  text
            |=  [sip=@ud len=@ud nedl=@t]
            ^-  scan:c
            (scour-count sip len %text nedl)
          --
        ::
        ++  tries-bound  ::  searches until sum messages searched
          |%
          ++  mention
            |=  [fro=(unit id-post:c) sum=@ud nedl=ship]
            ^-  [(unit id-post:c) scan:c]
            (scour-tries fro sum %mention nedl)
          ::
          ++  text
            |=  [fro=(unit id-post:c) sum=@ud nedl=@t]
            ^-  [(unit id-post:c) scan:c]
            (scour-tries fro sum %text nedl)
          --
        --
    ::
    +$  match-type
      $%  [%mention nedl=ship]
          [%text nedl=@t]
      ==
    ::
    ++  scour-tries
      |=  [from=(unit id-post:c) tries=@ud =match-type]
      =*  posts  posts.channel
      =.  posts  (lot:on-v-posts:c posts ~ from)  ::  verified correct
      =|  s=[tries=_tries last=(unit id-post:c) =scan:c]
      =<  [last scan]
      |-  ^+  s
      ?~  posts  s
      ?:  =(0 tries.s)  s
      =.  s  $(posts r.posts)  ::  process latest first
      ?:  =(0 tries.s)  s
      ::
      =.  scan.s
        ?:  ?=(%| -.val.n.posts)  scan.s
        ?.  (match +.val.n.posts match-type)  scan.s
        :_  scan.s
        =/  =simple-post:c
          (suv-post-without-replies-3:utils +.val.n.posts)
        [%post %& simple-post]
      ::
      =.  scan.s
        ?:  ?=(%| -.val.n.posts)  scan.s
        =*  id-post  id.val.n.posts
        =*  replies  replies.val.n.posts
        |-  ^+  scan.s
        ?~  replies  scan.s
        =.  scan.s  $(replies r.replies)
        ::
        =.  scan.s
          ?:  ?=(%| -.val.n.replies)  scan.s
          ?.  (match-reply +.val.n.replies match-type)  scan.s
          :_  scan.s
          =/  =simple-reply:c
            (suv-reply-2:utils id-post +.val.n.replies)
          [%reply id-post %& simple-reply]
        ::
        $(replies l.replies)
      ::
      =.  last.s  `key.n.posts
      =.  tries.s  (dec tries.s)
      $(posts l.posts)
    ::
    ++  scour-count
      |=  [skip=@ud len=@ud =match-type]
      =*  posts  posts.channel
      ?>  (gth len 0)
      =+  s=[skip=skip len=len *=scan:c]
      =-  (flop scan)
      ::NOTE  yes, walking the tree manually is faster than using built-ins.
      ::      +dop:mo gets closest, but is still slower.
      ::      should re-evaluate the implementation here is mops ever get jets.
      |-  ^+  s
      ?~  posts  s
      ?:  =(0 len.s)  s
      =.  s  $(posts r.posts)
      ?:  =(0 len.s)  s
      ::
      =.  s
        ?:  ?=(%| -.val.n.posts)  s
        ?.  (match +.val.n.posts match-type)  s
        ?:  (gth skip.s 0)
          s(skip (dec skip.s))
        =/  res
          [%post %& (suv-post-without-replies-3:utils +.val.n.posts)]
        s(len (dec len.s), scan [res scan.s])
      ::
      =.  s
        ?:  ?=(%| -.val.n.posts)  s
        (scour-replys s id.val.n.posts replies.val.n.posts match-type)
      ::
      $(posts l.posts)
    ::
    ++  scour-replys
      |=  [s=[skip=@ud len=@ud =scan:c] =id-post:c replies=v-replies:c =match-type]
      |-  ^+  s
      ?~  replies  s
      ?:  =(0 len.s)  s
      =.  s  $(replies r.replies)
      ?:  =(0 len.s)  s
      ::
      =.  s
        ?:  ?=(%| -.val.n.replies)  s
        ?.  (match-reply +.val.n.replies match-type)  s
        ?:  (gth skip.s 0)
          s(skip (dec skip.s))
        =/  res
          [%reply id-post %& (suv-reply-2:utils id-post +.val.n.replies)]
        s(len (dec len.s), scan [res scan.s])
      ::
      $(replies l.replies)
    ::
    ++  match
      |=  [post=v-post:c =match-type]
      ^-  ?
      ?-  -.match-type
        %mention  (match-post-mention nedl.match-type post)
        %text     (match-post-text nedl.match-type post)
      ==
    ::
    ++  match-reply
      |=  [reply=v-reply:c =match-type]
      ?-  -.match-type
        %mention  (match-story-mention nedl.match-type content.reply)
        %text     (match-story-text nedl.match-type content.reply)
      ==
    ::
    ++  match-post-mention
      |=  [nedl=ship post=v-post:c]
      ^-  ?
      ?:  ?=([%chat %notice ~] kind.post)  |
      (match-story-mention nedl content.post)
    ::
    ++  match-story-mention
      |=  [nedl=ship =story:c]
      %+  lien  story
      |=  =verse:^story
      ?.  ?=(%inline -.verse)  |
      %+  lien  p.verse
      |=  =inline:^story
      ?+  -.inline  |
        %ship                                  =(nedl p.inline)
        ?(%bold %italics %strike %blockquote)  ^$(p.verse p.inline)
      ==
    ::
    ++  match-post-text
      |=  [nedl=@t post=v-post:c]
      ^-  ?
      ?:  ?=([%chat %notice ~] kind.post)  |
      ::
      ?~  meta.post
        (match-story-text nedl content.post)
      %+  match-story-text  nedl
      :*  ~[%inline title.u.meta.post]
          ~[%inline description.u.meta.post]
          content.post
      ==
    ::
    ++  match-story-text
      |=  [nedl=@t =story:c]
      %+  lien  story
      |=  =verse:^story
      ?.  ?=(%inline -.verse)  |
      %+  lien  p.verse
      |=  =inline:^story
      ?@  inline
        (find nedl inline |)
      ?+  -.inline  |
        ?(%bold %italics %strike %blockquote)  ^$(p.verse p.inline)
        ?(%code %inline-code)                  $(inline p.inline)
        %ship                                  $(inline (scot %p p.inline))
      ::
          %sect
        ?~  p.inline  $(inline '@all')
        $(inline (cat 3 '@' p.inline))
      ::
          %link
        ?|  $(inline p.inline)
        ?&  !=(p.inline q.inline)
            $(inline q.inline)
        ==  ==
      ==
    ::
    ++  find
      |=  [nedl=@t hay=@t case=?]
      ^-  ?
      =/  nlen  (met 3 nedl)
      =/  hlen  (met 3 hay)
      ?:  (lth hlen nlen)
        |
      =?  nedl  !case
        (cass nedl)
      =/  pos  0
      =/  lim  (sub hlen nlen)
      |-
      ?:  (gth pos lim)
        |
      ?:  .=  nedl
          ?:  case
            (cut 3 [pos nlen] hay)
          (cass (cut 3 [pos nlen] hay))
        &
      $(pos +(pos))
    ::
    ::NOTE  :(cork trip ^cass crip) may be _very slightly_ faster,
    ::      but not enough to matter
    ++  cass
      |=  text=@t
      ^-  @t
      %^    run
          3
        text
      |=  dat=@
      ^-  @
      ?.  &((gth dat 64) (lth dat 91))
        dat
      (add dat 32)
    --
  ::
  ::  when we receive an update from the group we're in, check if we
  ::  need to change anything
  ::
  ++  ca-recheck
    |=  sects=(set sect:v0:gv)
    =/  =flag:g  group.perm.channel
    =/  exists-path
      (scry-path %groups /groups/(scot %p p.flag)/[q.flag])
    =+  .^(exists=? %gu exists-path)
    ?.  exists  ca-core
    =/  =path
      %+  scry-path  %groups
      /v2/groups/(scot %p p.flag)/[q.flag]/noun
    =+  .^(group=group:v7:gv %gx path)
    ?.  (~(has by channels.group) nest)  ca-core
    ::  toggle the volume based on permissions
    =/  =source:activity  [%channel nest flag]
    ?.  (can-read:ca-perms our.bowl)
      (send:ca-activity [%adjust source ~] ~)
    =+  .^(=volume-settings:activity %gx (scry-path %activity /volume-settings/noun))
    =.  ca-core
      ::  if we don't have a setting, no-op
      ?~  setting=(~(get by volume-settings) source)  ca-core
      ::  if they have a setting that's not mute, retain it otherwise
      ::  delete setting if it's mute so it defaults
      ?.  =(setting mute:activity)  ca-core
      (send:ca-activity [%adjust source ~] ~)
    ::  if our read permissions restored, re-subscribe
    (ca-safe-sub |)
  ::
  ::  assorted helpers
  ::
  ++  ca-from-host  |(=(ship.nest src.bowl) =(p.group.perm.channel src.bowl))
  ::
  ::  leave the subscription only
  ::
  ++  ca-simple-leave
    (unsubscribe ca-sub-wire [ship.nest server])
  ::
  ::  Leave the subscription, tell people about it, and delete our local
  ::  state for the channel
  ::
  ++  ca-leave
    =.  ca-core  ca-simple-leave
    =.  ca-core  (ca-response %leave ~)
    =.  ca-core  (send:ca-activity [%del %channel nest group.perm.channel] ~)
    =.  gone  &
    ca-core
  --
--<|MERGE_RESOLUTION|>--- conflicted
+++ resolved
@@ -2386,168 +2386,6 @@
       +>      +>.new
     ==
   ::
-<<<<<<< HEAD
-=======
-  ::  +ca-hark: notification dispatch
-  ::
-  ::    entry-points are +on-post and +on-reply, which may implement distinct
-  ::    notification behavior
-  ::
-  ++  ca-hark
-    |%
-    ++  on-post
-      |=  [=id-post:c post=v-post:c]
-      ^+  ca-core
-      =*  post-author  (get-author-ship:utils author.post)
-      ?:  =(post-author our.bowl)
-        ca-core
-      ::  we want to be notified if we were mentioned in the post
-      ::
-      ?.  ?=(kind:c -.kind.post)  ca-core
-      =/  =rope:ha  (ca-rope -.kind.post id-post ~)
-      =/  seat=(unit seat:v7:gv)  (get-seat group.perm.channel our.bowl)
-      ?:  (was-mentioned:utils content.post our.bowl seat)
-        ?.  (want-hark %mention)
-          ca-core
-        =/  cs=(list content:ha)
-          ~[[%ship post-author] ' mentioned you: ' (flatten:utils content.post)]
-        (emit (pass-yarn (ca-spin rope cs ~)))
-      ::
-      ?:  (want-hark %any)
-        =/  cs=(list content:ha)
-          ~[[%ship post-author] ' sent a message: ' (flatten:utils content.post)]
-        (emit (pass-yarn (ca-spin rope cs ~)))
-      ca-core
-    ::
-    ++  on-reply
-      |=  [=id-post:c post=v-post:c reply=v-reply:c]
-      ^+  ca-core
-      =*  reply-author  (get-author-ship:utils author.reply)
-      ?:  =(reply-author our.bowl)
-        ca-core
-      ::  preparation of common cases
-      ::
-      =*  diary-notification
-        =*  post-title  ?~(meta.post 'unknown' title.u.meta.post)
-        :~  [%ship reply-author]  ' commented on '
-            [%emph post-title]   ': '
-            [%ship reply-author]  ': '
-            (flatten:utils content.reply)
-        ==
-      =*  heap-notification
-        =/  content  (flatten:utils content.reply)
-        =*  post-title  ?~(meta.post '' title.u.meta.post)
-        =/  title=@t
-          ?.  =(0 (met 3 post-title))  post-title
-          ?:  (lte (met 3 content) 80)  content
-          (cat 3 (end [3 77] content) '...')
-        :~  [%ship reply-author]  ' commented on '
-            [%emph title]   ': '
-            [%ship reply-author]  ': '
-            content
-        ==
-      ::  construct a notification message based on the reason to notify,
-      ::  if we even need to notify at all
-      ::
-      =;  cs=(unit (list content:ha))
-        ?~  cs  ca-core
-        ?.  ?=(kind:c -.kind.post)  ca-core
-        =/  =rope:ha  (ca-rope -.kind.post id-post `id.reply)
-        (emit (pass-yarn (ca-spin rope u.cs ~)))
-      ::  notify because we wrote the post the reply responds to
-      ::
-      ?:  =(author.post our.bowl)
-        ?.  (want-hark %ours)  ~
-        ?+    -.kind.post  ~
-            %diary  `diary-notification
-            %heap   `heap-notification
-            %chat
-          :-  ~
-          :~  [%ship reply-author]
-              ' replied to you: '
-              (flatten:utils content.reply)
-          ==
-        ==
-      ::  notify because we were mentioned in the reply
-      ::
-      =/  seat=(unit seat:v7:gv)  (get-seat group.perm.channel our.bowl)
-      ?:  (was-mentioned:utils content.reply our.bowl seat)
-        ?.  (want-hark %mention)  ~
-        `~[[%ship reply-author] ' mentioned you: ' (flatten:utils content.reply)]
-      ::  notify because we ourselves responded to this post previously
-      ::
-      ?:  %+  lien  (tap:on-v-replies:c replies.post)
-          |=  [=time reply=(may:c v-reply:c)]
-          ?:  ?=(%| -.reply)  |
-          =((get-author-ship:utils author.reply) our.bowl)
-        ?.  (want-hark %ours)  ~
-        ?+    -.kind.post  ~
-            %diary  `diary-notification
-            %heap   `heap-notification
-            %chat
-          :-  ~
-          :~  [%ship reply-author]
-              ' replied to your message “'
-              (flatten:utils content.post)
-              '”: '
-              [%ship reply-author]
-              ': '
-              (flatten:utils content.reply)
-          ==
-        ==
-      ::  only notify if we want to be notified about everything
-      ::
-      ?.  (want-hark %any)
-        ~
-      ?+    -.kind.post  ~
-          %diary  ~
-          %heap   ~
-          %chat
-        :-  ~
-        :~  [%ship reply-author]
-            ' sent a message: '
-            (flatten:utils content.reply)
-        ==
-      ==
-    ::
-    ++  want-hark
-      |=  kind=?(%mention %ours %any)
-      %+  (fit-level:volume [our now]:bowl)
-        [%channel nest]
-      ?-  kind
-        %mention  %soft  ::  mentioned us
-        %ours     %soft  ::  replied to us or our context
-        %any      %loud  ::  any message
-      ==
-    --
-  ::
-  ++  ca-rope
-    |=  [=kind:c =id-post:c id-reply=(unit id-reply:c)]
-    ^-  rope:ha
-    =/  =path
-      ?-    kind
-        %diary  /note/(rsh 4 (scot %ui id-post))
-        %heap   /curio/(rsh 4 (scot %ui id-post))
-        %chat   /message/(rsh 4 (scot %ui id-post))
-      ==
-    =/  rest
-      ?~  id-reply  path
-      (snoc path (rsh 4 (scot %ui u.id-reply)))
-    =*  group  group.perm.channel
-    =/  gn=nest:g  nest
-    =/  thread  (welp /[kind.nest]/(scot %p ship.nest)/[name.nest] rest)
-    [`group `gn q.byk.bowl thread]
-  ::
-  ::  convert content into a full yarn suitable for hark
-  ::
-  ++  ca-spin
-    |=  [=rope:ha con=(list content:ha) but=(unit button:ha)]
-    ^-  new-yarn:ha
-    =*  group  group.perm.channel
-    =/  link  (welp /groups/(scot %p p.group)/[q.group]/channels ted.rope)
-    [& & rope con link but]
-  ::
->>>>>>> 85eb3c10
   ::  give a "response" to our subscribers
   ::
   ++  ca-response

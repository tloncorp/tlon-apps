--- conflicted
+++ resolved
@@ -673,11 +673,7 @@
   =?  pole  !?=([?(%v0 %v1 %v2) *] pole)
     [%v0 pole]
   ?+    pole  ~|(bad-watch-path+`path`pole !!)
-<<<<<<< HEAD
       [?(%v0 %v1 %v2) ~]                    ?>(from-self cor)
-=======
-      [?(%v0 %v1 %v2) ~]                        ?>(from-self cor)
->>>>>>> 1d21de69
       [?(%v0 %v1) %unreads ~]               ?>(from-self cor)
       [?(%v0 %v1 %v2) =kind:c ship=@ name=@ ~]  ?>(from-self cor)
       [?(%v0 %v1 %v2) %said =kind:c host=@ name=@ %post time=@ reply=?(~ [@ ~])]

::  channels: diary, heap & chat channels for groups
::
::    this is the client side that pulls data from the channels-server.
::
::  XX  chat thread entries can no longer be edited.  maybe fix before
::      release?
::
::    note: all subscriptions are handled by the subscriber library so
::    we can have resubscribe loop protection.
::
/-  c=channels, g=groups, gv=groups-ver, ha=hark, activity, story
/-  meta
/+  default-agent, verb, dbug,
    neg=negotiate, discipline, logs,
    sparse, kol, imp=import-aid
/+  utils=channel-utils, volume, s=subscriber,
    em=emojimart, ccv=channel-conv
::  performance, keep warm
/+  channel-json
::
/%  m-channel-changed-posts   %channel-changed-posts
/%  m-channel-heads           %channel-heads
/%  m-channel-heads-2         %channel-heads-2
/%  m-channel-heads-3         %channel-heads-3
/%  m-channel-perm            %channel-perm
/%  m-channel-post            %channel-post
/%  m-channel-post-2          %channel-post-2
/%  m-channel-post-3          %channel-post-3
/%  m-channel-post-4          %channel-post-4
/%  m-channel-posts           %channel-posts
/%  m-channel-posts-2         %channel-posts-2
/%  m-channel-posts-3         %channel-posts-3
/%  m-channel-posts-4         %channel-posts-4
/%  m-channel-replies         %channel-replies
/%  m-channel-replies-2       %channel-replies-2
/%  m-channel-replies-3       %channel-replies-3
/%  m-channel-replies-4       %channel-replies-4
/%  m-channel-reply           %channel-reply
/%  m-channel-reply-2         %channel-reply-2
/%  m-channel-response        %channel-response
/%  m-channel-response-2      %channel-response-2
/%  m-channel-response-3      %channel-response-3
/%  m-channel-response-4      %channel-response-4
/%  m-channel-said            %channel-said
/%  m-channel-said-1          %channel-said-1
/%  m-channel-said-2          %channel-said-2
/%  m-channel-scan            %channel-scan
/%  m-channel-scan-2          %channel-scan-2
/%  m-channel-scan-3          %channel-scan-3
/%  m-channel-scam            %channel-scam
/%  m-channel-scam-2          %channel-scam-2
/%  m-channel-scam-3          %channel-scam-3
/%  m-channel-simple-post     %channel-simple-post
/%  m-channel-simple-posts    %channel-simple-posts
::NOTE  these fail to build with /%, but can be built from dojo just fine.
::      presuming a mark filepath resolution bug in clay...
:: /%  m-channel-simple-replies  %channel-simple-replies
:: /%  m-channel-simple-reply    %channel-simple-reply
/%  m-channel-unread-update   %channel-unread-update
/%  m-channel-unreads         %channel-unreads
/%  m-channels                %channels
/%  m-channels-2              %channels-2
/%  m-channels-3              %channels-3
/%  m-channels-4              %channels-4
/%  m-hidden-posts            %hidden-posts
/%  m-hook-channel-preview    %hook-channel-preview
/%  m-toggle-post             %toggle-post
::
%-  %-  discipline
    :+  ::  marks
        ::
        :~  :+  %channel-changed-posts   |  -:!>(*vale:m-channel-changed-posts)  ::TODO  make strict
            :+  %channel-heads           &  -:!>(*vale:m-channel-heads)
            :+  %channel-heads-2         &  -:!>(*vale:m-channel-heads-2)
            :+  %channel-heads-3         &  -:!>(*vale:m-channel-heads-3)
            :+  %channel-perm            &  -:!>(*vale:m-channel-perm)
            :+  %channel-post            &  -:!>(*vale:m-channel-post)
            :+  %channel-post-2          &  -:!>(*vale:m-channel-post-2)
            :+  %channel-post-3          &  -:!>(*vale:m-channel-post-3)
            :+  %channel-post-4          &  -:!>(*vale:m-channel-post-4)
            :+  %channel-posts           &  -:!>(*vale:m-channel-posts)
            :+  %channel-posts-2         &  -:!>(*vale:m-channel-posts-2)
            :+  %channel-posts-3         &  -:!>(*vale:m-channel-posts-3)
            :+  %channel-posts-4         |  -:!>(*vale:m-channel-posts-4)  ::TODO  make strict
            :+  %channel-replies         &  -:!>(*vale:m-channel-replies)
            :+  %channel-replies-2       &  -:!>(*vale:m-channel-replies-2)
            :+  %channel-replies-3       &  -:!>(*vale:m-channel-replies-3)
            :+  %channel-replies-4       &  -:!>(*vale:m-channel-replies-4)
            :+  %channel-reply           &  -:!>(*vale:m-channel-reply)
            :+  %channel-reply-2         &  -:!>(*vale:m-channel-reply-2)
            :+  %channel-response        &  -:!>(*vale:m-channel-response)
            :+  %channel-response-2      &  -:!>(*vale:m-channel-response-2)
            :+  %channel-response-3      &  -:!>(*vale:m-channel-response-3)
            :+  %channel-response-4      &  -:!>(*vale:m-channel-response-4)
            :+  %channel-said            &  -:!>(*vale:m-channel-said)
            :+  %channel-said-1          &  -:!>(*vale:m-channel-said-1)
            :+  %channel-said-2          &  -:!>(*vale:m-channel-said-2)
            :+  %channel-scan            &  -:!>(*vale:m-channel-scan)
            :+  %channel-scan-2          &  -:!>(*vale:m-channel-scan-2)
            :+  %channel-scan-3          &  -:!>(*vale:m-channel-scan-3)
            :+  %channel-scam            &  -:!>(*vale:m-channel-scam)
            :+  %channel-scam-2          &  -:!>(*vale:m-channel-scam-2)
            :+  %channel-scam-3          &  -:!>(*vale:m-channel-scam-3)
            :+  %channel-simple-post     &  -:!>(*vale:m-channel-simple-post)
            :+  %channel-simple-posts    &  -:!>(*vale:m-channel-simple-posts)
            :: :+  %channel-simple-replies  &  -:!>(*vale:m-channel-simple-replies)
            :: :+  %channel-simple-reply    &  -:!>(*vale:m-channel-simple-reply)
            :+  %channel-unread-update   &  -:!>(*vale:m-channel-unread-update)
            :+  %channel-unreads         &  -:!>(*vale:m-channel-unreads)
            :+  %channels                &  -:!>(*vale:m-channels)
            :+  %channels-2              &  -:!>(*vale:m-channels-2)
            :+  %channels-3              &  -:!>(*vale:m-channels-3)
            :+  %channels-4              &  -:!>(*vale:m-channels-4)
            :+  %hidden-posts            &  -:!>(*vale:m-hidden-posts)
            :+  %hook-channel-preview    &  -:!>(*vale:m-hook-channel-preview)
            :+  %toggle-post             &  -:!>(*vale:m-toggle-post)
        ==
      ::  facts
      ::
      :~  [/ %channel-response %toggle-post ~]
          [/said %channel-said %channel-denied ~]
          [/unreads %channel-unread-update ~]
        ::
          [/v0 %channel-response %toggle-post ~]
          [/v0/said %channel-said %channel-denied ~]
          [/v0/unreads %channel-unread-update ~]
        ::
          [/v1 %channel-response-2 %toggle-post ~]
          [/v1/hooks/preview %hook-channel-preview ~]  ::REVIEW
          [/v1/said %channel-said %channel-denied ~]
          [/v1/unreads %channel-unread-update ~]
        ::
          [/v2 %channel-response-3 ~]
          [/v2/said %channel-said-1 %channel-denied ~]
        ::
          [/v3 %channel-response-4 ~]
          [/v3/said %channel-said-1 %channel-denied ~]
        ::
          [/v4/said %channel-said-2 ~]
      ==
    ::  scries
    ::
    :~  [/x/$/$/$/perm %channel-perm]
        [/x/$/$/$/posts %channel-posts]
        [/x/$/$/$/search %channel-scan]
        [/x/$/init %noun]
        [/x/channels %channels]
        [/x/init %noun]
        [/x/pins %channel-pins]
        [/x/unreads %channel-unreads]
      ::
        [/x/v0/$/$/$/posts %channel-simple-posts]
        [/x/v0/$/$/$/posts/post %channel-simple-post]
        [/x/v0/$/$/$/posts/post/id/$/replies %channel-simple-replies]
        [/x/v0/$/$/$/posts/post/id/$/replies/reply %channel-simple-reply]
        [/x/v0/channels %channels]
        [/x/v0/hidden-posts %hidden-posts]
        [/x/v0/unreads %channel-unreads]
      ::
        [/x/v1/$/$/$/posts %channel-posts]
        [/x/v1/$/$/$/posts/post %channel-post]
        [/x/v1/$/$/$/posts/post/id/$/replies %channel-replies]
        [/x/v1/$/$/$/posts/post/id/$/replies/reply %channel-reply]
        [/x/v1/channels %channels]
        [/x/v1/hidden-posts %hidden-posts]
        [/x/v1/unreads %channel-unreads]
      ::
        [/x/v2/$/$/$/posts %channel-posts-2]
        [/x/v2/$/$/$/posts/post %channel-post-2]
        [/x/v2/$/$/$/posts/post/id/$/replies %channel-replies-2]
        [/x/v2/$/$/$/posts/post/id/$/replies/reply %channel-reply]
        [/x/v2/channels %channels-2]
        [/x/v2/heads %channel-heads]
      ::
        [/x/v3/$/$/$/posts %channel-posts-3]
        [/x/v3/$/$/$/posts/post %channel-post-3]
        [/x/v3/$/$/$/posts/post/id/$/replies %channel-replies-3]
        [/x/v3/$/$/$/posts/post/id/$/replies/reply %channel-reply-2]
        [/x/v3/channels %channels-3]
        [/x/v3/heads %channel-heads-2]
        [/x/v3/said %noun]
        [/x/v3/v-channels %noun]
      ::
        [/x/v4/channels %channels-4]
        [/x/v4/said %channel-said-2]
        [/x/v4/heads %channel-heads-3]
        [/x/v4/$/$/$/posts %channel-posts-4]
        [/x/v4/$/$/$/posts/post %channel-post-4]
        [/x/v4/$/$/$/posts/post/id/$/replies %channel-replies-4]
        [/x/v4/$/$/$/posts/post/id/$/replies/reply %channel-reply-2]
      ::
        ::TODO  other v5 scries
        [/x/v5/changes %channel-changed-posts]
        [/x/v5/init-posts %channel-changed-posts]
    ==
::
=/  verbose  |
%-  %-  agent:neg
    :+  notify=&
      [~.channels^%3 ~ ~]
    %-  my
    :~  %groups^[~.groups^%1 ~ ~]
        %channels-server^[~.channels^%3 ~ ~]
    ==
%-  agent:dbug
%+  verb  |
::
^-  agent:gall
=>
  |%
  +$  card  card:agent:gall
  +$  current-state
    $:  %15
        =v-channels:c
        voc=(map [nest:c plan:c] (unit said:c))
        hidden-posts=(set id-post:c)
        debounce=(jug nest:c @da)  ::  temporary bandaid
        last-updated=(list [=nest:c =time])  ::  newest first, one-per-nest
      ::
        ::  .pending-ref-edits: for migration, see also +poke %negotiate-notif
        ::
        pending-ref-edits=(jug ship [=kind:c name=term])
        :: delayed resubscribes
        =^subs:s
        =pimp:imp
    ==
  --
=|  current-state
=*  state  -
=<
  |_  =bowl:gall
  +*  this  .
      def   ~(. (default-agent this %|) bowl)
      log   ~(. logs [our.bowl /logs])
      cor   ~(. +> [bowl ~])
  ++  on-init
    ^-  (quip card _this)
    =^  cards  state
      abet:init:cor
    [cards this]
  ::
  ++  on-save  !>([state])
  ++  on-load
    |=  =vase
    ^-  (quip card _this)
    =^  cards  state
      abet:(load:cor vase)
    [cards this]
  ::
  ++  on-poke
    |=  [=mark =vase]
    ^-  (quip card _this)
    =^  cards  state
      abet:(poke:cor mark vase)
    [cards this]
  ::
  ++  on-watch
    |=  =path
    ^-  (quip card _this)
    =^  cards  state
      abet:(watch:cor path)
    [cards this]
  ::
  ++  on-peek    peek:cor
  ++  on-leave   on-leave:def
  ++  on-fail
    |=  [=term =tang]
    ^-  (quip card _this)
    %-  (slog term tang)
    :_  this
    [(fail:log term tang ~)]~
  ::
  ++  on-agent
    |=  [=wire =sign:agent:gall]
    ^-  (quip card _this)
    =^  cards  state
      abet:(agent:cor wire sign)
    [cards this]
  ::
  ++  on-arvo
    |=  [=wire sign=sign-arvo]
    ^-  (quip card _this)
    =^  cards  state
      abet:(arvo:cor wire sign)
    [cards this]
  --
|_  [=bowl:gall cards=(list card)]
+*  ol    (kol gte)
++  abet  [(flop cards) state]
++  cor   .
++  plog  ~(. logs [our.bowl /logs])
++  emit  |=(=card cor(cards [card cards]))
++  emil  |=(caz=(list card) cor(cards (welp (flop caz) cards)))
++  give  |=(=gift:agent:gall (emit %give gift))
++  server  (cat 3 dap.bowl '-server')
++  log
  |=  msg=(trap tape)
  ?.  verbose  same
  (slog leaf+"%{(trip dap.bowl)} {(msg)}" ~)
::
::  does not overwite if wire and dock exist.  maybe it should
::  leave/rewatch if the path differs?
::
++  safe-watch
  |=  [=wire =dock =path]
  |=  delay=?
  ^+  cor
  ?:  (~(has by wex.bowl) wire dock)  cor
  =^  caz=(list card)  subs
    (~(subscribe s [subs bowl]) wire dock path delay)
  (emil caz)
::
++  load
  |^  |=  =vase
  ^+  cor
  =+  !<(old=versioned-state vase)
  =?  old  ?=(%0 -.old)  (state-0-to-1 old)
  =?  old  ?=(%1 -.old)  (state-1-to-2 old)
  =?  old  ?=(%2 -.old)  (state-2-to-3 old)
  =?  old  ?=(%3 -.old)  (state-3-to-4 old)
  =?  old  ?=(%4 -.old)  (state-4-to-5 old)
  =?  old  ?=(%5 -.old)  (state-5-to-6 old)
  =?  old  ?=(%6 -.old)  (state-6-to-7 old)
  =?  old  ?=(%7 -.old)  (state-7-to-8 old)
  =?  old  ?=(%8 -.old)  (state-8-to-9 old)
  =?  old  ?=(%9 -.old)  (state-9-to-10 old)
  =?  old  ?=(%10 -.old)  (state-10-to-11 old)
  =?  old  ?=(%11 -.old)  (state-11-to-12 old)
  =^  caz-12=(list card)  old
    ?.  ?=(%12 -.old)  [~ old]
    :_  (state-12-to-13 old)
    ::NOTE  we used to do this during 9-to-10, and later during 11-to-12,
    ::      but we still had bad data, so now we do it again for those who had
    ::      already done it, and kick it off fresh for those coming from older
    ::      versions. see also the similar note below.
    %-  zing
    %+  turn  ~(tap in ~(key by v-channels.old))
    |=  =nest:c
    ^-  (list card)
    =/  =wire
      /[kind.nest]/(scot %p ship.nest)/[name.nest]
    =/  duration  (~(rad og (sham our.bowl nest)) ~m15)
    =/  note=note-arvo
      ::  slightly staggered to spread load. might not be strictly necessary
      ::  for this, but good practice.
      ::
      [%b %wait (add now.bowl duration)]
    ::NOTE  we used to do the /numbers ones during 8-to-9 migration,
    ::      but the logic for handling those timer events was flawed initially,
    ::      so we re-set those timers here to retry. if this results in
    ::      duplicate timers, so be it. doing the work twice is wasteful but
    ::      harmless.
    :~  [%pass [%numbers wire] %arvo note]
        [%pass [%tombstones wire] %arvo note]
        (tell:plog %dbug ~[>[wire `@dr`duration %fires-at `@da`(add now.bowl duration)]<] ~)
    ==
  =.  cor  (emil caz-12)
  =?  old  ?=(%13 -.old)  (state-13-to-14 old)
  =?  old  ?=(%14 -.old)  (state-14-to-15 old)
  ?>  ?=(%15 -.old)
  ::  periodically clear .debounce to avoid space leak
  ::
  =.  debounce  ~
  =.  state  old
  inflate-io
  ::
  +$  versioned-state
    $%  state-15
        state-14
        state-13
        state-12
        state-11
        state-10
        state-9
        state-8
        state-7
        state-6
        state-5
        state-4
        state-3
        state-2
        state-1
        state-0
    ==
  +$  state-15  current-state
<<<<<<< HEAD
  +$  state-14
    $:  %14
        =v-channels:c
        voc=(map [nest:c plan:c] (unit said:c))
        hidden-posts=(set id-post:c)
        debounce=(jug nest:c @da)
        pending-ref-edits=(jug ship [=kind:c name=term])
        =^subs:s
        =pimp:imp
    ==
=======
  +$  state-14  _%*(. *state-15 - %14)
>>>>>>> da2be9bb
  +$  state-13  _%*(. *state-14 - %13)
  +$  state-12  _%*(. *state-13 - %12)
  +$  state-11  _%*(. *state-12 - %11)
  +$  state-10
    $:  %10
        =v-channels:v9:c
        voc=(map [nest:v9:c plan:v9:c] (unit said:v9:c))
        hidden-posts=(set id-post:v9:c)
      ::
        ::  .pending-ref-edits: for migration, see also +poke %negotiate-notif
        ::
        pending-ref-edits=(jug ship [=kind:v9:c name=term])
        :: delayed resubscribes
        =^subs:s
        =pimp:imp
    ==
  +$  state-9
    $:  %9  ::NOTE  otherwise identical to state-8
        =v-channels:v8:c
        voc=(map [nest:c plan:c] (unit said:v8:c))
        hidden-posts=(set id-post:c)
      ::
        ::  .pending-ref-edits: for migration, see also +poke %negotiate-notif
        ::
        pending-ref-edits=(jug ship [=kind:c name=term])
        :: delayed resubscribes
        =^subs:s
        =pimp:imp
    ==
  +$  state-8
    $:  %8
        =v-channels:v8:c
        voc=(map [nest:c plan:c] (unit said:v8:c))
        hidden-posts=(set id-post:c)
      ::
        ::  .pending-ref-edits: for migration, see also +poke %negotiate-notif
        ::
        pending-ref-edits=(jug ship [=kind:c name=term])
        :: delayed resubscribes
        =^subs:s
        =pimp:imp
    ==
  +$  state-7
    $:  %7
        =v-channels:v7:c
        voc=(map [nest:c plan:c] (unit said:v7:c))
        hidden-posts=(set id-post:c)
      ::
        ::  .pending-ref-edits: for migration, see also +poke %negotiate-notif
        ::
        pending-ref-edits=(jug ship [=kind:c name=term])
        :: delayed resubscribes
        =^subs:s
        =pimp:imp
    ==
  +$  state-6
    $:  %6
        =v-channels:v6:c
        voc=(map [nest:c plan:c] (unit said:v7:c))
        hidden-posts=(set id-post:c)
      ::
        ::  .pending-ref-edits: for migration, see also +poke %negotiate-notif
        ::
        pending-ref-edits=(jug ship [=kind:c name=term])
        :: delayed resubscribes
        =^subs:s
        =pimp:imp
    ==
  ::
  ++  state-14-to-15
<<<<<<< HEAD
    |=  state-14
    ^-  state-15
    [%15 v-channels voc hidden-posts debounce last-updated=~ pending-ref-edits subs pimp]
=======
    |=  s=state-14
    ^-  state-15
    %=  s  -  %15
      v-channels  (~(run by v-channels.s) channel:drop-bad-links:utils)
      voc         (~(run by voc.s) (curr bind said:drop-bad-links:utils))
    ==
>>>>>>> da2be9bb
  ::
  ++  state-13-to-14
    |=  s=state-13
    s(- %14)
  ::
  ++  state-12-to-13
    |=  s=state-12
    =-  s(- %13, v-channels (~(run by v-channels.s) -))
    |=  v=v-channel:v9:c
    ^+  v
    v(posts (drop-bad-tombstones:utils posts.v))
  ::
  ++  state-11-to-12
    |=  s=state-11
    ::NOTE  this used to do the +state-12-to-13 logic,
    ::      but we moved that down the line.
    s(- %12)
  ::
  ++  state-10-to-11
    |=  state-10
    ^-  state-11
    [%11 v-channels voc hidden-posts debounce=~ pending-ref-edits subs pimp]
  ::
  ++  state-9-to-10
    |=  s=state-9
    ^-  state-10
    %=  s  -  %10
      v-channels  (v-channels-8-to-9:utils v-channels.s)
    ::
        voc
      %-  ~(run by voc.s)
      |=  s=(unit said:v8:c)
      ?~(s ~ `(said-8-to-9:utils u.s))
    ==
  ::
  ++  state-8-to-9
    |=  s=state-8
    ^-  state-9
    s(- %9)
  ::
  ++  state-7-to-8
    |=  s=state-7
    ^-  state-8
    %=  s  -  %8
      v-channels  (v-channels-7-to-8:utils v-channels.s)
      voc  (~(run by voc.s) |=(s=(unit said:v7:c) ?~(s ~ `(said-7-to-8:utils u.s))))
    ==
  ::
  ++  state-6-to-7
    |=  s=state-6
    ^-  state-7
    s(- %7, v-channels (v-channels-6-to-7 v-channels.s))
  ++  v-channels-6-to-7
    |=  vc=v-channels:v6:c
    ^-  v-channels:v7:c
    %-  ~(run by vc)
    |=  v=v-channel:v6:c
    v(pending [pending.v *last-updated:c])
  ::
  +$  state-5
    ::XX versioning: expose correct types
    :: by stacking a number of =,
    ::
    :: =,  v5:old:c
    $:  %5
        =v-channels:v6:c
        voc=(map [nest:c plan:c] (unit said:v7:c))
        hidden-posts=(set id-post:c)
      ::
        ::  .pending-ref-edits: for migration, see also +poke %negotiate-notif
        ::
        pending-ref-edits=(jug ship [=kind:c name=term])
        :: delayed resubscribes
        =^subs:s
    ==
  ::
  ++  state-5-to-6
    |=  state-5
    ^-  state-6
    [%6 v-channels voc hidden-posts pending-ref-edits subs *pimp:imp]
  ::
  +$  state-4
    $:  %4
        =v-channels:v6:c
        voc=(map [nest:c plan:c] (unit said:v7:c))
        pins=(list nest:c)
        hidden-posts=(set id-post:c)
        pending-ref-edits=(jug ship [=kind:c name=term])
        =^subs:s
    ==
  ::
  ++  state-4-to-5
    |=  state-4
    ^-  state-5
    [%5 v-channels voc hidden-posts pending-ref-edits subs]
  ::
  +$  state-3
    $:  %3
        v-channels=(map nest:c v-channel-2)
        voc=(map [nest:c plan:c] (unit said:v7:c))
        pins=(list nest:c)  ::TODO  vestigial, in groups-ui now, remove me
        hidden-posts=(set id-post:c)
      ::
        ::  .pending-ref-edits: for migration, see also +poke %negotiate-notif
        ::
        pending-ref-edits=(jug ship [=kind:c name=term])
        :: delayed resubscribes
        =^subs:s
    ==
  ::
  +$  state-2
    $:  %2
        v-channels=(map nest:c v-channel-2)
        voc=(map [nest:c plan:c] (unit said:v7:c))
        pins=(list nest:c)  ::TODO  vestigial, in groups-ui now, remove me
        hidden-posts=(set id-post:c)
      ::
        ::  .pending-ref-edits: for migration, see also +poke %negotiate-notif
        ::
        pending-ref-edits=(jug ship [=kind:c name=term])
    ==
  +$  state-1
    $:  %1
        v-channels=(map nest:c v-channel-1)
        voc=(map [nest:c plan:c] (unit said:v7:c))
        pins=(list nest:c)
        hidden-posts=(set id-post:c)
    ==
  ++  state-3-to-4
    |=  s=state-3
    ^-  state-4
    s(- %4, v-channels (~(run by v-channels.s) v-channel-2-to-3))
  ++  state-2-to-3
    |=  s=state-2
    ^-  state-3
    %=  s  -  %3
        pending-ref-edits  [pending-ref-edits.s *^subs:^s]
    ==
  ++  v-channel-1
    |^  ,[global local]
    +$  global
      $:  posts=v-posts-1
          order=(rev:c order=arranged-posts:c)
          view=(rev:c =view:c)
          sort=(rev:c =sort:c)
          perm=(rev:c =perm:c)
      ==
    +$  window    window:v-channel:c
    +$  future    [=window diffs=(jug id-post:c u-post-1)]
    +$  local     [=net:c log=log-1 =remark:v7:c =window =future]
    --
  ::
  ++  v-channel-2
    |^  ,[global:v-channel:v7:c local]
    +$  local
      $:  =net:c
          =log:v7:c
          =remark:v7:c
          =window:v-channel:c
          =future:v-channel:v7:c
      ==
    --
  ::
  +$  log-1           ((mop time u-channel-1) lte)
  ++  log-on-1        ((on time u-channel-1) lte)
  +$  u-channel-1     $%  $<(%post u-channel:v7:c)
                          [%post id=id-post:c u-post=u-post-1]
                      ==
  +$  u-post-1        $%  $<(?(%set %reply) u-post:v7:c)
                          [%set post=(unit v-post-1)]
                          [%reply id=id-reply:c u-reply=u-reply-1]
                      ==
  +$  u-reply-1       $%  $<(%set u-reply:v7:c)
                          [%set reply=(unit v-reply-1)]
                      ==
  +$  v-posts-1       ((mop id-post:c (unit v-post-1)) lte)
  ++  on-v-posts-1    ((on id-post:c (unit v-post-1)) lte)
  +$  v-post-1        [v-seal-1 (rev:c essay:v7:c)]
  +$  v-seal-1        [id=id-post:c replies=v-replies-1 reacts=v-reacts:v7:c]
  +$  v-replies-1     ((mop id-reply:c (unit v-reply-1)) lte)
  ++  on-v-replies-1  ((on id-reply:c (unit v-reply-1)) lte)
  +$  v-reply-1       [v-reply-seal:v7:c memo:v7:c]
  ++  state-1-to-2
    |=  s=state-1
    ^-  state-2
    =/  pend=(jug ship [=kind:c name=term])
      %-  ~(gas ju *(jug ship [kind:c term]))
      %+  turn  ~(tap in ~(key by v-channels.s))
      |=(nest:c [ship kind name])
    %=  s
      -  %2
      v-channels    (~(run by v-channels.s) v-channel-1-to-2)
      hidden-posts  [hidden-posts.s pend]
    ==
  ++  v-channel-2-to-3
    |=  v=v-channel-2
    ^-  v-channel:v6:c
    v(future [future.v *pending-messages:v7:c])
  ++  v-channel-1-to-2
    |=  v=v-channel-1
    ^-  v-channel-2
    %=  v
      posts   (v-posts-1-to-2 posts.v)
      log     (log-1-to-2 log.v)
      future  (future-1-to-2 future.v)
    ==
  ++  log-1-to-2
    |=  l=log-1
    (run:log-on-1 l u-channel-1-to-2)
  ++  u-channel-1-to-2
    |=  u=u-channel-1
    ^-  u-channel:v7:c
    ?.  ?=([%post *] u)  u
    u(u-post (u-post-1-to-2 u-post.u))
  ++  future-1-to-2
    |=  f=future:v-channel-1
    ^-  future:v-channel:v7:c
    f(diffs (~(run by diffs.f) |=(s=(set u-post-1) (~(run in s) u-post-1-to-2))))
  ++  u-post-1-to-2
    |=  u=u-post-1
    ^-  u-post:v7:c
    ?+  u  u
      [%set ~ *]           u(u.post (v-post-1-to-2 u.post.u))
      [%reply * %set ~ *]  u(u.reply.u-reply (v-reply-1-to-2 u.reply.u-reply.u))
    ==
  ++  v-posts-1-to-2
    |=  p=v-posts-1
    %+  run:on-v-posts-1  p
    |=(p=(unit v-post-1) ?~(p ~ `(v-post-1-to-2 u.p)))
  ++  v-post-1-to-2
    |=(p=v-post-1 p(replies (v-replies-1-to-2 replies.p)))
  ++  v-replies-1-to-2
    |=  r=v-replies-1
    %+  run:on-v-replies-1  r
    |=(r=(unit v-reply-1) ?~(r ~ `(v-reply-1-to-2 u.r)))
  ++  v-reply-1-to-2
    |=(r=v-reply-1 `v-reply:v7:c`[-.r 0 +.r])
  ::
  ::  %0 to %1
  ::
  +$  state-0
    $:  %0
        v-channels=(map nest:c v-channel-0)
        voc=(map [nest:c plan:c] (unit said:v7:c))
        pins=(list nest:c)
        hidden-posts=(set id-post:c)
    ==
  ++  v-channel-0
    |^  ,[global:v-channel-1 local]
    +$  window    window:v-channel:c
    +$  future    [=window diffs=(jug id-post:c u-post-1)]
    +$  local     [=net:c log=log-1 remark=remark-0 =window =future]
    --
  +$  remark-0  [last-read=time watching=_| unread-threads=(set id-post:c)]
  ::
  ++  state-0-to-1
    |=  s=state-0
    ^-  state-1
    s(- %1, v-channels (~(run by v-channels.s) v-channel-0-to-1))
  ++  v-channel-0-to-1
    |=  v=v-channel-0
    ^-  v-channel-1
    =/  recency=time
      ?~(tim=(ram:on-v-posts-1 posts.v) *time key.u.tim)
    v(remark [recency remark.v])
  --
::
++  init
  ^+  cor
  ::NOTE  poking diary/heap/chat with %*-migrate is done by channels-server,
  ::      because it is important the server migration happens before those
  ::      happen. that way, local subs get established without issue.
  inflate-io
::
++  unsubscribe
  |=  [=wire =dock]
  ^+  cor
  =^  caz=(list card)  subs
    (~(unsubscribe s [subs bowl]) wire dock)
  (emil caz)
++  inflate-io
  ::  leave all subscriptions we don't recognize
  ::
  =.  cor
    %+  roll
      ~(tap by wex.bowl)
    |=  [[[=(pole knot) sub-ship=ship =dude:gall] acked=? =path] core=_cor]
    =.  cor  core
    =/  keep=?
      ?+    pole  |
          [%groups *]
        &(=(%groups dude) =(our.bowl sub-ship) =(/v1/groups path))
      ::
          [=kind:c ship=@ name=@ %updates ~]
        ?.  =(server dude)  |
        ?.  =((scot %p sub-ship) ship.pole)  |
        ?~  diary=(~(get by v-channels) kind.pole sub-ship name.pole)  |
        ?.  ?=([kind:c @ %updates ?(~ [@ ~])] path)  |
        ?.  =(kind.pole i.path)  |
        =(name.pole i.t.path)
      ::
          [=kind:c ship=@ name=@ %checkpoint ~]
        ?.  =(server dude)  |
        ?.  =((scot %p sub-ship) ship.pole)  |
        ?~  diary=(~(get by v-channels) kind.pole sub-ship name.pole)  |
        ?.  ?=([kind:c @ %checkpoint %before @] path)  |
        ?.  =(kind.pole i.path)  |
        =(name.pole i.t.path)
      ::
          [%said =kind:c ship=@ name=@ %post time=@ reply=?(~ [@ ~])]
        ?.  =(server dude)  |
        ?.  =((scot %p sub-ship) ship.pole)  |
        ?~  pplan=(slaw %ud time.pole)  |
        =/  qplan=(unit (unit time))
          ?~  reply.pole  `~
          ?~  q=(slaw %ud -.reply.pole)  ~
          ``u.q
        ?~  qplan  |
        ?.  (~(has by voc) [kind.pole sub-ship name.pole] u.pplan u.qplan)  |
        =(wire path)
      ==
    ?:  keep  cor
    (unsubscribe pole [sub-ship dude])
  ::
  ::  watch all the subscriptions we expect to have
  ::
  =.  cor  (watch-groups |)
  ::
  =.  cor
    %+  roll
      ~(tap by v-channels)
    |=  [[=nest:c *] core=_cor]
    ca-abet:(ca-safe-sub:(ca-abed:ca-core:core nest) |)
  ::
  cor
::
++  poke
  |=  [=mark =vase]
  ^+  cor
  ?+    mark  ~|(bad-poke+mark !!)
      %noun
    ?+  q.vase  !!
        [%channel-wake @ @]
      =+  ;;([=kind:c name=term] +.q.vase)
      =/  =nest:c  [kind src.bowl name]
      ?.  (~(has by v-channels) nest)  cor
      ca-abet:(ca-safe-sub:(ca-abed:ca-core nest) |)
    ::
        %pimp-ready
      ?>  =(our src):bowl
      ?-  pimp
        ~         cor(pimp `&+~)
        [~ %& *]  cor
        [~ %| *]  (run-import p.u.pimp)
      ==
    ::
        [?(%request-seqs %request-tombs) nest:c]
      ::NOTE  if the poke we send from this gets nacked, we will set a timer
      ::      to retry. if the ship/situation is healthy there will likely
      ::      already be a timer for retrying this poke. having multiple timers
      ::      isn't the end of the world, it will just do the same work twice,
      ::      with any subsequent invocations being no-ops. nonetheless,
      ::      probably best to not run this indiscriminately. check for
      ::      presence of the relevant timers for this agent first! patience.
      ::NOTE  we set the timer instead of sending the poke right away. timer
      ::      handling will check lib negotiate before poking.
      =+  ;;(=nest:c +.q.vase)
      %-  emit
      =/  =wire  /[kind.nest]/(scot %p ship.nest)/[name.nest]
      :+  %pass
        :_  wire
        [?-(-.q.vase %request-seqs %numbers, %request-tombs %tombstones)]
      [%arvo %b %wait now.bowl]
    ::
        [%sequence-numbers * @ *]
      =+  ;;([%sequence-numbers =nest:c count=@ud seqs=(list [id=id-post:c seq=(unit @ud)])] q.vase)
      ?>  =(src.bowl ship.nest)
      =.  cor  (emit (tell:plog %info ~['receiving sequence nrs' >nest< >count<] ~))
      ?.  (~(has by v-channels) nest)  cor
      =.  v-channels
        %+  ~(jab by v-channels)  nest
        |=  channel=v-channel:c
        =.  count.channel  count
        |-
        ?~  seqs  channel
        =*  next  $(seqs t.seqs)
        ?~  seq.i.seqs
          ::  don't touch tombstones, we will request those separately
          next
        ?~  p=(get:on-v-posts:c posts.channel id.i.seqs)  next
        =.  u.p
          ?-  -.u.p
            %&  u.p(seq u.seq.i.seqs)
            %|  u.p(seq u.seq.i.seqs)
          ==
        =.  posts.channel
          (put:on-v-posts:c posts.channel id.i.seqs u.p)
        next
      cor
    ::
        [%tombstones * *]
      =+  ;;([%tombstones =nest:c tombs=(list [id=id-post:v9:c tomb=tombstone:v9:c])] q.vase)
      ?>  =(src.bowl ship.nest)
      =.  cor  (emit (tell:plog %info ~['receiving tombstones' >nest< >(lent tombs)<] ~))
      ?.  (~(has by v-channels) nest)  cor
      =.  v-channels
        %+  ~(jab by v-channels)  nest
        |=  channel=v-channel:c
        ?~  tombs  channel
        =.  posts.channel
          ::NOTE  this will insert deleted posts that we didn't previously know
          ::      about, potentially resulting in a "gapped" backlog.
          ::      you'd expect to track that in window.channel, except that is
          ::      not filled _anywhere at all_, so it's safe to ignore here too.
          ~?  >>>  =(0 seq.tomb.i.tombs)  [%bad-tombstone-for nest id=id.i.tombs]
          (put:on-v-posts:c posts.channel [id |+tomb]:i.tombs)
        $(tombs t.tombs)
      cor
    ==
  ::
    :: TODO: add transfer/import channels
      ?(%channel-action %channel-action-1)
    =/  =a-channels:c
      ?.  ?=(%channel-action mark)
        !<(a-channels:c vase)
      =+  !<(old-a-channels=a-channels:v7:c vase)
      ::  upconvert old %create action
      ?:  ?=([%create *] old-a-channels)
        :-  %create
        =>  create-channel.old-a-channels
        :*  kind
            name
            group
            title
            description
            ~  ::  meta
            readers
            writers
        ==
      ?.  ?=([%channel *] old-a-channels)
        old-a-channels
      ::  upconvert old %channel action
      ::
      ?+    a-channel.old-a-channels  old-a-channels
        ::
          [%post %add *]
        %=    old-a-channels
            essay.c-post.a-channel
          (essay-7-to-8:utils essay.c-post.a-channel.old-a-channels)
        ==
        ::
          [%post %edit *]
        %=    old-a-channels
            essay.c-post.a-channel
          (essay-7-to-8:utils essay.c-post.a-channel.old-a-channels)
        ==
        ::
          [%post %add-react *]
        %=  old-a-channels
            q.c-post.a-channel
          ^-  react:c
          =*  react  q.c-post.a-channel.old-a-channels
          ?~  react=(kill:em react)
            [%any ^react]
          u.react
        ==
        ::
          [%post %reply * %add *]
        %=    old-a-channels
            memo.c-reply.c-post.a-channel
          (memo-7-to-8:utils memo.c-reply.c-post.a-channel.old-a-channels)
        ==
        ::
          [%post %reply * %edit *]
        %=    old-a-channels
            memo.c-reply.c-post.a-channel
          (memo-7-to-8:utils memo.c-reply.c-post.a-channel.old-a-channels)
        ==
        ::
          [%post %reply * %add-react *]
        %=  old-a-channels
            q.c-reply.c-post.a-channel
          ^-  react:c
          =*  react  q.c-reply.c-post.a-channel.old-a-channels
          ?~  react=(kill:em react)
            [%any ^react]
          u.react
        ==
      ==
    ?:  ?=(%create -.a-channels)
      ca-abet:(ca-create:ca-core create-channel.a-channels)
    ?:  ?=(%pin -.a-channels)
      ~&  %channels-vestigial-pin-action
      ?>  from-self
      cor
    ?:  ?=(%toggle-post -.a-channels)
      ?>  from-self
      (toggle-post toggle.a-channels)
    ?:  ?=(%join -.a-channel.a-channels)
      ca-abet:(ca-join:ca-core [nest group.a-channel]:a-channels)
    ca-abet:(ca-a-channel:(ca-abed:ca-core nest.a-channels) a-channel.a-channels)
  ::
      %channel-request-join
    =+  !<([=nest:c =flag:g] vase)
    ca-abet:(ca-join:ca-core nest flag)
  ::
      %channel-migration
    ?>  =(our src):bowl
    =+  !<(new-channels=v-channels:c vase)
    =.  v-channels
      %+  roll  ~(tap by new-channels)
      |=  [[n=nest:c c=v-channel:c] =_v-channels]
      ?~  hav=(~(get by v-channels) n)
        (~(put by v-channels) n c)
      ::  if we already have the channel, only replace it with the import if
      ::  the one we have right now is empty. otherwise, keep what we already
      ::  have, lest we lose newer data.
      ::
      ?.  =(~ posts.u.hav)  v-channels
      (~(put by v-channels) n c)
    ::  after migration, references to chat msgs have changed. we want to
    ::  notify the host about these edits, but not right now: we aren't sure
    ::  they have migrated yet. store affected channels in state, we will send
    ::  edits on a per-host basis when handling %negotiate-notification below.
    ::
    =.  pending-ref-edits
      %-  ~(gas ju pending-ref-edits)
      ^-  (list [ship kind:c term])
      %+  turn  ~(tap in ~(key by new-channels))
      |=(nest:c [ship kind name])
    inflate-io
  ::
      %channel-migration-pins
    ?>  =(our src):bowl
    =+  !<(new-pins=(list nest:c) vase)
    cor
  ::
      %negotiate-notification
    ::  during migration, references to chat msgs were changed. we want to
    ::  notify channel hosts about these edits, but not before they themselves
    ::  have migrated (lest we risk front-running their internal migration
    ::  pokes, causing our edits to fail).
    ::  a version negotiation notification guarantees that they have migrated,
    ::  so based off that we trigger the editing of our messages that changed.
    ::  (see also %*-migrate-refs poke handling in the old agents.)
    ::
    ?>  =(our src):bowl
    =+  !<([match=? =gill:gall] vase)
    ?.  match
      cor
    ?.  =(%channels-server q.gill)
      cor
    =*  host  p.gill
    ?~  pend=(~(get by pending-ref-edits) host)
      cor
    =.  pending-ref-edits
      (~(del by pending-ref-edits) host)
    %-  emil
    %+  turn  ~(tap by u.pend)
    |=  [=kind:c name=term]
    ^-  card
    :+  %pass   /migrate
    :+  %agent  [our.bowl kind]
    :+  %poke
      ::NOTE  %chat-migrate-refs, etc
      (cat 3 kind '-migrate-refs')
    !>([host name])
  ::
      %egg-any
    =+  !<(=egg-any:gall vase)
    ?-  pimp
      ~         cor(pimp `|+egg-any)
      [~ %& *]  (run-import egg-any)
      [~ %| *]  ~&  [dap.bowl %overwriting-pending-import]
                cor(pimp `|+egg-any)
    ==
  ==
  ++  toggle-post
    |=  toggle=post-toggle:c
    ^+  cor
    =.  hidden-posts
      ?-  -.toggle
        %hide  (~(put in hidden-posts) id-post.toggle)
        %show  (~(del in hidden-posts) id-post.toggle)
      ==
    (give %fact ~[/ /v0 /v1] toggle-post+!>(toggle))
  ::
::
++  run-import
  |=  =egg-any:gall
  ^+  cor
  =.  pimp  ~
  ?-  -.egg-any
      ?(%15 %16)
    ?.  ?=(%live +<.egg-any)
      ~&  [dap.bowl %egg-any-not-live]
      cor
    =/  bak
      (load -:!>(*versioned-state:load) +>.old-state.egg-any)
    ::  restore as much data as we can. we don't restart subscriptions here,
    ::  we wait for the groups agent to tell us which ones to re-join.
    ::
    =.  v-channels    (~(uni by v-channels:bak) v-channels)
    =.  voc           (~(uni by voc:bak) voc)
    =.  hidden-posts  (~(uni in hidden-posts:bak) hidden-posts)
    (emil (prod-next:imp [our dap]:bowl))
  ==
++  watch
  |=  =(pole knot)
  ^+  cor
  =?  pole  !?=([?(%v0 %v1 %v2 %v3) *] pole)
    [%v0 pole]
  ?+  pole  ~|(bad-watch-path+`path`pole !!)
    [?(%v0 %v1 %v2 %v3) ~]                    ?>(from-self cor)
    [?(%v0 %v1) %unreads ~]               ?>(from-self cor)
    [?(%v0 %v1 %v2 %v3) =kind:c ship=@ name=@ ~]  ?>(from-self cor)
  ::
      [%v1 %hooks %preview =kind:c host=@ name=@ ~]
    =/  host=ship   (slav %p host.pole)
    =/  =path  /v0/hooks/preview/[kind.pole]/[name.pole]
    ((safe-watch pole [host %channels-server] path) |)
  ::
      [?(%v0 %v1 %v2) %said =kind:c host=@ name=@ %post time=@ reply=?(~ [@ ~])]
    =/  host=ship   (slav %p host.pole)
    =/  =nest:c     [kind.pole host name.pole]
    =/  =plan:c     =,(pole [(slav %ud time) ?~(reply ~ `(slav %ud -.reply))])
    (watch-said host nest plan -.pole)
  ::
      [version=?(%v3 %v4) %said ask=@ =kind:c host=@ name=@ %post time=@ reply=?(~ [@ ~])]
    ::NOTE  best used through /ted/contact-pins or similar
    =/  ask=ship    (slav %p ask.pole)
    =/  host=ship   (slav %p host.pole)
    =/  =nest:c     [kind.pole host name.pole]
    =/  =plan:c     =,(pole [(slav %ud time) ?~(reply ~ `(slav %ud -.reply))])
    (watch-said ask nest plan version.pole)
  ==
::
++  watch-said
  |=  [ask=ship =nest:c =plan:c ver=?(%v0 %v1 %v2 %v3 %v4)]
  ^+  cor
  ::  if we have the data locally, give it
  ::
  ?:  ?&  (~(has by v-channels) nest)
          (ca-know-said:(ca-abed:ca-core nest) plan)
      ==
    ?-  ver
      ?(%v0 %v1)  ca-abet:(ca-said-1:(ca-abed:ca-core nest) plan)
      ?(%v2 %v3 %v4)  ca-abet:(ca-said:(ca-abed:ca-core nest) plan ver)
    ==
  ::  if we don't have the data locally, ask the target for latest,
  ::  but don't go over the network on behalf of someone else.
  ::  if the target is the host, ask channels-server, if not, ask channels.
  ::  we don't give the response from cache here. if the subscriber wanted
  ::  an instant response from cache, they could've scried for it.
  ::
  ?>  |(from-self =(ask our.bowl))
  =/  [=wire =dude:gall =path]
    =/  base=path  (said-path nest plan)
    ::  v3 subscriptions will _always_ ask the client agent,
    ::  because they want to hit the logic that circumvents channel permissions
    ::  for pinned posts
    ::
    ?:  &(=(ask ship.nest) !?=(?(%v3 %v4) ver))
      [base server base]
    ::NOTE  attention! we subscribe to other "client agent" instances here.
    ::      uncommon pattern, very "soft". expect subscription failure and
    ::      handle it gracefully.
    [base dap.bowl [%v4 base]]
  ((safe-watch wire [ask dude] path) |)
::
++  said-path
  |=  [=nest:c =plan:c]
  ^-  path
  %+  welp
    /said/[kind.nest]/(scot %p ship.nest)/[name.nest]/post/(scot %ud p.plan)
  ?~(q.plan / /(scot %ud u.q.plan))
::
++  take-said
  |=  [=nest:c =plan:c =sign:agent:gall]
  =/  =path  (said-path nest plan)
  ^+  cor
  ?+    -.sign  !!
      %watch-ack
    ?~  p.sign  cor
    %-  (slog leaf+"Preview failed" u.p.sign)
    ::  treat subscription failures as if we received a %channel-denied
    ::
    $(sign [%fact %channel-denied !>(~)])
  ::
      %kick
    ?:  (~(has by voc) nest plan)
      cor  :: subscription ended politely
    (give %kick ~[path v0+path v1+path v2+path] ~)
  ::
      %fact
    ::  we update state only if we learn anything new
    ::
    =/  had=(unit said:c)
      (~(gut by voc) [nest plan] ~)
    =/  got=(unit said:c)
      ?+  p.cage.sign  ~|(funny-mark+p.cage.sign !!)
        %channel-denied  ~
      ::
          %channel-said
        %-  some
        %-  said-8-to-9:utils
        (said-7-to-8:utils !<(=said:v7:c q.cage.sign))
      ::
          %channel-said-1
        `(said-8-to-9:utils !<(=said:v8:c q.cage.sign))
      ::
        %channel-said-2  `!<(=said:v9:c q.cage.sign)
      ==
    =.  voc
      %+  ~(put by voc)  [nest plan]
      %^  clap  had  got
      |=  [h=said:c g=said:c]
      g  ::TODO  can we pick the "latest" version? we have no .rev numbers...
    ::  give the fact exactly as we got it
    ::TODO  should v3 give what ended up going into state?
    ::
    =.  cor
      %^  give  %fact
        ~[path v0+path v1+path]
      ?~  got  cage.sign
      channel-said+!>((v7:said:v9:ccv u.got))
    =/  suffix=^path
      [%said (scot %p src.bowl) (tail path)]
    =.  cor
      %^  give  %fact
        ~[v2+path v3+suffix]
      ?~  got  cage.sign
      channel-said-1+!>(u.got)
    =.  cor
      %^  give  %fact
        ~[v4+suffix]
      ?~  got  cage.sign
      channel-said-2+!>(u.got)
    ::  they all got their responses, so kick their subscriptions,
    ::  and make sure we leave ours so we can do another fetch later.
    ::  (we don't know what agent we subscribed to, but it's fine, we can
    ::  just leave both.)
    ::
    =/  kick-paths
      ~[path v0+path v1+path v2+path v3+suffix v4+suffix]
    =.  cor  (give %kick kick-paths ~)
    %-  emil
    :~  [%pass path %agent [src.bowl dap.bowl] %leave ~]
        [%pass path %agent [src.bowl server] %leave ~]
    ==
  ==
::
++  agent
  |=  [=(pole knot) =sign:agent:gall]
  ^+  cor
  =?  cor  !=(/logs pole)
    (emit (tell:plog %dbug ~[>[src.bowl (spat pole) -.sign]<] ~))
  ?+    pole  ~|(bad-agent-wire+pole !!)
      ~          cor
      [%pimp ~]  cor
      [%logs ~]  cor
  ::
      [?(%numbers %tombstones) *]
    ?>  ?=(%poke-ack -.sign)
    ?~  p.sign
      ::  they accepted, we will receive the sequence numbers or tombstones
      ::
      cor
    ::  they refused, we will retry again later
    ::
    =/  stagger=@dr
      (~(rad og (sham our.bowl pole)) ~m15)
    (emit [%pass pole %arvo %b %wait :(add now.bowl ~h1 stagger)])
  ::
      [%hark ~]
    ?>  ?=(%poke-ack -.sign)
    ?~  p.sign  cor
    %-  (slog leaf+"Failed to hark" u.p.sign)
    cor
  ::
      [%activity %submit ~]
    ?>  ?=(%poke-ack -.sign)
    ?~  p.sign  cor
    %-  (slog leaf+"{<dap.bowl>} failed to submit activity" u.p.sign)
    cor
  ::
      [%contacts @ ~]
    ?>  ?=(%poke-ack -.sign)
    ?~  p.sign  cor
    %-  (slog leaf+"Failed to add contacts" u.p.sign)
    cor
  ::
      [=kind:c ship=@ name=@ rest=*]
    =/  =ship  (slav %p ship.pole)
    ca-abet:(ca-agent:(ca-abed:ca-core kind.pole ship name.pole) rest.pole sign)
  ::
      [%said =kind:c host=@ name=@ %post time=@ reply=?(~ [@ ~])]
    =/  host=ship   (slav %p host.pole)
    =/  =nest:c     [kind.pole host name.pole]
    =/  =plan:c     =,(pole [(slav %ud time) ?~(reply ~ `(slav %ud -.reply))])
    (take-said nest plan sign)
  ::
      [%groups ~]
    ?+    -.sign  !!
        %kick       (watch-groups &)
        %watch-ack
      ?~  p.sign
        cor
      =/  =tank
        leaf+"Failed groups subscription in {<dap.bowl>}, unexpected"
      ((slog tank u.p.sign) cor)
    ::
        %fact
      (take-groups !<(=r-groups:v7:gv q.cage.sign))
    ==
  ::
      [%migrate ~]
    ?+  -.sign  !!
        %poke-ack
      ?~  p.sign  cor
      %-  (slog 'channels: migration poke failure' >wire< u.p.sign)
      cor
    ==
  ::
      [%v1 %hooks %preview =kind:c host=@ name=@ ~]
    ?+  -.sign  !!
        %kick  cor
        %fact
      =.  cor  (give %fact ~[pole] cage.sign)
      (emit %pass pole %agent [host.pole %channels] %leave ~)
    ::
        %watch-ack
      ?~  p.sign  cor
      ((slog leaf+"Preview failed" u.p.sign) cor)
    ==
  ==
::
++  watch-groups  (safe-watch /groups [our.bowl %groups] /v1/groups)
::  +take-groups: process group update
::
++  take-groups
  |=  =r-groups:v7:gv
  =*  flag  flag.r-groups
  =/  affected=(list nest:c)
    %+  murn  ~(tap by v-channels)
    |=  [=nest:c channel=v-channel:c]
    ?.  =(flag group.perm.perm.channel)  ~
    `nest
  =*  r-group  r-group.r-groups
  ?+    r-group  cor
      [%seat * %add-roles *]       (recheck-perms affected ~)
      [%seat * %del-roles *]       (recheck-perms affected ~)
      [%channel * %edit *]         (recheck-perms affected ~)
      [%channel * %add-readers *]  (recheck-perms affected ~)
      [%channel * %del-readers *]  (recheck-perms affected ~)
  ::
      [%role * %del *]
    (recheck-perms affected roles.r-group)
  ==
::
++  recheck-perms
  |=  [affected=(list nest:c) sects=(set sect:v0:gv)]
  ~&  "%channel recheck permissions for {<affected>}"
  %+  roll  affected
  |=  [=nest:c co=_cor]
  =/  ca  (ca-abed:ca-core:co nest)
  ca-abet:(ca-recheck:ca sects)
::
++  peek
  |=  =(pole knot)
  ^-  (unit (unit cage))
  ?>  ?=(^ pole)
  =?  +.pole  !?=([?(%v0 %v1 %v2 %v3 %v4 %v5) *] +.pole)
    [%v0 +.pole]
  ?+    pole  [~ ~]
    ::
    ::    /x/v/channels: get unversioned channels
    ::
      [%x ?(%v0 %v1) %channels ~]
    ``channels+!>(`channels-0:c`(uv-channels-1:utils v-channels))
    ::
      [%x %v2 %channels full=?(~ [%full ~])]
    ``channels-2+!>(`channels:v1:c`(uv-channels:utils v-channels ?=(^ full.pole)))
    ::
      [%x %v3 %v-channels ~]
    ``noun+!>(`v-channels:v8:c`(v8:v-channels:v9:ccv v-channels))
    ::
      [%x %v4 %v-channels ~]
    ``noun+!>(v-channels)
    ::
      [%x %v3 %channels full=?(~ [%full ~])]
    ``channels-3+!>(`channels:v8:c`(uv-channels-2:utils v-channels ?=(^ full.pole)))
    ::
      [%x %v4 %channels full=?(~ [%full ~])]
    ``channels-4+!>(`channels:v9:c`(uv-channels-3:utils v-channels ?=(^ full.pole)))
    ::
    ::  /x/v/init: get unreads and unversioned channels
    ::
      [%x ?(%v0 %v1) %init ~]
    ``noun+!>([unreads (uv-channels:utils v-channels |)])
    ::
      [%x %v2 %init ~]
    ``noun+!>([unreads (uv-channels:utils v-channels |)])
    ::
      [%x %v3 %init ~]
    =/  init  [(uv-channels:utils v-channels |) hidden-posts]
    ``noun+!>(`[channels:v1:c (set id-post:c)]`init)
    ::
      [%x %v4 %init ~]
    =/  init  [(uv-channels-2:utils v-channels |) hidden-posts]
    ``noun+!>(`[channels:v8:c (set id-post:c)]`init)
    ::
      [%x %v5 %init ~]
    =/  init  [(uv-channels-3:utils v-channels |) hidden-posts]
    ``noun+!>(`[channels:v9:c (set id-post:c)]`init)
    ::
      [%x %v5 %changes since=@ rest=*]
    =+  since=(slav %da since.pole)
    =/  changes
      %-  ~(gas by *(map nest:c (unit v-posts:c)))
      %+  murn  ~(tap by v-channels)
      |=  [=nest:c ch=v-channel:c]
      ^-  (unit [nest:c (unit v-posts:c)])
      ?:  (gte since key:(fall (ram:updated-on:c last-updated.ch) [key=since ~]))
        ~
      ?~  posts.ch  ~
      =/  updated
        %-  tap:updated-on:c
        (lot:updated-on:c last-updated.ch `since ~)
      ?:  =(~ updated)  ~
      %-  some
      :-  nest
      ::NOTE  slightly faster than +put-ing continuously
      =-  `(gas:on-v-posts:c ~ -)
      %+  roll  updated
      |=  [[@da changed=id-post:c] out=(list [id-post:c (may:c v-post:c)])]
      ?~  post=(get:on-v-posts:c posts.ch changed)
        out
      [[changed u.post] out]
    =.  changes
      %+  roll  (~(top ol last-updated) since)
      |=  [[=nest:c @da] =_changes]
      ?.  (~(has by v-channels) nest)
        (~(put by changes) nest ~)  ::  include deletions
      ?.  (~(has by changes) nest)
        (~(put by changes) nest `~)  ::  include additions
      changes
    ?+  rest.pole  [~ ~]
        ~
      :^  ~  ~
        %channel-changed-posts
      !>  ^-  (map nest:c (unit posts:c))
      (~(run by changes) (curr bind uv-posts-3:utils))
    ::
        [%count ~]
      ::REVIEW  really necessary?
      :^  ~  ~  %json
      !>  ^-  json
      %-  numb:enjs:format
      %-  ~(rep by changes)
      |=  [[* p=(unit v-posts:c)] sum=@ud]
      ?~  p  sum
      (add sum (wyt:on-v-posts:c u.p))
    ==
  ::
    ::  /init-posts:
    ::    .channels: amount of most-recently-active channels to include
    ::    .context:  amount of latest msgs, or msgs %around unread marker
    ::
      [%x %v5 %init-posts channels=@ context=@ ~]
    =+  channels=(slav %ud channels.pole)
    =+  context=(slav %ud context.pole)
    =*  a  activity
    =/  activity
      %-  ~(gas by *activity:a)
      .^  (list [source:a activity-summary:a])  %gx
        (scry-path %activity /v4/activity/unreads/activity-summary-pairs-4)
      ==
    :^  ~  ~  %channel-changed-posts
    !>  %-  ~(gas by *(map nest:c posts:c))
    %+  turn
      %+  scag  channels
      %+  sort  ~(tap by v-channels)
      |=  [[* a=v-channel:c] [* b=v-channel:c]]
      (gth recency.remark.a recency.remark.b)
    |=  [=nest:c chan=v-channel:c]
    ^-  [_nest posts:c]
    :-  nest
    %-  uv-posts-3:utils
    %+  gas:on-v-posts:c  ~
    =/  around=(unit id-post:c)
      ?~  act=(~(get by activity) [%channel nest group.perm.perm.chan])  ~
      ?~(unread.u.act ~ `time.u.unread.u.act)
    ?~  around
      ::NOTE  equivalent of /newest scry
      (top:mo-v-posts:c posts.chan context)
    ::NOTE  analogous to /around scry
    =/  older  (bat:mo-v-posts:c posts.chan `+(u.around) context)
    =/  newer  (tab:on-v-posts:c posts.chan `u.around context)
    (weld older newer)
  ::
      [%x ?(%v0 %v1) %hidden-posts ~]  ``hidden-posts+!>(hidden-posts)
      [%x ?(%v0 %v1) %unreads ~]  ``channel-unreads+!>(unreads)
      [%x v=?(%v0 %v1 %v2 %v3 %v4) =kind:c ship=@ name=@ rest=*]
    =/  =ship  (slav %p ship.pole)
    (ca-peek:(ca-abed:ca-core kind.pole ship name.pole) rest.pole v.pole)
  ::
      [%u ?(%v0 %v1 %v2 %v3 %v4) =kind:c ship=@ name=@ ~]
    =/  =ship  (slav %p ship.pole)
    ``loob+!>((~(has by v-channels) kind.pole ship name.pole))
  ::
      [%x %v3 %said =kind:c host=@ name=@ %post time=@ reply=?(~ [@ ~])]
    =/  host=ship   (slav %p host.pole)
    =/  =nest:c     [kind.pole host name.pole]
    =/  =plan:c     =,(pole [(slav %ud time) ?~(reply ~ `(slav %ud -.reply))])
    =;  output=(unit (unit said:v8:c))
      ``noun+!>(output)
    =/  said=(unit (unit said:v9:c))  (~(get by voc) nest plan)
    ?~  said  ~
    ?~  u.said  [~ ~]
    ``(v8:said:v9:ccv u.u.said)
  ::
      [%x %v4 %said =kind:c host=@ name=@ %post time=@ reply=?(~ [@ ~])]
    =/  host=ship   (slav %p host.pole)
    =/  =nest:c     [kind.pole host name.pole]
    =/  =plan:c     =,(pole [(slav %ud time) ?~(reply ~ `(slav %ud -.reply))])
    ``noun+!>(`(unit (unit said:v9:c))`(~(get by voc) nest plan))
  ::
    ::  /x/v/heads: get the latest post in each channel
    ::
      [%x ver=?(%v2 %v3 %v4) %heads since=?(~ [u=@ ~])]
    (heads since.pole ver.pole)
  ==
++  heads
  |=  [since=?(~ [u=@ ~]) ver=?(%v2 %v3 %v4)]
  =/  since=(unit id-post:c)
    ?~  since  ~
    ?^  tim=(slaw %da u.since)  `u.tim
    `(slav %ud u.since)
  =/  heads
    (murn ~(tap by v-channels) (cury channel-head:utils since))
  :+  ~  ~
  ?-  ver
      %v2
    :-  %channel-heads
    !>  ^-  channel-heads:v7:c
    %+  turn  heads
    |=  head=[=nest:c recency=time latest=(may:c post:v9:c)]
    head(latest ((may-bind:utils v7:post:v9:ccv) latest.head))
  ::
      %v3
    :-  %channel-heads-2
    !>  ^-  channel-heads:v8:c
    %+  turn  heads
    |=  head=[=nest:c recency=time latest=(may:c post:v9:c)]
    head(latest ((may-bind:utils v8:post:v9:ccv) latest.head))
  ::
      %v4
    channel-heads-3+!>(`channel-heads:v9:c`heads)
  ==
::
++  arvo
  |=  [=(pole knot) sign=sign-arvo]
  ^+  cor
  ?+  pole  ~|(bad-arvo-take/pole !!)
      [%~.~ %cancel-retry rest=*]  cor
  ::
      [%~.~ %retry rest=*]
    =^  caz=(list card)  subs
      (~(handle-wakeup s [subs bowl]) pole)
    (emil caz)
  ::
      [%numbers kind=?(%chat %diary %heap) ship=@ name=@ ~]
    =/  host=ship  (slav %p ship.pole)
    =.  cor
      (emit (tell:plog %dbug ~[>[(spat pole) %waking-up]<] ~))
    =/  =nest:c    [kind.pole host name.pole]
    ?.  (can-poke:neg bowl host %channels-server)
      =/  duration  (~(rad og eny.bowl) ~m15)
      =/  wait=card
        [%pass pole %arvo %b %wait :(add now.bowl ~m15 duration)]
      =/  =tang
        ~[>[%cant-poke (spat pole) %fires-in `@dr`(add ~m15 duration)]<]
      (emil wait (tell:plog %dbug tang ~) ~)
    =/  =cage  [%noun !>([%send-sequence-numbers nest])]
    %-  emil
    :~  (tell:plog %dbug ~[>[%asking-numbers host nest]<] ~)
        [%pass pole %agent [host %channels-server] %poke cage]
    ==
  ::
      [%tombstones kind=?(%chat %diary %heap) ship=@ name=@ ~]
    =/  host=ship  (slav %p ship.pole)
    =.  cor
      (emit (tell:plog %dbug ~[>[(spat pole) %waking-up]<] ~))
    =/  =nest:c    [kind.pole host name.pole]
    ?.  (can-poke:neg bowl host %channels-server)
      =/  duration  (~(rad og eny.bowl) ~m15)
      =/  wait=card
        [%pass pole %arvo %b %wait :(add now.bowl ~m15 duration)]
      =/  =tang
        ~[>[%cant-poke (spat pole) %fires-in `@dr`(add ~m15 duration)]<]
      (emil wait (tell:plog %dbug tang ~) ~)
    =/  =cage  [%noun !>([%send-tombstones nest])]
    %-  emil
    :~  (tell:plog %dbug ~[>[%asking-tombstones host nest]<] ~)
        [%pass pole %agent [host %channels-server] %poke cage]
    ==
  ==
::
++  unreads
  ^-  unreads:c
  %-  ~(gas by *unreads:c)
  %+  turn  ~(tap in ~(key by v-channels))
  |=  =nest:c
  [nest ca-unread:(ca-abed:ca-core nest)]
::
++  pass-hark
  |=  =cage
  ^-  card
  =/  =wire  /hark
  =/  =dock  [our.bowl %hark]
  [%pass wire %agent dock %poke cage]
++  pass-yarn
  |=  =new-yarn:ha
  ^-  card
  (pass-hark hark-action-1+!>([%new-yarn new-yarn]))
::
++  from-self  =(our src):bowl
::
++  scry-path
  |=  [agent=term =path]
  ^-  ^path
  (welp /(scot %p our.bowl)/[agent]/(scot %da now.bowl) path)
++  get-seat
  |=  [=flag:g =ship]
  ^-  (unit seat:v7:gv)
  =/  base-path
    (scry-path %groups /)
  =>  [flag=flag ship=ship base-path=base-path seat=seat:v7:gv ..zuse]  ~+
  =/  groups-running
    .^(? %gu (weld base-path /$))
  ?.  groups-running  ~
  =/  group-exists
    .^(? %gu (weld base-path /groups/(scot %p p.flag)/[q.flag]))
  ?.  group-exists  ~
  .^  (unit seat)  %gx
    %+  weld  base-path
    /groups/(scot %p p.flag)/[q.flag]/seats/(scot %p ship)/noun
  ==
++  size-limit  256.000  :: 256KB
++  ca-core
  |_  [=nest:c channel=v-channel:c gone=_|]
  ++  ca-core  .
  ++  emit  |=(=card ca-core(cor (^emit card)))
  ++  emil  |=(caz=(list card) ca-core(cor (^emil caz)))
  ++  give  |=(=gift:agent:gall ca-core(cor (^give gift)))
  ++  ca-perms  ~(. perms:utils our.bowl now.bowl nest group.perm.perm.channel)
  ++  safe-watch
    |=  [=wire =dock =path]
    |=  delay=?
    ca-core(cor ((^safe-watch wire dock path) delay))
  ++  unsubscribe
    |=  [=wire =dock]
    ca-core(cor (^unsubscribe wire dock))
  ++  ca-abet
    =?  last-updated  |(gone !(~(has by v-channels) nest))
      (~(put ol last-updated) nest now.bowl)
    %_    cor
        v-channels
      ?:(gone (~(del by v-channels) nest) (~(put by v-channels) nest channel))
    ==
  ++  ca-abed
    |=  n=nest:c
    ca-core(nest n, channel (~(got by v-channels) n))
  ::
  ++  ca-area  `path`/[kind.nest]/(scot %p ship.nest)/[name.nest]
  ++  ca-sub-wire  (weld ca-area /updates)
  ++  ca-give-unread
    (give %fact ~[/unreads /v0/unreads /v1/unreads] channel-unread-update+!>([nest ca-unread]))
  ::
  ++  ca-activity
    =,  activity
    |%
    ++  on-post
      |=  v-post:c
      ^+  ca-core
      =*  author-ship  (get-author-ship:utils author)
      ?.  .^(? %gu (scry-path %activity /$))
        ca-core
      ?:  =(author-ship our.bowl)
        =/  =source  [%channel nest group.perm.perm.channel]
        (send [%read source [%all `now.bowl |]] ~)
      =/  seat=(unit seat:v7:gv)  (get-seat group.perm.perm.channel our.bowl)
      =/  mention=?  (was-mentioned:utils content our.bowl seat)
      =/  action
        [%add %post [[author-ship id] id] nest group.perm.perm.channel content mention]
      (send ~[action])
    ::
    ++  on-post-delete
      |=  v-post:c
      ^+  ca-core
      ::  remove any activity that might've happened under this post
      ::
      =*  group  group.perm.perm.channel
      =/  chan=source  [%channel nest group]
      =/  key=message-key
        [[(get-author-ship:utils author) id] id]
      =/  thread=source  [%thread key nest group]
      =/  seat=(unit seat:v7:gv)  (get-seat group.perm.perm.channel our.bowl)
      =/  mention  (was-mentioned:utils content our.bowl seat)
      =/  =incoming-event  [%post key nest group content mention]
      (send [%del thread] [%del-event chan incoming-event] ~)
    ::
    ++  on-reply
      |=  [parent=v-post:c v-reply:c]
      =*  parent-author  (get-author-ship:utils author.parent)
      =*  reply-author   (get-author-ship:utils author)
      ^+  ca-core
      ?.  .^(? %gu (scry-path %activity /$))
        ca-core
      =/  parent-key=message-key
        [[parent-author id.parent] id.parent]
      ?:  =(reply-author our.bowl)
        =/  =source  [%thread parent-key nest group.perm.perm.channel]
        (send [%read source [%all `now.bowl |]] ~)
      =/  seat=(unit seat:v7:gv)  (get-seat group.perm.perm.channel our.bowl)
      =/  mention=?  (was-mentioned:utils content our.bowl seat)
      =/  in-replies
          %+  lien  (tap:on-v-replies:c replies.parent)
          |=  [=time reply=(may:c v-reply:c)]
          ?:  ?=(%| -.reply)  |
          =((get-author-ship:utils author.reply) our.bowl)
      =/  =path  (scry-path %activity /volume-settings/noun)
      =+  .^(settings=volume-settings %gx path)
      =/  =action
        :*  %add  %reply
            [[reply-author id] id]
            parent-key
            nest
            group.perm.perm.channel
            content
            mention
        ==
      ::  only follow thread if we haven't adjusted settings already
      ::  and if we're the author of the post, mentioned, or in the replies
      =/  thread=source  [%thread parent-key nest group.perm.perm.channel]
      ?.  ?&  !(~(has by settings) thread)
              ?|  mention
                  in-replies
                  =(parent-author our.bowl)
              ==
          ==
        (send ~[action])
      =/  vm=volume-map  [[%reply & &] ~ ~]
      (send ~[[%adjust thread `vm] action])
    ++  on-reply-delete
      |=  [parent=v-post:c reply=v-reply:c]
      ^+  ca-core
      =*  parent-author  (get-author-ship:utils author.parent)
      =*  reply-author   (get-author-ship:utils author.reply)
      ::  remove any activity that might've happened under this post
      ::
      =*  group  group.perm.perm.channel
      =/  key=message-key
        [[reply-author id.reply] id.reply]
      =/  top=message-key
        [[parent-author id.parent] id.parent]
      =/  thread=source  [%thread top nest group]
      =/  seat=(unit seat:v7:gv)  (get-seat group.perm.perm.channel our.bowl)
      =/  mention  (was-mentioned:utils content.reply our.bowl seat)
      =/  =incoming-event  [%reply key top nest group content.reply mention]
      (send [%del-event thread incoming-event] ~)
    ::
    ++  send
      |=  actions=(list action)
      ^+  ca-core
      ?.  .^(? %gu (scry-path %activity /$))
        ca-core
      %-  emil
      %+  turn  actions
      |=  =action
      =/  =cage  activity-action+!>(action)
      [%pass /activity/submit %agent [our.bowl %activity] %poke cage]
    --
  ::
  ::  handle creating a channel
  ::
  ++  ca-create
    |=  create=create-channel:c
    ?>  from-self
    =.  nest  [kind.create our.bowl name.create]
    ?<  (~(has by v-channels) nest)
    =.  channel  *v-channel:c
    =.  group.perm.perm.channel  group.create
    =.  meta.channel  [0 meta.create]
    =.  last-read.remark.channel  now.bowl
    =.  ca-core  (send:ca-activity [%add %chan-init nest group.create] ~)
    =/  =cage  [%channel-command !>([%create create])]
    (emit %pass (weld ca-area /create) %agent [our.bowl server] %poke cage)
  ::
  ::  handle joining a channel
  ::
  ++  ca-join
    |=  [n=nest:c group=flag:g]
    =.  nest  n
    =/  =path  (scry-path %groups /v2/groups/(scot %p p.group)/[q.group]/noun)
    =+  .^(grp=group:v7:gv %gx path)
    =/  is-group-host=?  =(p.group src.bowl)
    =/  is-channel-host=?
      ?&  =(src.bowl ship.n)
          (~(has by channels.grp) n)
      ==
    ?>  |(from-self is-group-host is-channel-host)
    ?:  (~(has by v-channels) nest)
      ::  we should already be in, but make sure our subscriptions still exist
      ::  just in case
      ::
      =.  channel  (~(got by v-channels) nest)
      (ca-safe-sub |)
    =.  channel  *v-channel:c
    =.  group.perm.perm.channel  group
    =.  last-read.remark.channel  now.bowl
    =.  ca-core  ca-give-unread
    =.  ca-core  (ca-response %join group)
    =.  ca-core  (send:ca-activity ~[[%add %chan-init n group]])
    (ca-safe-sub |)
  ::
  ::  handle an action from the client
  ::
  ::    typically this will either handle the action directly (for local
  ::    things like marking channels read) or proxy the request to the
  ::    host (for global things like posting a post).
  ::
  ++  ca-a-channel
    |=  =a-channel:c
    ?>  from-self
    ?+  -.a-channel  (ca-send-command [%channel nest a-channel])
      %join       !!  ::  handled elsewhere
      %leave      ca-leave
      ?(%read %read-at %watch %unwatch)  (ca-a-remark a-channel)
    ::
        %post
      ::  the client retries very aggressively. as a temporary bandaid,
      ::  track the post we've sent, and silently drop any duplicates
      ::  (based on the .sent timestamp).
      ::
      ?:  ?&  ?=(%add -.c-post.a-channel)
              (~(has ju debounce) nest sent.essay.c-post.a-channel)
          ==
        ca-core
      =?  debounce  ?=(%add -.c-post.a-channel)
        (~(put ju debounce) nest sent.essay.c-post.a-channel)
      =/  source=(unit source:activity)
        ?.  ?=(%reply -.c-post.a-channel)
          `[%channel nest group.perm.perm.channel]
        =/  id  id.c-post.a-channel
        =/  post  (got:on-v-posts:c posts.channel id)
        ?:  ?=(%| -.post)  ~
        =/  =message-key:activity
          [[(get-author-ship:utils author.post) id] id]
        `[%thread [message-key nest group.perm.perm.channel]]
      =?  ca-core  ?=(^ source)  (send:ca-activity [%bump u.source] ~)
      (ca-send-command [%channel nest a-channel])
    ==
  ::
  ++  ca-a-remark
    |=  =a-remark:c
    ^+  ca-core
    =?  ca-core  =(%read -.a-remark)
      %-  emil
      =/  last-read  last-read.remark.channel
      =+  .^(=carpet:ha %gx (scry-path %hark /desk/groups/latest/noun))
      %+  murn
        ~(tap by cable.carpet)
      |=  [=rope:ha =thread:ha]
      ^-  (unit card)
      ?~  can.rope  ~
      ?.  =(nest u.can.rope)  ~
      =/  thread=(pole knot)  ted.rope
      =/  top-id=(unit id-post:c)
        ?+  thread  ~
          [* * * * id=@ rest=*]  (slaw %ui (cat 3 '0i' id.thread))
        ==
      ::  look at what post id the notification is coming from, and
      ::  if it's newer than the last read, mark the notification
      ::  read as well
      ?~  top-id  ~
      ?:  (lth u.top-id last-read.remark.channel)  ~
      =/  =cage  hark-action-1+!>([%saw-rope rope])
      `(pass-hark cage)
    =.  remark.channel
      ?-    -.a-remark
          %watch    remark.channel(watching &)
          %unwatch  remark.channel(watching |)
          %read-at  !!  ::TODO
          %read
        ::  set read marker at time of latest content. conveniently, we can use
        ::  the always-up-to-date recency for that.
        ::  we don't use now.bowl, because we may still receive content
        ::  with ids before now.bowl
        ::
        %_  remark.channel
          last-read       (add recency.remark.channel (div ~s1 100))
          unread-threads  ~
        ==
      ==
    =.  ca-core  ca-give-unread
    ::TODO  %read activity-action?
    (ca-response a-remark)
  ::
  ::  proxy command to host
  ::
  ++  ca-send-command
    |=  command=c-channels:c
    ^+  ca-core
    ?>  ?=(%channel -.command)
    ::  don't allow anyone else to proxy through us
    ?.  =(src.bowl our.bowl)
      ~|("%channel-action poke failed: only allowed from self" !!)
    ::  if we're interacting with a channel that means we've read it
    =?  remark.channel  ?=(%post -.c-channel.command)
      %=  remark.channel
        last-read       `@da`(add now.bowl (div ~s1 100))
        unread-threads  *(set id-post:c)
      ==
    =^  new-pending  ca-core
      =*  pending  pending.channel
      ?+  -.c-channel.command  [pending ca-core]
          %post
        =/  rest  c-post.c-channel.command
        ?+  -.rest  [pending ca-core]
            %add
          =/  essay  essay.rest
          ?>  (lte (met 3 (jam essay)) size-limit)
          =/  client-id
            [(get-author-ship:utils author.essay) sent.essay]
          =/  new-posts  (~(put by posts.pending) client-id essay)
          :-  [new-posts replies.pending]
          (ca-response %pending client-id [%post essay])
        ::
            %reply
          ?+  -.c-reply.rest  [pending ca-core]
              %add
            =/  memo  memo.c-reply.rest
            ?>  (lte (met 3 (jam memo)) size-limit)
            =/  post  (get:on-v-posts:c posts.channel id.rest)
            ?~  post  [pending ca-core]
            ?:  ?=(%| -.u.post)  [pending ca-core]
            =/  client-id
              [(get-author-ship:utils author.memo) sent.memo]
            =/  new-replies
              (~(put by replies.pending) [id.rest client-id] memo)
            =/  old  (get-reply-meta:utils +.u.post)
            =/  meta
              %=  old
                reply-count    +(reply-count.old)
                last-repliers  (get-last-repliers:utils +.u.post `our.bowl)
                last-reply     `now.bowl
              ==
            :-  [posts.pending new-replies]
            %-  ca-response
            :*  %pending
                client-id
                :*  %reply
                    id.rest
                    meta
                    memo.c-reply.rest
                ==
            ==
          ==
        ==
      ==
    =.  pending.channel  new-pending
    =/  =cage  [%channel-command !>(command)]
    ::  NB: we must have already subscribed to something from this ship,
    ::  so that we have negotiated a matching version.  If we want to do
    ::  anything in particular on a mismatched version, we can call
    ::  +can-poke:neg.
    ::
    (emit %pass ca-area %agent [ship.nest.command server] %poke cage)
  ::
  ++  ca-know-said
    |=  =plan:c
    ^-  ?
    (have-plan:utils nest plan posts.channel)
  ::
  ::  handle a said (previews) request where we have the data to respond
  ::
  ++  ca-said-1
    |=  =plan:c
    ^+  ca-core
    =.  ca-core
      %^  give  %fact  ~
      ?.  (can-read:ca-perms src.bowl)
        channel-denied+!>(~)
      (said-1:utils nest plan posts.channel)
    (give %kick ~ ~)
  ::
  ++  ca-said
    |=  [=plan:c version=?(%v2 %v3 %v4)]
    ^+  ca-core
    =.  ca-core
      %^  give  %fact  ~
      ::  give result if it's readable by the requester,
      ::  or if we pinned it intentionally
      ::
      =;  share=?
        ?.  share
          channel-denied+!>(~)
        ?-  version
          %v4         (said-3:utils nest plan posts.channel)
          ?(%v2 %v3)  (said-2:utils nest plan posts.channel)
        ==
      ?:  (can-read:ca-perms src.bowl)  &
      ?^  q.plan  |  ::NOTE  expose/+grab-post doesn't support replies
      ::  we need to grab the post first before we can check whether it's
      ::  pinned, because its kind appears in the reference path...
      ::
      ?~  post=(get:on-v-posts:c posts.channel p.plan)  |
      ?:  ?=(%| -.u.post)  |
      ?.  .^(? %gu (scry-path %expose /$))  |
      =/  =cite:ci:utils
        (from-post:cite:utils nest p.plan kind.u.post)
      .^(? %gu (scry-path %expose [%show (print:ci:utils cite)]))
    (give %kick ~ ~)
  ::
  ++  ca-has-sub
    ^-  ?
    (~(has by wex.bowl) [ca-sub-wire ship.nest server])
  ::
  ++  ca-safe-sub
    |=  delay=?
    ?:  ca-has-sub  ca-core
    ?^  posts.channel  (ca-start-updates delay)
    =.  load.net.channel  |
    %.  delay
    %^  safe-watch  (weld ca-area /checkpoint)  [ship.nest server]
    ?.  =(our.bowl ship.nest)
      =/  count  ?:(=(%diary kind.nest) '20' '100')
      /[kind.nest]/[name.nest]/checkpoint/before/[count]
    /[kind.nest]/[name.nest]/checkpoint/time-range/(scot %da *@da)
  ::
  ++  ca-start-updates
    |=  delay=?
    ::  not most optimal time, should maintain last heard time instead
    =/  tim=(unit time)
      (bind (ram:on-v-posts:c posts.channel) head)
    %.  delay
    %^  safe-watch  ca-sub-wire  [ship.nest server]
    /[kind.nest]/[name.nest]/updates/(scot %da (fall tim *@da))
  ::
  ++  ca-agent
    |=  [=wire =sign:agent:gall]
    ^+  ca-core
    =?  last-updated  ?=(%fact -.sign)
      (~(put ol last-updated) nest now.bowl)
    ?+    wire  ~|(channel-strange-agent-wire+wire !!)
        ~
      ?>  ?=(%poke-ack -.sign)
      ?~  p.sign  ca-core
      ((slog %ca-agent u.p.sign) ca-core)
      :: ca-core  :: no-op wire, should only send pokes
      [%create ~]       (ca-take-create sign)
      [%updates ~]      (ca-take-update sign)
      [%backlog ~]      (ca-take-backlog sign)
      [%checkpoint ~]   (ca-take-checkpoint sign)
    ==
  ::
  ++  ca-take-create
    |=  =sign:agent:gall
    ^+  ca-core
    ?-    -.sign
        %poke-ack
      =+  ?~  p.sign  ~
          %-  (slog leaf+"{<dap.bowl>}: Failed creation (poke)" u.p.sign)
          ~
      =/  =path  /[kind.nest]/[name.nest]/create
      =/  =wire  (weld ca-area /create)
      ((safe-watch wire [our.bowl server] path) |)
    ::
        %kick       (ca-safe-sub &)
        %watch-ack
      ?~  p.sign  ca-core
      %-  (slog leaf+"{<dap.bowl>}: Failed creation" u.p.sign)
      ca-core
    ::
        %fact
      =*  cage  cage.sign
      ?.  =(%channel-update p.cage)
        ~|(diary-strange-fact+p.cage !!)
      =+  !<(=update:c q.cage)
      =?  meta.channel  ?=(%create -.u-channel.update)
        [0 meta.u-channel.update]
      =.  ca-core  (ca-u-channels update)
      =.  ca-core  ca-give-unread
      =.  ca-core  (unsubscribe (weld ca-area /create) [ship.nest server])
      (ca-safe-sub |)
    ==
  ::
  ++  ca-take-update
    |=  =sign:agent:gall
    ^+  ca-core
    ?+    -.sign  ca-core
        %kick       (ca-safe-sub &)
        %watch-ack
      ?~  p.sign  ca-core
      %-  (slog leaf+"{<dap.bowl>}: Failed subscription" u.p.sign)
      ca-core
    ::
        %fact
      =*  cage  cage.sign
      ?+  p.cage  ~|(channel-strange-fact+p.cage !!)
        %channel-logs    (ca-apply-logs !<(log:c q.cage))
        %channel-update  (ca-u-channels !<(update:c q.cage))
      ==
    ==
  ::
  ++  ca-take-checkpoint
    |=  =sign:agent:gall
    ^+  ca-core
    ?+    -.sign  ca-core
        :: only if kicked prematurely
        %kick       ?:(load.net.channel ca-core (ca-safe-sub &))
        %watch-ack
      ?~  p.sign  ca-core
      %-  (slog leaf+"{<dap.bowl>}: Failed partial checkpoint" u.p.sign)
      ca-core
    ::
        %fact
      =*  cage  cage.sign
      ?+    p.cage  ~|(diary-strange-fact+p.cage !!)
          %channel-checkpoint
        (ca-ingest-checkpoint !<(u-checkpoint:c q.cage))
      ==
    ==
  ::
  ++  ca-take-backlog
    |=  =sign:agent:gall
    ^+  ca-core
    ?+    -.sign  ca-core
        ::  only hit if kicked prematurely (we %leave after the first %fact)
        %kick  (ca-sync-backlog &)
        %watch-ack
      ?~  p.sign  ca-core
      %-  (slog leaf+"{<dap.bowl>}: Failed backlog" u.p.sign)
      ca-core
    ::
        %fact
      =*  cage  cage.sign
      ?+    p.cage  ~|(diary-strange-fact+p.cage !!)
          %channel-checkpoint
        (ca-ingest-backlog !<(u-checkpoint:c q.cage))
      ==
    ==
  ::
  ++  ca-ingest-checkpoint
    |=  chk=u-checkpoint:c
    ^+  ca-core
    =.  load.net.channel  &
    =.  ca-core  (ca-apply-checkpoint chk &)
    =.  ca-core  (ca-start-updates |)
    =.  ca-core  (ca-fetch-contacts chk)
    =.  ca-core  (ca-sync-backlog |)
    =/  wire  (weld ca-area /checkpoint)
    (unsubscribe wire [ship.nest server])
  ::
  ++  ca-fetch-contacts
    |=  chk=u-checkpoint:c
    =/  authors=(list author:c)
      %~  tap  in  %-  sy
      %+  murn  ~(val by posts.chk)
      |=  up=(may:c v-post:c)
      ?:  ?=(%| -.up)  ~
      `author.up
    (ca-heed authors)
  ::
  ++  ca-apply-checkpoint
    |=  [chk=u-checkpoint:c send=?]
    =^  changed  order.channel  (apply-rev:c order.channel order.chk)
    =?  ca-core  &(changed send)  (ca-response %order order.order.channel)
    =^  changed  view.channel  (apply-rev:c view.channel view.chk)
    =?  ca-core  &(changed send)  (ca-response %view view.view.channel)
    =^  changed  sort.channel  (apply-rev:c sort.channel sort.chk)
    =?  ca-core  &(changed send)  (ca-response %sort sort.sort.channel)
    =^  changed  perm.channel  (apply-rev:c perm.channel perm.chk)
    =?  ca-core  &(changed send)  (ca-response %perm perm.perm.channel)
    =^  changed  meta.channel  (apply-rev:c meta.channel meta.chk)
    =?  ca-core  &(changed send)  (ca-response %meta meta.meta.channel)
    =/  old  posts.channel
    =.  posts.channel
      ((uno:mo-v-posts:c posts.channel posts.chk) ca-apply-may-post)
    =.  count.channel  count.chk
    =?  ca-core  &(send !=(old posts.channel))
      %+  ca-response  %posts
      %+  gas:on-posts:c  *posts:c
      %+  murn  (turn (tap:on-v-posts:c posts.chk) head)
      |=  id=id-post:c
      ^-  (unit [id-post:c (may:c post:c)])
      =/  post  (got:on-v-posts:c posts.channel id)
      =/  old   (get:on-v-posts:c old id)
      ?:  =(old `post)  ~
      %+  some  id
      ?:  ?=(%| -.post)  post
      &+(uv-post-3:utils +.post)
    ca-core
  ::
  ++  ca-sync-backlog
    |=  delay=?
    =/  checkpoint-start  (pry:on-v-posts:c posts.channel)
    ?~  checkpoint-start  ca-core
    %.  delay
    %^  safe-watch  (weld ca-area /backlog)  [ship.nest server]
    %+  welp
      /[kind.nest]/[name.nest]/checkpoint/time-range
    ~|  `*`key.u.checkpoint-start
    /(scot %da *@da)/(scot %da key.u.checkpoint-start)
  ::
  ++  ca-ingest-backlog
    |=  chk=u-checkpoint:c
    =.  ca-core  (ca-apply-checkpoint chk |)
    =/  wire  (weld ca-area /backlog)
    (unsubscribe wire [ship.nest server])
  ::
  ++  ca-apply-logs
    |=  =log:c
    ^+  ca-core
    %+  roll  (tap:log-on:c log)
    |=  [[=time =u-channel:c] ca=_ca-core]
    (ca-u-channels:ca time u-channel)
  ::
  ::  +ca-u-* functions ingest updates and execute them
  ::
  ::    often this will modify the state and emit a "response" to our
  ::    own subscribers.  it may also emit unreads and/or trigger hark
  ::    events.
  ::
  ++  ca-u-channels
    |=  [=time =u-channel:c]
    ?>  ca-from-host
    ^+  ca-core
    =?  last-updated.channel  ?=(%post -.u-channel)
      =/  id  id.u-channel
      =-  (put:updated-on:c - time id.u-channel)
      ::  delete old entry so we don't have two entries for the same post
      %+  gas:updated-on:c  *last-updated:c
      %+  murn
        (tap:updated-on:c last-updated.channel)
      |=  [=^time =id-post:c]
      ?:  =(id id-post)  ~
      `[time id-post]
    ?-    -.u-channel
        %create
      ?.  =(0 rev.perm.channel)  ca-core
      =.  perm.perm.channel  perm.u-channel
      (ca-response %create perm.u-channel)
    ::
        %order
      =^  changed  order.channel  (apply-rev:c order.channel +.u-channel)
      ?.  changed  ca-core
      (ca-response %order order.order.channel)
    ::
        %view
      =^  changed  view.channel  (apply-rev:c view.channel +.u-channel)
      ?.  changed  ca-core
      (ca-response %view view.view.channel)
    ::
        %sort
      =^  changed  sort.channel  (apply-rev:c sort.channel +.u-channel)
      ?.  changed  ca-core
      (ca-response %sort sort.sort.channel)
    ::
        %perm
      =^  changed  perm.channel  (apply-rev:c perm.channel +.u-channel)
      ?.  changed  ca-core
      (ca-response %perm perm.perm.channel)
    ::
        %meta
      =^  changed  meta.channel  (apply-rev:c meta.channel +.u-channel)
      ?.  changed  ca-core
      (ca-response %meta meta.meta.channel)
    ::
        %post
      =/  old  posts.channel
      =.  ca-core  (ca-u-post id.u-channel u-post.u-channel)
      =?  ca-core  !=(old posts.channel)  ca-give-unread
      ca-core
    ==
  ::
  ++  ca-u-post
    |=  [=id-post:c =u-post:c]
    ^+  ca-core
    =/  post  (get:on-v-posts:c posts.channel id-post)
    ::  never update already-deleted posts
    ::
    ?:  ?=([~ %| *] post)  ca-core
    ?:  ?=(%set -.u-post)
      =?  recency.remark.channel  ?=(%& -.post.u-post)
        (max recency.remark.channel id-post)
      =?  ca-core  ?&  ?=(%& -.post.u-post)
                       ?=(~ post)
                   ==
        ::  only send activity events for new posts
        (on-post:ca-activity +.post.u-post)
      ?~  post
        =/  post=(may:c post:c)
          ?-  -.post.u-post
            %&  &+(uv-post-3:utils +.post.u-post)
            %|  post.u-post
          ==
        =?  ca-core  ?=(%& -.post.u-post)
          (ca-heed ~[author.post.u-post])
        =?  ca-core  ?=(%& -.post.u-post)
          ::TODO  what about the "mention was added during edit" case?
          (on-post:ca-hark id-post +.post.u-post)
        =.  posts.channel  (put:on-v-posts:c posts.channel id-post post.u-post)
        =.  count.channel
          %+  max  count.channel
          ?-  -.post.u-post
            %&  seq.post.u-post
            %|  seq.post.u-post
          ==
        =?  pending.channel  ?=(%& -.post.u-post)
          =/  client-id  [author sent]:post.u-post
          pending.channel(posts (~(del by posts.pending.channel) client-id))
        (ca-response %post id-post %set post)
      ::
      ?:  ?=(%| -.post.u-post)
        =.  ca-core  (on-post-delete:ca-activity +.u.post)
        =.  posts.channel  (put:on-v-posts:c posts.channel id-post post.u-post)
        (ca-response %post id-post %set post.u-post)
      ::
      =.  ca-core  (ca-heed ~[author.post.u-post])
      =*  old  +.u.post
      =*  new  +.post.u-post
      =/  merged  (ca-apply-post id-post old new)
      ?:  =(merged old)  ca-core
      =.  posts.channel  (put:on-v-posts:c posts.channel id-post &+merged)
      (ca-response %post id-post %set &+(uv-post-3:utils merged))
    ::
    ?~  post
      =.  diffs.future.channel
        ::  if the item affected by the update is not in the window we
        ::  care about, ignore it. otherwise, put it in the pending
        ::  diffs set.
        ::
        ?.  (~(has as:sparse window.future.channel) id-post)
          diffs.future.channel
        (~(put ju diffs.future.channel) id-post u-post)
      ca-core
    ::
    ?-  -.u-post
        %reply
      (ca-u-reply id-post +.u.post id.u-post u-reply.u-post)
        %reacts
      =.  ca-core  (ca-heed ~(tap in ~(key by reacts.u.post)))
      =/  merged  (ca-apply-reacts reacts.u.post reacts.u-post)
      ?:  =(merged reacts.u.post)  ca-core
      =.  posts.channel
        (put:on-v-posts:c posts.channel id-post u.post(reacts merged))
      (ca-response %post id-post %reacts (uv-reacts:utils merged))
    ::
        %essay
      =.  ca-core  (ca-heed ~[author.u.post])
      =^  changed  +>.u.post  (apply-rev:c +>.u.post +.u-post)
      ?.  changed  ca-core
      =.  posts.channel  (put:on-v-posts:c posts.channel id-post u.post)
      (ca-response %post id-post %essay +>+.u.post)
    ==
  ::
  ++  ca-heed
    |=  authors=(list author:c)
    %^    emit
        %pass
      /contacts/heed
    :*  %agent
        [our.bowl %contacts]
        %poke
        ::  only meet authors who are persons
        ::
        contact-action-0+!>([%heed (murn authors get-person-ship:utils)])
    ==
  ++  ca-u-reply
    |=  [=id-post:c post=v-post:c =id-reply:c =u-reply:c]
    ^+  ca-core
    |^
    =/  reply  (get:on-v-replies:c replies.post id-reply)
    ::  never update already-deleted replies
    ::
    ?:  ?=([~ %| *] reply)  ca-core
    ?:  ?=(%set -.u-reply)
      ?~  reply
        =/  reply=(may:c reply:c)
          ?:  ?=(%| -.reply.u-reply)  reply.u-reply
          &+(uv-reply-2:utils id-post +.reply.u-reply)
        =?  ca-core  ?=(%& -.reply.u-reply)
          (on-reply:ca-hark id-post post +.reply.u-reply)
        =?  ca-core  ?=(%& -.reply.u-reply)
          (on-reply:ca-activity post +.reply.u-reply)
        =?  pending.channel  ?=(%& -.reply.u-reply)
          =/  memo  +>+.reply.u-reply
          =/  client-id  [author sent]:memo
          =/  new-replies  (~(del by replies.pending.channel) [id-post client-id])
          pending.channel(replies new-replies)
        (put-reply reply.u-reply %set reply)
      ::
      ?:  ?=(%| -.reply.u-reply)
        =.  ca-core
          (on-reply-delete:ca-activity post +.u.reply)
        (put-reply reply.u-reply %set reply.u-reply)
      ::
      =*  old  u.reply
      =*  new  reply.u-reply
      =/  merged  (ca-apply-reply id-reply old new)
      ?>  ?=(%& -.merged)
      ?:  =(merged old)  ca-core
      =.  ca-core  (ca-heed ~[author.new])
      (put-reply merged %set &+(uv-reply-2:utils id-post +.merged))
    ::
    ?~  reply  ca-core
    =.  ca-core  (ca-heed ~(tap in ~(key by reacts.u.reply)))
    =/  merged  (ca-apply-reacts reacts.u.reply reacts.u-reply)
    ?:  =(merged reacts.u.reply)  ca-core
    (put-reply u.reply(reacts merged) %reacts (uv-reacts:utils merged))
    ::
    ::  put a reply into a post by id
    ::
    ++  put-reply
      |=  [reply=(may:c v-reply:c) =r-reply:c]
      ^+  ca-core
      =/  post  (get:on-v-posts:c posts.channel id-post)
      ?~  post  ca-core
      ?:  ?=(%| -.u.post)  ca-core
      =?  recency.remark.channel  ?=(%& -.reply)
        (max recency.remark.channel id-reply)
      =?  unread-threads.remark.channel
          ?&  ?=(%& -.reply)
              !=(our.bowl author.reply)
              (gth id-reply last-read.remark.channel)
          ==
        (~(put in unread-threads.remark.channel) id-post)
      =.  replies.u.post  (put:on-v-replies:c replies.u.post id-reply reply)
      =.  posts.channel  (put:on-v-posts:c posts.channel id-post u.post)
      =/  meta=reply-meta:c  (get-reply-meta:utils +.u.post)
      (ca-response %post id-post %reply id-reply meta r-reply)
    --
  ::
  ::  +ca-apply-* functions apply new copies of data to old copies,
  ::  keeping the most recent versions of each sub-piece of data
  ::
  ++  ca-apply-may-post
    |=  [=id-post:c old=(may:c v-post:c) new=(may:c v-post:c)]
    ^-  (may:c v-post:c)
    ?:  ?=(%| -.old)  old
    ?:  ?=(%| -.new)  new
    &+(ca-apply-post id-post +.old +.new)
  ::
  ++  ca-apply-post
    |=  [=id-post:c old=v-post:c new=v-post:c]
    ^-  v-post:c
    %_  old
      replies  (ca-apply-replies replies.old replies.new)
      reacts   (ca-apply-reacts reacts.old reacts.new)
      +        +:(apply-rev:c +.old +.new)
    ==
  ::
  ++  ca-apply-reacts
    |=  [old=v-reacts:c new=v-reacts:c]
    ^-  v-reacts:c
    %-  (~(uno by old) new)
    |=  [* a=(rev:c (unit react:c)) b=(rev:c (unit react:c))]
    +:(apply-rev:c a b)
  ::
  ++  ca-apply-replies
    |=  [old=v-replies:c new=v-replies:c]
    ((uno:mo-v-replies:c old new) ca-apply-reply)
  ::
  ++  ca-apply-reply
    |=  [=id-reply:c old=(may:c v-reply:c) new=(may:c v-reply:c)]
    ^-  (may:c v-reply:c)
    ?:  ?=(%| -.old)  old
    ?:  ?=(%| -.new)  new
    %=  old
      reacts  (ca-apply-reacts reacts.old reacts.new)
      +>      +>.new
    ==
  ::
  ::  +ca-hark: notification dispatch
  ::
  ::    entry-points are +on-post and +on-reply, which may implement distinct
  ::    notification behavior
  ::
  ++  ca-hark
    |%
    ++  on-post
      |=  [=id-post:c post=v-post:c]
      ^+  ca-core
      =*  post-author  (get-author-ship:utils author.post)
      ?:  =(post-author our.bowl)
        ca-core
      ::  we want to be notified if we were mentioned in the post
      ::
      ?.  ?=(kind:c -.kind.post)  ca-core
      =/  =rope:ha  (ca-rope -.kind.post id-post ~)
      =/  seat=(unit seat:v7:gv)  (get-seat group.perm.perm.channel our.bowl)
      ?:  (was-mentioned:utils content.post our.bowl seat)
        ?.  (want-hark %mention)
          ca-core
        =/  cs=(list content:ha)
          ~[[%ship post-author] ' mentioned you: ' (flatten:utils content.post)]
        (emit (pass-yarn (ca-spin rope cs ~)))
      ::
      ?:  (want-hark %any)
        =/  cs=(list content:ha)
          ~[[%ship post-author] ' sent a message: ' (flatten:utils content.post)]
        (emit (pass-yarn (ca-spin rope cs ~)))
      ca-core
    ::
    ++  on-reply
      |=  [=id-post:c post=v-post:c reply=v-reply:c]
      ^+  ca-core
      =*  reply-author  (get-author-ship:utils author.reply)
      ?:  =(reply-author our.bowl)
        ca-core
      ::  preparation of common cases
      ::
      =*  diary-notification
        =*  post-title  ?~(meta.post 'unknown' title.u.meta.post)
        :~  [%ship reply-author]  ' commented on '
            [%emph post-title]   ': '
            [%ship reply-author]  ': '
            (flatten:utils content.reply)
        ==
      =*  heap-notification
        =/  content  (flatten:utils content.reply)
        =*  post-title  ?~(meta.post '' title.u.meta.post)
        =/  title=@t
          ?.  =(0 (met 3 post-title))  post-title
          ?:  (lte (met 3 content) 80)  content
          (cat 3 (end [3 77] content) '...')
        :~  [%ship reply-author]  ' commented on '
            [%emph title]   ': '
            [%ship reply-author]  ': '
            content
        ==
      ::  construct a notification message based on the reason to notify,
      ::  if we even need to notify at all
      ::
      =;  cs=(unit (list content:ha))
        ?~  cs  ca-core
        ?.  ?=(kind:c -.kind.post)  ca-core
        =/  =rope:ha  (ca-rope -.kind.post id-post `id.reply)
        (emit (pass-yarn (ca-spin rope u.cs ~)))
      ::  notify because we wrote the post the reply responds to
      ::
      ?:  =(author.post our.bowl)
        ?.  (want-hark %ours)  ~
        ?+    -.kind.post  ~
            %diary  `diary-notification
            %heap   `heap-notification
            %chat
          :-  ~
          :~  [%ship reply-author]
              ' replied to you: '
              (flatten:utils content.reply)
          ==
        ==
      ::  notify because we were mentioned in the reply
      ::
      =/  seat=(unit seat:v7:gv)  (get-seat group.perm.perm.channel our.bowl)
      ?:  (was-mentioned:utils content.reply our.bowl seat)
        ?.  (want-hark %mention)  ~
        `~[[%ship reply-author] ' mentioned you: ' (flatten:utils content.reply)]
      ::  notify because we ourselves responded to this post previously
      ::
      ?:  %+  lien  (tap:on-v-replies:c replies.post)
          |=  [=time reply=(may:c v-reply:c)]
          ?:  ?=(%| -.reply)  |
          =((get-author-ship:utils author.reply) our.bowl)
        ?.  (want-hark %ours)  ~
        ?+    -.kind.post  ~
            %diary  `diary-notification
            %heap   `heap-notification
            %chat
          :-  ~
          :~  [%ship reply-author]
              ' replied to your message “'
              (flatten:utils content.post)
              '”: '
              [%ship reply-author]
              ': '
              (flatten:utils content.reply)
          ==
        ==
      ::  only notify if we want to be notified about everything
      ::
      ?.  (want-hark %any)
        ~
      ?+    -.kind.post  ~
          %diary  ~
          %heap   ~
          %chat
        :-  ~
        :~  [%ship reply-author]
            ' sent a message: '
            (flatten:utils content.reply)
        ==
      ==
    ::
    ++  want-hark
      |=  kind=?(%mention %ours %any)
      %+  (fit-level:volume [our now]:bowl)
        [%channel nest]
      ?-  kind
        %mention  %soft  ::  mentioned us
        %ours     %soft  ::  replied to us or our context
        %any      %loud  ::  any message
      ==
    --
  ::
  ++  ca-rope
    |=  [=kind:c =id-post:c id-reply=(unit id-reply:c)]
    ^-  rope:ha
    =/  =path
      ?-    kind
        %diary  /note/(rsh 4 (scot %ui id-post))
        %heap   /curio/(rsh 4 (scot %ui id-post))
        %chat   /message/(rsh 4 (scot %ui id-post))
      ==
    =/  rest
      ?~  id-reply  path
      (snoc path (rsh 4 (scot %ui u.id-reply)))
    =*  group  group.perm.perm.channel
    =/  gn=nest:g  nest
    =/  thread  (welp /[kind.nest]/(scot %p ship.nest)/[name.nest] rest)
    [`group `gn q.byk.bowl thread]
  ::
  ::  convert content into a full yarn suitable for hark
  ::
  ++  ca-spin
    |=  [=rope:ha con=(list content:ha) but=(unit button:ha)]
    ^-  new-yarn:ha
    =*  group  group.perm.perm.channel
    =/  link  (welp /groups/(scot %p p.group)/[q.group]/channels ted.rope)
    [& & rope con link but]
  ::
  ::  give a "response" to our subscribers
  ::
  ++  ca-response
    |=  =r-channel:c
    =/  =r-channels:c  [nest r-channel]
    =.  ca-core
      %^  give  %fact
        ~[/v3 v3+ca-area]
      =/  rc=r-channels:v9:c  r-channels
      channel-response-4+!>(rc)
    =.  ca-core
      %^  give  %fact
        ~[/v2 v2+ca-area]
      =/  rc=r-channels:v8:c
        (v8:r-channels:v9:ccv r-channels)
      channel-response-3+!>(rc)
    ::
    ::  omit %meta response in previous versions
    ?:  ?=(%meta -.r-channel)  ca-core
    =.  ca-core
      %^  give  %fact
        ~[/v1 v1+ca-area]
      channel-response-2+!>((v7:r-channels:v9:ccv r-channels))
    =;  r-simple=r-channels-simple-post:v7:c
      %^  give  %fact
        ~[/ ca-area /v0 v0+ca-area]
      channel-response+!>(r-simple)
    :-  nest
    ?+    r-channel  r-channel
        [%posts *]
      r-channel(posts (s-posts-1:utils posts.r-channel))
    ::
        [%post * %set *]
      ^-  r-channel-simple-post:v7:c
      ?:  ?=(%| -.post.r-post.r-channel)
        r-channel(post.r-post ~)
      r-channel(post.r-post `(s-post-1:utils +.post.r-post.r-channel))
    ::
        [%post * %reply * * %set *]
      ^-  r-channel-simple-post:v7:c
      %=    r-channel
          ::
          reply.r-reply.r-post
        ?:  ?=(%| -.reply.r-reply.r-post.r-channel)  ~
        `(s-reply-1:utils +.reply.r-reply.r-post.r-channel)
        ::
          reply-meta.r-post
        (v7:reply-meta:v9:ccv reply-meta.r-post.r-channel)
      ==
    ::
        [%post * %reply * * %reacts *]
      %=    r-channel
          ::
          reply-meta.r-post
        (v7:reply-meta:v9:ccv reply-meta.r-post.r-channel)
        ::
          reacts.r-reply.r-post
        (v7:reacts:v9:ccv reacts.r-reply.r-post.r-channel)
      ==
    ::
        [%post * %reacts *]
      r-channel(reacts.r-post (v7:reacts:v9:ccv reacts.r-post.r-channel))
    ::
        [%post id-post:c %essay *]
      r-channel(essay.r-post (v7:essay:v9:ccv essay.r-post.r-channel))
    ::
        [%pending client-id:c %post *]
      %=    r-channel
          essay.r-pending
        (v7:essay:v9:ccv essay.r-pending.r-channel)
      ==
    ::
        [%pending client-id:c %reply *]
      %=    r-channel
          ::
          reply-meta.r-pending
        (v7:reply-meta:v9:ccv reply-meta.r-pending.r-channel)
        ::
          memo.r-pending
        (v7:memo:v9:ccv memo.r-pending.r-channel)
      ==
    ==
  ::
  ::  produce an up-to-date unread state
  ::
  ++  ca-unread
    ^-  unread:c
    :-  recency.remark.channel
    =/  unreads
      %+  skim
        %-  bap:on-v-posts:c
        (lot:on-v-posts:c posts.channel `last-read.remark.channel ~)
      |=  [tim=time post=(may:c v-post:c)]
      ?&  ?=(%& -.post)
          !=((get-author-ship:utils author.post) our.bowl)
      ==
    =/  count  (lent unreads)
    =/  unread=(unit [id-post:c @ud])
      ::TODO  in the ~ case, we could traverse further up, to better handle
      ::      cases where the most recent message was deleted.
      ?~  unreads  ~
      (some -:(rear unreads) count)
    ::  now do the same for all unread threads
    ::
    =/  [sum=@ud threads=(map id-post:c [id-reply:c @ud])]
      %+  roll  ~(tap in unread-threads.remark.channel)
      |=  [id=id-post:c sum=@ud threads=(map id-post:c [id-reply:c @ud])]
      =/  parent             (get:on-v-posts:c posts.channel id)
      ?~  parent             [sum threads]
      ?:  ?=(%| -.u.parent)  [sum threads]
      =/  unreads
        %+  skim
          %-  bap:on-v-replies:c
          (lot:on-v-replies:c replies.u.parent `last-read.remark.channel ~)
        |=  [tim=time reply=(may:c v-reply:c)]
        ?&  ?=(%& -.reply)
            !=(author.reply our.bowl)
        ==
      =/  count=@ud  (lent unreads)
      :-  (add sum count)
      ?~  unreads  threads
      (~(put by threads) id -:(rear unreads) count)
    [(add count sum) unread threads]
  ::
  ::  handle scries
  ::
  ++  ca-peek
    |=  [=(pole knot) ver=?(%v0 %v1 %v2 %v3 %v4)]
    ^-  (unit (unit cage))
    ?+    pole  [~ ~]
    ::
        [%posts rest=*]
      ?:  ?=(%v0 ver)  (ca-peek-posts-0 rest.pole)
      (ca-peek-posts rest.pole ver)
    ::
        [%perm ~]        ``channel-perm+!>(perm.perm.channel)
    ::
        [%hark %rope post=@ ~]
      =/  id  (slav %ud post.pole)
      :^  ~  ~  %noun  !>
      ?.  (has:on-v-posts:c posts.channel id)  ~
      `(ca-rope kind.nest id ~)
    ::
        [%hark %rope post=@ reply=@ ~]
      =/  post-id  (slav %ud post.pole)
      =/  reply-id  (slav %ud reply.pole)
      :^  ~  ~  %noun  !>
      =/  post  (get:on-v-posts:c posts.channel post-id)
      ?~  post  ~
      ?:  ?=(%| -.u.post)  ~
      ?.  (has:on-v-replies:c replies.u.post reply-id)  ~
      `(ca-rope kind.nest post-id `reply-id)
    ::
        [%search %bounded kind=?(%text %mention) from=@ tries=@ nedl=@ ~]
      :+  ~  ~
      =;  =scam:c
        ?-  ver
          ?(%v0 %v1 %v2)  channel-scam+!>(`scam:v7:c`(v7:scam:v9:ccv scam))
          %v3  channel-scam-2+!>(`scam:v8:c`(v8:scam:v9:ccv scam))
          %v4  channel-scam-3+!>(`scam:v9:c`scam)
        ==
      %^    ?-  kind.pole
              %text     text:tries-bound:ca-search
              %mention  mention:tries-bound:ca-search
            ==
          ?:  =(%$ from.pole)  ~
          `(slav %ud from.pole)
        (slav %ud tries.pole)
      ?-  kind.pole
        %text     (fall (slaw %t nedl.pole) nedl.pole)
        %mention  (slav %p nedl.pole)
      ==
    ::
        [%search %text skip=@ count=@ nedl=@ ~]
      :+  ~  ~
      =;  =scan:c
        ?-  ver
          ?(%v0 %v1 %v2)  channel-scan+!>(`scan:v7:c`(v7:scan:v9:ccv scan))
          %v3  channel-scan-2+!>(`scan:v8:c`(v8:scan:v9:ccv scan))
          %v4  channel-scan-3+!>(`scan:v9:c`scan)
        ==
      %^    text:hits-bound:ca-search
          (slav %ud skip.pole)
        (slav %ud count.pole)
      (fall (slaw %t nedl.pole) nedl.pole)
    ::
        [%search %mention skip=@ count=@ nedl=@ ~]
      :+  ~  ~
      =;  =scan:c
        ?-  ver
          ?(%v0 %v1 %v2)  channel-scan+!>(`scan:v7:c`(v7:scan:v9:ccv scan))
          %v3  channel-scan-2+!>(`scan:v8:c`(v8:scan:v9:ccv scan))
          %v4  channel-scan-3+!>(`scan:v9:c`scan)
        ==
      %^    mention:hits-bound:ca-search
          (slav %ud skip.pole)
        (slav %ud count.pole)
      (slav %p nedl.pole)
    ==
  ::
  ++  give-posts-0
    |=  [mode=?(%outline %post) ls=(list [time (may:c v-post:c)])]
    ^-  (unit (unit cage))
    =/  posts=v-posts:c  (gas:on-v-posts:c *v-posts:c ls)
    =;  paged-posts=paged-simple-posts:v7:c
      ``channel-simple-posts+!>(paged-posts)
    ?:  =(0 (lent ls))  [*simple-posts:v7:c ~ ~ 0]
    =/  posts=simple-posts:v7:c
      ?:  =(%post mode)  (suv-posts-1:utils posts)
      (suv-posts-without-replies-1:utils posts)
    =/  newer=(unit time)
      =/  more  (tab:on-v-posts:c posts.channel `-:(rear ls) 1)
      ?~(more ~ `-:(head more))
    =/  older=(unit time)
      =/  more  (bat:mo-v-posts:c posts.channel `-:(head ls) 1)
      ?~(more ~ `-:(head more))
    :*  posts
        newer
        older
        (wyt:on-v-posts:c posts.channel)
    ==
  ::
  ++  give-posts
    |=  $:  mode=?(%outline %post)
            version=?(%v1 %v2 %v3 %v4)
            ls=(list [time (may:c v-post:c)])
        ==
    =/  posts=v-posts:c  (gas:on-v-posts:c *v-posts:c ls)
    =/  newer=(unit time)
      ?~  ls  ~
      =/  more  (tab:on-v-posts:c posts.channel `-:(rear ls) 1)
      ?~(more ~ `-:(head more))
    =/  older=(unit time)
      ?~  ls  ~
      =/  more  (bat:mo-v-posts:c posts.channel `-:(head ls) 1)
      ?~(more ~ `-:(head more))
    =/  count  (wyt:on-v-posts:c posts.channel)
    ?-  version
        %v1
      =;  =paged-posts:v1:c
        ``channel-posts+!>(paged-posts)
      :_  [newer older count]
      ?:  =(%post mode)  (uv-posts:utils posts)
      (uv-posts-without-replies:utils posts)
    ::
        %v2
      =;  =paged-posts:v7:c
        ``channel-posts-2+!>(paged-posts)
      :_  [newer older count]
      ?:  =(%post mode)  (uv-posts-1:utils posts)
      (uv-posts-without-replies-1:utils posts)
    ::
        %v3
      =;  =paged-posts:v8:c
        ``channel-posts-3+!>(paged-posts)
      :_  [newer older (wyt:on-v-posts:c posts.channel)]
      ?:  =(%post mode)  (uv-posts-2:utils posts)
      (uv-posts-without-replies-2:utils posts)
    ::
        %v4
      =;  =paged-posts:c
        ``channel-posts-4+!>(paged-posts)
      =/  latest=@ud
        ?~  latest=(ram:on-v-posts:c posts.channel)  0
        ?-  -.val.u.latest
          %&  seq.val.u.latest
          %|  seq.val.u.latest
        ==
      :_  [newer older latest (wyt:on-v-posts:c posts.channel)]
      ?:  =(%post mode)  (uv-posts-3:utils posts)
      (uv-posts-without-replies-3:utils posts)
    ==
  ++  ca-peek-posts-0
    |=  =(pole knot)
    ^-  (unit (unit cage))
    =*  on   on-v-posts:c
    ?+    pole  [~ ~]
        [%newest count=@ mode=?(%outline %post) ~]
      =/  count  (slav %ud count.pole)
      =/  ls     (top:mo-v-posts:c posts.channel count)
      (give-posts-0 mode.pole ls)
    ::
        [%older start=@ count=@ mode=?(%outline %post) ~]
      =/  count  (slav %ud count.pole)
      =/  start  (slav %ud start.pole)
      =/  ls     (bat:mo-v-posts:c posts.channel `start count)
      (give-posts-0 mode.pole ls)
    ::
        [%newer start=@ count=@ mode=?(%outline %post) ~]
      =/  count  (slav %ud count.pole)
      =/  start  (slav %ud start.pole)
      =/  ls     (tab:on posts.channel `start count)
      (give-posts-0 mode.pole ls)
    ::
        [%around time=@ count=@ mode=?(%outline %post) ~]
      =/  count  (slav %ud count.pole)
      =/  time  (slav %ud time.pole)
      =/  older  (bat:mo-v-posts:c posts.channel `time count)
      =/  newer  (tab:on posts.channel `time count)
      =/  post   (get:on posts.channel time)
      =/  posts
          ?~  post  (welp older newer)
          (welp (snoc older [time u.post]) newer)
      (give-posts-0 mode.pole posts)
    ::
        [%post time=@ ~]
      =/  time  (slav %ud time.pole)
      =/  post  (get:on posts.channel time)
      ?~  post  ~
      ?:  ?=(%| -.u.post)  `~
      ``channel-simple-post+!>((suv-post:utils +.u.post))
    ::
        [%post %id time=@ %replies rest=*]
      =/  time  (slav %ud time.pole)
      =/  post  (get:on posts.channel `@da`time)
      ?~  post  ~
      ?:  ?=(%| -.u.post)  `~
      (ca-peek-replies-0 id.u.post replies.u.post rest.pole)
    ==
  ::
  ++  ca-peek-posts
    |=  [=(pole knot) version=?(%v1 %v2 %v3 %v4)]
    ^-  (unit (unit cage))
    =*  on   on-v-posts:c
    =*  mo   mo-v-posts:c
    ?+    pole  [~ ~]
        [%newest count=@ mode=?(%outline %post) ~]
      =/  count  (slav %ud count.pole)
      %^  give-posts  mode.pole  version
      (top:mo-v-posts:c posts.channel count)
    ::
        [%older start=@ count=@ mode=?(%outline %post) ~]
      =/  count  (slav %ud count.pole)
      =/  start  (slav %ud start.pole)
      %^  give-posts  mode.pole  version
      (bat:mo-v-posts:c posts.channel `start count)
    ::
        [%newer start=@ count=@ mode=?(%outline %post) ~]
      =/  count  (slav %ud count.pole)
      =/  start  (slav %ud start.pole)
      %^  give-posts  mode.pole  version
      (tab:on posts.channel `start count)
    ::
        [%around time=@ count=@ mode=?(%outline %post) ~]
      =/  count  (slav %ud count.pole)
      =/  time  (slav %ud time.pole)
      =/  older  (bat:mo-v-posts:c posts.channel `time count)
      =/  newer  (tab:on posts.channel `time count)
      %^  give-posts  mode.pole  version
      ?~  post=(get:on posts.channel time)  (welp older newer)
      (welp (snoc older [time u.post]) newer)
    ::
        [%changes start=@ end=@ after=@ ~]
      =/  start=id-post:c
        ?^  tim=(slaw %da start.pole)  u.tim
        (slav %ud start.pole)
      =/  end=id-post:c
        ?^  tim=(slaw %da end.pole)  u.tim
        (slav %ud end.pole)
      =/  after=id-post:c
        ?^  tim=(slaw %da after.pole)  u.tim
        (slav %ud after.pole)
      =;  posts=v-posts:c
        =/  newer
          ?~  newer=(tab:on-v-posts:c posts.channel `end 1)
            ~
          `key:(head newer)
        =/  older
          ?~  older=(bat:mo-v-posts:c posts.channel `start 1)
            ~
          `key:(head older)
        =/  count  (wyt:on-v-posts:c posts)
        =/  latest=@ud
          ?~  latest=(ram:on-v-posts:c posts.channel)  0
          ?-  -.val.u.latest
            %&  seq.val.u.latest
            %|  seq.val.u.latest
          ==
        ?-  version
        ::
            %v1
          =/  =paged-posts:v1:c
            [(uv-posts:utils posts) newer older count]
          ``channel-posts+!>(paged-posts)
        ::
            %v2
            =/  =paged-posts:v7:c
              [(uv-posts-1:utils posts) newer older count]
            ``channel-posts-2+!>(paged-posts)
        ::
            %v3
            =/  =paged-posts:v8:c
              [(uv-posts-2:utils posts) newer older count]
            ``channel-posts-3+!>(paged-posts)
        ::
            %v4
            =/  =paged-posts:c
              [(uv-posts-3:utils posts) newer older latest count]
            ``channel-posts-4+!>(paged-posts)
        ==
      ::  walk both posts and logs, in chronological order, newest-first,
      ::  until we accumulate the desired amount of results
      ::
      ::NOTE  would manually walk the tree, but logic gets rather confusing,
      ::      so we just eat the conversion overhead here
      =/  posts  (lot:on-v-posts:c posts.channel `(sub start 1) `(add end 1))
      =/  updated  (tap:updated-on:c (lot:updated-on:c last-updated.channel `after ~))
      %-  (log |.("posts: {<(lent posts)>}"))
      %-  (log |.("updated: {<(lent updated)>}"))
      %-  (log |.("start: {<start>}"))
      %-  (log |.("end: {<end>}"))
      =|  out=v-posts:c
      |-  ^+  out
      ::  no posts in this range
      ?~  posts  ~
      ::  no changes after this point
      ?~  updated  out
      =*  changed  val.i.updated
      %-  (log |.("changed post: {<changed>}"))
      %-  (log |.("  gte start: {<(gte changed start)>}"))
      %-  (log |.("  lte end: {<(lte changed end)>}"))
      ::  if the post is not in our subset, skip
      ?~  post=(get:on-v-posts:c posts changed)
        $(updated t.updated)
      =.  out  (put:on-v-posts:c out changed u.post)
      $(updated t.updated)
    ::
        [%range start=@ end=@ mode=?(%outline %post) ~]
      ::TODO  support @da format in path for id (or timestamp) ranges?
      =/  start=@ud
        ?:  =(%$ start.pole)  1
        (slav %ud start.pole)
      =/  end=@ud
        ?.  =(%$ end.pole)
          (slav %ud end.pole)
        ?~  latest=(ram:on posts.channel)  1
        ?-  -.val.u.latest
          %&  seq.val.u.latest
          %|  seq.val.u.latest
        ==
      %-  give-posts
      :+  mode.pole  version
      ::  queries near end more common, so we make a newest-first list,
      ::  and walk it "backwards" until we extract our desired range
      ::
      =/  posts=(list [id-post:c p=(may:c v-post:c)])
        ::  if no end was specified, we know we just take from the end,
        ::  so only listify the max amount of msgs we might process.
        ::  (this assumes sequence nrs increment parallel to post ids!)
        ::
        ?:  =(%$ end.pole)
          (bat:mo posts.channel ~ +((sub end start)))
        (bap:on posts.channel)
      =|  out=(list [id-post:c (may:c v-post:c)])
      |-
      ?~  posts  ~
      =/  seq=@ud
        ?-  -.p.i.posts
          %&  seq.p.i.posts
          %|  seq.p.i.posts
        ==
      ?:  (gth seq end)    $(posts t.posts)
      ?:  &(!=(0 seq) (lth seq start))  ~  ::  done
      [i.posts $(posts t.posts)]
    ::
        [%post time=@ ~]
      =/  time  (slav %ud time.pole)
      =/  post  (get:on posts.channel time)
      ?~  post  ~
      ?:  ?=(%| -.u.post)  `~
      ?-  version
        %v1  ``channel-post+!>(`post:v1:c`(uv-post:utils +.u.post))
        %v2  ``channel-post-2+!>(`post:v7:c`(uv-post-1:utils +.u.post))
        %v3  ``channel-post-3+!>(`post:v8:c`(uv-post-2:utils +.u.post))
        %v4  ``channel-post-4+!>(`post:v9:c`(uv-post-3:utils +.u.post))
      ==
    ::
        [%post %id time=@ %replies rest=*]
      =/  time  (slav %ud time.pole)
      =/  post  (get:on posts.channel `@da`time)
      ?~  post  ~
      ?:  ?=(%| -.u.post)  `~
      (ca-peek-replies id.u.post replies.u.post rest.pole version)
    ==
  ::
  ++  ca-peek-replies-0
    |=  [parent-id=id-post:c replies=v-replies:c =(pole knot)]
    ^-  (unit (unit cage))
    =*  on   on-v-replies:c
    ?+    pole  [~ ~]
        [%all ~]
      ``channel-simple-replies+!>((suv-replies-1:utils parent-id replies))
        [%newest count=@ ~]
      =/  count  (slav %ud count.pole)
      =/  reply-map  (gas:on *v-replies:c (top:mo-v-replies:c replies count))
      ``channel-simple-replies+!>((suv-replies-1:utils parent-id reply-map))
    ::
        [%older start=@ count=@ ~]
      =/  count  (slav %ud count.pole)
      =/  start  (slav %ud start.pole)
      =/  reply-map  (gas:on *v-replies:c (bat:mo-v-replies:c replies `start count))
      ``channel-simple-replies+!>((suv-replies-1:utils parent-id reply-map))
    ::
        [%newer start=@ count=@ ~]
      =/  count  (slav %ud count.pole)
      =/  start  (slav %ud start.pole)
      =/  reply-map  (gas:on *v-replies:c (tab:on replies `start count))
      ``channel-simple-replies+!>((suv-replies-1:utils parent-id reply-map))
    ::
        [%reply %id time=@ ~]
      =/  time  (slav %ud time.pole)
      =/  reply  (get:on-v-replies:c replies `@da`time)
      ?~  reply  ~
      ?:  ?=(%| -.u.reply)  `~
      ``channel-simple-reply+!>(`simple-reply:v7:c`(suv-reply-1:utils parent-id +.u.reply))
    ==
  ::
  ++  ca-peek-replies
    |=  [parent-id=id-post:c replies=v-replies:c =(pole knot) version=?(%v1 %v2 %v3 %v4)]
    ^-  (unit (unit cage))
    =*  on   on-v-replies:c
    ?:  ?=([%reply %id time=@ ~] pole)
      =/  time  (slav %ud time.pole)
      =/  reply  (get:on-v-replies:c replies `@da`time)
      ?~  reply  ~
      ?:  ?=(%| -.u.reply)  `~
      ?:  ?=(%v1 version)
        ``channel-reply+!>(`reply:v7:c`(uv-reply-1:utils parent-id +.u.reply))
      ``channel-reply-2+!>(`reply:v8:c`(uv-reply-2:utils parent-id +.u.reply))
    =;  vr=(unit v-replies:c)
      ?~  vr  [~ ~]
      =*  id  parent-id
      ?-  version
          %v1
        ``channel-replies+!>(`replies:v1:c`(uv-replies:utils id u.vr))
          %v2
        ``channel-replies-2+!>(`replies:v7:c`(uv-replies-1:utils id u.vr))
          %v3
        ``channel-replies-3+!>(`replies:v8:c`(uv-replies-2:utils id u.vr))
          %v4
        ``channel-replies-4+!>(`replies:v9:c`(uv-replies-3:utils id u.vr))
      ==
    ?+    pole  ~
        [%all ~]  `replies
    ::
        [%newest count=@ ~]
      =/  count  (slav %ud count.pole)
      `(gas:on *v-replies:c (top:mo-v-replies:c replies count))
    ::
        [%older start=@ count=@ ~]
      =/  count  (slav %ud count.pole)
      =/  start  (slav %ud start.pole)
      `(gas:on *v-replies:c (bat:mo-v-replies:c replies `start count))
    ::
        [%newer start=@ count=@ ~]
      =/  count  (slav %ud count.pole)
      =/  start  (slav %ud start.pole)
      `(gas:on *v-replies:c (tab:on replies `start count))
    ==
  ::
  ++  ca-search
    |^  |%
        ::NOTE  largely considered deprecated in favor of +tries-bound,
        ::      which (when used sanely) delivers better performance and ux.
        ++  hits-bound  ::  searches until len results
          |%
          ++  mention
            |=  [sip=@ud len=@ud nedl=ship]
            ^-  scan:c
            (scour-count sip len %mention nedl)
          ::
          ++  text
            |=  [sip=@ud len=@ud nedl=@t]
            ^-  scan:c
            (scour-count sip len %text nedl)
          --
        ::
        ++  tries-bound  ::  searches until sum messages searched
          |%
          ++  mention
            |=  [fro=(unit id-post:c) sum=@ud nedl=ship]
            ^-  [(unit id-post:c) scan:c]
            (scour-tries fro sum %mention nedl)
          ::
          ++  text
            |=  [fro=(unit id-post:c) sum=@ud nedl=@t]
            ^-  [(unit id-post:c) scan:c]
            (scour-tries fro sum %text nedl)
          --
        --
    ::
    +$  match-type
      $%  [%mention nedl=ship]
          [%text nedl=@t]
      ==
    ::
    ++  scour-tries
      |=  [from=(unit id-post:c) tries=@ud =match-type]
      =*  posts  posts.channel
      =.  posts  (lot:on-v-posts:c posts ~ from)  ::  verified correct
      =|  s=[tries=_tries last=(unit id-post:c) =scan:c]
      =<  [last scan]
      |-  ^+  s
      ?~  posts  s
      ?:  =(0 tries.s)  s
      =.  s  $(posts r.posts)  ::  process latest first
      ?:  =(0 tries.s)  s
      ::
      =.  scan.s
        ?:  ?=(%| -.val.n.posts)  scan.s
        ?.  (match +.val.n.posts match-type)  scan.s
        :_  scan.s
        =/  =simple-post:c
          (suv-post-without-replies-3:utils +.val.n.posts)
        [%post %& simple-post]
      ::
      =.  scan.s
        ?:  ?=(%| -.val.n.posts)  scan.s
        =*  id-post  id.val.n.posts
        =*  replies  replies.val.n.posts
        |-  ^+  scan.s
        ?~  replies  scan.s
        =.  scan.s  $(replies r.replies)
        ::
        =.  scan.s
          ?:  ?=(%| -.val.n.replies)  scan.s
          ?.  (match-reply +.val.n.replies match-type)  scan.s
          :_  scan.s
          =/  =simple-reply:c
            (suv-reply-2:utils id-post +.val.n.replies)
          [%reply id-post %& simple-reply]
        ::
        $(replies l.replies)
      ::
      =.  last.s  `key.n.posts
      =.  tries.s  (dec tries.s)
      $(posts l.posts)
    ::
    ++  scour-count
      |=  [skip=@ud len=@ud =match-type]
      =*  posts  posts.channel
      ?>  (gth len 0)
      =+  s=[skip=skip len=len *=scan:c]
      =-  (flop scan)
      ::NOTE  yes, walking the tree manually is faster than using built-ins.
      ::      +dop:mo gets closest, but is still slower.
      ::      should re-evaluate the implementation here is mops ever get jets.
      |-  ^+  s
      ?~  posts  s
      ?:  =(0 len.s)  s
      =.  s  $(posts r.posts)
      ?:  =(0 len.s)  s
      ::
      =.  s
        ?:  ?=(%| -.val.n.posts)  s
        ?.  (match +.val.n.posts match-type)  s
        ?:  (gth skip.s 0)
          s(skip (dec skip.s))
        =/  res
          [%post %& (suv-post-without-replies-3:utils +.val.n.posts)]
        s(len (dec len.s), scan [res scan.s])
      ::
      =.  s
        ?:  ?=(%| -.val.n.posts)  s
        (scour-replys s id.val.n.posts replies.val.n.posts match-type)
      ::
      $(posts l.posts)
    ::
    ++  scour-replys
      |=  [s=[skip=@ud len=@ud =scan:c] =id-post:c replies=v-replies:c =match-type]
      |-  ^+  s
      ?~  replies  s
      ?:  =(0 len.s)  s
      =.  s  $(replies r.replies)
      ?:  =(0 len.s)  s
      ::
      =.  s
        ?:  ?=(%| -.val.n.replies)  s
        ?.  (match-reply +.val.n.replies match-type)  s
        ?:  (gth skip.s 0)
          s(skip (dec skip.s))
        =/  res
          [%reply id-post %& (suv-reply-2:utils id-post +.val.n.replies)]
        s(len (dec len.s), scan [res scan.s])
      ::
      $(replies l.replies)
    ::
    ++  match
      |=  [post=v-post:c =match-type]
      ^-  ?
      ?-  -.match-type
        %mention  (match-post-mention nedl.match-type post)
        %text     (match-post-text nedl.match-type post)
      ==
    ::
    ++  match-reply
      |=  [reply=v-reply:c =match-type]
      ?-  -.match-type
        %mention  (match-story-mention nedl.match-type content.reply)
        %text     (match-story-text nedl.match-type content.reply)
      ==
    ::
    ++  match-post-mention
      |=  [nedl=ship post=v-post:c]
      ^-  ?
      ?:  ?=([%chat %notice ~] kind.post)  |
      (match-story-mention nedl content.post)
    ::
    ++  match-story-mention
      |=  [nedl=ship =story:c]
      %+  lien  story
      |=  =verse:^story
      ?.  ?=(%inline -.verse)  |
      %+  lien  p.verse
      |=  =inline:^story
      ?+  -.inline  |
        %ship                                  =(nedl p.inline)
        ?(%bold %italics %strike %blockquote)  ^$(p.verse p.inline)
      ==
    ::
    ++  match-post-text
      |=  [nedl=@t post=v-post:c]
      ^-  ?
      ?:  ?=([%chat %notice ~] kind.post)  |
      ::
      ?~  meta.post
        (match-story-text nedl content.post)
      %+  match-story-text  nedl
      :*  ~[%inline title.u.meta.post]
          ~[%inline description.u.meta.post]
          content.post
      ==
    ::
    ++  match-story-text
      |=  [nedl=@t =story:c]
      %+  lien  story
      |=  =verse:^story
      ?.  ?=(%inline -.verse)  |
      %+  lien  p.verse
      |=  =inline:^story
      ?@  inline
        (find nedl inline |)
      ?+  -.inline  |
        ?(%bold %italics %strike %blockquote)  ^$(p.verse p.inline)
        ?(%code %inline-code)                  $(inline p.inline)
        %ship                                  $(inline (scot %p p.inline))
      ::
          %sect
        ?~  p.inline  $(inline '@all')
        $(inline (cat 3 '@' p.inline))
      ::
          %link
        ?|  $(inline p.inline)
        ?&  !=(p.inline q.inline)
            $(inline q.inline)
        ==  ==
      ==
    ::
    ++  find
      |=  [nedl=@t hay=@t case=?]
      ^-  ?
      =/  nlen  (met 3 nedl)
      =/  hlen  (met 3 hay)
      ?:  (lth hlen nlen)
        |
      =?  nedl  !case
        (cass nedl)
      =/  pos  0
      =/  lim  (sub hlen nlen)
      |-
      ?:  (gth pos lim)
        |
      ?:  .=  nedl
          ?:  case
            (cut 3 [pos nlen] hay)
          (cass (cut 3 [pos nlen] hay))
        &
      $(pos +(pos))
    ::
    ::NOTE  :(cork trip ^cass crip) may be _very slightly_ faster,
    ::      but not enough to matter
    ++  cass
      |=  text=@t
      ^-  @t
      %^    run
          3
        text
      |=  dat=@
      ^-  @
      ?.  &((gth dat 64) (lth dat 91))
        dat
      (add dat 32)
    --
  ::
  ::  when we receive an update from the group we're in, check if we
  ::  need to change anything
  ::
  ++  ca-recheck
    |=  sects=(set sect:v0:gv)
    =/  =flag:g  group.perm.perm.channel
    =/  exists-path
      (scry-path %groups /groups/(scot %p p.flag)/[q.flag])
    =+  .^(exists=? %gu exists-path)
    ?.  exists  ca-core
    =/  =path
      %+  scry-path  %groups
      /v2/groups/(scot %p p.flag)/[q.flag]/noun
    =+  .^(group=group:v7:gv %gx path)
    ?.  (~(has by channels.group) nest)  ca-core
    ::  toggle the volume based on permissions
    =/  =source:activity  [%channel nest flag]
    ?.  (can-read:ca-perms our.bowl)
      (send:ca-activity [%adjust source ~] ~)
    =+  .^(=volume-settings:activity %gx (scry-path %activity /volume-settings/noun))
    =.  ca-core
      ::  if we don't have a setting, no-op
      ?~  setting=(~(get by volume-settings) source)  ca-core
      ::  if they have a setting that's not mute, retain it otherwise
      ::  delete setting if it's mute so it defaults
      ?.  =(setting mute:activity)  ca-core
      (send:ca-activity [%adjust source ~] ~)
    ::  if our read permissions restored, re-subscribe
    (ca-safe-sub |)
  ::
  ::  assorted helpers
  ::
  ++  ca-from-host  |(=(ship.nest src.bowl) =(p.group.perm.perm.channel src.bowl))
  ::
  ::  leave the subscription only
  ::
  ++  ca-simple-leave
    (unsubscribe ca-sub-wire [ship.nest server])
  ::
  ::  Leave the subscription, tell people about it, and delete our local
  ::  state for the channel
  ::
  ++  ca-leave
    =.  ca-core  ca-simple-leave
    =.  ca-core  (ca-response %leave ~)
    =.  ca-core  (send:ca-activity [%del %channel nest group.perm.perm.channel] ~)
    =.  gone  &
    ca-core
  --
--<|MERGE_RESOLUTION|>--- conflicted
+++ resolved
@@ -210,7 +210,7 @@
   |%
   +$  card  card:agent:gall
   +$  current-state
-    $:  %15
+    $:  %16
         =v-channels:c
         voc=(map [nest:c plan:c] (unit said:c))
         hidden-posts=(set id-post:c)
@@ -357,7 +357,8 @@
   =.  cor  (emil caz-12)
   =?  old  ?=(%13 -.old)  (state-13-to-14 old)
   =?  old  ?=(%14 -.old)  (state-14-to-15 old)
-  ?>  ?=(%15 -.old)
+  =?  old  ?=(%15 -.old)  (state-15-to-16 old)
+  ?>  ?=(%16 -.old)
   ::  periodically clear .debounce to avoid space leak
   ::
   =.  debounce  ~
@@ -365,7 +366,8 @@
   inflate-io
   ::
   +$  versioned-state
-    $%  state-15
+    $%  state-16
+        state-15
         state-14
         state-13
         state-12
@@ -382,10 +384,9 @@
         state-1
         state-0
     ==
-  +$  state-15  current-state
-<<<<<<< HEAD
-  +$  state-14
-    $:  %14
+  +$  state-16  current-state
+  +$  state-15
+    $:  %15
         =v-channels:c
         voc=(map [nest:c plan:c] (unit said:c))
         hidden-posts=(set id-post:c)
@@ -394,9 +395,7 @@
         =^subs:s
         =pimp:imp
     ==
-=======
   +$  state-14  _%*(. *state-15 - %14)
->>>>>>> da2be9bb
   +$  state-13  _%*(. *state-14 - %13)
   +$  state-12  _%*(. *state-13 - %12)
   +$  state-11  _%*(. *state-12 - %11)
@@ -466,19 +465,18 @@
         =pimp:imp
     ==
   ::
+  ++  state-15-to-16
+    |=  state-15
+    ^-  state-16
+    [%16 v-channels voc hidden-posts debounce last-updated=~ pending-ref-edits subs pimp]
+  ::
   ++  state-14-to-15
-<<<<<<< HEAD
-    |=  state-14
-    ^-  state-15
-    [%15 v-channels voc hidden-posts debounce last-updated=~ pending-ref-edits subs pimp]
-=======
     |=  s=state-14
     ^-  state-15
     %=  s  -  %15
       v-channels  (~(run by v-channels.s) channel:drop-bad-links:utils)
       voc         (~(run by voc.s) (curr bind said:drop-bad-links:utils))
     ==
->>>>>>> da2be9bb
   ::
   ++  state-13-to-14
     |=  s=state-13

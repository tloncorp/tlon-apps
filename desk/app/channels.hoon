--- conflicted
+++ resolved
@@ -741,11 +741,7 @@
       ==
     ::
         [%sequence-numbers * @ *]
-<<<<<<< HEAD
-      =+  !<([%sequence-numbers =nest:c count=@ud seqs=(list [id=id-post:v8:c seq=(unit @ud)])] vase)
-=======
       =+  ;;([%sequence-numbers =nest:c count=@ud seqs=(list [id=id-post:c seq=(unit @ud)])] q.vase)
->>>>>>> 1fc1d849
       ?>  =(src.bowl ship.nest)
       ?.  (~(has by v-channels) nest)  cor
       =.  v-channels
@@ -1788,7 +1784,7 @@
     |=  [=wire =sign:agent:gall]
     ^+  ca-core
     ?+    wire  ~|(channel-strange-agent-wire+wire !!)
-        ~  
+        ~
       ?>  ?=(%poke-ack -.sign)
       ?~  p.sign  ca-core
       ((slog %ca-agent u.p.sign) ca-core)

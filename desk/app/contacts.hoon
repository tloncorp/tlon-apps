--- conflicted
+++ resolved
@@ -10,30 +10,21 @@
 ::
 ::    .con: a contact
 ::    .rof: our profile
-::    .rol: [legacy] our full rolodex
+::    .rol: our full rolodex (legacy)
 ::    .far: foreign peer
 ::    .for: foreign profile
 ::    .sag: foreign subscription state
 ::
 +|  %types
 +$  card  card:agent:gall
-<<<<<<< HEAD
-+$  state-3
-  $:  %3
++$  state-4
+  $:  %4
       rof=profile
       =book
       =peers
+      last-updated=(list [=kip =time])
       retry=(map ship @da)  ::  retry sub at time
   ==
-=======
-+$  state-3  $:  %3
-                 rof=profile
-                 =book
-                 =peers
-                 last-updated=(list [=kip =time])
-                 retry=(map ship @da)  ::  retry sub at time
-             ==
->>>>>>> 85204a6c
 --
 %-  %^  agent:neg
         notify=|
@@ -42,7 +33,7 @@
 %-  agent:dbug
 %^  verb  |  %warn
 ^-  agent:gall
-=|  state-3
+=|  state-4
 =*  state  -
 =<  |_  =bowl:gall
     +*  this  .
@@ -500,18 +491,22 @@
   ++  load
     |=  old-vase=vase
     ^+  cor
-<<<<<<< HEAD
     |^  =+  !<([old=versioned-state *] old-vase)
         =^  caz-0=(list card)  old
           ?.  ?=(%0 -.old)  [~ old]
           (state-0-to-1 old)
+        =.  cor  (emit caz-0)
         =?  old  ?=(%1 -.old)  (state-1-to-2 old)
         =?  cor  ?=(%2 -.old)
+          ::  fix incorrectly bunted timestamp for an empty profile 
+          ::  migrated from v0.
+          ::
           ?:  &(=(*@da wen.rof) ?=(~ con.rof))
             (p-commit-self:pub ~)
           cor
         =?  old  ?=(%2 -.old)  (state-2-to-3 old)
-        ?>  ?=(%3 -.old)
+        =?  old  ?=(%3 -.old)  (state-3-to-4 old)
+        ?>  ?=(%4 -.old)
         =.  state  old
         inflate-io
     ::
@@ -530,78 +525,25 @@
           =^peers
           retry=(map ship @da)  ::  retry sub at time
       ==
-=======
-    |^  =+  !<([old=versioned-state cool=epic] old-vase)
-        =?  cor  !=(okay cool)  l-epic
-        |-
-        ?-  -.old
-            %3
-          =.  state  old
-          ::  fix incorrectly bunted timestamp for
-          ::  an empty profile migrated from %0
-          ::
-          =?  cor  &(=(*@da wen.rof) ?=(~ con.rof))
-            (p-commit-self:pub ~)
-          inflate-io
-        ::
-          %2  $(old [%3 rof book peers last-updated=~ retry]:old)
-          %1  $(-.old %2)
-        ::
-            %0
-          =.  rof  ?~(rof.old *profile (profile:from-0 rof.old))
-          ::  migrate peers. for each peer
-          ::  1. leave /epic, if any
-          ::  2. subscribe if desired
-          ::  3. put into peers
-          ::
-          =^  caz=(list card)  peers
-            %+  roll  ~(tap by rol.old)
-            |=  [[who=ship foreign-0:c0] caz=(list card) =_peers]
-            ::  leave /epic if any
-            ::
-            =?  caz  (~(has by wex.bowl) [/epic who dap.bowl])
-              :_  caz
-              [%pass /epic %agent [who dap.bowl] %leave ~]
-            =/  fir=$@(~ profile)
-              ?~  for  ~
-              (profile:from-0 for)
-            ::  no intent to connect
-            ::
-            ?:  =(~ sag)
-              :-  caz
-              (~(put by peers) who fir ~)
-            :_  (~(put by peers) who fir %want)
-            ?:  (~(has by wex.bowl) [/contact who dap.bowl])
-              caz
-            =/  =path  [%v1 %contact ?~(fir / /at/(scot %da wen.fir))]
-            :_  caz
-            [%pass /contact %agent [who dap.bowl] %watch path]
-          (emil caz)
-        ==
-    +$  state-0  [%0 rof=$@(~ profile-0:c0) rol=rolodex:c0]
-    +$  state-1  $:  %1
-                     rof=profile
-                     =^book
-                     =^peers
-                     retry=(map ship @da)  ::  retry sub at time
-                 ==
-    +$  state-2  $:  %2
-                     rof=profile
-                     =^book
-                     =^peers
-                     retry=(map ship @da)  ::  retry sub at time
-                 ==
->>>>>>> 85204a6c
+    +$  state-3
+      $:  %3
+          rof=profile
+          =book
+          =peers
+          last-updated=(list [=kip =time])
+          retry=(map ship @da)  ::  retry sub at time
+      ==
     +$  versioned-state
-      $%  state-3
+      $%  state-4
+          state-3
           state-2
           state-1
           state-0
       ==
     ::
-    ++  state-2-to-3
-      |=  state-2
-      ^-  state-3
+    ++  state-3-4
+      |=  state-3
+      ^-  state-4
       =*  state  +<
       ::  sanitize our nickname
       ::
@@ -627,7 +569,7 @@
           text+u.nick
         =.  peers.state
           (~(put by peers.state) her far)
-        ::  update the entry in the contact book, if any
+        ::  update the corresponding entry in the contact book, if any.
         ::
         ?~  page=(~(get by book) her)  state
         =.  con.u.page
@@ -636,12 +578,17 @@
         =.  book.state
           (~(put by book.state) her u.page)
         state
-      state(- %3)
+      state(- %4)
+    ::
+    ++  state-2-to-3
+      |=  =state-2
+      ^-  state-3
+      [rof book peers ~ retry]:state-2
     ::
     ++  state-1-to-2
-      |=  state-1
+      |=  =state-1
       ^-  state-2
-      +<(- %2)
+      state-1(- %2)
     ::
     ++  state-0-to-1
       |=  state-0

::  groups unit tests
::
/-  g=groups, gv=groups-ver, meta, s=story
/+  *test, *test-negotiate-agent
/+  gc=groups-conv
/=  groups-agent  /app/groups
|%
++  my-agent  %groups
++  my-flag  `flag:g`[~zod %my-test-group]
++  go-area  `path`/groups/~zod/my-test-group
++  se-area  `path`/server/groups/~zod/my-test-group
++  tick  ^~((div ~s1 (bex 16)))
::
++  my-scry-gate
  |=  =path
  ^-  (unit vase)
  ?+    path  ~
    [%gu ship=@ %activity now=@ rest=*]  `!>(|)
  ==
::
<<<<<<< HEAD
=======
++  get-invite
  |=  tok=(unit token:g)
  =/  m  (mare ,invite:v8:gv)
  ^-  form:m
  ;<  =bowl  bind:m  get-bowl
  ;<  peek=cage  bind:m  (got-peek /x/groups/(scot %p p:my-flag)/[q:my-flag]/preview)
  =+  preview=!<(preview:g q.peek)
  =/  =invite:v8:gv
    :*  my-flag
        now.bowl
        our.bowl
        tok
        ~        ::  note
        preview  ::  preview
        &
    ==
  (pure:m invite)
::
++  do-negotiate
  |=  [=gill:gall =protocol:negotiate =version:negotiate]
  =/  m  (mare ,(list card))
  ;<  caz=(list card)  bind:m
    %^  do-agent  (heed-wire gill protocol)
      gill
    [%watch-ack ~]
  ;<  cax=(list card)  bind:m
    %^  do-agent  (heed-wire gill protocol)
      gill
    [%fact %noun !>(version)]
  (pure:m (weld caz cax))
::  +do-neg-agent: pass a sign on a negotiate inner-watch wire
::
++  do-neg-agent
  |=  [=wire =gill:gall =sign:agent:gall]
  =/  neg-wire=^wire
    (weld /~/negotiate/inner-watch/(scot %p p.gill)/[q.gill] wire)
  (do-agent neg-wire gill sign)
>>>>>>> 09511402
++  do-groups-init
  =/  m  (mare ,(list card))
  ^-  form:m
  ;<  ~  bind:m  (set-scry-gate my-scry-gate)
  (do-init my-agent groups-agent)
::
++  do-create-group
  |=  =privacy:g
  =/  m  (mare ,(list card))
  ^-  form:m
  =/  =create-group:g
    :*  %my-test-group
        ['My Test Group' 'A testing group' '' '']
        privacy
        [~ ~]  ::  banned
        ~      ::  members
    ==
  ;<  ~  bind:m  (set-src ~zod)
  ;<  ~  bind:m  (wait ~h1)  :: prevent default creation time
  ;<  caz=(list card)  bind:m  (do-poke group-command+!>([%create create-group]))
  ::  self-join the group
  ::
  ;<  *  bind:m  (do-poke group-command+!>([%join my-flag ~]))
  ;<  *  bind:m  (do-watch (weld se-area /updates/~zod/(scot %da *@da)))
  ;<  =bowl:gall  bind:m  get-bowl
  (pure:m caz)
::
++  do-create-group-with-members
  |=  [=privacy:g members=(list ship)]
  =/  m  (mare ,(list card))
  ^-  form:m
  =/  =create-group:g
    :*  %my-test-group
        ['My Test Group' 'A testing group' '' '']
        privacy
        [~ ~]  ::  banned
        (malt (turn members |=(=ship ship^~)))
    ==
  ;<  ~  bind:m  (set-src ~zod)
  ;<  ~  bind:m  (wait ~h1)  :: prevent default creation time
  ;<  caz=(list card)  bind:m  (do-poke group-command+!>([%create create-group]))
  ::  self-join the group
  ::
  ;<  *  bind:m  (do-poke group-command+!>([%join my-flag ~]))
  ;<  *  bind:m  (do-watch (weld se-area /updates/~zod/(scot %da *@da)))
  ;<  =bowl:gall  bind:m  get-bowl
  (pure:m caz)
::
++  do-c-groups
  |=  =c-groups:g
  =/  m  (mare ,(list card))
  ^-  form:m
  ;<  ~  bind:m  (wait ~m1)
  (do-poke group-command+!>(c-groups))
::
++  do-c-group
  |=  =c-group:g
  =/  m  (mare ,(list card))
  ^-  form:m
  ;<  ~  bind:m  (wait ~m1)
  =/  =c-groups:g  [%group my-flag c-group]
  (do-poke group-command+!>(c-groups))
::
++  do-set-privacy
  |=  =privacy:g
  =/  m  (mare ,(list card))
  ^-  form:m
  ((do-as ~zod) (do-c-group [%entry %privacy privacy]))
::
++  do-join-group
  |=  =ship
  =/  m  (mare ,(list card))
  ^-  form:m
  ;<  ~  bind:m  (set-src ship)
  ;<  =bowl:gall  bind:m  get-bowl
  ;<  caz=(list card)  bind:m  (do-poke group-command+!>([%join my-flag ~]))
  (pure:m caz)
::
::
++  ex-u-groups
  |=  [caz=(list card) us-groups=(list u-group:v7:gv)]
  =/  m  (mare ,~)
  ^-  form:m
  ;<  =bowl:gall  bind:m  get-bowl
  %+  ex-cards  caz
  (turn us-groups (cury ex-update now.bowl))
::
++  ex-update
  |=  [=time =u-group:v7:gv]
  %+  ex-fact
    ~[/server/groups/~zod/my-test-group/updates/~zod/(scot %da *@da)]
  group-update+!>(`update:g`[time u-group])
::
++  ex-arvo-token-expire
  |=  [token=@uv expiry=@da]
  (ex-arvo (weld se-area /tokens/(scot %uv token)/expire) %b %wait expiry)
::
++  test-c-groups-create
  %-  eval-mare
  =/  m  (mare ,~)
  ^-  form:m
  ;<  *  bind:m  do-groups-init
  ;<  caz=(list card)  bind:m  (do-create-group %secret)
  ;<  peek=cage  bind:m  (got-peek /x/v2/groups/~zod/my-test-group)
  =+  !<(=group:g q.peek)
  ;<  ~  bind:m
    %+  ex-cards  caz
    :~  %^    ex-poke
            /foreigns/~zod/my-test-group/join/public
          [~zod my-agent]
        group-command+!>(`c-groups:g`[%join my-flag ~])
      ::
        (ex-fact-paths ~[/gangs/updates])
    ==
  (ex-fail (do-create-group %secret))
::  +test-c-join-public: test public group join
::
::  a ship can join a public group without a token.
::  re-joining a public group is a valid, albeit vacuous, operation.
::
++  test-c-groups-join-public
  %-  eval-mare
  =/  m  (mare ,~)
  ^-  form:m
  ;<  *  bind:m  do-groups-init
  ;<  *  bind:m  (do-create-group %public)
  ::  a ship can join a public group without a token
  ::
  ;<  caz=(list card)  bind:m  ((do-as ~dev) (do-c-groups [%join my-flag ~]))
  ;<  =bowl:gall  bind:m  get-bowl
  =/  =seat:v7:gv  [~ now.bowl]
  ;<  ~  bind:m
    (ex-u-groups caz [%seat (sy ~dev ~) %add seat]~)
  ::  re-joining is a vacuous operation
  ::
  ;<  caz=(list card)  bind:m
    ((do-as ~dev) (do-c-groups [%join my-flag ~]))
  (ex-cards caz ~)
::  +test-c-groups-join-private: test private group join
::
::  a ship can join a private group only with a valid token.
::  re-joining the group with the same token fails, because
::  the token is expired.
::
++  test-c-groups-join-private
  %-  eval-mare
  =/  m  (mare ,~)
  ^-  form:m
  ;<  *  bind:m  do-groups-init
  ;<  *  bind:m  (do-create-group %private)
  ;<  *  bind:m  (jab-bowl |=(=bowl bowl(eny 0v123)))
  ::  joining a private group without a valid token fails
  ::
  ;<  *  bind:m
    (ex-fail ((do-as ~fed) (do-c-groups [%join my-flag ~])))
  ;<  caz=(list card)  bind:m
    =/  =c-token-add:g
      [[%personal ~dev] ~ ~ |]
    ::  the token generated is going to be 0v0, as we haven't
    ::  set entropy.
    ::
    ((do-as ~zod) (do-c-group [%entry %token %add c-token-add]))
  ::  a private group can be joined with a valid token
  ::
  ;<  caz=(list card)  bind:m
    ((do-as ~dev) (do-c-groups [%join my-flag `0v123]))
  ;<  =bowl  bind:m  get-bowl
  =/  =seat:v7:gv  [~ now.bowl]
  ;<  ~  bind:m
    (ex-u-groups caz [%seat (sy ~dev ~) [%add seat]]~)
  ::  trying to reuse the token fails
  ::
  ;<  caz=(list card)  bind:m
    (ex-fail ((do-as ~fed) (do-c-groups [%join my-flag `0v123])))
  ::  as does using a non-existent token
  ::
  ;<  caz=(list card)  bind:m
    (ex-fail ((do-as ~fed) (do-c-groups [%join my-flag `0v321])))
  (pure:m ~)
::  +test-c-groups-ask-public: test public group ask request
::
::  a ship can ask to join a group, unless he has been banned.
::  an ask to a public group is automatically approved.
::
++  test-c-groups-ask-public
  %-  eval-mare
  =/  m  (mare ,~)
  ^-  form:m
  ;<  *  bind:m  do-groups-init
  ;<  *  bind:m  (do-create-group %public)
  =/  =story:s
    [inline+['an appeal to host']~]~
  ;<  ~  bind:m  (set-src ~dev)
  ::  a ship can ask to join a public group: it first pokes, then
  ::  watches for the incoming token
  ::
  ;<  *  bind:m
    (do-poke group-command+!>([%ask my-flag `story]))
  ::  one man's path is another man's wire
  =/  ask-path=path  (weld se-area /ask/~dev)
  ;<  caz=(list card)  bind:m
    ((do-as ~dev) (do-watch ask-path))
  ::  the request is immediately approved and an (empty) invite
  ::  token is sent.
  ::
  ;<  ~  bind:m
    %+  ex-cards  caz
    :~  (ex-fact ~ group-token+!>(~))
        (ex-card [%give %kick ~ ~])
    ==
  ::  a banned ship can't ask to join the group
  ::
  ;<  *  bind:m  ((do-as ~zod) (do-c-group [%entry %ban %add-ships (sy ~fed ~)]))
  ;<  ~  bind:m  (set-src ~fed)
  ;<  ~  bind:m
    (ex-fail (do-poke group-command+!>([%ask my-flag `story])))
  ;<  ~  bind:m
    (ex-fail (do-watch ask-path))
  (pure:m ~)
::  +test-c-groups-ask-private: test private group ask request
::
::  an ask to a private group can be either approved or denied by an admin.
::
++  test-c-groups-ask-private
  %-  eval-mare
  =/  m  (mare ,~)
  ^-  form:m
  ;<  *  bind:m  do-groups-init
  ;<  *  bind:m  (do-create-group %private)
  ;<  *  bind:m  (jab-bowl |=(=bowl bowl(eny 0v123)))
  ::  a ship can ask to join the group. the request is recorded and
  ::  broadcasted.
  ::
  =/  =story:s
    [inline+['an appeal to host']~]~
  =/  ask-path=path  (weld se-area /ask/~dev)
  ;<  caz=(list card)  bind:m
    ((do-as ~dev) (do-c-groups [%ask my-flag `story]))
  ;<  *  bind:m
    ((do-as ~dev) (do-watch ask-path))
  ;<  ~  bind:m
    (ex-u-groups caz [%entry %ask [%add ~dev `story]]~)
  ;<  peek=cage  bind:m  (got-peek /x/v2/groups/~zod/my-test-group)
  =+  !<(=group:g q.peek)
  ;<  ~  bind:m
    %+  ex-equal
      !>(`(unit (unit story:s))```story)
    !>((~(get by requests.admissions.group) ~dev))
  ::  an admin can approve or deny the request
  ::
  ;<  caz=(list card)  bind:m
    ((do-as ~zod) (do-c-group [%entry %ask (sy ~dev ~) %approve]))
  ::  when a request is approved, the host generates a new token and
  ::  sends it to the requester. the request is then deleted from the
  ::  record.
  ::
  ;<  =bowl:gall  bind:m  get-bowl
  ;<  ~  bind:m
    %+  ex-cards  caz
    :~  (ex-arvo-token-expire 0v123 (add now.bowl ~d365))
        (ex-update now.bowl [%entry %token [%add 0v123 [personal+~dev (add now.bowl ~d365) ~]]])
        (ex-fact ~[ask-path] group-token+!>(`(unit token:g)``0v123))
        (ex-card [%give %kick ~[ask-path] ~])
        (ex-update (add now.bowl tick) [%entry %ask %del (sy ~dev ~)])
    ==
  ::  an ask request originating from a banned ship fails
  ::
  ;<  *  bind:m  ((do-as ~zod) (do-c-group [%entry %ban %add-ships (sy ~fed ~)]))
  ;<  ~  bind:m  (set-src ~fed)
  ;<  ~  bind:m
    (ex-fail (do-poke group-command+!>([%ask my-flag `story])))
  (pure:m ~)
::  +test-c-groups-leave: test group leave poke
::
::  if a ship is a group member, she can issue a %leave poke.
::  the group host then deletes her seat.
::
::  if a ship is asking to join the group, she can rescind this request
::  by sending a %leave poke. the group host then deletes the request
::  and kicks the ask subscription.
::
::  TODO if a ship is in the pending list, she can signal invite rejection
::  by sending a %leave poke. the group host then deleted her from the
::  pending list.
::
++  test-c-groups-leave
  %-  eval-mare
  =/  m  (mare ,~)
  ^-  form:m
  ;<  *  bind:m  do-groups-init
  ;<  *  bind:m  (do-create-group %public)
  ::  a ship can join a public group without a token
  ::
  ;<  caz=(list card)  bind:m  ((do-as ~dev) (do-c-groups [%join my-flag ~]))
  ;<  =bowl:gall  bind:m  get-bowl
  =/  =seat:v7:gv  [~ now.bowl]
  ;<  ~  bind:m
    (ex-u-groups caz [%seat (sy ~dev ~) [%add seat]]~)
  ::  leaving the group then deletes the seat
  ::
  ;<  caz=(list card)  bind:m
    ((do-as ~dev) (do-c-groups [%leave my-flag]))
  ;<  ~  bind:m
    (ex-u-groups caz [%seat (sy ~dev ~) [%del ~]]~)
  ::  a ship can ask to join the private group. the request is recorded and
  ::  broadcasted, but no other updates are emitted.
  ::
  ;<  *  bind:m  (do-set-privacy %private)
  =/  =story:s
    [inline+['an appeal to host']~]~
  =/  ask-path=path  (weld se-area /ask/~dev)
  ;<  caz=(list card)  bind:m
    ((do-as ~dev) (do-c-groups [%ask my-flag `story]))
  ;<  *  bind:m
    ((do-as ~dev) (do-watch ask-path))
  ;<  ~  bind:m
    (ex-u-groups caz [%entry %ask [%add ~dev `story]]~)
  ;<  peek=cage  bind:m  (got-peek /x/v2/groups/~zod/my-test-group)
  =+  !<(=group:g q.peek)
  ;<  ~  bind:m
    %+  ex-equal
      !>((~(get by requests.admissions.group) ~dev))
    !>(`(unit (unit story:s))```story)
  ::  a ship can rescind the ask request by issuing a leave poke.
  ::  the group host delets the request and kicks the subscription.
  ::
  ;<  caz=(list card)  bind:m
    ((do-as ~dev) (do-c-groups [%leave my-flag]))
  ;<  =bowl:gall  bind:m  get-bowl
  ;<  ~  bind:m
    %+  ex-cards  caz
    :~  (ex-update now.bowl [%entry %ask %del (sy ~dev ~)])
        (ex-card [%give %kick ~[ask-path] ~])
    ==
  (pure:m ~)
::  +test-c-group-meta: test group meta update
::
::  group meta data can only be updated by an admin.
::
++  test-c-group-meta
  %-  eval-mare
  =/  m  (mare ,~)
  ^-  form:m
  ;<  *  bind:m  do-groups-init
  ;<  *  bind:m  (do-create-group %public)
  ::  update the group meta data as the host
  ::
  =/  meta=data:meta:g
    ['New Title' 'New description' '' '']
  ;<  caz=(list card)  bind:m
    ((do-as ~zod) (do-c-group [%meta meta]))
  ;<  peek=cage  bind:m  (got-peek /x/v2/groups/~zod/my-test-group)
  =+  !<(=group:g q.peek)
  ;<  ~  bind:m
    (ex-equal !>(meta.group) !>(meta))
  ;<  ~  bind:m
    (ex-u-groups caz [%meta meta]~)
  ::  non-admin members can't update metadata
  ::
  ;<  *  bind:m  (do-join-group ~dev)
  ;<  ~  bind:m  (ex-fail ((do-as ~dev) (do-c-group [%meta meta])))
  ::  non-members can't update metadata
  ;<  ~  bind:m  (ex-fail ((do-as ~fed) (do-c-group [%meta meta])))
  (pure:m ~)
::  +test-c-group-entry-privacy: test group privacy update
::
::  group privacy can only be updated by a group host or an admin.
::
++  test-c-group-entry-privacy
  %-  eval-mare
  =/  m  (mare ,~)
  ^-  form:m
  ;<  *  bind:m  do-groups-init
  ;<  *  bind:m  (do-create-group %public)
  ::  the group host can update the group privacy
  ::
  ;<  caz=(list card)  bind:m
    ((do-as ~zod) (do-c-group [%entry %privacy %secret]))
  ;<  ~  bind:m
    (ex-u-groups caz [%entry %privacy %secret]~)
  ;<  peek=cage  bind:m  (got-peek /x/v2/groups/~zod/my-test-group)
  =+  !<(=group:g q.peek)
  ;<  ~  bind:m
    (ex-equal !>(privacy.admissions.group) !>(%secret))
  ::  a non-member, or ordinary group member can't update the group privacy
  ::
  ;<  *  bind:m
    ((do-as ~zod) (do-c-group [%entry %privacy %public]))
  ;<  *  bind:m
    (ex-fail ((do-as ~dev) (do-c-group [%entry %privacy %secret])))
  ;<  *  bind:m
    (do-join-group ~dev)
  ;<  *  bind:m
    (ex-fail ((do-as ~dev) (do-c-group [%entry %privacy %secret])))
  ::  an admin member can update the group privacy
  ::
  ;<  *  bind:m
    ((do-as ~zod) (do-c-group [%seat (sy ~dev ~) %add-roles (sy %admin ~)]))
  ;<  *  bind:m
    ((do-as ~dev) (do-c-group [%entry %privacy %secret]))
  ;<  peek=cage  bind:m  (got-peek /x/v2/groups/~zod/my-test-group)
  =+  !<(=group:g q.peek)
  ;<  ~  bind:m
    (ex-equal !>(privacy.admissions.group) !>(%secret))
  (pure:m ~)
::  +test-c-entry-ban: test ship banning
::
::  when a ship is banned, it is kicked from the group.
::
::  its ask request is denied.
::
::  it is removed from the pending list.
::
::  the invite and an associated personal token are revoked.
::
++  test-c-entry-ban
  %-  eval-mare
  =/  m  (mare ,~)
  ^-  form:m
  ;<  *  bind:m  do-groups-init
  ;<  ~  bind:m  (jab-bowl |=(=bowl bowl(eny 0v123)))
  ::  create a private group with members. ~dev is sent an invite.
  ::
  ;<  caz=(list card)  bind:m  (do-create-group-with-members %private ~[~dev])
  ::  we ban ~dev. the invite and the corresponding token are revoked.
  ::
  ;<  caz=(list card)  bind:m  (do-c-group [%entry %ban %add-ships (sy ~dev ~)])
  ;<  =bowl:gall  bind:m  get-bowl
  ;<  =invite:v8:gv  bind:m  (get-invite `0v123)
  ;<  ~  bind:m
    =/  dev-revoke-wire=wire  (weld se-area /invite/revoke/~dev)
    %+  ex-cards  caz
    :~  (ex-update now.bowl [%seat (sy ~dev ~) %del ~])
        ::
        ::  revoke group invitation and delete the token
        (ex-poke dev-revoke-wire [~dev my-agent] group-foreign-2+!>([%revoke my-flag `0v123]))
        (ex-update (add now.bowl tick) [%entry %token %del 0v123])
      ::
        (ex-update (add now.bowl (mul tick 2)) [%entry %ban %add-ships (sy ~dev ~)])
    ==
  ::  ~fun requests to join the group. it is then banned, and its ask
  ::  request is denied.
  ::
  =/  =story:s
    [inline+['an appeal to host']~]~
  =/  ask-path=path  (weld se-area /ask/~fun)
  ;<  caz=(list card)  bind:m
    ((do-as ~fun) (do-c-groups [%ask my-flag `story]))
  ;<  *  bind:m
    ((do-as ~fun) (do-watch ask-path))
  ;<  ~  bind:m
    (ex-u-groups caz [%entry %ask [%add ~fun `story]]~)
  ::
  ;<  caz=(list card)  bind:m  (do-c-group [%entry %ban %add-ships (sy ~fun ~)])
  ;<  =bowl:gall  bind:m  get-bowl
  ;<  ~  bind:m
    %+  ex-cards  caz
    :~  (ex-card [%give %kick ~[ask-path] ~])
        (ex-update now.bowl [%entry %ask %del (sy ~fun ~)])
        (ex-update (add now.bowl tick) [%entry %ban %add-ships (sy ~fun ~)])
    ==
  ::  ~nec is added to the pending list and is then banned.
  ::  the invite and the token are revoked.
  ::
  ;<  caz=(list card)  bind:m
    (do-c-group [%entry %pending (sy ~nec ~) %add ~])
  ;<  =bowl:gall  bind:m  get-bowl
  ;<  =invite:v8:gv  bind:m  (get-invite `0v123)
  ;<  ~  bind:m
    =/  nec-wire=wire  (weld se-area /invite/send/~nec)
    =/  a-foreigns-7=a-foreigns:v7:gv
      [%invite (v7:invite:v8:gc invite)]
    =/  a-foreigns-8=a-foreigns:v8:gv
      [%invite invite]
    =/  =token-meta:g
      [[%personal ~nec] (add now.bowl ~d365) ~]
    %+  ex-cards  caz
    :~  ::
        ::  generate new token
        (ex-arvo-token-expire 0v123 expiry.token-meta)
        (ex-update now.bowl [%entry %token %add 0v123 token-meta])
        ::
        ::  invite ~nec
        (ex-poke (snoc nec-wire %old) [~nec my-agent] group-foreign-1+!>(a-foreigns-7))
        (ex-fact-negotiate [~nec my-agent] %groups)
        (ex-poke nec-wire [~nec my-agent] group-foreign-2+!>(a-foreigns-8))
        ::
        ::  entry update
        (ex-update (add now.bowl tick) [%entry %pending %add (sy ~nec ~) ~])
    ==
  ;<  caz=(list card)  bind:m  (do-c-group [%entry %ban %add-ships (sy ~nec ~)])
  ;<  =bowl:gall  bind:m  get-bowl
  ;<  =invite:v8:gv  bind:m  (get-invite `0v123)
  ;<  ~  bind:m
    =/  nec-revoke-wire=wire  (weld se-area /invite/revoke/~nec)
    %+  ex-cards  caz
    :~  ::
        ::  revoke group invitation and delete the token
        (ex-poke nec-revoke-wire [~nec my-agent] group-foreign-2+!>([%revoke my-flag `0v123]))
        (ex-update now.bowl [%entry %token %del 0v123])
      ::
        (ex-update (add now.bowl tick) [%entry %pending %del (sy ~nec ~)])
        (ex-update (add now.bowl (mul tick 2)) [%entry %ban %add-ships (sy ~nec ~)])
    ==
  (pure:m ~)
::  +test-private-invites: test private group invitations
::
::  group server properly records invited ships in admissions.
::
::  if a ship is invited a second time, the previous invitation
::  is revoked.
::
++  test-private-invites
  %-  eval-mare
  =/  m  (mare ,~)
  ^-  form:m
  ;<  *  bind:m  do-groups-init
  ;<  ~  bind:m  (jab-bowl |=(=bowl bowl(eny 0v123)))
  ::  create a group with members. each member is to receive an invite.
  ::
  ;<  caz=(list card)  bind:m  (do-create-group-with-members %private ~[~dev ~fun])
  ;<  =bowl  bind:m  get-bowl
  ;<  =invite:v8:gv  bind:m  (get-invite `0v123)
  ;<  ~  bind:m
    =/  dev-wire=wire  (weld se-area /invite/send/~dev)
    =/  fun-wire=wire  (weld se-area /invite/send/~fun)
    =/  a-foreigns-7-dev=a-foreigns:v7:gv
      [%invite (v7:invite:v8:gc invite)]
    =/  a-foreigns-8-dev=a-foreigns:v8:gv
      [%invite invite]
    =/  a-foreigns-7-fun=a-foreigns:v7:gv
      [%invite (v7:invite:v8:gc invite(token `0v124))]
    =/  a-foreigns-8-fun=a-foreigns:v8:gv
      [%invite invite(token `0v124)]
    =+  expiry=(add now.bowl ~d365)
    %+  ex-cards  caz
    :~  ::
        ::  invite ~dev
        (ex-arvo-token-expire 0v123 expiry)
        (ex-poke (snoc dev-wire %old) [~dev my-agent] group-foreign-1+!>(a-foreigns-7-dev))
        (ex-poke dev-wire [~dev my-agent] group-foreign-2+!>(a-foreigns-8-dev))
        ::
        ::  invite ~fun
        (ex-arvo-token-expire 0v124 expiry)
        (ex-poke (snoc fun-wire %old) [~fun my-agent] group-foreign-1+!>(a-foreigns-7-fun))
        (ex-poke fun-wire [~fun my-agent] group-foreign-2+!>(a-foreigns-8-fun))
        ::
        ::  self-join and foreigns update
        (ex-poke-wire /foreigns/(scot %p p:my-flag)/[q:my-flag]/join/public)
        (ex-fact-paths ~[/gangs/updates])
    ==
  ::TODO implement a +get-scry, +got-scry to return
  ::     typed values.
  ::
  ;<  peek=cage  bind:m
    (got-peek /x/v2/groups/(scot %p p:my-flag)/[q:my-flag])
  =+  group=!<(group:g q.peek)
  ::  verify records on the invited list
  ::
  ;<  ~  bind:m
    %+  ex-equal  !>((~(get by invited.admissions.group) ~dev))
    !>(`[now.bowl `0v123])
  ;<  ~  bind:m
    %+  ex-equal  !>((~(get by invited.admissions.group) ~fun))
    !>(`[now.bowl `0v124])
  ::  repeat the invite, make sure the previous invitation is revoked
  ::  and the invited list updated.
  ::
  ;<  caz=(list card)  bind:m
    (do-c-group [%entry %pending (sy ~fun ~) %add ~])
  ;<  =^bowl  bind:m  get-bowl
  ;<  =invite:v8:gv  bind:m  (get-invite `0v125)
  ;<  ~  bind:m
    =/  fun-wire=wire  (weld se-area /invite/send/~fun)
    =/  fun-revoke-wire=wire  (weld se-area /invite/revoke/~fun)
    =/  a-foreigns-7-fun=a-foreigns:v7:gv
      [%invite (v7:invite:v8:gc invite)]
    =/  a-foreigns-8-fun=a-foreigns:v8:gv
      [%invite invite]
    =/  =token-meta:g
      [[%personal ~fun] (add now.bowl ~d365) ~]
    %+  ex-cards  caz
    :~  ::
        ::  generate new token
        (ex-arvo-token-expire 0v125 expiry.token-meta)
        (ex-update now.bowl [%entry %token %add 0v125 token-meta])
        ::
        ::  revoke previous invitation
        (ex-poke fun-revoke-wire [~fun my-agent] group-foreign-2+!>([%revoke my-flag `0v124]))
        (ex-update (add now.bowl tick) [%entry %token %del 0v124])
        ::
        ::  invite ~fun
        (ex-poke (snoc fun-wire %old) [~fun my-agent] group-foreign-1+!>(a-foreigns-7-fun))
        (ex-poke fun-wire [~fun my-agent] group-foreign-2+!>(a-foreigns-8-fun))
        ::
        ::  entry update
        (ex-update (add now.bowl (mul tick 2)) [%entry %pending %add (sy ~fun ~) ~])
    ==
  (pure:m ~)
::  +test-public-invites: test public group invitations
::
::  group server properly records invited ships in admissions.
::
::  if a ship is invited a second time, the previous invitation
::  is revoked.
::
++  test-public-invites
  %-  eval-mare
  =/  m  (mare ,~)
  ^-  form:m
  ;<  *  bind:m  do-groups-init
  ;<  ~  bind:m  (jab-bowl |=(=bowl bowl(eny 0v123)))
  ::  create a group with members. each member is to receive an invite.
  ::
  ;<  caz=(list card)  bind:m  (do-create-group-with-members %public ~[~dev ~fun])
  ;<  =bowl  bind:m  get-bowl
  ;<  =invite:v8:gv  bind:m  (get-invite ~)
  ;<  ~  bind:m
    =/  dev-wire=wire  (weld se-area /invite/send/~dev)
    =/  fun-wire=wire  (weld se-area /invite/send/~fun)
    =/  a-foreigns-7=a-foreigns:v7:gv
      [%invite (v7:invite:v8:gc invite)]
    =/  a-foreigns-8=a-foreigns:v8:gv
      [%invite invite]
    %+  ex-cards  caz
    :~  ::
        ::  invite ~dev
        (ex-poke (snoc dev-wire %old) [~dev my-agent] group-foreign-1+!>(a-foreigns-7))
        (ex-fact-negotiate [~dev my-agent] %groups)
        (ex-poke dev-wire [~dev my-agent] group-foreign-2+!>(a-foreigns-8))
        ::
        ::  invite ~fun
        (ex-poke (snoc fun-wire %old) [~fun my-agent] group-foreign-1+!>(a-foreigns-7))
        (ex-fact-negotiate [~fun my-agent] %groups)
        (ex-poke fun-wire [~fun my-agent] group-foreign-2+!>(a-foreigns-8))
        ::
        ::  self-join and foreigns update
        (ex-poke-wire /foreigns/(scot %p p:my-flag)/[q:my-flag]/join/public)
        (ex-fact-paths ~[/gangs/updates])
    ==
  ::TODO implement a +get-scry, +got-scry to return
  ::     typed values.
  ::
  ;<  peek=cage  bind:m
    (got-peek /x/v2/groups/(scot %p p:my-flag)/[q:my-flag])
  =+  group=!<(group:g q.peek)
  ::  verify records on the invited list
  ::
  ;<  ~  bind:m
    %+  ex-equal  !>((~(get by invited.admissions.group) ~dev))
    !>(`[now.bowl ~])
  ;<  ~  bind:m
    %+  ex-equal  !>((~(get by invited.admissions.group) ~fun))
    !>(`[now.bowl ~])
  ::  repeat the invite, make sure the previous invitation is revoked
  ::  and the invited list updated.
  ::
  ;<  caz=(list card)  bind:m
    (do-c-group [%entry %pending (sy ~fun ~) %add ~])
  ;<  =^bowl  bind:m  get-bowl
  ;<  =invite:v8:gv  bind:m  (get-invite ~)
  ;<  ~  bind:m
    =/  fun-wire=wire  (weld se-area /invite/send/~fun)
    =/  fun-revoke-wire=wire  (weld se-area /invite/revoke/~fun)
    =/  a-foreigns-7-fun=a-foreigns:v7:gv
      [%invite (v7:invite:v8:gc invite)]
    =/  a-foreigns-8-fun=a-foreigns:v8:gv
      [%invite invite]
    =/  =token-meta:g
      [[%personal ~fun] (add now.bowl ~d365) ~]
    %+  ex-cards  caz
    :~  ::
        ::  revoke previous invitation
        (ex-poke fun-revoke-wire [~fun my-agent] group-foreign-2+!>([%revoke my-flag ~]))
        ::
        ::  invite ~fun
        (ex-poke (snoc fun-wire %old) [~fun my-agent] group-foreign-1+!>(a-foreigns-7-fun))
        (ex-poke fun-wire [~fun my-agent] group-foreign-2+!>(a-foreigns-8-fun))
        ::
        ::  entry update
        (ex-update now.bowl [%entry %pending %add (sy ~fun ~) ~])
    ==
  ;<  peek=cage  bind:m
    (got-peek /x/v2/groups/(scot %p p:my-flag)/[q:my-flag])
  =+  group=!<(group:g q.peek)
  ::  verify records on the invited list
  ::
  ;<  ~  bind:m
    %+  ex-equal  !>((~(get by invited.admissions.group) ~fun))
    !>(`[now.bowl ~])
  (pure:m ~)
::  +test-invites-banned: test invite revocation for banned ships
::
++  test-invites-banned
  %-  eval-mare
  =/  m  (mare ,~)
  ^-  form:m
  ;<  *  bind:m  do-groups-init
  ;<  ~  bind:m  (jab-bowl |=(=bowl bowl(eny 0v123)))
  ::  create a group with members. each member is to receive an invite.
  ::
  ;<  caz=(list card)  bind:m  (do-create-group-with-members %private ~[~dev])
  ;<  =bowl  bind:m  get-bowl
  ;<  =invite:v8:gv  bind:m  (get-invite `0v123)
  ;<  ~  bind:m
    =/  dev-wire=wire  (weld se-area /invite/send/~dev)
    =/  a-foreigns-7-dev=a-foreigns:v7:gv
      [%invite (v7:invite:v8:gc invite)]
    =/  a-foreigns-8-dev=a-foreigns:v8:gv
      [%invite invite]
    %+  ex-cards  caz
    :~  ::
        ::  invite ~dev
        (ex-arvo-token-expire 0v123 (add now.bowl ~d365))
        (ex-poke (snoc dev-wire %old) [~dev my-agent] group-foreign-1+!>(a-foreigns-7-dev))
        (ex-fact-negotiate [~dev my-agent] %groups)
        (ex-poke dev-wire [~dev my-agent] group-foreign-2+!>(a-foreigns-8-dev))
        ::
        ::  self-join and foreigns update
        (ex-poke-wire /foreigns/(scot %p p:my-flag)/[q:my-flag]/join/public)
        (ex-fact-paths ~[/gangs/updates])
    ==
  ::TODO implement a +get-scry, +got-scry to return
  ::     typed values.
  ::
  ;<  peek=cage  bind:m
    (got-peek /x/v2/groups/(scot %p p:my-flag)/[q:my-flag])
  =+  group=!<(group:g q.peek)
  ::  verify records on the invited list
  ::
  ;<  ~  bind:m
    %+  ex-equal  !>((~(get by invited.admissions.group) ~dev))
    !>(`[now.bowl `0v123])
  ::  ban ~dev and verify the invite is revoked, and the token deleted
  ::
  ;<  caz=(list card)  bind:m
    (do-c-group [%entry %ban %add-ships (sy ~dev ~)])
  ;<  =^bowl  bind:m  get-bowl
  ;<  ~  bind:m
    =/  dev-revoke-wire=wire  (weld se-area /invite/revoke/~dev)
    %+  ex-cards  caz
    :~  (ex-update now.bowl [%seat (sy ~dev ~) %del ~])
        ::
        ::  revoke previous invitation
        (ex-poke dev-revoke-wire [~dev my-agent] group-foreign-2+!>([%revoke my-flag `0v123]))
        (ex-update (add now.bowl tick) [%entry %token %del 0v123])
      ::
        (ex-update (add now.bowl (mul tick 2)) [%entry %ban %add-ships (sy ~dev ~)])
    ==
  ::  verify records on the invited list
  ::
  ;<  peek=cage  bind:m
    (got-peek /x/v2/groups/(scot %p p:my-flag)/[q:my-flag])
  =+  group=!<(group:g q.peek)
  ;<  ~  bind:m
    %+  ex-equal  !>((~(get by invited.admissions.group) ~dev))
    !>(~)
  (pure:m ~)
::  +test-invites-deleted-token: test invites are revoked when a token is deleted
::
++  test-invites-deleted-token
  %-  eval-mare
  =/  m  (mare ,~)
  ^-  form:m
  ;<  *  bind:m  do-groups-init
  ;<  ~  bind:m  (jab-bowl |=(=bowl bowl(eny 0v123)))
  ::  create a group with members. each member is to receive an invite.
  ::
  ;<  caz=(list card)  bind:m  (do-create-group-with-members %private ~[~dev])
  ;<  =bowl  bind:m  get-bowl
  ;<  =invite:v8:gv  bind:m  (get-invite `0v123)
  ;<  ~  bind:m
    =/  dev-wire=wire  (weld se-area /invite/send/~dev)
    =/  a-foreigns-7-dev=a-foreigns:v7:gv
      [%invite (v7:invite:v8:gc invite)]
    =/  a-foreigns-8-dev=a-foreigns:v8:gv
      [%invite invite]
    %+  ex-cards  caz
    :~  ::
        ::  invite ~dev
        (ex-arvo-token-expire 0v123 (add now.bowl ~d365))
        (ex-poke (snoc dev-wire %old) [~dev my-agent] group-foreign-1+!>(a-foreigns-7-dev))
        (ex-fact-negotiate [~dev my-agent] %groups)
        (ex-poke dev-wire [~dev my-agent] group-foreign-2+!>(a-foreigns-8-dev))
        ::
        ::  self-join and foreigns update
        (ex-poke-wire /foreigns/(scot %p p:my-flag)/[q:my-flag]/join/public)
        (ex-fact-paths ~[/gangs/updates])
    ==
  ::TODO implement a +get-scry, +got-scry to return
  ::     typed values.
  ::
  ;<  peek=cage  bind:m
    (got-peek /x/v2/groups/(scot %p p:my-flag)/[q:my-flag])
  =+  group=!<(group:g q.peek)
  ::  verify records on the invited list
  ::
  ;<  ~  bind:m
    %+  ex-equal  !>((~(get by invited.admissions.group) ~dev))
    !>(`[now.bowl `0v123])
  ::  delete token and verify the invitation is revoked
  ::
  ;<  caz=(list card)  bind:m
    (do-c-group [%entry %token %del 0v123])
  ;<  =^bowl  bind:m  get-bowl
  ;<  ~  bind:m
    =/  dev-revoke-wire=wire  (weld se-area /invite/revoke/~dev)
    %+  ex-cards  caz
    :~  ::
        ::  revoke previous invitation
        (ex-poke dev-revoke-wire [~dev my-agent] group-foreign-2+!>([%revoke my-flag `0v123]))
        (ex-update now.bowl [%entry %token %del 0v123])
      ::
    ==
  ::  verify records on the invited list
  ::
  ;<  peek=cage  bind:m
    (got-peek /x/v2/groups/(scot %p p:my-flag)/[q:my-flag])
  =+  group=!<(group:g q.peek)
  ;<  ~  bind:m
    %+  ex-equal  !>((~(get by invited.admissions.group) ~dev))
    !>(~)
  (pure:m ~)
::  +test-invites-expired: test expired invites are revoked
::
::  when a token expires, it is deleted, and any associated invitations revoked.
::
++  test-invites-expired
  %-  eval-mare
  =/  m  (mare ,~)
  ^-  form:m
  ;<  *  bind:m  do-groups-init
  ;<  ~  bind:m  (jab-bowl |=(=bowl bowl(eny 0v123)))
  ::  create a group with members. each member is to receive an invite.
  ::
  ;<  caz=(list card)  bind:m  (do-create-group-with-members %private ~[~dev])
  ;<  =bowl  bind:m  get-bowl
  ;<  =invite:v8:gv  bind:m  (get-invite `0v123)
  ;<  ~  bind:m
    =/  dev-wire=wire  (weld se-area /invite/send/~dev)
    =/  a-foreigns-7-dev=a-foreigns:v7:gv
      [%invite (v7:invite:v8:gc invite)]
    =/  a-foreigns-8-dev=a-foreigns:v8:gv
      [%invite invite]
    %+  ex-cards  caz
    :~  ::
        ::  invite ~dev
        (ex-arvo-token-expire 0v123 (add now.bowl ~d365))
        (ex-poke (snoc dev-wire %old) [~dev my-agent] group-foreign-1+!>(a-foreigns-7-dev))
        (ex-fact-negotiate [~dev my-agent] %groups)
        (ex-poke dev-wire [~dev my-agent] group-foreign-2+!>(a-foreigns-8-dev))
        ::
        ::  self-join and foreigns update
        (ex-poke-wire /foreigns/(scot %p p:my-flag)/[q:my-flag]/join/public)
        (ex-fact-paths ~[/gangs/updates])
    ==
  ::TODO implement a +get-scry, +got-scry to return
  ::     typed values.
  ::
  ;<  peek=cage  bind:m
    (got-peek /x/v2/groups/(scot %p p:my-flag)/[q:my-flag])
  =+  group=!<(group:g q.peek)
  ::  verify records on the invited list
  ::
  ;<  ~  bind:m
    %+  ex-equal  !>((~(get by invited.admissions.group) ~dev))
    !>(`[now.bowl `0v123])
  ::  wait until token expires, and verify it is deleted and
  ::  the invite revoked.
  ::
  ;<  *  bind:m  (wait ~d365)
  ;<  caz=(list card)  bind:m  (do-arvo (weld se-area /tokens/0v123/expire) [%behn %wake ~])
  ;<  =^bowl  bind:m  get-bowl
  ;<  ~  bind:m
    =/  dev-revoke-wire=wire  (weld se-area /invite/revoke/~dev)
    %+  ex-cards  caz
    :~  ::
        ::  revoke previous invitation
        (ex-poke dev-revoke-wire [~dev my-agent] group-foreign-2+!>([%revoke my-flag `0v123]))
        (ex-update now.bowl [%entry %token %del 0v123])
      ::
    ==
  ::  verify records on the invited list
  ::
  ;<  peek=cage  bind:m
    (got-peek /x/v2/groups/(scot %p p:my-flag)/[q:my-flag])
  =+  group=!<(group:g q.peek)
  ;<  ~  bind:m
    %+  ex-equal  !>((~(get by invited.admissions.group) ~dev))
    !>(~)
  (pure:m ~)
::  +test-invites-group-deleted: test invites are revoked when the group is deleted
::
++  test-invites-group-deleted
  %-  eval-mare
  =/  m  (mare ,~)
  ^-  form:m
  ;<  *  bind:m  do-groups-init
  ;<  ~  bind:m  (jab-bowl |=(=bowl bowl(eny 0v123)))
  ::  create a group with members. each member is to receive an invite.
  ::
  ;<  caz=(list card)  bind:m  (do-create-group-with-members %private ~[~dev ~fun])
  ;<  =bowl  bind:m  get-bowl
  ;<  =invite:v8:gv  bind:m  (get-invite `0v123)
  ;<  ~  bind:m
    =/  dev-wire=wire  (weld se-area /invite/send/~dev)
    =/  fun-wire=wire  (weld se-area /invite/send/~fun)
    =/  a-foreigns-7-dev=a-foreigns:v7:gv
      [%invite (v7:invite:v8:gc invite)]
    =/  a-foreigns-8-dev=a-foreigns:v8:gv
      [%invite invite]
    =/  a-foreigns-7-fun=a-foreigns:v7:gv
      [%invite (v7:invite:v8:gc invite(token `0v124))]
    =/  a-foreigns-8-fun=a-foreigns:v8:gv
      [%invite invite(token `0v124)]
    =+  expiry=(add now.bowl ~d365)
    %+  ex-cards  caz
    :~  ::
        ::  invite ~dev
        (ex-arvo-token-expire 0v123 expiry)
        (ex-poke (snoc dev-wire %old) [~dev my-agent] group-foreign-1+!>(a-foreigns-7-dev))
        (ex-fact-negotiate [~dev my-agent] %groups)
        (ex-poke dev-wire [~dev my-agent] group-foreign-2+!>(a-foreigns-8-dev))
        ::
        ::  invite ~fun
        (ex-arvo-token-expire 0v124 expiry)
        (ex-poke (snoc fun-wire %old) [~fun my-agent] group-foreign-1+!>(a-foreigns-7-fun))
        (ex-fact-negotiate [~fun my-agent] %groups)
        (ex-poke fun-wire [~fun my-agent] group-foreign-2+!>(a-foreigns-8-fun))
        ::
        ::  self-join and foreigns update
        (ex-poke-wire /foreigns/(scot %p p:my-flag)/[q:my-flag]/join/public)
        (ex-fact-paths ~[/gangs/updates])
    ==
  ::TODO implement a +get-scry, +got-scry to return
  ::     typed values.
  ::
  ;<  peek=cage  bind:m
    (got-peek /x/v2/groups/(scot %p p:my-flag)/[q:my-flag])
  =+  group=!<(group:g q.peek)
  ::  verify records on the invited list
  ::
  ;<  ~  bind:m
    %+  ex-equal  !>((~(get by invited.admissions.group) ~dev))
    !>(`[now.bowl `0v123])
  ;<  ~  bind:m
    %+  ex-equal  !>((~(get by invited.admissions.group) ~fun))
    !>(`[now.bowl `0v124])
  ::  delete the group and verify the invites are revoked
  ::
  ;<  caz=(list card)  bind:m
    (do-c-group [%delete ~])
  ;<  =bowl:gall  bind:m  get-bowl
  ;<  ~  bind:m
    =/  revoke-wire=wire  (weld se-area /invite/revoke)
    %+  ex-cards  caz
    :~  (ex-poke (snoc revoke-wire ~.~dev) [~dev my-agent] group-foreign-2+!>([%revoke my-flag `0v123]))
        (ex-poke (snoc revoke-wire ~.~fun) [~fun my-agent] group-foreign-2+!>([%revoke my-flag `0v124]))
        (ex-update now.bowl [%delete ~])
        (ex-fact-paths ~[/v1/groups /v1/groups/(scot %p p:my-flag)/[q:my-flag]])
        (ex-fact-paths ~[/groups/ui])
        (ex-task :(weld /~/negotiate/inner-watch/(scot %p p:my-flag)/[my-agent] go-area /updates) [~zod my-agent] %leave ~)
    ==
  (pure:m ~)
--<|MERGE_RESOLUTION|>--- conflicted
+++ resolved
@@ -18,8 +18,6 @@
     [%gu ship=@ %activity now=@ rest=*]  `!>(|)
   ==
 ::
-<<<<<<< HEAD
-=======
 ++  get-invite
   |=  tok=(unit token:g)
   =/  m  (mare ,invite:v8:gv)
@@ -37,27 +35,6 @@
         &
     ==
   (pure:m invite)
-::
-++  do-negotiate
-  |=  [=gill:gall =protocol:negotiate =version:negotiate]
-  =/  m  (mare ,(list card))
-  ;<  caz=(list card)  bind:m
-    %^  do-agent  (heed-wire gill protocol)
-      gill
-    [%watch-ack ~]
-  ;<  cax=(list card)  bind:m
-    %^  do-agent  (heed-wire gill protocol)
-      gill
-    [%fact %noun !>(version)]
-  (pure:m (weld caz cax))
-::  +do-neg-agent: pass a sign on a negotiate inner-watch wire
-::
-++  do-neg-agent
-  |=  [=wire =gill:gall =sign:agent:gall]
-  =/  neg-wire=^wire
-    (weld /~/negotiate/inner-watch/(scot %p p.gill)/[q.gill] wire)
-  (do-agent neg-wire gill sign)
->>>>>>> 09511402
 ++  do-groups-init
   =/  m  (mare ,(list card))
   ^-  form:m

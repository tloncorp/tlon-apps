::  groups subscriber unit tests
::
/-  g=groups, gv=groups-ver, meta, s=story
/+  *test, *test-negotiate-agent
/+  gc=groups-conv
/=  groups-agent  /app/groups
|%
::NOTE  do not adjust agent name, as this will break lib-negotiate.
::
++  my-agent  %groups
++  my-flag  `flag:g`[~zod %my-test-group]
++  my-area  `path`/groups/~zod/my-test-group
++  my-group
  ^-  group:g
  :*  meta=[title='My Test Group' description='A testing group' image='' cover='']
    ::
      ^=  admissions
      :*  privacy=%public
          banned=[ships=~ ranks=~]
          pending=~
          requests=~
          tokens=~
          referrals=~
          invited=~
      ==
    ::
      seats=[n=[p=~zod q=[roles=[n=%admin l=~ r=~] joined=~2000.1.1]] l=~ r=~]
    ::
      ^=  roles
      :-
      :-  p=%admin
          :_  ~
          :*  title='Admin'
              description='Admins can add and remove channels and edit metadata'
              image=''
              cover=''
          ==
      [~ ~]
    ::
      admins=[n=%admin l=~ r=~]
    ::
      channels=~
    ::
      active-channels=~
    ::
      ^=  sections
      :-  :-  p=%default
          :-  meta=[title='Sectionless' description='' image='' cover='']
              order=~
      [~ ~]
    ::
      section-order=[i=%default t=~]
    ::
      flagged-content=~
  ==
++  tick  ^~((div ~s1 (bex 16)))
::
++  my-scry-gate
  |=  =path
  ^-  (unit vase)
  ?+    path  ~
    [%gu ship=@ %activity now=@ rest=*]         `!>(|)
    [%gx ship=@ %chat now=@ %blocked %ships ~]  `!>(~)
  ==
++  do-groups-init
  =/  m  (mare ,(list card))
  ^-  form:m
  ;<  ~  bind:m  (set-scry-gate my-scry-gate)
  ;<  ~  bind:m  (jab-bowl |=(=bowl bowl(our ~dev)))
  (do-init my-agent groups-agent)
:: ++  ex-res
::   |=  [caz=(list card) us-groups=(list u-group:v7:gv)]
::   =/  m  (mare ,~)
::   ^-  form:m
::   ;<  =bowl:gall  bind:m  get-bowl
::   %+  ex-cards  caz
::   (turn us-groups (cury ex-update now.bowl))
::
:: ++  ex-update
::   |=  [=time =u-group:v7:gv]
::   %+  ex-fact
::     ~[/server/groups/~zod/my-test-group/updates/~zod/(scot %da *@da)]
::   group-update+!>(`update:g`[time u-group])
++  go-area  /groups/(scot %p p:my-flag)/[q:my-flag]
++  fi-area  /foreigns/(scot %p p:my-flag)/[q:my-flag]
::
++  ex-c-group
  |=  =c-group:g
  (ex-poke (weld go-area /command/[-.c-group]) [~zod my-agent] group-command+!>([%group my-flag c-group]))
::
++  ex-foreign-response
  |=  =foreign:g
  =/  =gang:v2:gv
    %-  gang:v2:foreign:v7:gc
    (v7:foreign:v8:gc foreign)
  (ex-fact ~[/gangs/updates] gangs+!>(`gangs:v2:gv`(my my-flag^gang ~)))
::
<<<<<<< HEAD
=======
++  heed-wire
  |=  [=gill:gall =protocol:negotiate]
  /~/negotiate/heed/(scot %p p.gill)/[q.gill]/[protocol]
::
++  ex-fact-negotiate
  |=  [=gill:gall =protocol:negotiate]
  %^  ex-task  (heed-wire gill protocol)
    gill
  [%watch /~/negotiate/version/[q.gill]]
::  +ex-cards: lib-negotiate compatible +ex-cards
::
++  ex-cards
  |=  [caz=(list card) exe=(list $-(card tang))]
  =.  caz
    %+  turn  caz
    |=  =card
    ?.  ?=([%pass [%~.~ %negotiate %inner-watch @ @ *] *] card)
      card
    ?.  ?=([%pass * %agent ^ %watch *] card)
      card
    [%pass |5.p.card q.card]
  (^ex-cards caz exe)
::
++  do-negotiate
  |=  [=gill:gall =protocol:negotiate =version:negotiate]
  =/  m  (mare ,(list card))
  ;<  caz=(list card)  bind:m
    %^  do-agent  (heed-wire gill protocol)
      gill
    [%watch-ack ~]
  ;<  cax=(list card)  bind:m
    %^  do-agent  (heed-wire gill protocol)
      gill
    [%fact %noun !>(version)]
  (pure:m (weld caz cax))
::  +do-neg-fact: pass a sign on a negotiate inner-watch wire
::
++  do-neg-agent
  |=  [=wire =gill:gall =sign:agent:gall]
  =/  neg-wire=^wire
    (weld /~/negotiate/inner-watch/(scot %p p.gill)/[q.gill] wire)
  (do-agent neg-wire gill sign)
::
>>>>>>> 09511402
++  do-a-groups
  |=  =a-groups:g
  =/  m  (mare ,(list card))
  ^-  form:m
  ;<  ~  bind:m  (wait ~m1)
  (do-poke group-action-4+!>(`a-groups:v7:gv`a-groups))
::
++  do-a-group
  |=  =a-group:g
  =/  m  (mare ,(list card))
  ^-  form:m
  ;<  ~  bind:m  (wait ~m1)
  =/  =a-groups:g  [%group my-flag a-group]
  (do-poke group-action-4+!>(`a-groups:v7:gv`a-groups))
::
++  do-a-foreigns
  |=  =a-foreigns:g
  =/  m  (mare ,(list card))
  ^-  form:m
  ;<  ~  bind:m  (wait ~m1)
  (do-poke group-foreign-2+!>(`a-foreigns:v8:gv`a-foreigns))
::
++  do-a-foreign
  |=  =a-foreign:g
  =/  m  (mare ,(list card))
  ^-  form:m
  ;<  ~  bind:m  (wait ~m1)
  =/  =a-foreigns:g  [%foreign my-flag a-foreign]
  (do-poke group-foreign-2+!>(`a-foreigns:v8:gv`a-foreigns))
::
++  ex-r-groups
  |=  [caz=(list card) rs-groups=(list r-groups:v7:gv)]
  =/  m  (mare ,~)
  ^-  form:m
  ;<  =bowl:gall  bind:m  get-bowl
  ;<  peek=cage  bind:m  (got-peek /x/v2/groups/~zod/my-test-group)
  =+  !<(=group:g q.peek)
  =/  actions-2=(list action:v2:gv)
    %-  zing
    %+  turn  rs-groups
    |=  =r-groups:v7:gv
    %+  turn
      (diff:v2:r-group:v7:gc r-group.r-groups [seats admissions]:group)
    |=  =diff:v2:gv
    [flag.r-groups now.bowl diff]
  %+  ex-cards  caz
  %+  welp
    %+  turn  rs-groups
    |=  =r-groups:v7:gv
    %+  ex-fact  ~[/v1/groups /v1/groups/~zod/my-test-group]
    group-response-1+!>(r-groups)
  %+  turn  actions-2
  |=  =action:v2:gv
  (ex-fact ~[/groups/ui] group-action-3+!>(action))
::
++  ex-cards-r-groups
  |=  $:  caz=(list card)
          exes=(list (each $-(card tang) r-groups:v7:gv))
      ==
  =/  m  (mare ,~)
  ^-  form:m
  ::  extract group - it is needed for facts down-conversion
  ::
  ;<  =bowl:gall  bind:m  get-bowl
  ;<  peek=cage  bind:m  (got-peek /x/v2/groups/~zod/my-test-group)
  =+  !<(=group:g q.peek)
  ::  assemble expected
  ::
  %+  ex-cards  caz
  %-  flop
  %+  roll  exes
  |=  [exe=(each $-(card tang) r-groups:v7:gv) out=(list $-(card tang))]
  ?:  ?=(%& -.exe)
    ::  expected card
    ::
    [p.exe out]
  ::  expected r-groups
  ::
  =*  r-groups  p.exe
  =/  actions-2=(list action:v2:gv)
    %+  turn
      (diff:v2:r-group:v7:gc r-group.r-groups [seats admissions]:group)
    |=  =diff:v2:gv
    [flag.r-groups now.bowl diff]
  %+  welp
    %+  turn  actions-2
    |=  =action:v2:gv
    (ex-fact ~[/groups/ui] group-action-3+!>(action))
  :-  %+  ex-fact  ~[/v1/groups /v1/groups/~zod/my-test-group]
      group-response-1+!>(r-groups)
  out
::
++  get-invite
  |=  tok=(unit token:g)
  =/  m  (mare ,invite:v8:gv)
  ^-  form:m
  ;<  =bowl  bind:m  get-bowl
  ;<  peek=cage  bind:m  (got-peek /x/groups/(scot %p p:my-flag)/[q:my-flag]/preview)
  =+  preview=!<(preview:g q.peek)
  =/  =invite:v8:gv
    :*  my-flag
        now.bowl
        our.bowl
        tok
        ~        ::  note
        preview  ::  preview
        &
    ==
  (pure:m invite)
::
++  do-join-group
  =/  m  (mare (list card))
  ^-  form:m
  ;<  caz=(list card)  bind:m  (do-a-foreigns [%foreign my-flag %join ~])
  ;<  ~  bind:m
    %+  ex-cards  caz
    :~  (ex-poke (weld fi-area /join/public) [~zod my-agent] group-command+!>([%join my-flag ~]))
        (ex-foreign-response %*(. *foreign:g progress `%join))
    ==
  ;<  caz=(list card)  bind:m
    %-  (do-as ~zod)
    %^  do-agent  (weld fi-area /join/public)
      my-flag
    [%poke-ack ~]
  ;<  ~  bind:m
    =/  =wire  (weld go-area /updates)
    =/  sub=path
      %+  weld  `path`[%server go-area]
      /updates/~dev/(scot %da *@da)
    %+  ex-cards  caz
    :~  (ex-task wire [~zod my-agent] %watch sub)
        (ex-foreign-response %*(. *foreign:g progress `%watch))
    ==
  ;<  =bowl  bind:m  get-bowl
  ;<  *  bind:m
<<<<<<< HEAD
    %^  do-agent  (weld go-area /updates)
=======
    %^  do-neg-agent  (weld go-area /updates)
>>>>>>> 09511402
      [~zod my-agent]
    [%watch-ack ~]
  =/  init-log=log:g
    %+  gas:log-on:g  *log:g
    ^-  (list [@da u-group:g])
    :~  now.bowl^[%create my-group]
    ==
  ;<  caz=(list card)  bind:m
<<<<<<< HEAD
    %^  do-agent  (weld go-area /updates)
=======
    %^  do-neg-agent  (weld go-area /updates)
>>>>>>> 09511402
      [~zod my-agent]
    [%fact group-log+!>(init-log)]
  (pure:m caz)
::
++  test-join-group
  %-  eval-mare
  =/  m  (mare ,~)
  ^-  form:m
  ;<  *  bind:m  do-groups-init
  ;<  caz=(list card)  bind:m  do-join-group
  ;<  ~  bind:m
    %+  ex-r-groups  caz
    :~  [my-flag %create my-group]
    ==
  (pure:m ~)
::  +test-a-foreigns-revoke: test invite revocation
::
++  test-a-foreigns-revoke
  %-  eval-mare
  =/  m  (mare ,~)
  ;<  *  bind:m  do-groups-init
  ::  receive a public and a private group invitation from ~fun
  ::
  ;<  =bowl:gall  bind:m  get-bowl
  =/  public=invite:v8:gv
    :*  ~nec^%nec-public
        now.bowl
        ~fun
        ~               ::  token
        ~               ::  note
        *preview:v8:gv  ::  preview
        &
    ==
  =/  private=invite:v8:gv
    :*  ~nec^%nec-private
        now.bowl
        ~fun
        `0v123          ::  token
        ~               ::  note
        *preview:v8:gv  ::  preview
        &
    ==
  ;<  *  bind:m
    %-  (do-as ~fun)
    (do-poke group-foreign-2+!>([%invite public]))
  ;<  *  bind:m
    %-  (do-as ~fun)
    (do-poke group-foreign-2+!>([%invite private]))
  ;<  ~  bind:m
    ;<  peek=cage  bind:m  (got-peek /x/v1/foreigns/~nec/nec-public)
    =+  foreign=!<(foreign:v8:gv q.peek)
    %+  ex-equal  !>(invites.foreign)
    !>(~[public])
  ;<  ~  bind:m
    ;<  peek=cage  bind:m  (got-peek /x/v1/foreigns/~nec/nec-private)
    =+  foreign=!<(foreign:v8:gv q.peek)
    %+  ex-equal  !>(invites.foreign)
    !>(~[private])
  ::  verify that the invitations can't be revoked by a third-party
  ::
  ;<  *  bind:m
    %-  (do-as ~fed)
    (do-poke group-foreign-2+!>([%revoke ~nec^%nec-public ~]))
  ;<  ~  bind:m
    ;<  peek=cage  bind:m  (got-peek /x/v1/foreigns/~nec/nec-public)
    =+  foreign=!<(foreign:v8:gv q.peek)
    %+  ex-equal  !>(invites.foreign)
    !>(~[public])
  ;<  *  bind:m
    %-  (do-as ~fed)
    (do-poke group-foreign-2+!>([%revoke ~nec^%nec-private `0v123]))
  ;<  ~  bind:m
    ;<  peek=cage  bind:m  (got-peek /x/v1/foreigns/~nec/nec-private)
    =+  foreign=!<(foreign:v8:gv q.peek)
    %+  ex-equal  !>(invites.foreign)
    !>(~[private])
  ::  verify that the invitations can be revoked by the inviter
  ::
  ;<  *  bind:m
    %-  (do-as ~fun)
    (do-poke group-foreign-2+!>([%revoke ~nec^%nec-public ~]))
  ;<  ~  bind:m
    ;<  peek=cage  bind:m  (got-peek /x/v1/foreigns/~nec/nec-public)
    =+  foreign=!<(foreign:v8:gv q.peek)
    %+  ex-equal  !>(invites.foreign)
    !>(~[public(valid |)])
  ;<  *  bind:m
    %-  (do-as ~fun)
    (do-poke group-foreign-2+!>([%revoke ~nec^%nec-private `0v123]))
  ;<  ~  bind:m
    ;<  peek=cage  bind:m  (got-peek /x/v1/foreigns/~nec/nec-private)
    =+  foreign=!<(foreign:v8:gv q.peek)
    %+  ex-equal  !>(invites.foreign)
    !>(~[private(valid |)])
  (pure:m ~)
::  +test-public-invites: test public group invitations
::
::  a group member can send an invite to a public group
::  without requiring a token.
::
::  the invitee is recorded on the invited list.
::
::  when another invite is sent to the same ship,
::  the previous invite is revoked first.
::
++  test-public-invites
  %-  eval-mare
  =/  m  (mare ,~)
  ;<  *  bind:m  do-groups-init
  ;<  *  bind:m  do-join-group
  ;<  ~  bind:m  (jab-bowl |=(=bowl bowl(src ~dev)))
  ::  invite ~fun to a public group
  ::
  ;<  caz=(list card)  bind:m
    (do-a-groups [%invite my-flag ~fun ~ ~])
  ::  verify both old and new invites are sent
  ::
  ;<  =bowl  bind:m  get-bowl
  ;<  peek=cage  bind:m  (got-peek /x/groups/(scot %p p:my-flag)/[q:my-flag]/preview)
  =+  preview=!<(preview:g q.peek)
  ;<  ~  bind:m
    =/  =invite:v8:gv
      :*  my-flag
          now.bowl
          our.bowl
          ~        ::  token
          ~        ::  note
          preview  ::  preview
          &
      ==
    =/  a-foreigns-7-fun=a-foreigns:v7:gv
      [%invite (v7:invite:v8:gc invite)]
    =/  a-foreigns-8-fun=a-foreigns:v8:gv
      [%invite invite]
    %+  ex-cards  caz
    :~  (ex-poke (weld go-area /invite/send/~fun/old) [~fun my-agent] group-foreign-1+!>(a-foreigns-7-fun))
        (ex-poke (weld go-area /invite/send/~fun) [~fun my-agent] group-foreign-2+!>(a-foreigns-8-fun))
    ==
  ::  verify the invitee is recorded on the invited list
  ::
  ;<  peek=cage  bind:m
    (got-peek /x/v2/groups/(scot %p p:my-flag)/[q:my-flag])
  =+  group=!<(group:g q.peek)
  ::  verify records on the invited list
  ::
  ;<  ~  bind:m
    %+  ex-equal  !>((~(get by invited.admissions.group) ~fun))
    !>(`[now.bowl ~])
  ::  repeat the invite
  ::
  ;<  caz=(list card)  bind:m
    (do-a-groups [%invite my-flag ~fun ~ ~])
  ;<  =^bowl  bind:m  get-bowl
  ;<  peek=cage  bind:m  (got-peek /x/groups/(scot %p p:my-flag)/[q:my-flag]/preview)
  =+  preview=!<(preview:g q.peek)
  ;<  ~  bind:m
    =/  =invite:v8:gv
      :*  my-flag
          now.bowl
          our.bowl
          ~        ::  token
          ~        ::  note
          preview  ::  preview
          &
      ==
    =/  a-foreigns-7-fun=a-foreigns:v7:gv
      [%invite (v7:invite:v8:gc invite(time now.bowl))]
    =/  a-foreigns-8-fun=a-foreigns:v8:gv
      [%invite invite(time now.bowl)]
    %+  ex-cards  caz
    :~  (ex-poke (weld go-area /invite/revoke/~fun) [~fun my-agent] group-foreign-2+!>([%revoke my-flag ~]))
        (ex-poke (weld go-area /invite/send/~fun/old) [~fun my-agent] group-foreign-1+!>(a-foreigns-7-fun))
        (ex-poke (weld go-area /invite/send/~fun) [~fun my-agent] group-foreign-2+!>(a-foreigns-8-fun))
    ==
  ::  verify records on the invited list
  ::
  ;<  peek=cage  bind:m
    (got-peek /x/v2/groups/(scot %p p:my-flag)/[q:my-flag])
  =+  group=!<(group:g q.peek)
  ;<  ~  bind:m
    %+  ex-equal  !>((~(get by invited.admissions.group) ~fun))
    !>(`[now.bowl ~])
  (pure:m ~)
::  +test-private-invites: test private group invitations
::
::  an admin group member can send an invite.
::
::  the invitee is recorded on the invited list.
::
::  when another invite is sent to the same ship,
::  the previous invite is revoked first.
::
++  test-private-invites
  %-  eval-mare
  =/  m  (mare ,~)
  ;<  *  bind:m  do-groups-init
  ;<  *  bind:m  do-join-group
  ;<  ~  bind:m  (jab-bowl |=(=bowl bowl(src ~dev)))
  ;<  =bowl:gall  bind:m  get-bowl
  ;<  *  bind:m
    =/  =update:g
      [now.bowl %entry %privacy %private]
    (do-neg-agent (weld go-area /updates) [~zod my-agent] %fact group-update+!>(update))
  ::  invite ~fun to a private group
  ::
  ;<  *  bind:m  ((do-as ~dev) (do-a-groups [%invite my-flag ~fun ~ ~]))
  ::  receive generated token
  ::
  ;<  *  bind:m
    =/  =update:g
      [now.bowl %entry %token %add 0v123 [personal+~fun (add now.bowl ~d365) ~]]
    (do-neg-agent (weld go-area /updates) [~zod my-agent] %fact group-update+!>(update))
  ;<  caz=(list card)  bind:m
    (do-neg-agent (weld go-area /invite/~fun/token) [~zod my-agent] %fact group-token+!>(`0v123))
  ;<  *  bind:m
    (do-neg-agent (weld go-area /invite/~fun/token) [~zod my-agent] %kick ~)
  ::  verify invites are sent
  ::
  ;<  =bowl:gall  bind:m  get-bowl
  ;<  =invite:g  bind:m  (get-invite `0v123)
  ;<  ~  bind:m
    =/  a-foreigns-7-fun=a-foreigns:v7:gv
      [%invite (v7:invite:v8:gc invite)]
    =/  a-foreigns-8-fun=a-foreigns:v8:gv
      [%invite invite]
    %+  ex-cards  caz
    :~  (ex-poke (weld go-area /invite/send/~fun/old) [~fun my-agent] group-foreign-1+!>(a-foreigns-7-fun))
        (ex-fact-negotiate [~fun my-agent] %groups)
        (ex-poke (weld go-area /invite/send/~fun) [~fun my-agent] group-foreign-2+!>(a-foreigns-8-fun))
    ==
  ::  verify the invitee is recorded on the invited list
  ::
  ;<  peek=cage  bind:m
    (got-peek /x/v2/groups/(scot %p p:my-flag)/[q:my-flag])
  =+  group=!<(group:g q.peek)
  ::  verify records on the invited list
  ::
  ;<  ~  bind:m
    %+  ex-equal  !>((~(get by invited.admissions.group) ~fun))
    !>(`[now.bowl `0v123])
  ::  repeat the invite
  ::
  ;<  *  bind:m
    =/  =update:g
      [now.bowl %entry %token %add 0v123 [personal+~fun (add now.bowl ~d365) ~]]
    (do-neg-agent (weld go-area /updates) [~zod my-agent] %fact group-update+!>(update))
  ;<  *  bind:m  ((do-as ~dev) (do-a-groups [%invite my-flag ~fun ~ ~]))
  ;<  caz=(list card)  bind:m
    (do-neg-agent (weld go-area /invite/~fun/token) [~zod my-agent] %fact group-token+!>(`0v125))
  ;<  *  bind:m
    (do-neg-agent (weld go-area /invite/~fun/token) [~zod my-agent] %kick ~)
  ;<  =bowl:gall  bind:m  get-bowl
  ;<  =invite:g  bind:m  (get-invite `0v125)
  ;<  ~  bind:m
    =/  a-foreigns-7-fun=a-foreigns:v7:gv
      [%invite (v7:invite:v8:gc invite)]
    =/  a-foreigns-8-fun=a-foreigns:v8:gv
      [%invite invite]
    %+  ex-cards  caz
    :~  (ex-poke (weld go-area /invite/revoke/~fun) [~fun my-agent] group-foreign-2+!>([%revoke my-flag `0v123]))
        (ex-c-group %entry %token %del 0v123)
        (ex-poke (weld go-area /invite/send/~fun/old) [~fun my-agent] group-foreign-1+!>(a-foreigns-7-fun))
        (ex-poke (weld go-area /invite/send/~fun) [~fun my-agent] group-foreign-2+!>(a-foreigns-8-fun))
    ==
  ::  verify records on the invited list
  ::
  ;<  peek=cage  bind:m
    (got-peek /x/v2/groups/(scot %p p:my-flag)/[q:my-flag])
  =+  group=!<(group:g q.peek)
  ;<  ~  bind:m
    %+  ex-equal  !>((~(get by invited.admissions.group) ~fun))
    !>(`[now.bowl `0v125])
  (pure:m ~)
::  +test-invites-banned: test invite revocation for banned ships
::
++  test-invites-banned
  %-  eval-mare
  =/  m  (mare ,~)
  ;<  *  bind:m  do-groups-init
  ;<  *  bind:m  do-join-group
  ;<  ~  bind:m  (jab-bowl |=(=bowl bowl(src ~dev)))
  ;<  =bowl:gall  bind:m  get-bowl
  ;<  *  bind:m
    =/  =update:g
      [now.bowl %entry %privacy %private]
    (do-neg-agent (weld go-area /updates) [~zod my-agent] %fact group-update+!>(update))
  ::  invite ~fun to a private group
  ::
  ;<  *  bind:m  ((do-as ~dev) (do-a-groups [%invite my-flag ~fun ~ ~]))
  ::  receive generated token
  ::
  ;<  *  bind:m
    =/  =update:g
      [now.bowl %entry %token %add 0v123 [personal+~fun (add now.bowl ~d365) ~]]
    (do-neg-agent (weld go-area /updates) [~zod my-agent] %fact group-update+!>(update))
  ;<  caz=(list card)  bind:m
    (do-neg-agent (weld go-area /invite/~fun/token) [~zod my-agent] %fact group-token+!>(`0v123))
  ;<  *  bind:m
    (do-neg-agent (weld go-area /invite/~fun/token) [~zod my-agent] %kick ~)
  ::  verify invites are sent
  ::
  ;<  =bowl:gall  bind:m  get-bowl
  ;<  =invite:g  bind:m  (get-invite `0v123)
  ;<  ~  bind:m
    =/  a-foreigns-7-fun=a-foreigns:v7:gv
      [%invite (v7:invite:v8:gc invite)]
    =/  a-foreigns-8-fun=a-foreigns:v8:gv
      [%invite invite]
    %+  ex-cards  caz
    :~  (ex-poke (weld go-area /invite/send/~fun/old) [~fun my-agent] group-foreign-1+!>(a-foreigns-7-fun))
        (ex-fact-negotiate [~fun my-agent] %groups)
        (ex-poke (weld go-area /invite/send/~fun) [~fun my-agent] group-foreign-2+!>(a-foreigns-8-fun))
    ==
  ::  ban ~fun. verify the invitation is revoked and the token deleted.
  ::
  ;<  caz=(list card)  bind:m
    =/  =update:g
      [now.bowl %entry %ban %add-ships (sy ~fun ~)]
    (do-neg-agent (weld go-area /updates) [~zod my-agent] %fact group-update+!>(update))
  ;<  ~  bind:m
    %+  ex-cards-r-groups  caz
    :~  |+[my-flag [%entry %ban %add-ships (sy ~fun ~)]]
        &+(ex-poke (weld go-area /invite/revoke/~fun) [~fun my-agent] group-foreign-2+!>([%revoke my-flag `0v123]))
        &+(ex-c-group %entry %token %del 0v123)
    ==
  ::  verify records on the invited list
  ::
  ;<  peek=cage  bind:m
    (got-peek /x/v2/groups/(scot %p p:my-flag)/[q:my-flag])
  =+  group=!<(group:g q.peek)
  ;<  ~  bind:m
    %+  ex-equal  !>((~(get by invited.admissions.group) ~fun))
    !>(~)
  (pure:m ~)
::  +test-invites-deleted-token: test invites are revoked when a token is deleted
::
++  test-invites-deleted-token
  %-  eval-mare
  =/  m  (mare ,~)
  ;<  *  bind:m  do-groups-init
  ;<  *  bind:m  do-join-group
  ;<  ~  bind:m  (jab-bowl |=(=bowl bowl(src ~dev)))
  ;<  =bowl:gall  bind:m  get-bowl
  ;<  *  bind:m
    =/  =update:g
      [now.bowl %entry %privacy %private]
    (do-neg-agent (weld go-area /updates) [~zod my-agent] %fact group-update+!>(update))
  ::  invite ~fun to a private group
  ::
  ;<  *  bind:m  ((do-as ~dev) (do-a-groups [%invite my-flag ~fun ~ ~]))
  ::  receive generated token
  ::
  ;<  *  bind:m
    =/  =update:g
      [now.bowl %entry %token %add 0v123 [personal+~fun (add now.bowl ~d365) ~]]
    (do-neg-agent (weld go-area /updates) [~zod my-agent] %fact group-update+!>(update))
  ;<  caz=(list card)  bind:m
    (do-neg-agent (weld go-area /invite/~fun/token) [~zod my-agent] %fact group-token+!>(`0v123))
  ;<  *  bind:m
    (do-neg-agent (weld go-area /invite/~fun/token) [~zod my-agent] %kick ~)
  ::  verify invites are sent
  ::
  ;<  =bowl:gall  bind:m  get-bowl
  ;<  =invite:g  bind:m  (get-invite `0v123)
  ;<  ~  bind:m
    =/  a-foreigns-7-fun=a-foreigns:v7:gv
      [%invite (v7:invite:v8:gc invite)]
    =/  a-foreigns-8-fun=a-foreigns:v8:gv
      [%invite invite]
    %+  ex-cards  caz
    :~  (ex-poke (weld go-area /invite/send/~fun/old) [~fun my-agent] group-foreign-1+!>(a-foreigns-7-fun))
        (ex-fact-negotiate [~fun my-agent] %groups)
        (ex-poke (weld go-area /invite/send/~fun) [~fun my-agent] group-foreign-2+!>(a-foreigns-8-fun))
    ==
  ::  token is deleted. verify the invitation is revoked and the token deleted.
  ::
  ;<  caz=(list card)  bind:m
    =/  =update:g
      [now.bowl %entry %token %del 0v123]
    (do-neg-agent (weld go-area /updates) [~zod my-agent] %fact group-update+!>(update))
  ;<  ~  bind:m
    %+  ex-cards-r-groups  caz
    :~  |+[my-flag [%entry %token %del 0v123]]
        &+(ex-poke (weld go-area /invite/revoke/~fun) [~fun my-agent] group-foreign-2+!>([%revoke my-flag `0v123]))
    ==
  ::  verify records on the invited list
  ::
  ;<  peek=cage  bind:m
    (got-peek /x/v2/groups/(scot %p p:my-flag)/[q:my-flag])
  =+  group=!<(group:g q.peek)
  ;<  ~  bind:m
    %+  ex-equal  !>((~(get by invited.admissions.group) ~fun))
    !>(~)
  (pure:m ~)
::  +test-invites-group-deleted: test that invites are revoked when a group is deleted
::
++  test-invites-group-deleted
  %-  eval-mare
  =/  m  (mare ,~)
  ;<  *  bind:m  do-groups-init
  ;<  *  bind:m  do-join-group
  ;<  ~  bind:m  (jab-bowl |=(=bowl bowl(src ~dev)))
  ;<  =bowl:gall  bind:m  get-bowl
  ;<  *  bind:m
    =/  =update:g
      [now.bowl %entry %privacy %private]
    (do-neg-agent (weld go-area /updates) [~zod my-agent] %fact group-update+!>(update))
  ::  invite ~fun to a private group
  ::
  ;<  *  bind:m  ((do-as ~dev) (do-a-groups [%invite my-flag ~fun ~ ~]))
  ::  receive generated token
  ::
  ;<  *  bind:m
    =/  =update:g
      [now.bowl %entry %token %add 0v123 [personal+~fun (add now.bowl ~d365) ~]]
    (do-neg-agent (weld go-area /updates) [~zod my-agent] %fact group-update+!>(update))
  ;<  caz=(list card)  bind:m
    (do-neg-agent (weld go-area /invite/~fun/token) [~zod my-agent] %fact group-token+!>(`0v123))
  ;<  *  bind:m
    (do-neg-agent (weld go-area /invite/~fun/token) [~zod my-agent] %kick ~)
  ::  verify invites are sent
  ::
  ;<  =bowl:gall  bind:m  get-bowl
  ;<  =invite:g  bind:m  (get-invite `0v123)
  ;<  ~  bind:m
    =/  a-foreigns-7-fun=a-foreigns:v7:gv
      [%invite (v7:invite:v8:gc invite)]
    =/  a-foreigns-8-fun=a-foreigns:v8:gv
      [%invite invite]
    %+  ex-cards  caz
    :~  (ex-poke (weld go-area /invite/send/~fun/old) [~fun my-agent] group-foreign-1+!>(a-foreigns-7-fun))
        (ex-fact-negotiate [~fun my-agent] %groups)
        (ex-poke (weld go-area /invite/send/~fun) [~fun my-agent] group-foreign-2+!>(a-foreigns-8-fun))
    ==
  ::  group is deleted. verify the invitation is revoked.
  ::
  ;<  caz=(list card)  bind:m
    =/  =update:g
      [now.bowl %delete ~]
    (do-neg-agent (weld go-area /updates) [~zod my-agent] %fact group-update+!>(update))
  ;<  ~  bind:m
    %+  ex-cards  caz
    :~  (ex-poke (weld go-area /invite/revoke/~fun) [~fun my-agent] group-foreign-2+!>([%revoke my-flag `0v123]))
        (ex-fact-paths ~[/v1/groups /v1/groups/(scot %p p:my-flag)/[q:my-flag]])
        (ex-fact-paths ~[/groups/ui])
        (ex-task :(weld /~/negotiate/inner-watch/(scot %p p:my-flag)/[my-agent] go-area /updates) [~zod my-agent] %leave ~)
    ==
  (pure:m ~)
--<|MERGE_RESOLUTION|>--- conflicted
+++ resolved
@@ -95,52 +95,6 @@
     (v7:foreign:v8:gc foreign)
   (ex-fact ~[/gangs/updates] gangs+!>(`gangs:v2:gv`(my my-flag^gang ~)))
 ::
-<<<<<<< HEAD
-=======
-++  heed-wire
-  |=  [=gill:gall =protocol:negotiate]
-  /~/negotiate/heed/(scot %p p.gill)/[q.gill]/[protocol]
-::
-++  ex-fact-negotiate
-  |=  [=gill:gall =protocol:negotiate]
-  %^  ex-task  (heed-wire gill protocol)
-    gill
-  [%watch /~/negotiate/version/[q.gill]]
-::  +ex-cards: lib-negotiate compatible +ex-cards
-::
-++  ex-cards
-  |=  [caz=(list card) exe=(list $-(card tang))]
-  =.  caz
-    %+  turn  caz
-    |=  =card
-    ?.  ?=([%pass [%~.~ %negotiate %inner-watch @ @ *] *] card)
-      card
-    ?.  ?=([%pass * %agent ^ %watch *] card)
-      card
-    [%pass |5.p.card q.card]
-  (^ex-cards caz exe)
-::
-++  do-negotiate
-  |=  [=gill:gall =protocol:negotiate =version:negotiate]
-  =/  m  (mare ,(list card))
-  ;<  caz=(list card)  bind:m
-    %^  do-agent  (heed-wire gill protocol)
-      gill
-    [%watch-ack ~]
-  ;<  cax=(list card)  bind:m
-    %^  do-agent  (heed-wire gill protocol)
-      gill
-    [%fact %noun !>(version)]
-  (pure:m (weld caz cax))
-::  +do-neg-fact: pass a sign on a negotiate inner-watch wire
-::
-++  do-neg-agent
-  |=  [=wire =gill:gall =sign:agent:gall]
-  =/  neg-wire=^wire
-    (weld /~/negotiate/inner-watch/(scot %p p.gill)/[q.gill] wire)
-  (do-agent neg-wire gill sign)
-::
->>>>>>> 09511402
 ++  do-a-groups
   |=  =a-groups:g
   =/  m  (mare ,(list card))
@@ -276,11 +230,7 @@
     ==
   ;<  =bowl  bind:m  get-bowl
   ;<  *  bind:m
-<<<<<<< HEAD
     %^  do-agent  (weld go-area /updates)
-=======
-    %^  do-neg-agent  (weld go-area /updates)
->>>>>>> 09511402
       [~zod my-agent]
     [%watch-ack ~]
   =/  init-log=log:g
@@ -289,11 +239,7 @@
     :~  now.bowl^[%create my-group]
     ==
   ;<  caz=(list card)  bind:m
-<<<<<<< HEAD
     %^  do-agent  (weld go-area /updates)
-=======
-    %^  do-neg-agent  (weld go-area /updates)
->>>>>>> 09511402
       [~zod my-agent]
     [%fact group-log+!>(init-log)]
   (pure:m caz)

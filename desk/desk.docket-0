--- conflicted
+++ resolved
@@ -2,11 +2,7 @@
     info+'Start, host, and cultivate communities. Own your communications, organize your resources, and share documents. Tlon is a decentralized platform that offers a full, communal suite of tools for messaging, writing and sharing media with others.'
     color+0xde.dede
     image+'https://bootstrap.urbit.org/tlon.svg?v=1'
-<<<<<<< HEAD
-    glob-http+['https://bootstrap.urbit.org/glob-0v7.efm7b.anmp6.k2hi7.ogbjl.73b02.glob' 0v7.efm7b.anmp6.k2hi7.ogbjl.73b02]
-=======
     glob-http+['https://bootstrap.urbit.org/glob-0v4.dr1kd.4sc8u.qv3n3.fav1a.l26r3.glob' 0v4.dr1kd.4sc8u.qv3n3.fav1a.l26r3]
->>>>>>> f8c0b33a
     base+'groups'
     version+[9 2 1]
     website+'https://tlon.io'

:~  title+'Tlon'
    info+'Start, host, and cultivate communities. Own your communications, organize your resources, and share documents. Tlon is a decentralized platform that offers a full, communal suite of tools for messaging, writing and sharing media with others.'
    color+0xde.dede
    image+'https://bootstrap.urbit.org/tlon.svg?v=1'
<<<<<<< HEAD
    glob-http+['https://bootstrap.urbit.org/glob-0v4.odc4u.4hejd.r7ckc.s55j9.mdh8e.glob' 0v4.odc4u.4hejd.r7ckc.s55j9.mdh8e]
=======
    glob-http+['https://bootstrap.urbit.org/glob-0v2.bqelj.8thtl.p2155.p858k.qsu7j.glob' 0v2.bqelj.8thtl.p2155.p858k.qsu7j]
>>>>>>> c7636160
    base+'groups'
    version+[5 11 0]
    website+'https://tlon.io'
    license+'MIT'
==<|MERGE_RESOLUTION|>--- conflicted
+++ resolved
@@ -2,11 +2,7 @@
     info+'Start, host, and cultivate communities. Own your communications, organize your resources, and share documents. Tlon is a decentralized platform that offers a full, communal suite of tools for messaging, writing and sharing media with others.'
     color+0xde.dede
     image+'https://bootstrap.urbit.org/tlon.svg?v=1'
-<<<<<<< HEAD
-    glob-http+['https://bootstrap.urbit.org/glob-0v4.odc4u.4hejd.r7ckc.s55j9.mdh8e.glob' 0v4.odc4u.4hejd.r7ckc.s55j9.mdh8e]
-=======
     glob-http+['https://bootstrap.urbit.org/glob-0v2.bqelj.8thtl.p2155.p858k.qsu7j.glob' 0v2.bqelj.8thtl.p2155.p858k.qsu7j]
->>>>>>> c7636160
     base+'groups'
     version+[5 11 0]
     website+'https://tlon.io'

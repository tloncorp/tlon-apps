:~  title+'Tlon'
    info+'Start, host, and cultivate communities. Own your communications, organize your resources, and share documents. Tlon is a decentralized platform that offers a full, communal suite of tools for messaging, writing and sharing media with others.'
    color+0xde.dede
    image+'https://bootstrap.urbit.org/tlon.svg?v=1'
<<<<<<< HEAD
    glob-http+['https://bootstrap.urbit.org/glob-0v2.44g91.9mvon.es09r.5fv53.unahs.glob' 0v2.44g91.9mvon.es09r.5fv53.unahs]
=======
    glob-http+['https://bootstrap.urbit.org/glob-0v7.f6rgh.7hdem.h7bn0.dibka.phl0k.glob' 0v7.f6rgh.7hdem.h7bn0.dibka.phl0k]
>>>>>>> ccf7cc9e
    base+'groups'
    version+[6 0 2]
    website+'https://tlon.io'
    license+'MIT'
==<|MERGE_RESOLUTION|>--- conflicted
+++ resolved
@@ -2,11 +2,7 @@
     info+'Start, host, and cultivate communities. Own your communications, organize your resources, and share documents. Tlon is a decentralized platform that offers a full, communal suite of tools for messaging, writing and sharing media with others.'
     color+0xde.dede
     image+'https://bootstrap.urbit.org/tlon.svg?v=1'
-<<<<<<< HEAD
-    glob-http+['https://bootstrap.urbit.org/glob-0v2.44g91.9mvon.es09r.5fv53.unahs.glob' 0v2.44g91.9mvon.es09r.5fv53.unahs]
-=======
     glob-http+['https://bootstrap.urbit.org/glob-0v7.f6rgh.7hdem.h7bn0.dibka.phl0k.glob' 0v7.f6rgh.7hdem.h7bn0.dibka.phl0k]
->>>>>>> ccf7cc9e
     base+'groups'
     version+[6 0 2]
     website+'https://tlon.io'

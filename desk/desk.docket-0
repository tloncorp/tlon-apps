:~  title+'homestead'
    info+'An Urbit app that does great things'
<<<<<<< HEAD
    color+0x12.5b50
    glob-http+['https://bootstrap.urbit.org/glob-0v7.l8lck.2keec.19ejh.sujmp.b0eas.glob' 0v7.l8lck.2keec.19ejh.sujmp.b0eas]
=======
    color+0x2e.4347
    glob-http+['https://bootstrap.urbit.org/glob-0v2e7rp.s0ds0.74s01.bgugg.4vjpl.glob' 0v2e7rp.s0ds0.74s01.bgugg.4vjpl]
>>>>>>> a999b71b
    base+'homestead'
    version+[0 0 1]
    website+'https://github.com'
    license+'MIT'
==<|MERGE_RESOLUTION|>--- conflicted
+++ resolved
@@ -1,12 +1,7 @@
 :~  title+'homestead'
     info+'An Urbit app that does great things'
-<<<<<<< HEAD
     color+0x12.5b50
-    glob-http+['https://bootstrap.urbit.org/glob-0v7.l8lck.2keec.19ejh.sujmp.b0eas.glob' 0v7.l8lck.2keec.19ejh.sujmp.b0eas]
-=======
-    color+0x2e.4347
     glob-http+['https://bootstrap.urbit.org/glob-0v2e7rp.s0ds0.74s01.bgugg.4vjpl.glob' 0v2e7rp.s0ds0.74s01.bgugg.4vjpl]
->>>>>>> a999b71b
     base+'homestead'
     version+[0 0 1]
     website+'https://github.com'

:~  title+'Tlon'
    info+'Start, host, and cultivate communities. Own your communications, organize your resources, and share documents. Tlon is a decentralized platform that offers a full, communal suite of tools for messaging, writing and sharing media with others.'
    color+0xde.dede
    image+'https://bootstrap.urbit.org/tlon.svg?v=1'
<<<<<<< HEAD
    glob-http+['https://bootstrap.urbit.org/glob-0v6.jjo3n.thm90.f4lbb.vliio.jcre7.glob' 0v6.jjo3n.thm90.f4lbb.vliio.jcre7]
=======
    glob-http+['https://bootstrap.urbit.org/glob-0v1.est6u.c0v52.h2fvh.kg7p7.pqi3h.glob' 0v1.est6u.c0v52.h2fvh.kg7p7.pqi3h]
>>>>>>> 5c58cff0

    base+'groups'
    version+[9 0 1]
    website+'https://tlon.io'
    license+'MIT'
==<|MERGE_RESOLUTION|>--- conflicted
+++ resolved
@@ -2,12 +2,7 @@
     info+'Start, host, and cultivate communities. Own your communications, organize your resources, and share documents. Tlon is a decentralized platform that offers a full, communal suite of tools for messaging, writing and sharing media with others.'
     color+0xde.dede
     image+'https://bootstrap.urbit.org/tlon.svg?v=1'
-<<<<<<< HEAD
     glob-http+['https://bootstrap.urbit.org/glob-0v6.jjo3n.thm90.f4lbb.vliio.jcre7.glob' 0v6.jjo3n.thm90.f4lbb.vliio.jcre7]
-=======
-    glob-http+['https://bootstrap.urbit.org/glob-0v1.est6u.c0v52.h2fvh.kg7p7.pqi3h.glob' 0v1.est6u.c0v52.h2fvh.kg7p7.pqi3h]
->>>>>>> 5c58cff0
-
     base+'groups'
     version+[9 0 1]
     website+'https://tlon.io'

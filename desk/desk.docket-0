:~  title+'homestead'
    info+'An Urbit app that does great things'
    color+0x60.94d2
<<<<<<< HEAD
    glob-http+['https://bootstrap.urbit.org/glob-0v2.ve8lv.0a2td.trbet.e5mh3.gv2u5.glob' 0v2.ve8lv.0a2td.trbet.e5mh3.gv2u5]
=======
    glob-http+['https://bootstrap.urbit.org/glob-0v7.rqhih.bljah.3cgsp.1ockc.6ffvj.glob' 0v7.rqhih.bljah.3cgsp.1ockc.6ffvj]
>>>>>>> 60bbd46f
    base+'homestead'
    version+[0 0 1]
    website+'https://github.com'
    license+'MIT'
==<|MERGE_RESOLUTION|>--- conflicted
+++ resolved
@@ -1,11 +1,7 @@
 :~  title+'homestead'
     info+'An Urbit app that does great things'
     color+0x60.94d2
-<<<<<<< HEAD
-    glob-http+['https://bootstrap.urbit.org/glob-0v2.ve8lv.0a2td.trbet.e5mh3.gv2u5.glob' 0v2.ve8lv.0a2td.trbet.e5mh3.gv2u5]
-=======
     glob-http+['https://bootstrap.urbit.org/glob-0v7.rqhih.bljah.3cgsp.1ockc.6ffvj.glob' 0v7.rqhih.bljah.3cgsp.1ockc.6ffvj]
->>>>>>> 60bbd46f
     base+'homestead'
     version+[0 0 1]
     website+'https://github.com'

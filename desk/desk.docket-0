--- conflicted
+++ resolved
@@ -2,11 +2,7 @@
     info+'Start, host, and cultivate communities. Own your communications, organize your resources, and share documents. Tlon is a decentralized platform that offers a full, communal suite of tools for messaging, writing and sharing media with others.'
     color+0xde.dede
     image+'https://bootstrap.urbit.org/tlon.svg?v=1'
-<<<<<<< HEAD
-    glob-http+['https://bootstrap.urbit.org/glob-0v3.f4v0s.7a0dm.46dlr.v1c7b.1tsnf.glob' 0v3.f4v0s.7a0dm.46dlr.v1c7b.1tsnf]
-=======
     glob-http+['https://bootstrap.urbit.org/glob-0v5.phcvc.hv8he.o55j2.5k3vb.n06s1.glob' 0v5.phcvc.hv8he.o55j2.5k3vb.n06s1]
->>>>>>> 9a147854
     base+'groups'
     version+[10 0 0]
     website+'https://tlon.io'

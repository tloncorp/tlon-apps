--- conflicted
+++ resolved
@@ -2,13 +2,9 @@
     info+'Start, host, and cultivate communities. Own your communications, organize your resources, and share documents. Tlon is a decentralized platform that offers a full, communal suite of tools for messaging, writing and sharing media with others.'
     color+0xde.dede
     image+'https://bootstrap.urbit.org/tlon.svg?v=1'
-<<<<<<< HEAD
     glob-http+['https://bootstrap.urbit.org/glob-0v3.425c0.0h58n.99eon.8456f.09ccm.glob' 0v3.425c0.0h58n.99eon.8456f.09ccm]
-=======
-    glob-http+['https://bootstrap.urbit.org/glob-0v2.vvgqa.3lf05.8ifon.taegi.3u572.glob' 0v2.vvgqa.3lf05.8ifon.taegi.3u572]
->>>>>>> 939d73fe
     base+'groups'
-    version+[6 14 0]
+    version+[6 15 0]
     website+'https://tlon.io'
     license+'MIT'
 ==
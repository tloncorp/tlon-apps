--- conflicted
+++ resolved
@@ -2,11 +2,7 @@
     info+'Start, host, and cultivate communities. Own your communications, organize your resources, and share documents. Tlon is a decentralized platform that offers a full, communal suite of tools for messaging, writing and sharing media with others.'
     color+0xde.dede
     image+'https://bootstrap.urbit.org/tlon.svg?v=1'
-<<<<<<< HEAD
-    glob-http+['https://bootstrap.urbit.org/glob-0v7.s77k3.90dpo.8vgqo.ipmeb.dhumc.glob' 0v7.s77k3.90dpo.8vgqo.ipmeb.dhumc]
-=======
     glob-http+['https://bootstrap.urbit.org/glob-0v1.8lbon.iuokc.qecfv.k9d0g.96klk.glob' 0v1.8lbon.iuokc.qecfv.k9d0g.96klk]
->>>>>>> 40c28845
     base+'groups'
     version+[6 12 0]
     website+'https://tlon.io'

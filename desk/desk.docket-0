--- conflicted
+++ resolved
@@ -2,11 +2,7 @@
     info+'Start, host, and cultivate communities. Own your communications, organize your resources, and share documents. Tlon is a decentralized platform that offers a full, communal suite of tools for messaging, writing and sharing media with others.'
     color+0xde.dede
     image+'https://bootstrap.urbit.org/tlon.svg?v=1'
-<<<<<<< HEAD
-    glob-http+['https://bootstrap.urbit.org/glob-0vhos6g.08o54.25h2i.g0b5s.mms9g.glob' 0vhos6g.08o54.25h2i.g0b5s.mms9g]
-=======
     glob-http+['https://bootstrap.urbit.org/glob-0v2.isvhj.b6iom.f9d45.5hgca.j22be.glob' 0v2.isvhj.b6iom.f9d45.5hgca.j22be]
->>>>>>> 852dc780
     base+'groups'
     version+[5 9 0]
     website+'https://tlon.io'

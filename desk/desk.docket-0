--- conflicted
+++ resolved
@@ -2,11 +2,7 @@
     info+'Start, host, and cultivate communities. Own your communications, organize your resources, and share documents. Tlon is a decentralized platform that offers a full, communal suite of tools for messaging, writing and sharing media with others.'
     color+0xde.dede
     image+'https://bootstrap.urbit.org/tlon.svg?v=1'
-<<<<<<< HEAD
-    glob-http+['https://bootstrap.urbit.org/glob-0v1.bj40k.obelg.csk8r.9918f.ftl54.glob' 0v1.bj40k.obelg.csk8r.9918f.ftl54]
-=======
     glob-http+['https://bootstrap.urbit.org/glob-0v3.3ud8n.kj5oa.sbc39.v2dpu.jr74r.glob' 0v3.3ud8n.kj5oa.sbc39.v2dpu.jr74r]
->>>>>>> a3ce60f3
     base+'groups'
     version+[9 1 2]
     website+'https://tlon.io'

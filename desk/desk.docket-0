<<<<<<< HEAD
:~
  title+'Tlon'
  info+'Start, host, and cultivate communities. Own your communications, organize your resources, and share documents. Tlon is a decentralized platform that offers a full, communal suite of tools for messaging, writing and sharing media with others.'
  color+0xde.dede
  version+[6 13 0]
  website+'https://tlon.io'
  license+'MIT'
  image+'https://bootstrap.urbit.org/tlon.svg?v=1'
  base+'groups'
  glob-http+['https://bootstrap.urbit.org/glob-0v1.o9j4a.c8l4b.kurfa.qbv2e.pa7o3.glob' 0v1.o9j4a.c8l4b.kurfa.qbv2e.pa7o3]
=======
:~  title+'Tlon'
    info+'Start, host, and cultivate communities. Own your communications, organize your resources, and share documents. Tlon is a decentralized platform that offers a full, communal suite of tools for messaging, writing and sharing media with others.'
    color+0xde.dede
    image+'https://bootstrap.urbit.org/tlon.svg?v=1'
    glob-http+['https://bootstrap.urbit.org/glob-0vrqrtc.gnf2n.36vbq.sd7fn.s2dgr.glob' 0vrqrtc.gnf2n.36vbq.sd7fn.s2dgr]
    base+'groups'
    version+[7 2 0]
    website+'https://tlon.io'
    license+'MIT'
>>>>>>> c7155cdf
==<|MERGE_RESOLUTION|>--- conflicted
+++ resolved
@@ -1,15 +1,3 @@
-<<<<<<< HEAD
-:~
-  title+'Tlon'
-  info+'Start, host, and cultivate communities. Own your communications, organize your resources, and share documents. Tlon is a decentralized platform that offers a full, communal suite of tools for messaging, writing and sharing media with others.'
-  color+0xde.dede
-  version+[6 13 0]
-  website+'https://tlon.io'
-  license+'MIT'
-  image+'https://bootstrap.urbit.org/tlon.svg?v=1'
-  base+'groups'
-  glob-http+['https://bootstrap.urbit.org/glob-0v1.o9j4a.c8l4b.kurfa.qbv2e.pa7o3.glob' 0v1.o9j4a.c8l4b.kurfa.qbv2e.pa7o3]
-=======
 :~  title+'Tlon'
     info+'Start, host, and cultivate communities. Own your communications, organize your resources, and share documents. Tlon is a decentralized platform that offers a full, communal suite of tools for messaging, writing and sharing media with others.'
     color+0xde.dede
@@ -19,5 +7,4 @@
     version+[7 2 0]
     website+'https://tlon.io'
     license+'MIT'
->>>>>>> c7155cdf
 ==
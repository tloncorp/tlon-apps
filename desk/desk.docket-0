--- conflicted
+++ resolved
@@ -2,11 +2,7 @@
     info+'Start, host, and cultivate communities. Own your communications, organize your resources, and share documents. Tlon is a decentralized platform that offers a full, communal suite of tools for messaging, writing and sharing media with others.'
     color+0xde.dede
     image+'https://bootstrap.urbit.org/tlon.svg?v=1'
-<<<<<<< HEAD
-    glob-http+['https://bootstrap.urbit.org/glob-0v7.l7jnk.63qrr.ccg4p.ca9be.gs1ra.glob' 0v7.l7jnk.63qrr.ccg4p.ca9be.gs1ra]
-=======
     glob-http+['https://bootstrap.urbit.org/glob-0v5.f4pdu.bsc20.evndm.111eo.g9061.glob' 0v5.f4pdu.bsc20.evndm.111eo.g9061]
->>>>>>> 88a47dd0
     base+'groups'
     version+[6 4 2]
     website+'https://tlon.io'

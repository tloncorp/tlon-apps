:~  title+'Tlon'
    info+'Start, host, and cultivate communities. Own your communications, organize your resources, and share documents. Tlon is a decentralized platform that offers a full, communal suite of tools for messaging, writing and sharing media with others.'
<<<<<<< HEAD
    color+0xde.dede
    image+'https://bootstrap.urbit.org/tlon.png'
    glob-http+['https://bootstrap.urbit.org/glob-0v3.nij55.hp25l.fkcb4.umj7o.bug8q.glob' 0v3.nij55.hp25l.fkcb4.umj7o.bug8q]
=======
    color+0xf5.f5f5
    image+'https://bootstrap.urbit.org/tlon.svg?v=1'
    glob-http+['https://bootstrap.urbit.org/glob-0v2.adp8e.rok62.ie1t5.j6j3q.jh2vc.glob' 0v2.adp8e.rok62.ie1t5.j6j3q.jh2vc]
>>>>>>> 7aff0b1f
    base+'groups'
    version+[5 5 1]
    website+'https://tlon.io'
    license+'MIT'
==<|MERGE_RESOLUTION|>--- conflicted
+++ resolved
@@ -1,14 +1,8 @@
 :~  title+'Tlon'
     info+'Start, host, and cultivate communities. Own your communications, organize your resources, and share documents. Tlon is a decentralized platform that offers a full, communal suite of tools for messaging, writing and sharing media with others.'
-<<<<<<< HEAD
     color+0xde.dede
-    image+'https://bootstrap.urbit.org/tlon.png'
-    glob-http+['https://bootstrap.urbit.org/glob-0v3.nij55.hp25l.fkcb4.umj7o.bug8q.glob' 0v3.nij55.hp25l.fkcb4.umj7o.bug8q]
-=======
-    color+0xf5.f5f5
     image+'https://bootstrap.urbit.org/tlon.svg?v=1'
     glob-http+['https://bootstrap.urbit.org/glob-0v2.adp8e.rok62.ie1t5.j6j3q.jh2vc.glob' 0v2.adp8e.rok62.ie1t5.j6j3q.jh2vc]
->>>>>>> 7aff0b1f
     base+'groups'
     version+[5 5 1]
     website+'https://tlon.io'

--- conflicted
+++ resolved
@@ -2,11 +2,7 @@
     info+'Start, host, and cultivate communities. Own your communications, organize your resources, and share documents. Tlon is a decentralized platform that offers a full, communal suite of tools for messaging, writing and sharing media with others.'
     color+0xde.dede
     image+'https://bootstrap.urbit.org/tlon.svg?v=1'
-<<<<<<< HEAD
-    glob-http+['https://bootstrap.urbit.org/glob-0v6.8k4k9.gcsrs.7q02m.8q4ve.so9va.glob' 0v6.8k4k9.gcsrs.7q02m.8q4ve.so9va]
-=======
     glob-http+['https://bootstrap.urbit.org/glob-0v3.tf9ap.00d5h.h5u0t.lnbg9.m1h6s.glob' 0v3.tf9ap.00d5h.h5u0t.lnbg9.m1h6s]
->>>>>>> a79c0aed
     base+'groups'
     version+[6 0 1]
     website+'https://tlon.io'

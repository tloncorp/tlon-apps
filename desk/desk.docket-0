--- conflicted
+++ resolved
@@ -1,16 +1,9 @@
 :~  title+'Groups'
     info+'An Urbit app for gathering together'
     color+0x60.94d2
-<<<<<<< HEAD
-    glob-http+['https://bootstrap.urbit.org/glob-0v1.a5tfi.t46ft.8sine.u428i.5tppm.glob' 0v1.a5tfi.t46ft.8sine.u428i.5tppm]
+    glob-http+['https://bootstrap.urbit.org/glob-0v5.s0aia.09k3a.cvu64.s001v.2shfd.glob' 0v5.s0aia.09k3a.cvu64.s001v.2shfd]
     base+'groups'
     version+[0 1 0]
     website+'https://tlon.io'
-=======
-    glob-http+['https://bootstrap.urbit.org/glob-0v5.s0aia.09k3a.cvu64.s001v.2shfd.glob' 0v5.s0aia.09k3a.cvu64.s001v.2shfd]
-    base+'homestead'
-    version+[0 0 1]
-    website+'https://github.com'
->>>>>>> be7858ee
     license+'MIT'
 ==
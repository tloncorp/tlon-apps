--- conflicted
+++ resolved
@@ -2,13 +2,9 @@
     info+'Start, host, and cultivate communities. Own your communications, organize your resources, and share documents. Tlon is a decentralized platform that offers a full, communal suite of tools for messaging, writing and sharing media with others.'
     color+0xde.dede
     image+'https://bootstrap.urbit.org/tlon.svg?v=1'
-<<<<<<< HEAD
-    glob-http+['https://bootstrap.urbit.org/glob-0v6.rqhcp.vfl6h.6e8j0.th66l.4n9mk.glob' 0v6.rqhcp.vfl6h.6e8j0.th66l.4n9mk]
-=======
     glob-http+['https://bootstrap.urbit.org/glob-0v3v99g.6c3sb.j4qnu.d56bc.c0jkv.glob' 0v3v99g.6c3sb.j4qnu.d56bc.c0jkv]
->>>>>>> f460c3a1
     base+'groups'
-    version+[6 10 0]
+    version+[6 11 0]
     website+'https://tlon.io'
     license+'MIT'
 ==
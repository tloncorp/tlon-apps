--- conflicted
+++ resolved
@@ -2,11 +2,7 @@
     info+'Start, host, and cultivate communities. Own your communications, organize your resources, and share documents. Tlon is a decentralized platform that offers a full, communal suite of tools for messaging, writing and sharing media with others.'
     color+0xde.dede
     image+'https://bootstrap.urbit.org/tlon.svg?v=1'
-<<<<<<< HEAD
-    glob-http+['https://bootstrap.urbit.org/glob-0v7.1q8l5.62pmf.gq4ub.imhct.7brgl.glob' 0v7.1q8l5.62pmf.gq4ub.imhct.7brgl]
-=======
     glob-http+['https://bootstrap.urbit.org/glob-0v7.o02dp.2grvt.a3jgv.4mks6.okni8.glob' 0v7.o02dp.2grvt.a3jgv.4mks6.okni8]
->>>>>>> 6a3a213a
     base+'groups'
     version+[10 0 0]
     website+'https://tlon.io'

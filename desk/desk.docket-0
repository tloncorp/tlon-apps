:~  title+'Tlon'
    info+'Start, host, and cultivate communities. Own your communications, organize your resources, and share documents. Tlon is a decentralized platform that offers a full, communal suite of tools for messaging, writing and sharing media with others.'
    color+0xde.dede
    image+'https://bootstrap.urbit.org/tlon.svg?v=1'
<<<<<<< HEAD
    glob-http+['https://bootstrap.urbit.org/glob-0v6.hgqq1.8dmd6.nbroa.3reks.c1q9g.glob' 0v6.hgqq1.8dmd6.nbroa.3reks.c1q9g]
=======
    glob-http+['https://bootstrap.urbit.org/glob-0v1.p0ird.d3bbg.u4v8o.vnf9g.pq3t1.glob' 0v1.p0ird.d3bbg.u4v8o.vnf9g.pq3t1]
>>>>>>> 29525fa8
    base+'groups'
    version+[5 11 0]
    website+'https://tlon.io'
    license+'MIT'
==<|MERGE_RESOLUTION|>--- conflicted
+++ resolved
@@ -2,11 +2,7 @@
     info+'Start, host, and cultivate communities. Own your communications, organize your resources, and share documents. Tlon is a decentralized platform that offers a full, communal suite of tools for messaging, writing and sharing media with others.'
     color+0xde.dede
     image+'https://bootstrap.urbit.org/tlon.svg?v=1'
-<<<<<<< HEAD
-    glob-http+['https://bootstrap.urbit.org/glob-0v6.hgqq1.8dmd6.nbroa.3reks.c1q9g.glob' 0v6.hgqq1.8dmd6.nbroa.3reks.c1q9g]
-=======
     glob-http+['https://bootstrap.urbit.org/glob-0v1.p0ird.d3bbg.u4v8o.vnf9g.pq3t1.glob' 0v1.p0ird.d3bbg.u4v8o.vnf9g.pq3t1]
->>>>>>> 29525fa8
     base+'groups'
     version+[5 11 0]
     website+'https://tlon.io'

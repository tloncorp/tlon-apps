--- conflicted
+++ resolved
@@ -1,9 +1,4 @@
-<<<<<<< HEAD
-:~  %chat
-    %heap
-    %groups
-=======
 :~  %groups
     %chat
->>>>>>> 5a8cd517
+    %heap
 ==
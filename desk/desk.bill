<<<<<<< HEAD
:~  %chat
    %groups
    %contact-hook
=======
:~  %groups
    %chat
>>>>>>> c0e2634f
==<|MERGE_RESOLUTION|>--- conflicted
+++ resolved
@@ -1,9 +1,4 @@
-<<<<<<< HEAD
-:~  %chat
-    %groups
-    %contact-hook
-=======
 :~  %groups
     %chat
->>>>>>> c0e2634f
+    %contact-hook
 ==
--- conflicted
+++ resolved
@@ -1,9 +1,4 @@
-<<<<<<< HEAD
-:~  %chat
-    %groups
-    %hark
-=======
 :~  %groups
     %chat
->>>>>>> 1d8a88cf
+    %hark
 ==
--- conflicted
+++ resolved
@@ -27,7 +27,7 @@
     |=  =diff:c
     %+  frond  -.diff
     ?+  -.diff  ~
-<<<<<<< HEAD
+      %draft    (content p.diff)
       %writs     (writs-diff p.diff)
     ==
   ::
@@ -45,12 +45,6 @@
       %add       (memo p.delta)
       %del       ~
       %add-feel  (add-feel +.delta)
-=======
-      %add  (memo p.diff)
-      %del  s+(scot %ud p.diff)
-      %add-feel  (add-feel +.diff)
-      %draft  (content p.diff)
->>>>>>> e404b9ed
     ==
   ++  add-feel
     |=  [her=@p =feel:c]
@@ -203,6 +197,7 @@
     %-  of
     :~  writs/writs-diff
         add-sects/add-sects
+        draft/content
     ==
   ::
   ++  id  
@@ -221,12 +216,7 @@
     ^-  $-(json delta:writs:c)
     %-  of
     :~  add/memo
-<<<<<<< HEAD
         del/ul
-=======
-        del/(se %ud)
-        draft/content
->>>>>>> e404b9ed
         add-feel/add-feel
     ==
   ::

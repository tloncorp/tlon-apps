--- conflicted
+++ resolved
@@ -1,11 +1,6 @@
-<<<<<<< HEAD
-/-  c=chat, d=channels, s=story
-/+  mp=mop-extensions
-=======
-/-  c=chat, d=channels, meta
+/-  c=chat, d=channels, s=story, meta
 /-  old-3=chat-3
 /+  mp=mop-extensions, cu=channel-utils
->>>>>>> c7155cdf
 |_  pac=pact:c
 ++  mope  ((mp time writ:c) lte)
 ++  gas

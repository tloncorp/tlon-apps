/-  c=chat
/+  mp=mop-extensions
|_  pac=pact:c
++  mope  ((mp time writ:c) lte)
++  gas
  |=  ls=(list [=time =writ:c])
  ^+  pac
  %_    pac
      wit  (gas:on:writs:c wit.pac ls)
  ::
      dex  
    %-  ~(gas by dex.pac)
    %+  turn  ls
    |=  [=time =writ:c]
    ^-  [id:c _time]
    [id.writ time]
  ==
::
++  brief
  |=  [our=ship last-read=time]
  ^-  brief:briefs:c
  =/  =time
    ?~  tim=(ram:on:writs:c wit.pac)  *time
    key.u.tim
  =/  unreads
    (lot:on:writs:c wit.pac `last-read ~)
  =/  read-id=(unit id:c)  
    (bind (pry:on:writs:c unreads) |=([key=@da val=writ:c] id.val))
  =/  count
    (lent (skim ~(tap by unreads) |=([tim=^time =writ:c] !=(author.writ our))))
  [time count read-id]
::
++  get
  |=  =id:c
  ^-  (unit [=time =writ:c])
  ?~  tim=(~(get by dex.pac) id)
    ~
  ?~  wit=(get:on:writs:c wit.pac u.tim)
    ~
  `[u.tim u.wit]
::
++  jab
  |=  [=id:c fun=$-(writ:c writ:c)]
  ^+  pac
  ?~  v=(get id)  pac
  =.  wit.pac  (put:on:writs:c wit.pac time.u.v (fun writ.u.v))
  pac
::
++  got
  |=  =id:c
  ^-  [=time =writ:c]
  (need (get id))
::
++  reduce
  |=  [now=time =id:c del=delta:writs:c]
  ^+  pac
  ?-  -.del
      %add
    =/  =seal:c  [id ~ ~]
    ?:  (~(has by dex.pac) id)
      pac
    |-
    ?:  (has:on:writs:c wit.pac now)  
      $(now `@da`(add now ^~((div ~s1 (bex 16)))))
    =.  wit.pac
      (put:on:writs:c wit.pac now seal p.del)
    =.  dex.pac  (~(put by dex.pac) id now)
    ?~  replying.p.del  pac
    =*  replying  u.replying.p.del
    (jab replying |=(writ:c +<(replied (~(put in replied) ^id))))
  ::
      %del
    =/  tim=(unit time)  (~(get by dex.pac) id)
    ?~  tim  pac
    =/  =time  (need tim)
    =^  wit=(unit writ:c)  wit.pac
      (del:on:writs:c wit.pac time)
    =.  dex.pac  (~(del by dex.pac) id)
    ?~  wit  pac
    ?~  replying.u.wit  pac
    (jab u.replying.u.wit |=(writ:c +<(replied (~(del in replied) ^id))))
  ::
      %add-feel
    %+  jab  id
    |=  =writ:c
    writ(feels (~(put by feels.writ) [p q]:del))
  ::
      %del-feel
    %+  jab  id
    |=  =writ:c
    writ(feels (~(del by feels.writ) p.del))
  ==
::
++  peek
  |=  [care=@tas =(pole knot)]
  ^-  (unit (unit cage))
  =*  on   on:writs:c
  ?+    pole  [~ ~]
  ::
      [%newest count=@ ~]
    =/  count  (slav %ud count.pole)
    ``chat-writs+!>((gas:on *writs:c (top:mope wit.pac count)))
  ::
      [%older start=@ count=@ ~]
    =/  count  (slav %ud count.pole)
    =/  start  (slav %ud start.pole)
    ``chat-writs+!>((gas:on *writs:c (bat:mope wit.pac `start count)))
  ::
      [%newer start=@ count=@ ~]
    =/  count  (slav %ud count.pole)
    =/  start  (slav %ud start.pole)
    ``chat-writs+!>((gas:on *writs:c (tab:on wit.pac `start count)))
  ::
      [%around time=@ count=@ ~]
    =/  count  (slav %ud count.pole)
    =/  time  (slav %ud time.pole)
    =/  older  (bat:mope wit.pac `time count)
    =/  newer  (tab:on:writs:c wit.pac `time count)
    =/  writ   (get:on:writs:c wit.pac time)
    =-  ``chat-writs+!>(-)
    %+  gas:on  *writs:c
    ?~  writ
      (welp older newer)
    (welp (snoc older [time u.writ]) newer)
  ::
      [%writ %id ship=@ time=@ ~]
    =/  ship  (slav %p ship.pole)
    =/  time  (slav %ud time.pole)
    ?.  ?=(%u care)
      ``writ+!>((got ship `@da`time))
    ``flag+!>(?~((get ship `@da`time) | &))
  ==
::
++  search
  =<
    |%
    ++  mention
      |=  [sip=@ud len=@ud nedl=^ship]
      ^-  scan:c
      (scour sip len (mntn nedl))
    ++  text
      |=  [sip=@ud len=@ud nedl=@t]
      ^-  scan:c
      (scour sip len (txt nedl))
    --
  |%
  +$  query
    $:  skip=@ud
        more=@ud
        =scan:c
    ==
  ++  scour
    |=  [sip=@ud len=@ud matc=$-(writ:c ?)]
    ?>  (gth len 0)
    ^-  scan:c
    %-  flop
    =<  scan.-
<<<<<<< HEAD
    %^    (dip:on:writs:c query)
        wit.pac
      [sip len ~]
    |=  $:  =query
            =time
=======
    %^    (dop:mope query)
        wit.pac     :: (gas:on:writs:c wit.pac ls)
      [sip len ~]   :: (gas:on:quilt:h *quilt:h (bat:mope quilt `idx blanket-size))
    |=  $:  =query
            time
>>>>>>> 3d57ee93
            =writ:c
        ==
    ^-  [(unit writ:c) stop=? _query]
    :-  ~
    ?:  (matc writ)
      ?:  =(0 skip.query)
        :-  =(1 more.query)
<<<<<<< HEAD
        query(more (dec more.query), scan [[time writ] scan.query])
=======
        query(more (dec more.query), scan [writ scan.query])
>>>>>>> 3d57ee93
      [| query(skip (dec skip.query))]
    [| query]
  ++  mntn
    |=  nedl=ship
    ^-  $-(writ:c ?)
    |=  =writ:c
    ^-  ?
    ?.  ?=(%story -.content.writ)
      |
    =/  ls=(list inline:c)   q.p.content.writ
    |-
    ?~  ls    |
    ?@  i.ls  $(ls t.ls)
    ?+  -.i.ls  $(ls t.ls)
      %ship                                  =(nedl p.i.ls)
      ?(%bold %italics %strike %blockquote)  |($(ls p.i.ls) $(ls t.ls))
    ==
  ::
  ++  txt
    |=  nedl=@t
    ^-  $-(writ:c ?)
    |=  =writ:c
    ^-  ?
    ?.  ?=(%story -.content.writ)
      |
    |^
      =/  ls=(list inline:c)  q.p.content.writ
      |-
      ?~  ls  |
      ?@  i.ls
<<<<<<< HEAD
        |((find nedl i.ls) $(ls t.ls))
=======
        |((find nedl i.ls |) $(ls t.ls))
>>>>>>> 3d57ee93
      ?.  ?=(?(%bold %italics %strike %blockquote) -.i.ls)
        $(ls t.ls)
      |($(ls p.i.ls) $(ls t.ls))
    ++  find
<<<<<<< HEAD
      |=  [nedl=@t hay=@t]
=======
      |=  [nedl=@t hay=@t case=?]
>>>>>>> 3d57ee93
      ^-  ?
      =/  nlen  (met 3 nedl)
      =/  hlen  (met 3 hay)
      ?:  (lth hlen nlen)
        |
<<<<<<< HEAD
=======
      =?  nedl  !case
        (cass nedl)
>>>>>>> 3d57ee93
      =/  pos  0
      =/  lim  (sub hlen nlen)
      |-
      ?:  (gth pos lim)
        |
<<<<<<< HEAD
      ?:  =(nedl (cut 3 [pos nlen] hay))
        &
      $(pos +(pos))
=======
      ?:  .=  nedl
          ?:  case
            (cut 3 [pos nlen] hay)
          (cass (cut 3 [pos nlen] hay))
        &
      $(pos +(pos))
    ++  cass
      |=  text=@t
      ^-  @t
      %^    run
          3
        text
      |=  dat=@
      ^-  @
      ?.  &((gth dat 64) (lth dat 91))
        dat
      (add dat 32)
>>>>>>> 3d57ee93
    --
  --
--<|MERGE_RESOLUTION|>--- conflicted
+++ resolved
@@ -155,19 +155,11 @@
     ^-  scan:c
     %-  flop
     =<  scan.-
-<<<<<<< HEAD
-    %^    (dip:on:writs:c query)
-        wit.pac
-      [sip len ~]
-    |=  $:  =query
-            =time
-=======
     %^    (dop:mope query)
         wit.pac     :: (gas:on:writs:c wit.pac ls)
       [sip len ~]   :: (gas:on:quilt:h *quilt:h (bat:mope quilt `idx blanket-size))
     |=  $:  =query
-            time
->>>>>>> 3d57ee93
+            =time
             =writ:c
         ==
     ^-  [(unit writ:c) stop=? _query]
@@ -175,11 +167,7 @@
     ?:  (matc writ)
       ?:  =(0 skip.query)
         :-  =(1 more.query)
-<<<<<<< HEAD
         query(more (dec more.query), scan [[time writ] scan.query])
-=======
-        query(more (dec more.query), scan [writ scan.query])
->>>>>>> 3d57ee93
       [| query(skip (dec skip.query))]
     [| query]
   ++  mntn
@@ -210,40 +198,24 @@
       |-
       ?~  ls  |
       ?@  i.ls
-<<<<<<< HEAD
-        |((find nedl i.ls) $(ls t.ls))
-=======
         |((find nedl i.ls |) $(ls t.ls))
->>>>>>> 3d57ee93
       ?.  ?=(?(%bold %italics %strike %blockquote) -.i.ls)
         $(ls t.ls)
       |($(ls p.i.ls) $(ls t.ls))
     ++  find
-<<<<<<< HEAD
-      |=  [nedl=@t hay=@t]
-=======
       |=  [nedl=@t hay=@t case=?]
->>>>>>> 3d57ee93
       ^-  ?
       =/  nlen  (met 3 nedl)
       =/  hlen  (met 3 hay)
       ?:  (lth hlen nlen)
         |
-<<<<<<< HEAD
-=======
       =?  nedl  !case
         (cass nedl)
->>>>>>> 3d57ee93
       =/  pos  0
       =/  lim  (sub hlen nlen)
       |-
       ?:  (gth pos lim)
         |
-<<<<<<< HEAD
-      ?:  =(nedl (cut 3 [pos nlen] hay))
-        &
-      $(pos +(pos))
-=======
       ?:  .=  nedl
           ?:  case
             (cut 3 [pos nlen] hay)
@@ -261,7 +233,6 @@
       ?.  &((gth dat 64) (lth dat 91))
         dat
       (add dat 32)
->>>>>>> 3d57ee93
     --
   --
 --
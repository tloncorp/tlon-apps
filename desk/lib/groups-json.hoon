/-  gv=groups-ver, s=story, u=ui, e=epic
/-  meta
/+  sj=story-json
=*  z  ..zuse
|%
++  enjs
  =,  enjs:format
  |%
  ::
  ::  common
  ::
  ++  ship
    |=  her=@p
    s+(scot %p her)
  ::
  ++  print-flag
    |=  f=flag:gv
    ^-  @t
    (rap 3 (scot %p p.f) '/' q.f ~)
  ++  flag
    |=  f=flag:gv
    s+(print-flag f)
  ::
  ++  print-nest
    |=  n=nest:gv
    ^-  @t
    (rap 3 p.n '/' (print-flag q.n) ~)
  ::
  ++  nest
    |=  n=nest:gv
    s+(print-nest n)
  ::
  ++  time-id
    |=  =@da
    s+`@t`(rsh 4 (scot %ui da))
  ::
  ++  meta
    |=  m=data:^meta
    %-  pairs
    :~  'title'^s+title.m
        'description'^s+description.m
        'image'^s+image.m
        'cover'^s+cover.m
    ==
  ++  saga
    |=  s=saga:e
    %-  frond
    ?-  -.s
      %dex  'ahead'^s+(scot %ud ver.s)
      %chi  'synced'^~
      %lev  'behind'^~
    ==
  ++  whom
    |=  w=whom:u
    :-  %s
    ?-  w
      [%group *]       (print-flag flag.w)
      [%channel *]     (print-nest nest.w)
      [%chat %ship *]  (scot %p p.whom.w)
      [%chat %club *]  (scot %uv p.whom.w)
    ==
  ::
  ++  v8
    =,  v7
    |%
    ++  invite
      |=  invite:v8:gv
      ^-  json
      %-  pairs
      :~  flag+(^flag flag)
          token+?~(token ~ (^token u.token))
          from+(ship from)
          note+?~(note ~ (story:enjs:sj u.note))
          preview+(^preview preview)
          valid+b+valid
      ==
    ::
    ++  foreigns
      |=  =foreigns:v8:gv
      ^-  json
      %-  pairs
      %+  turn  ~(tap by foreigns)
      |=  [=flag:gv =foreign:v8:gv]
      [(print-flag flag) (^foreign foreign)]
    ::
    ++  foreign
      |=  foreign:v8:gv
      ^-  json
      %-  pairs
      :~  :-  %invites
          ?~  invites  ~
          a+(turn invites invite)
        ::
          lookup+?~(lookup ~ s+u.lookup)
          preview+?~(preview ~ (^preview u.preview))
          progress+?~(progress ~ s+u.progress)
          token+?~(token ~ (^token u.token))
      ==
    --
  ::
  ++  v7
    =,  v6
    |%
    ++  group
      |=  group:v7:gv
      ^-  json
      %-  pairs
      ^-  (list [@t json])
      :~  meta+(^meta meta)
        ::
          admissions+(^admissions admissions)
          seats+(^seats seats)
        ::
          roles+(roles-map roles)
          admins+a+(turn ~(tap in admins) (lead %s))
        ::
          channels+(^channels channels)
          active-channels+a+(turn ~(tap in active-channels) nest)
        ::
          sections+(^sections sections)
          section-order+a+(turn section-order (lead %s))
        ::
          flagged-content+(^flagged-content flagged-content)
      ==
    ++  group-ui
      |=  =group-ui:v7:gv
      =,  group.group-ui
      %-  pairs
      ^-  (list [@t json])
      :~  meta+(^meta meta)
        ::
          admissions+(^admissions admissions)
          seats+(^seats seats)
        ::
          roles+(roles-map roles)
          admins+a+(turn ~(tap in admins) (lead %s))
        ::
          channels+(^channels channels)
          active-channels+a+(turn ~(tap in active-channels) nest)
        ::
          sections+(^sections sections)
          section-order+a+(turn section-order (lead %s))
        ::
          flagged-content+(^flagged-content flagged-content)
        ::
          init+b+init.group-ui
          member-count+(numb member-count.group-ui)
      ==
    ::
    ++  admissions
      |=  ad=admissions:v7:gv
      |^
      %-  pairs
      :~  privacy+s+privacy.ad
          banned+(banned banned.ad)
          pending+(pending pending.ad)
          requests+(requests requests.ad)
          tokens+(tokens tokens.ad)
          ::XX referrals
          invited+(invited invited.ad)
      ==
      ++  banned
        |=  banned:v7:gv
        ^-  json
        %-  pairs
        :~  ships+(^ships ships)
            ranks+a+(turn ~(tap in ranks) (lead %s))
        ==
      ++  pending
        |=  pend=(jug ship:z role-id:v7:gv)
        %-  pairs
        %+  turn  ~(tap by pend)
        |=  [=ship:z roles=(set role-id:v7:gv)]
        :-  (scot %p ship)
        (^roles roles)
      ++  requests
        |=  reqs=(map ship:z (unit story:s))
        %-  pairs
        %+  turn  ~(tap in reqs)
        |=  [=ship:z story=(unit story:s)]
        :-  (scot %p ship)
        ?~(story ~ (story:enjs:sj u.story))
      ++  tokens
        |=  tokens=(map token:v7:gv token-meta:v7:gv)
        %-  pairs
        %+  turn  ~(tap in tokens)
        |=  [=token:v7:gv meta=token-meta:v7:gv]
        [(scot %uv token) (token-meta meta)]
      ++  invited
        |=  invited=(map ship:z [at=@da token=(unit token:v7:gv)])
        %-  pairs
        %+  turn  ~(tap in invited)
        |=  [=ship:z at=@da token=(unit token:v7:gv)]
        :-  (scot %p ship)
        (pairs at+s+(scot %da at) token+?~(token ~ (^token u.token)) ~)
      --
    ++  token
      |=  =token:v7:gv
      s+(scot %uv token)
    ++  token-meta
      |=  token-meta:v7:gv
      %-  pairs
      :~  scheme+(claim-scheme scheme)
          expiry+s+(scot %da expiry)
          label+?~(label ~ s+u.label)
      ==
    ++  claim-scheme
      |=  scheme=claim-scheme:v7:gv
      ^-  json
      ?-  -.scheme
        %forever   (frond %forever ~)
        %limited   (frond %limited (numb count.scheme))
        %personal  (frond %personal (ship ship.scheme))
      ==
    ++  ships
      |=  ships=(set ship.z)
      a+(turn ~(tap in ships) ship)
    ::
    ++  seats
      |=  seats=(map ship:z seat:v7:gv)
      %-  pairs
      %+  turn  ~(tap in seats)
      |=  [=ship:z =seat:v7:gv]
      [(scot %p ship) (^seat seat)]
    ::
    ++  seat
      |=  seat:v7:gv
      ^-  json
      %-  pairs
      :~  roles+(^roles roles)
          joined+(time joined)
      ==
    ::
    ++  roles-map
      |=  roles=(map role-id:v7:gv role:v7:gv)
      %-  pairs
      %+  turn  ~(tap by roles)
      |=  [=role-id:v7:gv =role:v7:gv]
      ^-  [@t json]
      [role-id (meta meta.role)]
    ::
    ++  channels
      |=  chans=(map nest:gv channel:v7:gv)
      %-  pairs
      %+  turn  ~(tap by chans)
      |=  [n=nest:gv c=channel:v7:gv]
      ^-  [@t json]
      [(print-nest n) (channel c)]
    ::
    ++  channel
      |=  ch=channel:v7:gv
      %-  pairs
      :~  meta+(meta meta.ch)
          added+(time added.ch)
          section+s+section.ch
          readers+a+(turn ~(tap in readers.ch) (lead %s))
          join+b+join.ch
      ==
    ++  sections
      |=  sections=(map section-id:v7:gv section:v7:gv)
      %-  pairs
      %+  turn  ~(tap by sections)
      |=  [=section-id:v7:gv =section:v7:gv]
      ^-  [@t json]
      :-  section-id
      %-  pairs
      :~  meta+(meta meta.section)
          order+a+(turn order.section nest)
      ==
    ++  groups
      |=  gs=groups:v7:gv
      %-  pairs
      %+  turn  ~(tap by gs)
      |=  [f=flag:gv gr=group:v7:gv]
      [(print-flag f) (group gr)]
    ::
    ++  groups-ui
      |=  gs=groups-ui:v7:gv
      %-  pairs
      %+  turn  ~(tap by gs)
      |=  [f=flag:gv gr=group-ui:v7:gv]
      [(print-flag f) (group-ui gr)]
    ::
    ++  r-groups
      |=  =r-groups:v7:gv
      ^-  json
      %-  pairs
      :~  'flag'^(flag flag.r-groups)
          'r-group'^(r-group r-group.r-groups)
      ==
    ++  r-group
      |=  =r-group:v7:gv
      ^-  json
      %+  frond  -.r-group
      ?-    -.r-group
        %create  (group group.r-group)
        %meta    (meta meta.r-group)
        %entry   (r-entry r-entry.r-group)
      ::
          %seat
        %-  pairs
        :~  'ships'^(ships ships.r-group)
            'r-seat'^(r-seat r-seat.r-group)
        ==
      ::
          %role
        %-  pairs
        :~  'roles'^(roles roles.r-group)
            'r-role'^(r-role r-role.r-group)
        ==
      ::
          %channel
        %-  pairs
        :~  'nest'^(nest nest.r-group)
            'r-channel'^(r-channel r-channel.r-group)
        ==
      ::
          %section
        %-  pairs
        :~  'section-id'^s+section-id.r-group
            'r-section'^(r-section r-section.r-group)
        ==
      ::
        %flag-content  (flag-content +.r-group)
        %delete  ~
      ==
    ++  roles
      |=  roles=(set role-id:v7:gv)
      a+(turn ~(tap in roles) (lead %s))
    ++  r-entry
      |=  =r-entry:v7:gv
      ^-  json
      %+  frond  -.r-entry
      ?-  -.r-entry
        %privacy  s+privacy.r-entry
        %ban      (r-ban r-ban.r-entry)
        %token    (r-token r-token.r-entry)
        %pending  (r-pending r-pending.r-entry)
        %ask      (r-ask r-ask.r-entry)
      ==
    ++  r-ban
      |=  =r-ban:v7:gv
      ^-  json
      %+  frond  -.r-ban
      ?-    -.r-ban
          %set
        %-  pairs
        :~  'ships'^(ships ships.r-ban)
            'ranks'^(ranks ranks.r-ban)
        ==
      ::
        %add-ships  (pairs 'add-ships'^(ships ships.r-ban) ~)
        %del-ships  (pairs 'del-ships'^(ships ships.r-ban) ~)
      ::
        %add-ranks  (pairs 'add-ranks'^(ranks ranks.r-ban) ~)
        %del-ranks  (pairs 'del-ranks'^(ranks ranks.r-ban) ~)
      ==
    ++  ranks
      |=  ranks=(set rank:title)
      a+(turn ~(tap in ranks) (lead %s))
    ++  r-token
      |=  =r-token:v7:gv
      ^-  json
      %+  frond  -.r-token
      ?-    -.r-token
          %add
        %-  pairs
        :~  'token'^(token token.r-token)
            'meta'^(token-meta meta.r-token)
        ==
      ::
        %del  (frond 'token' (token token.r-token))
      ==
    ++  r-pending
      |=  =r-pending:v7:gv
      ^-  json
      %+  frond  -.r-pending
      ?-    -.r-pending
          %add
        %-  pairs
        :~  'ships'^(ships ships.r-pending)
            'roles'^(roles roles.r-pending)
        ==
      ::
          %edit
        %-  pairs
        :~  'ships'^(ships ships.r-pending)
            'roles'^(roles roles.r-pending)
        ==
      ::
        %del  (pairs 'ships'^(ships ships.r-pending) ~)
      ==
    ++  r-ask
      |=  =r-ask:v7:gv
      ^-  json
      %+  frond  -.r-ask
      ?-    -.r-ask
          %add
        %-  pairs
        :~  'ship'^(ship ship.r-ask)
            'story'^?~(s=story.r-ask ~ (story:enjs:sj u.s))
        ==
      ::
        %del  (pairs 'ships'^(ships ships.r-ask) ~)
      ==
    ++  r-seat
      |=  =r-seat:v7:gv
      ^-  json
      %+  frond  -.r-seat
      ?-  -.r-seat
        %add  (frond 'seat' (seat seat.r-seat))
        %del  ~
        %add-roles  (frond 'roles' (roles roles.r-seat))
        %del-roles  (frond 'roles' (roles roles.r-seat))
      ==
    ++  r-role
      |=  =r-role:v7:gv
      ^-  json
      %+  frond  -.r-role
      ?-  -.r-role
        %add        (meta meta.r-role)
        %edit       (meta meta.r-role)
        %del        ~
        %set-admin  ~
        %del-admin  ~
      ==
    ++  r-channel
      |=  =r-channel:v7:gv
      ^-  json
      %+  frond  -.r-channel
      ?-  -.r-channel
        %add          (channel channel.r-channel)
        %edit         (channel channel.r-channel)
        %del          ~
        %add-readers  (roles roles.r-channel)
        %del-readers  (roles roles.r-channel)
        %section      s+section.r-channel
        %join         b+join.r-channel
      ==
    ++  r-section
      |=  =r-section:v7:gv
      ^-  json
      %+  frond  -.r-section
      ^-  json
      ?-    -.r-section
        %add   (meta meta.r-section)
        %edit  (meta meta.r-section)
        %del   ~
        %move  (frond 'idx' (numb idx.r-section))
      ::
          %move-nest
        (pairs 'idx'^(numb idx.r-section) 'nest'^(nest nest.r-section) ~)
      ==
    ++  preview-update
      |=  =preview-update:v7:gv
      ^-  json
      %+  frond  'preview'
      ?~  pev=preview-update
        ~
      (preview u.pev)
    ++  previews
      |=  ps=previews:v7:gv
      %-  pairs
      %+  turn  ~(tap by ps)
      |=  [f=flag:gv p=preview:v7:gv]
      [(print-flag f) (preview p)]
    ++  invite
      |=  invite:v7:gv
      ^-  json
      %-  pairs
      :~  flag+(^flag flag)
          token+?~(token ~ (^token u.token))
          from+(ship from)
          note+?~(note ~ (story:enjs:sj u.note))
          preview+(^preview preview)
      ==
    ++  preview
      |=  preview:v7:gv
      ^-  json
      %-  pairs
      :~  flag+(^flag flag)
          meta+(^meta meta)
          time+(^time time)
          member-count+(numb member-count)
          privacy+s+privacy
      ==
    ++  channel-preview
      |=  p=channel-preview:v7:gv
      %-  pairs
      :~  nest+(nest nest.p)
          meta+(meta meta.p)
          group+(preview preview.p)
      ==
    ::
    ++  foreigns
      |=  =foreigns:v7:gv
      ^-  json
      %-  pairs
      %+  turn  ~(tap by foreigns)
      |=  [=flag:gv =foreign:v7:gv]
      [(print-flag flag) (^foreign foreign)]
    ::
    ++  foreign
      |=  foreign:v7:gv
      ^-  json
      %-  pairs
      :~  :-  %invites
          ?~  invites  ~
          a+(turn invites invite)
        ::
          lookup+?~(lookup ~ s+u.lookup)
          preview+?~(preview ~ (^preview u.preview))
          progress+?~(progress ~ s+u.progress)
          token+?~(token ~ (^token u.token))
      ==
    --
  ++  v6
    =,  v5
    |%
    ::
    ++  gangs
      |=  gs=(map flag:gv gang:v6:gv)
      %-  pairs
      %+  turn  ~(tap by gs)
      |=  [f=flag:gv gr=gang:v6:gv]
      [(print-flag f) (gang gr)]
    ::
    ++  gang
      |=  ga=gang:v6:gv
      %-  pairs
      :~  'claim'^?~(cam.ga ~ (claim u.cam.ga))
          'preview'^?~(pev.ga ~ (preview u.pev.ga))
          'invite'^?~(vit.ga ~ (invite u.vit.ga))
          'error'^?~(err.ga ~ (access-error u.err.ga))
      ==
    ::
    ++  access-error
      |=  =access-error:v6:gv
      ^-  json
      s+access-error
    ::
    ++  claim
      |=  c=claim:v6:gv
      %-  pairs
      :~  %join-all^b+join-all.c
          'progress'^s+`@t`progress.c
      ==
    ::
    ++  preview-response
      |=  pr=preview-response:v6:gv
      ?:  ?=(%| -.pr)
        (frond error+(access-error p.pr))
      (frond preview+(preview p.pr))
    ::
    --
  ::
  ++  v5
    =,  v2
    |%
    ::
    ++  group
      |=  gr=group:v5:gv
      =/  active-channels
        (turn ~(tap in active-channels.gr) nest)
      %-  pairs
      :~  'fleet'^(fleet fleet.gr)
          'cabals'^(cabals cabals.gr)
          'zones'^(zones zones.gr)
          %zone-ord^a+(turn zone-ord.gr (lead %s))
          'channels'^(channels channels.gr)
          %active-channels^a+active-channels
          'bloc'^a+(turn ~(tap in bloc.gr) (lead %s))
          'cordon'^(cordon cordon.gr)
          'meta'^(meta meta.gr)
          'secret'^b+secret.gr
          %flagged-content^(flagged-content flagged-content.gr)
      ==
    ::
    ++  group-ui
      |=  gr=group-ui:v5:gv
      =/  active-channels
        (turn ~(tap in active-channels.gr) nest)
      %-  pairs
      :~  'fleet'^(fleet fleet.gr)
          'cabals'^(cabals cabals.gr)
          'zones'^(zones zones.gr)
          %zone-ord^a+(turn zone-ord.gr (lead %s))
          'channels'^(channels channels.gr)
          %active-channels^a+active-channels
          'bloc'^a+(turn ~(tap in bloc.gr) (lead %s))
          'cordon'^(cordon cordon.gr)
          'meta'^(meta meta.gr)
          'secret'^b+secret.gr
          %flagged-content^(flagged-content flagged-content.gr)
          ::
          'init'^b+init.gr
          'count'^(numb count.gr)
      ==
    ::
    ++  groups
      |=  gs=groups:v5:gv
      %-  pairs
      %+  turn  ~(tap by gs)
      |=  [f=flag:gv gr=group:v5:gv]
      [(print-flag f) (group gr)]
    ::
    ++  groups-ui
      |=  gs=groups-ui:v5:gv
      %-  pairs
      %+  turn  ~(tap by gs)
      |=  [f=flag:gv gr=group-ui:v5:gv]
      [(print-flag f) (group-ui gr)]
    ::
    ++  action
      |=  a=action:v5:gv
      %-  pairs
      :~  flag+(flag p.a)
          update+(update q.a)
      ==
    ::
    ++  update
      |=  =update:v5:gv
      %-  pairs
      :~  time+s+(scot %ud p.update)
          diff+(diff q.update)
      ==
    ::
    ++  diff
      |=  d=diff:v5:gv
      %+  frond  -.d
      ?-    -.d
        %fleet    (pairs 'ships'^a+(turn ~(tap in p.d) ship) 'diff'^(fleet-diff q.d) ~)
        %channel  (pairs nest+(nest p.d) 'diff'^(channel-diff q.d) ~)
        %cabal    (pairs 'sect'^s+p.d 'diff'^(cabal-diff q.d) ~)
        %bloc     (bloc-diff p.d)
        %cordon   (cordon-diff p.d)
        %create   (group p.d)
        %zone     (zone-diff p.d)
        %meta     (meta p.d)
        %secret   b+p.d
        %del      ~
        %flag-content  (flag-content +:d)
      ==
    ::
    ++  previews
      |=  ps=previews:v5:gv
      %-  pairs
      %+  turn  ~(tap by ps)
      |=  [f=flag:gv p=preview:v5:gv]
      [(print-flag f) (preview p)]
    ::
    ++  channel-preview
      |=  p=preview:channel:v5:gv
      %-  pairs
      :~  nest+(nest nest.p)
          meta+(meta meta.p)
          group+(preview group.p)
      ==
    ::
    ++  preview
      |=  p=preview:v5:gv
      %-  pairs
      :~  flag+(flag flag.p)
          time+(time time.p)
          meta+(meta meta.p)
          cordon+(cordon cordon.p)
          secret+b+secret.p
          count+(numb count.p)
      ==
    ++  gangs
      |=  gs=(map flag:gv gang:v5:gv)
      %-  pairs
      %+  turn  ~(tap by gs)
      |=  [f=flag:gv gr=gang:v5:gv]
      [(print-flag f) (gang gr)]
    ::
    ++  gang
      |=  ga=gang:v5:gv
      %-  pairs
      :~  'claim'^?~(cam.ga ~ (claim u.cam.ga))
          'preview'^?~(pev.ga ~ (preview u.pev.ga))
          'invite'^?~(vit.ga ~ (invite u.vit.ga))
      ==
    --
  ++  v2
    |%
    ::
    ++  zones
      |=  zons=(map zone:v2:gv realm:zone:v2:gv)
      %-  pairs
      %+  turn  ~(tap by zons)
      |=  [=zone:v2:gv r=realm:zone:v2:gv]
      ^-  [@t json]
      :-  zone
      %-  pairs
      :~  meta+(meta met.r)
          idx+a+(turn ord.r nest)
      ==
    ::
    ++  invite
      |=  i=invite:v2:gv
      %-  pairs
      :~  flag+(flag p.i)
          ship+(ship q.i)
      ==
    ::
    ++  fleet
      |=  fl=fleet:v2:gv
      %-  pairs
      %+  turn  ~(tap by fl)
      |=  [her=@p v=vessel:fleet:v2:gv]
      ^-  [cord json]
      [(scot %p her) (vessel v)]
    ::
    ++  vessel
      |=  v=vessel:fleet:v2:gv
      %-  pairs
      :~  'sects'^a+(turn ~(tap in sects.v) (lead %s))
          'joined'^(time joined.v)
      ==
    ++  cabals
      |=  cs=(map sect:v2:gv cabal:v2:gv)
      %-  pairs
      %+  turn  ~(tap by cs)
      |=  [=term c=cabal:v2:gv]
      ^-  [cord json]
      [term (cabal c)]
    ::
    ++  cabal
      |=  c=cabal:v2:gv
      %-  pairs
      :~  'meta'^(meta meta.c)
      ==
    ::
    ++  zone-diff
      |=  d=diff:zone:v2:gv
      %-  pairs
      :~  'zone'^s+p.d
          'delta'^(zone-delta q.d)
      ==
    ::
    ++  zone-delta
      |=  d=delta:zone:v2:gv
      %+  frond  -.d
      ?-  -.d
          %del           ~
          %mov           (numb idx.d)
          ?(%add %edit)  (meta meta.d)
          %mov-nest
        %-  pairs
        :~  nest+(nest nest.d)
            idx+(numb idx.d)
        ==
      ==
    ++  channels
      |=  chs=(map nest:gv channel:v2:gv)
      %-  pairs
      %+  turn  ~(tap by chs)
      |=  [n=nest:gv c=channel:v2:gv]
      ^-  [@t json]
      [(print-nest n) (channel c)]
    ::
    ++  channel
      |=  ch=channel:v2:gv
      %-  pairs
      :~  'meta'^(meta meta.ch)
          'added'^(time added.ch)
          'readers'^a+(turn ~(tap in readers.ch) (lead %s))
          'zone'^s+zone.ch
          'join'^b+join.ch
      ==
    ::
    ++  cordon
      |=  c=cordon:v2:gv
      %+  frond  -.c
      ?-  -.c
        %open  (ban-cordon ban.c)
        %shut  (shut-cordon +.c)
        %afar  (afar-cordon +.c)
      ==
    ::
    ++  shut-cordon
      |=  [pend=(set @p) ask=(set @p)]
      %-  pairs
      :~  'pending'^a+(turn ~(tap in pend) ship)
          'ask'^a+(turn ~(tap in ask) ship)
      ==
    ::
    ++  afar-cordon
      |=  [app=flag:gv pax=^path desc=@t]
      %-  pairs
      :~  app+(flag app)
          'path'^s+(spat pax)
          'desc'^s+desc
      ==
    ::
    ++  ban-cordon
      |=  b=ban:open:cordon:v2:gv
      %-  pairs
      :~  'ships'^a+(turn ~(tap in ships.b) ship)
          'ranks'^a+(turn ~(tap in ranks.b) (lead %s))
      ==
    ::
    ++  bloc-diff
      |=  d=diff:bloc:v2:gv
      %+  frond  -.d
      a+(turn ~(tap in p.d) (lead %s))
    ::
    ++  cordon-diff
      |=  d=diff:cordon:v2:gv
      %+  frond  -.d
      ?-  -.d
        %open  (open-cordon-diff p.d)
        %shut  (shut-cordon-diff p.d)
        %swap  (cordon p.d)
      ==
    ::
    ++  open-cordon-diff
      |=  d=diff:open:cordon:v2:gv
      %+  frond  -.d
      ?-  -.d
        ?(%add-ships %del-ships)  a+(turn ~(tap in p.d) ship)
        ?(%add-ranks %del-ranks)  a+(turn ~(tap in p.d) (lead %s))
      ==
    ::
    ++  shut-cordon-diff
      |=  d=diff:shut:cordon:v2:gv
      %+  frond  -.d
      %-  pairs
      :~  'kind'^s+p.d
          'ships'^a+(turn ~(tap in q.d) ship)
      ==
    ::
    ++  channel-diff
      |=  d=diff:channel:v2:gv
      %+  frond  -.d
      ?-  -.d
        ?(%add %edit)             (channel channel.d)
        %del                      ~
        ?(%add-sects %del-sects)  a+(turn ~(tap in sects.d) (lead %s))
        %zone                     s+zone.d
        %join                     b+join.d
      ==
    ::
    ++  cabal-diff
      |=  d=diff:cabal:v2:gv
      %+  frond  -.d
      ?-  -.d
        %add  (meta meta.d)
        %edit  (meta meta.d)
        %del  ~
      ==
    ::
    ++  fleet-diff
      |=  d=diff:fleet:v2:gv
      %+  frond  -.d
      ?-  -.d
        %add  ~
        %del  ~
        %add-sects  a+(turn ~(tap in sects.d) (lead %s))
        %del-sects  a+(turn ~(tap in sects.d) (lead %s))
      ==
    ++  previews
      |=  ps=previews:v2:gv
      %-  pairs
      %+  turn  ~(tap by ps)
      |=  [f=flag:gv p=preview:v2:gv]
      [(print-flag f) (preview p)]
    ::
    ++  channel-preview
      |=  p=preview:channel:v2:gv
      %-  pairs
      :~  nest+(nest nest.p)
          meta+(meta meta.p)
          group+(preview group.p)
      ==
    ::
    ++  preview
      |=  p=preview:v2:gv
      %-  pairs
      :~  flag+(flag flag.p)
          time+(time time.p)
          meta+(meta meta.p)
          cordon+(cordon cordon.p)
          secret+b+secret.p
      ==
    ::
    ++  action
      |=  a=action:v2:gv
      %-  pairs
      :~  flag+(flag p.a)
          update+(update q.a)
      ==
    ::
    ++  update
      |=  =update:v2:gv
      %-  pairs
      :~  time+s+(scot %ud p.update)
          diff+(diff q.update)
      ==
    ::
    ++  diff
      |=  d=diff:v2:gv
      %+  frond  -.d
      ?-  -.d
        %fleet    (pairs 'ships'^a+(turn ~(tap in p.d) ship) 'diff'^(fleet-diff q.d) ~)
        %channel  (pairs 'nest'^(nest p.d) 'diff'^(channel-diff q.d) ~)
        %cabal    (pairs 'sect'^s+p.d 'diff'^(cabal-diff q.d) ~)
        %bloc     (bloc-diff p.d)
        %cordon   (cordon-diff p.d)
        %create   (group p.d)
        %zone     (zone-diff p.d)
        %meta     (meta p.d)
        %secret   b+p.d
        %del      ~
        %flag-content  (flag-content +:d)
      ==
    ++  group
      |=  gr=group:v2:gv
      %-  pairs
      :~  'fleet'^(fleet fleet.gr)
          'cabals'^(cabals cabals.gr)
          'zones'^(zones zones.gr)
          'zone-ord'^a+(turn zone-ord.gr (lead %s))
          'channels'^(channels channels.gr)
          'bloc'^a+(turn ~(tap in bloc.gr) (lead %s))
          'cordon'^(cordon cordon.gr)
          'meta'^(meta meta.gr)
          'secret'^b+secret.gr
          'flagged-content'^(flagged-content flagged-content.gr)
      ==
    ::
    ++  group-ui
      |=  gr=group-ui:v2:gv
      %-  pairs
      :~  'fleet'^(fleet fleet.gr)
          'cabals'^(cabals cabals.gr)
          'zones'^(zones zones.gr)
          'zone-ord'^a+(turn zone-ord.gr (lead %s))
          'channels'^(channels channels.gr)
          'bloc'^a+(turn ~(tap in bloc.gr) (lead %s))
          'cordon'^(cordon cordon.gr)
          'meta'^(meta meta.gr)
          'secret'^b+secret.gr
          'saga'^?~(saga.gr ~ (saga u.saga.gr))
          'flagged-content'^(flagged-content flagged-content.gr)
      ==
    ::
    ++  groups
      |=  gs=groups:v2:gv
      %-  pairs
      %+  turn  ~(tap by gs)
      |=  [f=flag:gv gr=group:v2:gv]
      [(print-flag f) (group gr)]
    ::
    ++  groups-ui
      |=  gs=groups-ui:v2:gv
      %-  pairs
      %+  turn  ~(tap by gs)
      |=  [f=flag:gv gr=group-ui:v2:gv]
      [(print-flag f) (group-ui gr)]
    ::
    ++  gangs
      |=  gs=(map flag:gv gang:v2:gv)
      %-  pairs
      %+  turn  ~(tap by gs)
      |=  [f=flag:gv gr=gang:v2:gv]
      [(print-flag f) (gang gr)]
    ::
    ++  claim
      |=  c=claim:v2:gv
      %-  pairs
      :~  %join-all^b+join-all.c
          'progress'^s+`@t`progress.c
      ==
    ::
    ++  gang
      |=  ga=gang:v2:gv
      %-  pairs
      :~  'claim'^?~(cam.ga ~ (claim u.cam.ga))
          'preview'^?~(pev.ga ~ (preview u.pev.ga))
          'invite'^?~(vit.ga ~ (invite u.vit.ga))
      ==
    ::
    ++  flagged-content
      |=  fc=flagged-content:v2:gv
      =-
        %-  pairs
        %+  turn  ~(tap by -)
        |=  [n=nest:gv posts=(map ^time flagged-data)]
        :-  (print-nest n)
        ::  object so we can easily check if it's in the set
        %-  pairs
        %+  turn  ~(tap by posts)
        |=  [post=^time data=flagged-data]
        :-  `@t`(rsh 4 (scot %ui post))
        %-  pairs
        :~  'flagged'^b+flagged.data
            'flaggers'^a+(turn ~(tap in flaggers.data) ship)
            :-  %replies
            %-  pairs
            %+  turn  ~(tap by replies.data)
            |=  [reply=^time =flaggers:v2:gv]
            :-  `@t`(rsh 4 (scot %ui reply))
            a+(turn ~(tap in flaggers) ship)
        ==
      %-  ~(run by fc)
      |=  flags=(map post-key:v2:gv flaggers:v2:gv)
      %+  roll  ~(tap by flags)
      |=  [[pk=post-key:v2:gv flaggers=(set @p)] new-posts=(map ^time flagged-data)]
      ^-  (map ^time flagged-data)
      %+  ~(put by new-posts)  post.pk
      =/  =flagged-data  (~(gut by new-posts) post.pk *flagged-data)
      ?~  reply.pk  flagged-data(flagged &, flaggers flaggers)
      flagged-data(replies (~(put by replies.flagged-data) u.reply.pk flaggers))
    ::
    +$  flagged-data  [flagged=_| =flaggers:v2:gv replies=(map ^time flaggers:v2:gv)]
    ::
    ++  flag-content
      |=  [n=nest:gv =post-key:v2:gv src=@p]
      %-  pairs
      :~  nest+(nest n)
          src+(ship src)
          :-  %post-key
          %-  pairs
          :~  'post'^(time-id post.post-key)
              'reply'^?~(reply.post-key ~ (time-id u.reply.post-key))
          ==
      ==
    --
  --
::
++  dejs
  =,  dejs:format
  |%
  ++  p
    |%
    ++  rank  (perk %czar %king %duke %earl %pawn ~)
    ++  ship  ;~(pfix sig fed:ag)
    ++  flag  ;~((glue fas) ship ^sym)
    ++  nest  ;~((glue fas) ^sym flag)
    --
  ++  sym  (se %tas)
  ++  ship  (se %p)
  ++  rank  (su rank:p)
  ++  flag  (su flag:p)
  ++  nest  (su nest:p)
  ++  whom
    ^-  $-(json whom:u)
    %-  su
    ;~  pose
      (stag %group flag:p)
      (stag %channel nest:p)
      (stag %chat (stag %ship ship:p))
      (stag %chat (stag %club (cook |=(@ `@uv`+<) ;~(pfix (jest '0v') viz:ag))))
    ==
  ++  flag-content
    %-  ot
    :~  nest+nest
        post-key+(ot post+(se %ud) reply+(mu (se %ud)) ~)
        src+ship
    ==
  ++  meta
    ^-  $-(json data:meta:gv)
    %-  ot
    :~  title+so
        description+so
        image+so
        cover+so
    ==
  ::
  ++  ui-action
    ^-  $-(json action:u)
    %-  of
    :~  pins+ui-pins-action
    ==
  ++  ui-pins-action
    ^-  $-(json a-pins:u)
    %-  of
    :~  add+whom
        del+whom
    ==
<<<<<<< HEAD
  ++  a-groups
    ^-  $-(json a-groups:v8:gv)
    %-  of
    :~  group+(ot flag+flag a-group+a-group ~)
        invite+(ot flag+flag ships+(as ship) a-invite+a-invite ~)
        leave+flag
    ==
  ++  a-group
    ^-  $-(json a-group:v7:gv)
    %-  of
    :~  meta+meta
        entry+a-entry
        seat+(ot ships+ships a-seat+a-seat ~)
        role+(ot roles+roles a-role+a-role ~)
        channel+(ot nest+nest a-channel+a-channel ~)
        section+(ot section-id+so a-section+a-section ~)
        flag-content+flag-content
    ==
  ++  ships
    |=  =json
    ^-  (set ship:z)
    (sy ((ar ship) json))
  ++  roles
    |=  =json
    ^-  (set role-id:v7:gv)
    (sy ((ar role-id:v7:gv) json))
  ++  a-invite
    ^-  $-(json a-invite:v8:gv)
    %-  ot
    :~  token+(mu (se %uv))
        note+(mu story:dejs:sj)
    ==
  ++  a-entry
    ^-  $-(json c-entry:v7:gv)
    %-  of
    :~  privacy+(su (perk %public %private %secret ~))
        ban+a-ban
        token+a-token
        pending+(ot ships+ships a-pending+a-pending ~)
        ask+(ot ships+ships a-ask+(su (perk %approve %deny ~)) ~)
    ==
  ++  a-ban
    ^-  $-(json c-ban:v7:gv)
    %-  of
    :~  set+(ot ships+ships ranks+ranks ~)
      ::
        add-ships+ships
        del-ships+ships
      ::
        add-ranks+ranks
        del-ranks+ranks
    ==
  ++  ranks
    |=  =json
    ^-  (set rank:title)
    (sy ((ar rank) json))
  ++  a-token
    ^-  $-(json c-token:v7:gv)
    %-  of
    :~  add+a-token-add
        del+token
    ==
  ++  token  (se %uv)
  ++  a-token-add
    ^-  $-(json c-token-add:v7:gv)
    %-  ot
    :~  scheme+claim-scheme
        expiry+(mu (se %dr))
        label+(mu so)
        referral+bo
    ==
  ++  claim-scheme
    ^-  $-(json claim-scheme:v7:gv)
    %-  of
    :~  forever+ul
        limited+(se %ud)
        personal+ship
    ==
  ++  a-pending
    ^-  $-(json c-pending:v7:gv)
    %-  of
    :~  add+(ot roles+roles ~)
        edit+(ot roles+roles ~)
        del+ul
    ==
  ++  a-seat
    ^-  $-(json c-seat:v7:gv)
    %-  of
    :~  add+ul
        del+ul
        add-roles+roles
        del-roles+roles
    ==
  ++  a-role
    ^-  $-(json c-role:v7:gv)
    %-  of
    :~  add+meta
        edit+meta
        del+ul
        set-admin+ul
        del-admin+ul
    ==
  ++  a-channel
    ^-  $-(json c-channel:v7:gv)
    %-  of
    :~  add+channel
        edit+channel
        del+ul
      ::
        add-readers+roles
        del-readers+roles
      ::
        section+so
    ==
  ++  channel
    ^-  $-(json channel:v7:gv)
    %-  ot
    :~  meta+meta
        added+time
        section+so
        readers+roles
        join+bo
    ==
  ++  a-section
    ^-  $-(json c-section:v7:gv)
    %-  of
    :~  add+meta
        edit+meta
        del+ul
        move+(se %ud)
        move-nest+(ot nest+nest idx+(se %ud) ~)
    ==
=======
>>>>>>> 49302cad
  ::
  ++  v8
    |%
    ++  a-groups
      ^-  $-(json a-groups:v8:gv)
      %-  of
      :~  group+(ot flag+flag a-group+a-group ~)
          invite+(ot flag+flag a-invite+a-invite:v7 ~)
          leave+flag
      ==
    ++  a-group
      ^-  $-(json a-group:v8:gv)
      %-  of
      :~  meta+meta
          entry+a-entry:v7
          seat+(ot ships+ships:v7 a-seat+a-seat:v7 ~)
          role+(ot roles+roles:v7 a-role+a-role:v7 ~)
          channel+(ot nest+nest a-channel+a-channel:v7 ~)
          section+(ot section-id+so a-section+a-section:v7 ~)
          navigation+a-navigation
          flag-content+flag-content
      ==
    ++  a-navigation
      ^-  $-(json a-navigation:v8:gv)
      %-  ot
      :~  sections+(om section)
          order+(ar sym)
      ==
    ++  section
      ^-  $-(json section:v8:gv)
      %-  ot
      :~  meta+meta
          order+(ar nest)
      ==
    --
  ++  v7
    |%
    ++  a-groups
      ^-  $-(json a-groups:v7:gv)
      %-  of
      :~  group+(ot flag+flag a-group+a-group ~)
          invite+(ot flag+flag a-invite+a-invite ~)
          leave+flag
      ==
    ++  a-group
      ^-  $-(json a-group:v7:gv)
      %-  of
      :~  meta+meta
          entry+a-entry
          seat+(ot ships+ships a-seat+a-seat ~)
          role+(ot roles+roles a-role+a-role ~)
          channel+(ot nest+nest a-channel+a-channel ~)
          section+(ot section-id+so a-section+a-section ~)
          flag-content+flag-content
      ==
    ++  ships
      |=  =json
      ^-  (set ship:z)
      (sy ((ar ship) json))
    ++  roles
      |=  =json
      ^-  (set role-id:v7:gv)
      (sy ((ar role-id:v7:gv) json))
    ++  a-invite
      ^-  $-(json a-invite:v7:gv)
      %-  ot
      :~  ship+ship
          token+(mu (se %uv))
          note+(mu story:dejs:sj)
      ==
    ++  a-entry
      ^-  $-(json c-entry:v7:gv)
      %-  of
      :~  privacy+(su (perk %public %private %secret ~))
          ban+a-ban
          token+a-token
          pending+(ot ships+ships a-pending+a-pending ~)
          ask+(ot ships+ships a-ask+(su (perk %approve %deny ~)) ~)
      ==
    ++  a-ban
      ^-  $-(json c-ban:v7:gv)
      %-  of
      :~  set+(ot ships+ships ranks+ranks ~)
        ::
          add-ships+ships
          del-ships+ships
        ::
          add-ranks+ranks
          del-ranks+ranks
      ==
    ++  ranks
      |=  =json
      ^-  (set rank:title)
      (sy ((ar rank) json))
    ++  a-token
      ^-  $-(json c-token:v7:gv)
      %-  of
      :~  add+a-token-add
          del+token
      ==
    ++  token  (se %uv)
    ++  a-token-add
      ^-  $-(json c-token-add:v7:gv)
      %-  ot
      :~  scheme+claim-scheme
          expiry+(mu (se %dr))
          label+(mu so)
          referral+bo
      ==
    ++  claim-scheme
      ^-  $-(json claim-scheme:v7:gv)
      %-  of
      :~  forever+ul
          limited+(se %ud)
          personal+ship
      ==
    ++  a-pending
      ^-  $-(json c-pending:v7:gv)
      %-  of
      :~  add+(ot roles+roles ~)
          edit+(ot roles+roles ~)
          del+ul
      ==
    ++  a-seat
      ^-  $-(json c-seat:v7:gv)
      %-  of
      :~  add+ul
          del+ul
          add-roles+roles
          del-roles+roles
      ==
    ++  a-role
      ^-  $-(json c-role:v7:gv)
      %-  of
      :~  add+meta
          edit+meta
          del+ul
          set-admin+ul
          del-admin+ul
      ==
    ++  a-channel
      ^-  $-(json c-channel:v7:gv)
      %-  of
      :~  add+channel
          edit+channel
          del+ul
        ::
          add-readers+roles
          del-readers+roles
        ::
          section+so
      ==
    ++  channel
      ^-  $-(json channel:v7:gv)
      %-  ot
      :~  meta+meta
          added+time
          section+so
          readers+roles
          join+bo
      ==
    ++  a-section
      ^-  $-(json c-section:v7:gv)
      %-  of
      :~  add+meta
          edit+meta
          del+ul
          move+(se %ud)
          move-nest+(ot nest+nest idx+(se %ud) ~)
      ==
    --
  ++  v6  v5
  ++  v5  v2
  ::
  ++  v2
    |%
    ::
    ++  zone-delta
      ^-  $-(json delta:zone:v2:gv)
      %-  of
      :~  add+meta
          edit+meta
          del+ul
          mov+ni
          :-  %mov-nest
          %-  ot
          :~  nest+nest
              idx+ni
          ==
      ==
    ::
    ++  channel-diff
      ^-  $-(json diff:channel:v2:gv)
      %-  of
      :~  add+channel
          edit+channel
          del+ul
          add-sects+(as sym)
          del-sects+(as so)
          zone+sym
          join+bo
      ==
    ::
    ++  channel
      ^-  $-(json channel:v2:gv)
      %-  ot
      :~  meta+meta
          added+di
          zone+(se %tas)
          join+bo
          readers+(as so)
      ==
    ++  cordon
      ^-  $-(json cordon:v2:gv)
      %-  of
      :~  open+open-cordon
          shut+shut-cordon
      ==
    ++  shut-cordon
      ^-  $-(json state:shut:cordon:v2:gv)
      %-  ot
      :~  pending+(as ship)
          ask+(as ship)
      ==
    ::
    ++  open-cordon
      ^-  $-(json ban:open:cordon:v2:gv)
      %-  ot
      :~  ships+(as ship)
          ranks+(as rank)
      ==
    ::
    ++  cordon-diff
      ^-  $-(json diff:cordon:v2:gv)
      %-  of
      :~  open+open-cordon-diff
          shut+shut-cordon-diff
          swap+cordon
      ==
    ::
    ++  open-cordon-diff
      ^-  $-(json diff:open:cordon:v2:gv)
      %-  of
      :~  add-ships+(as ship)
          del-ships+(as ship)
          add-ranks+(as rank)
          del-ranks+(as rank)
      ==
    ::
    ++  shut-cordon-diff
      ^-  $-(json diff:shut:cordon:v2:gv)
      |^
      %-  of
      :~  add-ships+body
          del-ships+body
      ==
      ++  body
        %-  ot
        :~  kind+(su (perk %ask %pending ~))
            ships+(as ship)
        ==
      --
    ::
    ++  fleet-diff
      ^-  $-(json diff:fleet:v2:gv)
      %-  of
      :~  [%add ul]
          [%del ul]
          [%add-sects (as sym)]
          [%del-sects (as sym)]
      ==
    ::
    ++  cabal-diff
      ^-  $-(json diff:cabal:v2:gv)
      %-  of
      :~  add+meta
          edit+meta
          del+ul
      ==
    ::
    ++  zone-diff
      ^-  $-(json diff:zone:v2:gv)
      %-  ot
      :~  zone+(se %tas)
          delta+zone-delta
      ==
    ::
    ++  create
      ^-  $-(json create:v2:gv)
      %-  ot
      :~  name+sym
          title+so
          description+so
          image+so
          cover+so
          cordon+cordon
          members+(op ;~(pfix sig fed:ag) (as sym))
          secret+bo
      ==
    ++  join
      ^-  $-(json join:v2:gv)
      %-  ot
      :~  flag+flag
          join-all+bo
      ==
    ++  invite
      ^-  $-(json invite:v2:gv)
      %-  ot
      :~  flag+flag
          ship+ship
      ==
    ::
    ++  diff
      ^-  $-(json diff:v2:gv)
      %-  of
      :~  cabal+(ot sect+sym diff+cabal-diff ~)
          fleet+(ot ships+(as ship) diff+fleet-diff ~)
          zone+zone-diff
          cordon+cordon-diff
          channel+(ot nest+nest diff+channel-diff ~)
          zone+zone-diff
          meta+meta
          secret+bo
          del+ul
          flag-content+flag-content
      ==
    ::
    ++  action
      ^-  $-(json action:v2:gv)
      %-  ot
      :~  flag+flag
          update+update
      ==
    ++  update
      |=  j=json
      ^-  update:v2:gv
      ?>  ?=(%o -.j)
      [*time (diff (~(got by p.j) %diff))]
    --
  --
--<|MERGE_RESOLUTION|>--- conflicted
+++ resolved
@@ -1080,141 +1080,6 @@
     :~  add+whom
         del+whom
     ==
-<<<<<<< HEAD
-  ++  a-groups
-    ^-  $-(json a-groups:v8:gv)
-    %-  of
-    :~  group+(ot flag+flag a-group+a-group ~)
-        invite+(ot flag+flag ships+(as ship) a-invite+a-invite ~)
-        leave+flag
-    ==
-  ++  a-group
-    ^-  $-(json a-group:v7:gv)
-    %-  of
-    :~  meta+meta
-        entry+a-entry
-        seat+(ot ships+ships a-seat+a-seat ~)
-        role+(ot roles+roles a-role+a-role ~)
-        channel+(ot nest+nest a-channel+a-channel ~)
-        section+(ot section-id+so a-section+a-section ~)
-        flag-content+flag-content
-    ==
-  ++  ships
-    |=  =json
-    ^-  (set ship:z)
-    (sy ((ar ship) json))
-  ++  roles
-    |=  =json
-    ^-  (set role-id:v7:gv)
-    (sy ((ar role-id:v7:gv) json))
-  ++  a-invite
-    ^-  $-(json a-invite:v8:gv)
-    %-  ot
-    :~  token+(mu (se %uv))
-        note+(mu story:dejs:sj)
-    ==
-  ++  a-entry
-    ^-  $-(json c-entry:v7:gv)
-    %-  of
-    :~  privacy+(su (perk %public %private %secret ~))
-        ban+a-ban
-        token+a-token
-        pending+(ot ships+ships a-pending+a-pending ~)
-        ask+(ot ships+ships a-ask+(su (perk %approve %deny ~)) ~)
-    ==
-  ++  a-ban
-    ^-  $-(json c-ban:v7:gv)
-    %-  of
-    :~  set+(ot ships+ships ranks+ranks ~)
-      ::
-        add-ships+ships
-        del-ships+ships
-      ::
-        add-ranks+ranks
-        del-ranks+ranks
-    ==
-  ++  ranks
-    |=  =json
-    ^-  (set rank:title)
-    (sy ((ar rank) json))
-  ++  a-token
-    ^-  $-(json c-token:v7:gv)
-    %-  of
-    :~  add+a-token-add
-        del+token
-    ==
-  ++  token  (se %uv)
-  ++  a-token-add
-    ^-  $-(json c-token-add:v7:gv)
-    %-  ot
-    :~  scheme+claim-scheme
-        expiry+(mu (se %dr))
-        label+(mu so)
-        referral+bo
-    ==
-  ++  claim-scheme
-    ^-  $-(json claim-scheme:v7:gv)
-    %-  of
-    :~  forever+ul
-        limited+(se %ud)
-        personal+ship
-    ==
-  ++  a-pending
-    ^-  $-(json c-pending:v7:gv)
-    %-  of
-    :~  add+(ot roles+roles ~)
-        edit+(ot roles+roles ~)
-        del+ul
-    ==
-  ++  a-seat
-    ^-  $-(json c-seat:v7:gv)
-    %-  of
-    :~  add+ul
-        del+ul
-        add-roles+roles
-        del-roles+roles
-    ==
-  ++  a-role
-    ^-  $-(json c-role:v7:gv)
-    %-  of
-    :~  add+meta
-        edit+meta
-        del+ul
-        set-admin+ul
-        del-admin+ul
-    ==
-  ++  a-channel
-    ^-  $-(json c-channel:v7:gv)
-    %-  of
-    :~  add+channel
-        edit+channel
-        del+ul
-      ::
-        add-readers+roles
-        del-readers+roles
-      ::
-        section+so
-    ==
-  ++  channel
-    ^-  $-(json channel:v7:gv)
-    %-  ot
-    :~  meta+meta
-        added+time
-        section+so
-        readers+roles
-        join+bo
-    ==
-  ++  a-section
-    ^-  $-(json c-section:v7:gv)
-    %-  of
-    :~  add+meta
-        edit+meta
-        del+ul
-        move+(se %ud)
-        move-nest+(ot nest+nest idx+(se %ud) ~)
-    ==
-=======
->>>>>>> 49302cad
   ::
   ++  v8
     |%
@@ -1222,7 +1087,7 @@
       ^-  $-(json a-groups:v8:gv)
       %-  of
       :~  group+(ot flag+flag a-group+a-group ~)
-          invite+(ot flag+flag a-invite+a-invite:v7 ~)
+          invite+(ot flag+flag ships+(as ship) a-invite+a-invite ~)
           leave+flag
       ==
     ++  a-group
@@ -1248,6 +1113,12 @@
       %-  ot
       :~  meta+meta
           order+(ar nest)
+      ==
+    ++  a-invite
+      ^-  $-(json a-invite:v8:gv)
+      %-  ot
+      :~  token+(mu (se %uv))
+          note+(mu story:dejs:sj)
       ==
     --
   ++  v7

--- conflicted
+++ resolved
@@ -1,11 +1,6 @@
 ::  summarize: utilities for summarizing groups/chat state in various ways
 ::
-<<<<<<< HEAD
-::REVIEW  v8:c might have to be even older, like v1:c or w/e
-/-  c=channels, ct=chat, chat=chat-2, groups
-=======
 /-  c=channels, ct=chat, chat=chat-2, gv=groups-ver
->>>>>>> 1fc1d849
 ::
 |_  [our=@p now=@da]
 ::  +range: period of time to summarize over
@@ -46,11 +41,7 @@
       %gx
       (scry-path %channels /channels/channels)
     ==
-<<<<<<< HEAD
-  |=  [[n=nest:c channel:v8:c] g=(map flag:groups @ud) s=@ud r=@ud]
-=======
-  |=  [[n=nest:c channel:c] g=(map flag:gv @ud) s=@ud r=@ud]
->>>>>>> 1fc1d849
+  |=  [[n=nest:c channel:v8:c] g=(map flag:gv @ud) s=@ud r=@ud]
   ?.  ?=(%chat kind.n)  [g s r]
   =+  .^  paged-posts:v8:c
         %gx
@@ -126,11 +117,7 @@
       %~  tap  by
       .^(channels:v8:c %gx (scry-path %channels /channels/channels))
     =+  .^(=unreads:c %gx (scry-path %channels /unreads/channel-unreads))
-<<<<<<< HEAD
-    |=  [[n=nest:c channel:v8:c] duc=@ud faz=(list [flag:groups nest:c @ud])]
-=======
-    |=  [[n=nest:c channel:c] duc=@ud faz=(list [flag:gv nest:c @ud])]
->>>>>>> 1fc1d849
+    |=  [[n=nest:c channel:v8:c] duc=@ud faz=(list [flag:gv nest:c @ud])]
     ?.  ?=(%chat kind.n)  [duc faz]  ::  ignore non-chat channels for now
     =/  =unread:c  (~(gut by unreads) n *unread:c)
     :-  (add duc count.unread)

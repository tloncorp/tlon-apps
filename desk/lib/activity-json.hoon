/-  a=activity, g=groups, c=chat
/+  gj=groups-json, cj=channel-json
=*  z  ..zuse
|%
++  enjs
  =,  enjs:format
  |%
  ::
  +|  %primitives
  ++  ship
    |=  s=ship:z
    s+(scot %p s)
  ++  club-id
    |=  c=id:club:c
    s+(scot %uv c)
  ++  whom
    |=  w=whom:a
    %+  frond  -.w
    ?-  -.w
      %ship  (ship p.w)
      %club  (club-id p.w)
    ==
  ::
  ++  msg-key
    |=  k=message-key:a
    %-  pairs
    :~  id/s+(msg-id id.k)
        time+s+(scot %ud time.k)
    ==
  ::
  ++  msg-id
    |=  id=message-id:a
    (rap 3 (scot %p p.id) '/' (scot %ud q.id) ~)
  ::
  ++  time-id
    |=  =@da
    s+`@t`(rsh 4 (scot %ui da))
  ::
  +|  %basics
  ::
  ++  string-source
    |=  s=source:a
    ^-  cord
    ?-  -.s
      %base  'base'
      %group  (rap 3 'group/' (flag:enjs:gj flag.s) ~)
      %channel  (rap 3 'channel/' (nest:enjs:gj nest.s) ~)
    ::
        %dm
      ?-  -.whom.s
        %ship  (rap 3 'ship/' (scot %p p.whom.s) ~)
        %club  (rap 3 'club/' (scot %uv p.whom.s) ~)
      ==
    ::
        %thread
      %+  rap  3
      :~  'thread/'
          (nest:enjs:gj channel.s)
          '/'
          (scot %ud time.key.s)
      ==
    ::
        %dm-thread
      %+  rap  3
      :~  'dm-thread/'
          ?-  -.whom.s
            %ship  (scot %p p.whom.s)
            %club  (scot %uv p.whom.s)
          ==
          '/'
          (msg-id id.key.s)
      ==
    ==
  ::
  ++  source
    |=  s=source:a
    %-  pairs
    ?-  -.s
      %base  ~[base/~]
      %group  ~[group/s/(flag:enjs:gj flag.s)]
      %dm  ~[dm+(whom whom.s)]
    ::
        %channel
      :~  :-  %channel
          %-  pairs
          :~  nest/s/(nest:enjs:gj nest.s)
              group/s/(flag:enjs:gj group.s)
          ==
      ==
    ::
        %thread
      :~  :-  %thread
          %-  pairs
          :~  channel/s/(nest:enjs:gj channel.s)
              group/s/(flag:enjs:gj group.s)
              key+(msg-key key.s)
          ==
      ==
    ::
        %dm-thread
      :~  :-  %dm-thread
          %-  pairs
          :~  whom+(whom whom.s)
              key+(msg-key key.s)
          ==
      ==
    ==
  ::
  ++  volume
    |=  v=volume:a
    %-  pairs
    :~  unreads/b/unreads.v
        notify/b/notify.v
    ==
  ++  reads
    |=  r=reads:a
    %-  pairs
    :~  floor+(time floor.r)
        items+(read-items items.r)
    ==
  ::
  ++  read-items
    |=  ri=read-items:a
    %-  pairs
    %+  turn  (tap:on-read-items:a ri)
    |=  [id=time-id:a *]
    [(scot %ud id) ~]
  ::
  ++  unread-point
    |=  up=unread-point:a
    %-  pairs
    :~  id/s+(msg-id id.up)
        time+(time-id time.up)
        count/(numb count.up)
        notify/b/notify.up
    ==
  ++  activity-summary
    |=  sum=activity-summary:a
    %-  pairs
    :~  recency+(time newest.sum)
        count+(numb count.sum)
        notify-count+(numb notify-count.sum)
        notify+b+notify.sum
        unread/?~(unread.sum ~ (unread-point u.unread.sum))
<<<<<<< HEAD
      ::
        :-  %children
        a+(turn ~(tap in children.sum) (cork string-source (lead %s)))
      ::
        reads+?:(=(reads.sum *reads:a) ~ (reads reads.sum))
=======
    ==
  ::
  ++  activity-summary-full
    |=  sum=activity-summary:a
    %-  pairs
    :~  recency+(time newest.sum)
        count+(numb count.sum)
        notify-count+(numb notify-count.sum)
        notify+b+notify.sum
        unread/?~(unread.sum ~ (unread-point u.unread.sum))
      ::
        :-  %children
        a+(turn ~(tap in children.sum) (cork string-source (lead %s)))
>>>>>>> f0ccaff4
    ==
  ::
  ++  activity-bundle
    |=  ab=activity-bundle:a
    %-  pairs
    :~  source+(source source.ab)
        source-key+s+(string-source source.ab)
        latest+s+(scot %ud latest.ab)
        events+a+(turn events.ab time-event)
    ==
  ++  event
    |=  e=event:a
    %-  pairs
    :_  [notified+b+notified.e]~
      :-  -<.e
    ?-  -<.e
      %dm-invite  (whom whom.e)
    ::
        %chan-init
      %-  pairs
      :~  channel/s+(nest:enjs:gj channel.e)
          group/s+(flag:enjs:gj group.e)
      ==
    ::
        ?(%group-kick %group-join %group-ask %group-invite)
      %-  pairs
      :~  group+s+(flag:enjs:gj group.e)
          ship+(ship ship.e)
      ==
    ::
        %flag-post
      %-  pairs
      :~  key+(msg-key key.e)
          channel/s+(nest:enjs:gj channel.e)
          group/s+(flag:enjs:gj group.e)
      ==
    ::
        %flag-reply
      %-  pairs
      :~  parent+(msg-key parent.e)
          key+(msg-key key.e)
          channel/s+(nest:enjs:gj channel.e)
          group/s+(flag:enjs:gj group.e)
      ==
    ::
        %dm-post
      %-  pairs
      :~  key+(msg-key key.e)
          whom+(whom whom.e)
          content+(story:enjs:cj content.e)
          mention/b+mention.e
      ==
    ::
        %dm-reply
      %-  pairs
      :~  parent+(msg-key parent.e)
          key+(msg-key key.e)
          whom+(whom whom.e)
          content+(story:enjs:cj content.e)
          mention/b+mention.e
      ==
    ::
        %post
      %-  pairs
      :~  key+(msg-key key.e)
          channel/s+(nest:enjs:gj channel.e)
          group/s+(flag:enjs:gj group.e)
          content+(story:enjs:cj content.e)
          mention/b+mention.e
      ==
    ::
        %reply
      %-  pairs
      :~  parent+(msg-key parent.e)
          key+(msg-key key.e)
          channel/s+(nest:enjs:gj channel.e)
          group/s+(flag:enjs:gj group.e)
          content+(story:enjs:cj content.e)
          mention/b+mention.e
      ==
    ::
        %group-role
      %-  pairs
      :~  group/s+(flag:enjs:gj group.e)
          ship+(ship ship.e)
          roles+a+(turn ~(tap in roles.e) |=(role=sect:g s+role))
      ==
    ==
  ::
  ++  time-event
    |=  te=time-event:a
    %-  pairs
    :~  time+s+(scot %ud time.te)
        event+(event event.te)
    ==
  ::
  ++  allowed  (lead %s)
  +|  %collections
  ::
  ++  stream
    |=  s=stream:a
    %-  pairs
    %+  turn  (tap:on-event:a s)
    |=  [=time:z e=event:a]
    [(scot %ud time) (event e)]
  ::
  ++  indices
    |=  ind=indices:a
    %-  pairs
    %+  turn  ~(tap by ind)
    |=  [sc=source:a st=stream:a r=reads:a bump=^time]
    :-  (string-source sc)
    %-  pairs
    :~  stream+(stream st)
        reads+(reads r)
        last-self-activity+(time bump)
    ==
  ::
  ++  activity
    |=  [ac=activity:a full=?]
    %-  pairs
    %+  turn  ~(tap by ac)
    |=  [s=source:a sum=activity-summary:a]
    :-  (string-source s)
    ?.  full  (activity-summary sum)
    (activity-summary-full sum)
  ::
  ++  full-info
    |=  fi=full-info:a
    %-  pairs
    :~  indices+(indices indices.fi)
        activity+(activity activity.fi &)
        settings+(volume-settings volume-settings.fi)
    ==
  ++  volume-settings
    |=  vs=volume-settings:a
    %-  pairs
    %+  turn  ~(tap by vs)
    |=  [s=source:a v=volume-map:a]
    [(string-source s) (volume-map v)]
  ::
  ++  volume-map
    |=  vm=volume-map:a
    %-  pairs
    %+  turn  ~(tap by vm)
    |=  [e=event-type:a v=volume:a]
    [e (volume v)]
  ++  feed
    |=  f=feed:a
    %-  pairs
    :~  feed+a+(turn feed.f activity-bundle)
        summaries+(activity summaries.f |)
    ==
  ::
  +|  %updates
  ++  update
    |=  u=update:a
    %+  frond  -.u
    ?-  -.u
      %add  (added +.u)
      %del  (source +.u)
      %read  (read +.u)
<<<<<<< HEAD
      %activity  (activity +.u)
=======
      %activity  (activity +.u |)
>>>>>>> f0ccaff4
      %adjust  (adjusted +.u)
      %allow-notifications  (allowed +.u)
    ==
  ::
  ++  added
    |=  [src=source:a te=time-event:a]
    %-  pairs
    :~  source+(source src)
        source-key+s+(string-source src)
        time+(time time.te)
        event+(event event.te)
    ==
  ::
  ++  read
    |=  [s=source:a as=activity-summary:a]
    %-  pairs
    :~  source+(source s)
        activity+(activity-summary as)
    ==
  ::
  ++  adjusted
    |=  [s=source:a v=(unit volume-map:a)]
    %-  pairs
    :~  source+(source s)
        volume+?~(v ~ (volume-map u.v))
    ==
  +|  %old-types
  ++  v2
    |%
    ++  update
      |=  u=update:v2:old:a
      ?+  -.u  (^update u)
        %read  (frond -.u (read +.u))
      ==
    ++  read
      |=  [s=source:a as=activity-summary:v2:old:a]
      %-  pairs
      :~  source+(source s)
          activity+(activity-summary as)
      ==
    ++  full-info
      |=  fi=full-info:v2:old:a
      %-  pairs
      :~  indices+(indices:v3 indices.fi)
          activity+(activity activity.fi)
          settings+(volume-settings volume-settings.fi)
      ==
    ++  activity
      |=  ac=activity:v2:old:a
      %-  pairs
      %+  turn  ~(tap by ac)
      |=  [s=source:a sum=activity-summary:v2:old:a]
      [(string-source s) (activity-summary sum)]
    ++  activity-summary
      |=  sum=activity-summary:v2:old:a
      %-  pairs
      :~  recency+(time newest.sum)
          count+(numb count.sum)
          notify+b+notify.sum
          unread/?~(unread.sum ~ (unread-point u.unread.sum))
          children+?~(children.sum ~ (activity u.children.sum))
      ==
    ::
    --
  ++  v3
    |%
    ++  update
      |=  u=update:v3:old:a
      ?+  -.u  (^update u)
        %read  (frond -.u (read +.u))
      ==
    ++  read
      |=  [s=source:a as=activity-summary:v3:old:a]
      %-  pairs
      :~  source+(source s)
          activity+(activity-summary as)
      ==
    ++  full-info
      |=  fi=full-info:v3:old:a
      %-  pairs
      :~  indices+(indices indices.fi)
          activity+(activity activity.fi)
          settings+(volume-settings volume-settings.fi)
      ==
    ++  indices
      |=  ind=indices:v3:old:a
      %-  pairs
      %+  turn  ~(tap by ind)
      |=  [sc=source:a st=stream:a r=reads:a]
      :-  (string-source sc)
      %-  pairs
      :~  stream+(stream st)
          reads+(reads r)
      ==
    ++  activity
      |=  ac=activity:v3:old:a
      %-  pairs
      %+  turn  ~(tap by ac)
      |=  [s=source:a sum=activity-summary:v3:old:a]
      [(string-source s) (activity-summary sum)]
    ++  activity-summary
      |=  sum=activity-summary:v3:old:a
      %-  pairs
      :~  recency+(time newest.sum)
          count+(numb count.sum)
          notify+b+notify.sum
          notify-count+(numb notify-count.sum)
          unread/?~(unread.sum ~ (unread-point u.unread.sum))
          children+?~(children.sum ~ (activity u.children.sum))
          reads+?:(=(reads.sum *reads:a) ~ (reads reads.sum))
      ==
    ::
    --
<<<<<<< HEAD
=======
  ++  v4
    |%
    ++  feed
      |=  f=feed:v4:old:a
      a+(turn f activity-bundle)
    --
>>>>>>> f0ccaff4
  --
::
++  dejs
  =,  dejs:format
  |%
  +|  %primitives
  ++  id    (se %ud)
  ++  club-id  (se %uv)
  ++  ship  `$-(json ship:z)`(su ship-rule)
  ++  ship-rule  ;~(pfix sig fed:ag)
  ++  whom
    %-  of
    :~  ship/ship
        club/club-id
    ==
  ::
  ++  msg-id
    ^-  $-(json message-id:a)
    %-  su
    %+  cook  |=([p=@p q=@] `id:c`[p `@da`q])
    ;~((glue fas) ;~(pfix sig fed:ag) dem:ag)
  ++  msg-key
    %-  ot
    :~  id/msg-id
        time/(se %ud)
    ==
  ++  event-type
    %-  perk
    :~  %post-mention
        %reply-mention
        %dm-post-mention
        %dm-reply-mention
        %post
        %reply
        %dm-invite
        %dm-post
        %dm-reply
        %flag-post
        %flag-reply
        %group-ask
        %group-join
        %group-kick
        %group-role
        %group-invite
    ==
  +|  %action
  ++  action
    ^-  $-(json action:a)
    %-  of
    :~  add/add
        del/source
        read/read
        adjust/adjust
        allow-notifications/(su (perk %all %some %none ~))
    ==
  ::
  ++  add  incoming-event
  ::
  ++  adjust
    %-  ot
    :~  source/source
        volume/(mu volume-map)
    ==
  ::
  ++  read
    ^-  $-(json [source:a read-action:a])
    %-  ot
    :~  source/source
        action/read-action
    ==
  ::
  ++  read-action
    %-  of
    :~  item/id
        all/all-read
        event/incoming-event
    ==
  ++  all-read
    %-  ou
    :~  time/(un (mu (se %ud)))
        deep/(uf | bo)
    ==
  ::
  +|  %basics
  ++  source
    ^-  $-(json source:a)
    %-  of
    :~  base/ul
        group/flag:dejs:gj
        dm/whom
        channel/channel-source
        thread/thread-source
        dm-thread/dm-thread-source
    ==
  ::
  ++  channel-source
    %-  ot
    :~  nest/nest:dejs:cj
        group/flag:dejs:gj
    ==
  ++  thread-source
    %-  ot
    :~  key/msg-key
        channel/nest:dejs:cj
        group/flag:dejs:gj
    ==
  ::
  ++  dm-thread-source
    %-  ot
    :~  key/msg-key
        whom/whom
    ==
  ::
  ++  volume-map
    |=  jon=^json
    :: ^-  $-(json volume-map:a)
    =/  jom  ((om volume) jon)
    ~&  jom
    ~&
      %-  malt
      %+  turn  ~(tap by jom)
      |*  [a=cord b=*]
      =>  .(+< [a b]=+<)
      ~&  a
      [(rash a event-type) b]
    ((op event-type volume) jon)
  ++  volume
    %-  ot
    :~  unreads/bo
        notify/bo
    ==
  ::
  ++  incoming-event
    ^-  $-(json incoming-event:a)
    %-  of
    :~  post/post-event
        reply/reply-event
        chan-init/chan-init-event
        dm-invite/whom
        dm-post/dm-post-event
        dm-reply/dm-reply-event
        flag-post/flag-post-event
        flag-reply/flag-reply-event
        group-ask/group-event
        group-join/group-event
        group-kick/group-event
        group-invite/group-event
        group-role/group-role-event
    ==
  ++  chan-init-event
    %-  ot
    :~  channel/nest:dejs:cj
        group/flag:dejs:gj
    ==
  ::
  ++  post-event
    %-  ot
    :~  key/msg-key
        channel/nest:dejs:cj
        group/flag:dejs:gj
        content/story:dejs:cj
        mention/bo
    ==
  ::
  ++  reply-event
    %-  ot
    :~  key/msg-key
        parent/msg-key
        channel/nest:dejs:cj
        group/flag:dejs:gj
        content/story:dejs:cj
        mention/bo
    ==
  ::
  ++  dm-post-event
    %-  ot
    :~  key/msg-key
        whom/whom
        content/story:dejs:cj
        mention/bo
    ==
  ::
  ++  dm-reply-event
    %-  ot
    :~  key/msg-key
        parent/msg-key
        whom/whom
        content/story:dejs:cj
        mention/bo
    ==
  ::
  ++  flag-post-event
    %-  ot
    :~  key/msg-key
        channel/nest:dejs:cj
        group/flag:dejs:gj
    ==
  ::
  ++  flag-reply-event
    %-  ot
    :~  key/msg-key
        parent/msg-key
        channel/nest:dejs:cj
        group/flag:dejs:gj
    ==
  ::
  ++  group-event
    %-  ot
    :~  group/flag:dejs:gj
        ship/ship
    ==
  ::
  ++  group-role-event
    %-  ot
    :~  group/flag:dejs:gj
        ship/ship
        roles/(as (se %tas))
    ==
  --
--<|MERGE_RESOLUTION|>--- conflicted
+++ resolved
@@ -142,13 +142,6 @@
         notify-count+(numb notify-count.sum)
         notify+b+notify.sum
         unread/?~(unread.sum ~ (unread-point u.unread.sum))
-<<<<<<< HEAD
-      ::
-        :-  %children
-        a+(turn ~(tap in children.sum) (cork string-source (lead %s)))
-      ::
-        reads+?:(=(reads.sum *reads:a) ~ (reads reads.sum))
-=======
     ==
   ::
   ++  activity-summary-full
@@ -162,7 +155,6 @@
       ::
         :-  %children
         a+(turn ~(tap in children.sum) (cork string-source (lead %s)))
->>>>>>> f0ccaff4
     ==
   ::
   ++  activity-bundle
@@ -325,11 +317,7 @@
       %add  (added +.u)
       %del  (source +.u)
       %read  (read +.u)
-<<<<<<< HEAD
-      %activity  (activity +.u)
-=======
       %activity  (activity +.u |)
->>>>>>> f0ccaff4
       %adjust  (adjusted +.u)
       %allow-notifications  (allowed +.u)
     ==
@@ -443,15 +431,12 @@
       ==
     ::
     --
-<<<<<<< HEAD
-=======
   ++  v4
     |%
     ++  feed
       |=  f=feed:v4:old:a
       a+(turn f activity-bundle)
     --
->>>>>>> f0ccaff4
   --
 ::
 ++  dejs

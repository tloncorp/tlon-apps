--- conflicted
+++ resolved
@@ -478,235 +478,6 @@
   ?~  react  ~
   (some author u.react)
 ::
-<<<<<<< HEAD
-=======
-++  uv-reacts-1
-  |=  =v-reacts:c
-  ^-  reacts:v7:c
-  %-  ~(gas by *reacts:v7:c)
-  %+  murn  ~(tap by v-reacts)
-  |=  [=author:c (rev:c react=(unit react:c))]
-  ?~  react  ~
-  ?~  react-1=(react-1 u.react)  ~
-  (some (get-author-ship author) u.react-1)
-::
-::
-++  react-1
-  |=  =react:c
-  ^-  (unit react:v7:c)
-  ?@  react
-    (rave:em react)
-  ?-  -.react
-    %any  (some p.react)
-  ==
-::
-++  reacts-1
-  |=  =reacts:c
-  ^-  reacts:v7:c
-  %-  ~(rep by reacts)
-  |=  [[=author:c =react:c] =reacts:v7:c]
-  ?~  react=(react-1 react)
-    reacts
-  (~(put by reacts) (get-author-ship author) u.react)
-::
-++  replies-1
-  |=  =replies:c
-  ^-  replies:v7:c
-  %+  run:on-replies:c  replies
-  |=  reply=(may:c reply:c)
-  ^-  (unit reply:v7:c)
-  ?:  ?=(%| -.reply)  ~
-  (some (reply-1 +.reply))
-::
-++  seal-1
-  |=  =seal:c
-  ^-  seal:v7:c
-  %*  .  *seal:v7:c
-    id       id.seal
-    reacts   (reacts-1 reacts.seal)
-    replies  (replies-1 replies.seal)
-    reply-meta  (reply-meta-1 reply-meta.seal)
-  ==
-::
-++  author-1
-  |=  =author:c
-  ^-  ship
-  ?@  author  author
-  ship.author
-::
-++  memo-1
-  |=  =memo:c
-  ^-  memo:v7:c
-  %=  memo
-    author   (author-1 author.memo)
-    content  (turn content.memo verse-1)
-  ==
-::
-++  verse-1
-  |=  =verse:s
-  ^-  verse:v7:c
-  ?+  verse  verse
-      [%inline *]
-    [%inline (turn p.verse inline-1)]
-  ::
-      [%block %header *]
-    verse(q.p (turn q.p.verse inline-1))
-  ::
-      [%block %listing *]
-    verse(p.p (listing-1 p.p.verse))
-  ::
-      [%block %link *]
-    [%inline [%link [. .]:url.p.verse] ~]  ::REVIEW
-  ==
-::
-++  listing-1
-  |=  =listing:s
-  ^-  listing:v7:c
-  ?-  -.listing
-    %list  listing(q (turn q.listing listing-1), r (turn r.listing inline-1))
-    %item  listing(p (turn p.listing inline-1))
-  ==
-::
-++  inline-1
-  |=  =inline:s
-  ^-  inline:v7:c
-  ?@  inline  inline
-  ?+  -.inline  inline
-      ?(%italics %bold %strike %blockquote)
-    inline(p (turn p.inline inline-1))
-  ::
-      %task
-    inline(q (turn q.inline inline-1))
-  ::
-      %sect
-    (cat 3 '@' ?~(p.inline 'all' p.inline))
-  ==
-::
-++  essay-1
-  |=  =essay:c
-  ^-  essay:v7:c
-  :-  (memo-1 -.essay)
-  ^-  kind-data:v7:c
-  ?+    kind.essay  ~|(essay-1-fail+kind.essay !!)
-    [%chat $@(~ [%notice ~])]  kind.essay
-  ::
-      [%diary ~]
-    ?~  meta.essay  [%diary '' '']
-    [%diary title image]:u.meta.essay
-  ::
-      [%heap ~]
-    ?~  meta.essay  [%heap ~]
-    [%heap `title.u.meta.essay]
-  ==
-::
-++  rev-essay-1
-  |=  essay=(rev:c essay:c)
-  ^-  (rev:c essay:v7:c)
-  [rev.essay (essay-1 +.essay)]
-::
-++  post-1
-  |=  =post:c
-  ^-  post:v7:c
-  :-  (seal-1 -.post)
-  [rev.post (essay-1 +>.post)]
-::
-++  posts-1
-  |=  =posts:c
-  ^-  posts:v7:c
-  %+  gas:on-posts:v7:c  *posts:v7:c
-  %+  turn  (tap:on-posts:c posts)
-  |=  [=id-post:c post=(may:c post:c)]
-  ^-  [id-post:c (unit post:v7:c)]
-  :-  id-post
-  ?:  ?=(%| -.post)  ~
-  %-  some
-  (post-1 +.post)
-::
-++  reply-seal-1
-  |=  =reply-seal:c
-  ^-  reply-seal:v7:c
-  reply-seal(reacts (reacts-1 reacts.reply-seal))
-::
-++  reply-1
-  |=  =reply:c
-  ^-  reply:v7:c
-  %=  reply
-    -  (reply-seal-1 -.reply)         :: reply seal
-    +  [rev.reply (memo-1 +>.reply)]  ::  memo
-  ==
-++  reply-meta-1
-  |=  =reply-meta:c
-  ^-  reply-meta:v7:c
-  %=  reply-meta  last-repliers
-    (~(run in last-repliers.reply-meta) get-author-ship)
-  ==
-++  r-channels-1
-  |=  =r-channels:c
-  ^-  r-channels:v7:c
-  =+  r-channel=r-channel.r-channels
-  ?<  ?=(%meta -.r-channel)
-  :-  nest.r-channels
-  ^-  r-channel:v7:c
-  ?+    r-channel  r-channel
-      [%posts *]
-    :-  %posts
-    (posts-1 posts.r-channel)
-    ::
-      [%post id-post:c %set *]
-    ?:  ?=(%| -.post.r-post.r-channel)
-      r-channel(post.r-post ~)
-    r-channel(post.r-post `(post-1 +.post.r-post.r-channel))
-    ::
-      [%post id-post:c %reply id-reply:c ^ %reacts *]
-    %=    r-channel
-        ::
-        reply-meta.r-post
-      (reply-meta-1 reply-meta.r-post.r-channel)
-      ::
-        reacts.r-reply.r-post
-      (reacts-1 reacts.r-reply.r-post.r-channel)
-    ==
-    ::
-      [%post id-post:c %reply id-reply:c ^ %set *]
-    :: ?~  reply.r-reply.r-post.r-channel
-    ::   %=    r-channel
-    ::       reply-meta.r-post
-    ::     (reply-meta-1 reply-meta.r-post.r-channel)
-    ::   ==
-    %=    r-channel
-        ::
-        reply.r-reply.r-post
-      ?:  ?=(%| -.reply.r-reply.r-post.r-channel)  ~
-      `(reply-1 +.reply.r-reply.r-post.r-channel)
-      ::
-        reply-meta.r-post
-      (reply-meta-1 reply-meta.r-post.r-channel)
-    ==
-    ::
-      [%post id-post:c %reacts *]
-    r-channel(reacts.r-post (reacts-1 reacts.r-post.r-channel))
-    ::
-      [%post id-post:c %essay *]
-    r-channel(essay.r-post (essay-1 essay.r-post.r-channel))
-    ::
-      [%pending client-id:c %post *]
-    %=    r-channel
-        essay.r-pending
-      (essay-1 essay.r-pending.r-channel)
-    ==
-    ::
-      [%pending client-id:c %reply *]
-    %=    r-channel
-        ::
-        reply-meta.r-pending
-      (reply-meta-1 reply-meta.r-pending.r-channel)
-      ::
-        memo.r-pending
-      (memo-1 memo.r-pending.r-channel)
-    ==
-  ==
-::
->>>>>>> 97faf05f
 ++  simple-post-1
   |=  post=simple-post:c
   ^-  simple-post:v7:c

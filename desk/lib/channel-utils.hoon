<<<<<<< HEAD
/-  c=channels, g=groups, ci=cite, m=meta, h=hooks
/+  em=emojimart, ccv=channel-conv
=======
/-  c=channels, gv=groups-ver, ci=cite, s=story, m=meta, h=hooks
/+  em=emojimart
>>>>>>> 1fc1d849
::  convert a post to a preview for a "said" response
::
|%
::  +uv-* functions convert posts, replies, and reacts into their "unversioned"
::  forms, suitable for responses to our subscribers.
::  +s-* functions convert those posts and replies into their "simple" forms,
::  suitable for responses to subscribers that use an older version of the api,
::  or just don't care about details like edit status.
::  +suv-* functions do both, sequentially.
::
::  versioning scheme
::
::  +arm convert to v1:c type
::  +arm-1 convert to v7:c type
::  +arm-2 convert to v8 (current) type
::
++  uv-channels-1
  |=  =v-channels:c
  ^-  channels-0:c
  %-  ~(run by v-channels)
  |=  channel=v-channel:c
  ^-  channel-0:c
  %*  .  *channel-0:c
    posts  *posts:v7:c
    perm   +.perm.channel
    view   +.view.channel
    sort   +.sort.channel
    order  +.order.channel
  ==
::
++  uv-channels
  |=  [=v-channels:c full=?]
  ^-  channels:v1:c
  %-  ~(run by v-channels)
  |=  channel=v-channel:c
  ^-  channel:v1:c
  =/  base
    %*  .  *channel:v1:c
      perm   +.perm.channel
      view   +.view.channel
      sort   +.sort.channel
      order  +.order.channel
      pending  pending.channel
    ==
  ?.  full  base
  %_  base
    posts  (uv-posts posts.channel)
    net  net.channel
    remark  remark.channel
  ==
::
++  uv-channels-2
  |=  [=v-channels:c full=?]
  ^-  channels:v8:c
  %-  ~(run by v-channels)
  |=  channel=v-channel:c
  ^-  channel:v8:c
  =/  base
    %*  .  *channel:v8:c
      count    count.channel
      meta     +.meta.channel
      perm     +.perm.channel
      view     +.view.channel
      sort     +.sort.channel
      order    +.order.channel
      pending  pending.channel
    ==
  ?.  full  base
  %_  base
    posts   (uv-posts-2 posts.channel)
    net     net.channel
    remark  remark.channel
  ==
::
++  uv-channels-3
  |=  [=v-channels:c full=?]
  ^-  channels:c
  %-  ~(run by v-channels)
  |=  channel=v-channel:c
  ^-  channel:c
  =/  base
    %*  .  *channel:c
      count    count.channel
      meta     +.meta.channel
      perm     +.perm.channel
      view     +.view.channel
      sort     +.sort.channel
      order    +.order.channel
      pending  pending.channel
    ==
  ?.  full  base
  %_  base
    posts   (uv-posts-3 posts.channel)
    net     net.channel
    remark  remark.channel
  ==
::
++  uv-posts
  |=  =v-posts:c
  ^-  posts:v1:c
  %+  gas:on-posts:v1:c  *posts:v1:c
  %+  turn  (tap:on-v-posts:c v-posts)
  |=  [=id-post:c v-post=(may:c v-post:c)]
  ^-  [id-post:c (unit post:v1:c)]
  [id-post ?:(?=(%| -.v-post) ~ `(uv-post +.v-post))]
::
++  uv-posts-1
  |=  =v-posts:c
  ^-  posts:v7:c
  %+  gas:on-posts:v7:c  *posts:v7:c
  %+  turn  (tap:on-v-posts:c v-posts)
  |=  [=id-post:c v-post=(may:c v-post:c)]
  ^-  [id-post:c (unit post:v7:c)]
  [id-post (bind (mu-v-post v-post) uv-post-1)]
::
++  uv-posts-2
  |=  =v-posts:c
  ^-  posts:v8:c
  %+  gas:on-posts:v8:c  *posts:v8:c
  %+  turn  (tap:on-v-posts:c v-posts)
  |=  [=id-post:c v-post=(may:c v-post:c)]
  ^-  [id-post:c (unit post:v8:c)]
  [id-post (bind (mu-v-post v-post) uv-post-2)]
::
++  uv-posts-3
  |=  =v-posts:c
  ^-  posts:v9:c
  %+  gas:on-posts:v9:c  *posts:v9:c
  %+  turn  (tap:on-v-posts:c v-posts)
  |=  [=id-post:c v-post=(may:c v-post:c)]
  ^-  [id-post:c (may:c post:v9:c)]
  [id-post ?:(?=(%| -.v-post) v-post [%& (uv-post-3 +.v-post)])]
::
++  s-posts-1
  |=  =posts:c
  ^-  simple-posts:v7:c
  %+  gas:on-simple-posts:v7:c  *simple-posts:v7:c
  %+  turn  (tap:on-posts:c posts)
  |=  [=id-post:c post=(may:c post:c)]
  ^-  [id-post:c (unit simple-post:v7:c)]
  [id-post ?:(?=(%| -.post) ~ `(s-post-1 +.post))]
::
++  suv-posts
  |=  =v-posts:c
  ^-  simple-posts:v1:c
  %+  gas:on-simple-posts:v1:c  *simple-posts:v1:c
  %+  turn  (tap:on-v-posts:c v-posts)
  |=  [=id-post:c v-post=(may:c v-post:c)]
  ^-  [id-post:c (unit simple-post:v1:c)]
  [id-post ?:(?=(%| -.v-post) ~ `(suv-post +.v-post))]
::
++  suv-posts-1
  |=  =v-posts:c
  ^-  simple-posts:v7:c
  %+  gas:on-simple-posts:v7:c  *simple-posts:v7:c
  %+  turn  (tap:on-v-posts:c v-posts)
  |=  [=id-post:c v-post=(may:c v-post:c)]
  ^-  [id-post:c (unit simple-post:v7:c)]
  [id-post ?:(?=(%| -.v-post) ~ `(suv-post-1 +.v-post))]
::
::
++  uv-post
  |=  =v-post:c
  ^-  post:v1:c
  :_  [rev.v-post (essay-1 +>.v-post)]
  :*  id.v-post
      (reacts-1 (uv-reacts-1 reacts.v-post))
      (uv-replies id.v-post replies.v-post)
      (reply-meta-1 (get-reply-meta v-post))
  ==
::
++  uv-post-1
  |=  =v-post:c
  ^-  post:v7:c
  :_  (rev-essay-1 +.v-post)
  :*  id.v-post
      (reacts-1 (uv-reacts-1 reacts.v-post))
      (uv-replies-1 id.v-post replies.v-post)
      (reply-meta-1 (get-reply-meta v-post))
  ==
::
++  uv-post-2
  |=  =v-post:c
  ^-  post:v8:c
  =/  =replies:v8:c
    (uv-replies-2 id.v-post replies.v-post)
  :_  +.v-post
  :*  id.v-post
      seq.v-post
      mod-at.v-post
      (uv-reacts-2 reacts.v-post)
      replies
      (get-reply-meta v-post)
  ==
::
++  uv-post-3
  |=  =v-post:c
  ^-  post:v9:c
  =/  =replies:v9:c
    (uv-replies-3 id.v-post replies.v-post)
  :_  +.v-post
  :*  id.v-post
      seq.v-post
      mod-at.v-post
      (uv-reacts-2 reacts.v-post)
      replies
      (get-reply-meta v-post)
  ==
::
++  s-post-1
  |=  =post:c
  ^-  simple-post:v7:c
  :_  (essay-1 +>.post)
  =/  seal
    %=  -.post
      reacts      (reacts-1 reacts.post)
      replies     (s-replies-1 replies.post)
      reply-meta  (reply-meta-1 reply-meta.post)
    ==
  ::  remove .seq and .mod-at
  [- |3]:seal
::
++  s-post-2
  |=  =post:c
  ^-  simple-post:v8:c
  :_  +>.post
  =/  seal
    =<  -  :: seal
    %=  post
      reacts   (reacts-1 reacts.post)
      replies  (s-replies-1 replies.post)
    ==
  ::  remove .seq and .mod-at
  [- |3]:seal
::
++  s-post-3
  |=  =post:c
  ^-  simple-post:c
  :_  +>.post
  %=  -.post
    reacts   (reacts-1 reacts.post)
    replies  (s-replies-2 replies.post)
  ==
++  suv-post
  |=  =v-post:c
  ^-  simple-post:v1:c
  (s-post-1 (uv-post-3 v-post))
::
::
++  suv-post-1
  |=  =v-post:c
  ^-  simple-post:v7:c
  (s-post-1 (uv-post-3 v-post))
::
++  uv-posts-without-replies
  |=  =v-posts:c
  ^-  posts:v1:c
  %+  gas:on-posts:v1:c  *posts:v1:c
  %+  turn  (tap:on-v-posts:c v-posts)
  |=  [=id-post:c v-post=(may:c v-post:c)]
  ^-  [id-post:c (unit post:v1:c)]
  [id-post (bind (mu-v-post v-post) uv-post-without-replies)]
::
++  uv-posts-without-replies-1
  |=  =v-posts:c
  ^-  posts:v7:c
  %+  gas:on-posts:v7:c  *posts:v7:c
  %+  turn  (tap:on-v-posts:c v-posts)
  |=  [=id-post:c v-post=(may:c v-post:c)]
  ^-  [id-post:c (unit post:v7:c)]
  [id-post (bind (mu-v-post v-post) uv-post-without-replies-1)]
::
++  uv-posts-without-replies-2
  |=  =v-posts:c
  ^-  posts:v8:c
  %+  gas:on-posts:v8:c  *posts:v8:c
  %+  turn  (tap:on-v-posts:c v-posts)
  |=  [=id-post:c v-post=(may:c v-post:c)]
  ^-  [id-post:c (unit post:v8:c)]
  [id-post (bind (mu-v-post v-post) uv-post-without-replies-2)]
::
++  uv-posts-without-replies-3
  |=  =v-posts:c
  ^-  posts:v9:c
  %+  gas:on-posts:v9:c  *posts:v9:c
  %+  turn  (tap:on-v-posts:c v-posts)
  |=  [=id-post:c v-post=(may:c v-post:c)]
  ^-  [id-post:c (may:v9:c post:v9:c)]
  :-  id-post
  ?:  ?=(%| -.v-post)  v-post
  &+(uv-post-without-replies-3 +.v-post)
::
++  suv-posts-without-replies
  |=  =v-posts:c
  ^-  simple-posts:v1:c
  %+  gas:on-simple-posts:v1:c  *simple-posts:v1:c
  %+  turn  (tap:on-v-posts:c v-posts)
  |=  [=id-post:c v-post=(may:c v-post:c)]
  ^-  [id-post:c (unit simple-post:v1:c)]
  [id-post (bind (mu-v-post v-post) suv-post-without-replies)]
::
++  suv-posts-without-replies-1
  |=  =v-posts:c
  ^-  simple-posts:v7:c
  %+  gas:on-simple-posts:v7:c  *simple-posts:v7:c
  %+  turn  (tap:on-v-posts:c v-posts)
  |=  [=id-post:c v-post=(may:c v-post:c)]
  ^-  [id-post:c (unit simple-post:v7:c)]
  [id-post (bind (mu-v-post v-post) suv-post-without-replies-1)]
::
++  uv-post-without-replies
  |=  post=v-post:c
  ^-  post:v1:c
  :_  [rev.post (essay-1 +>.post)]
  :*  id.post
      (uv-reacts-1 reacts.post)
      *replies:v1:c
      (reply-meta-1 (get-reply-meta post))
  ==
::
++  uv-post-without-replies-1
  |=  post=v-post:c
  ^-  post:v7:c
  :_  [rev.post (essay-1 +>.post)]
  :*  id.post
      (uv-reacts-1 reacts.post)
      *replies:v7:c
      (reply-meta-1 (get-reply-meta post))
  ==
::
++  uv-post-without-replies-2
  |=  post=v-post:c
  ^-  post:v8:c
  :_  +.post
  :*  id.post
      seq.post
      mod-at.post
      (uv-reacts-2 reacts.post)
      *replies:v8:c
      (get-reply-meta post)
  ==
::
++  uv-post-without-replies-3
  |=  post=v-post:c
  ^-  post:c
  :_  +.post
  :*  id.post
      seq.post
      mod-at.post
      (uv-reacts-2 reacts.post)
      *replies:c
      (get-reply-meta post)
  ==
++  suv-post-without-replies
  |=  post=v-post:c
  ^-  simple-post:v1:c
  (s-post-1 (uv-post-without-replies-3 post))
::
++  suv-post-without-replies-1
  |=  post=v-post:c
  ^-  simple-post:v7:c
  (s-post-1 (uv-post-without-replies-3 post))
::
++  suv-post-without-replies-2
  |=  post=v-post:c
  ^-  simple-post:v8:c
  (s-post-2 (uv-post-without-replies-3 post))
::
++  suv-post-without-replies-3
  |=  post=v-post:c
  ^-  simple-post:c
  (s-post-3 (uv-post-without-replies-3 post))
::
++  uv-replies
  |=  [parent-id=id-post:c =v-replies:c]
  ^-  replies:v1:c
  %+  gas:on-replies:v1:c  *replies:v1:c
  %+  murn  (tap:on-v-replies:c v-replies)
  |=  [=time v-reply=(may:c v-reply:c)]
  ^-  (unit [id-reply:c reply:v1:c])
  ?:  ?=(%| -.v-reply)  ~
  `[time (uv-reply-1 parent-id +.v-reply)]
::
++  uv-replies-1
  |=  [parent-id=id-post:c =v-replies:c]
  ^-  replies:v7:c
  %+  gas:on-replies:v7:c  *replies:v7:c
  %+  turn  (tap:on-v-replies:c v-replies)
  |=  [=time v-reply=(may:c v-reply:c)]
  ^-  [id-reply:c (unit reply:v7:c)]
  ?:  ?=(%| -.v-reply)  [time ~]
  [time `(uv-reply-1 parent-id +.v-reply)]
::
++  uv-replies-2
  |=  [parent-id=id-post:c =v-replies:c]
  ^-  replies:v8:c
  %+  gas:on-replies:v8:c  *replies:v8:c
  %+  turn  (tap:on-v-replies:c v-replies)
  |=  [=time v-reply=(may:c v-reply:c)]
  ^-  [id-reply:c (unit reply:v8:c)]
  ?:  ?=(%| -.v-reply)  [time ~]
  [time `(uv-reply-2 parent-id +.v-reply)]
::
++  uv-replies-3
  |=  [parent-id=id-post:c =v-replies:c]
  ^-  replies:c
  %+  gas:on-replies:c  *replies:c
  %+  turn  (tap:on-v-replies:c v-replies)
  |=  [=time v-reply=(may:c v-reply:c)]
  ^-  [id-reply:c (may:c reply:c)]
  ?:  ?=(%| -.v-reply)  [time v-reply]
  [time [-.v-reply (uv-reply-2 parent-id +.v-reply)]]
++  s-replies-1
  |=  =replies:c
  ^-  simple-replies:v7:c
  %+  gas:on-simple-replies:v7:c  *simple-replies:v7:c
  %+  murn  (tap:on-replies:c replies)
  |=  [=time reply=(may:c reply:c)]
  ^-  (unit [id-reply:c simple-reply:v7:c])
  ?:  ?=(%| -.reply)  ~
  (some [time (s-reply-1 +.reply)])
::
++  s-replies-2
  |=  =replies:c
  ^-  simple-replies:c
  %+  gas:on-simple-replies:c  *simple-replies:c
  %+  murn  (tap:on-replies:c replies)
  |=  [=time reply=(may:c reply:c)]
  ^-  (unit [id-reply:c simple-reply:v8:c])
  ?:  ?=(%| -.reply)  ~
  (some [time (s-reply-2 +.reply)])
::
++  suv-replies-1
  |=  [parent-id=id-post:c =v-replies:c]
  ^-  simple-replies:v7:c
  (s-replies-1 (uv-replies-3 parent-id v-replies))
::
++  uv-reply-2
  |=  [parent-id=id-reply:c =v-reply:c]
  ^-  reply:c
  :_  +.v-reply
  [id.v-reply parent-id (uv-reacts-1 reacts.v-reply)]
::
++  uv-reply-1
  |=  [parent-id=id-reply:c =v-reply:c]
  ^-  reply:v7:c
  :_  [rev.v-reply (memo-1 +>.v-reply)]
  [id.v-reply parent-id (uv-reacts-1 reacts.v-reply)]
::
++  s-reply-1
  |=  =reply:c
  ^-  simple-reply:v7:c
  (simple-reply-1 -.reply +>.reply)
::
++  s-reply-2
  |=  =reply:c
  ^-  simple-reply:c
  [-.reply +>.reply]
::
++  suv-reply-1
  |=  [parent-id=id-reply:c =v-reply:c]
  ^-  simple-reply:v7:c
  (s-reply-1 (uv-reply-1 parent-id v-reply))
::
++  suv-reply-2
  |=  [parent-id=id-reply:c =v-reply:c]
  ^-  simple-reply:c
  (s-reply-2 (uv-reply-2 parent-id v-reply))
::
++  uv-reacts-2
  |=  =v-reacts:c
  ^-  reacts:c
  %-  ~(gas by *reacts:c)
  %+  murn  ~(tap by v-reacts)
  |=  [=author:c (rev:c react=(unit react:c))]
  ?~  react  ~
  (some author u.react)
::
++  uv-reacts-1
  |=  =v-reacts:c
  ^-  reacts:v7:c
  %-  ~(gas by *reacts:v7:c)
  %+  murn  ~(tap by v-reacts)
  |=  [=author:c (rev:c react=(unit react:c))]
  ?~  react  ~
  ?~  react-1=(react-1 u.react)  ~
  (some (get-author-ship author) u.react-1)
::
::
++  react-1
  |=  =react:c
  ^-  (unit react:v7:c)
  ?@  react
    (rave:em react)
  ?-  -.react
    %any  (some p.react)
  ==
::
++  reacts-1
  |=  =reacts:c
  ^-  reacts:v7:c
  %-  ~(rep by reacts)
  |=  [[=author:c =react:c] =reacts:v7:c]
  ?~  react=(react-1 react)
    reacts
  (~(put by reacts) (get-author-ship author) u.react)
::
++  replies-1
  |=  =replies:c
  ^-  replies:v7:c
  %+  run:on-replies:c  replies
  |=  reply=(may:c reply:c)
  ^-  (unit reply:v7:c)
  ?:  ?=(%| -.reply)  ~
  (some (reply-1 +.reply))
::
++  seal-1
  |=  =seal:c
  ^-  seal:v7:c
  %*  .  *seal:v7:c
    id       id.seal
    reacts   (reacts-1 reacts.seal)
    replies  (replies-1 replies.seal)
    reply-meta  (reply-meta-1 reply-meta.seal)
  ==
::
++  author-1
  |=  =author:c
  ^-  ship
  ?@  author  author
  ship.author
::
++  memo-1
  |=  =memo:c
  ^-  memo:v7:c
  %=  memo
    author   (author-1 author.memo)
    content  (turn content.memo verse-1)
  ==
::
++  verse-1
<<<<<<< HEAD
  |=  =verse:c
  ^-  verse:v7:c
=======
  |=  =verse:s
  ^-  verse:v7:old:c
>>>>>>> 1fc1d849
  ?+  verse  verse
      [%inline *]
    [%inline (turn p.verse inline-1)]
  ::
      [%block %header *]
    verse(q.p (turn q.p.verse inline-1))
  ::
      [%block %listing *]
    verse(p.p (listing-1 p.p.verse))
  ::
      [%block %link *]
    [%inline [%link [. .]:url.p.verse] ~]  ::REVIEW
  ==
::
++  listing-1
<<<<<<< HEAD
  |=  =listing:c
  ^-  listing:v7:c
=======
  |=  =listing:s
  ^-  listing:v7:old:c
>>>>>>> 1fc1d849
  ?-  -.listing
    %list  listing(q (turn q.listing listing-1), r (turn r.listing inline-1))
    %item  listing(p (turn p.listing inline-1))
  ==
::
++  inline-1
<<<<<<< HEAD
  |=  =inline:c
  ^-  inline:v7:c
=======
  |=  =inline:s
  ^-  inline:v7:old:c
>>>>>>> 1fc1d849
  ?@  inline  inline
  ?+  -.inline  inline
      ?(%italics %bold %strike %blockquote)
    inline(p (turn p.inline inline-1))
  ::
      %task
    inline(q (turn q.inline inline-1))
  ::
      %sect
    (cat 3 '@' ?~(p.inline 'all' p.inline))
  ==
::
++  essay-1
  |=  =essay:c
  ^-  essay:v7:c
  :-  (memo-1 -.essay)
  ^-  kind-data:v7:c
  ?+    kind.essay  ~|(essay-1-fail+kind.essay !!)
    [%chat $@(~ [%notice ~])]  kind.essay
  ::
      [%diary ~]
    ?~  meta.essay  [%diary '' '']
    [%diary title image]:u.meta.essay
  ::
      [%heap ~]
    ?~  meta.essay  [%heap ~]
    [%heap `title.u.meta.essay]
  ==
::
++  rev-essay-1
  |=  essay=(rev:c essay:c)
  ^-  (rev:c essay:v7:c)
  [rev.essay (essay-1 +.essay)]
::
++  post-1
  |=  =post:c
  ^-  post:v7:c
  :-  (seal-1 -.post)
  [rev.post (essay-1 +>.post)]
::
++  posts-1
  |=  =posts:c
  ^-  posts:v7:c
  %+  gas:on-posts:v7:c  *posts:v7:c
  %+  turn  (tap:on-posts:c posts)
  |=  [=id-post:c post=(may:c post:c)]
  ^-  [id-post:c (unit post:v7:c)]
  :-  id-post
  ?:  ?=(%| -.post)  ~
  %-  some
  (post-1 +.post)
::
++  reply-seal-1
  |=  =reply-seal:c
  ^-  reply-seal:v7:c
  reply-seal(reacts (reacts-1 reacts.reply-seal))
::
++  reply-1
  |=  =reply:c
  ^-  reply:v7:c
  %=  reply
    -  (reply-seal-1 -.reply)         :: reply seal
    +  [rev.reply (memo-1 +>.reply)]  ::  memo
  ==
++  reply-meta-1
  |=  =reply-meta:c
  ^-  reply-meta:v7:c
  %=  reply-meta  last-repliers
    (~(run in last-repliers.reply-meta) get-author-ship)
  ==
++  r-channels-1
  |=  =r-channels:c
  ^-  r-channels:v7:c
  =+  r-channel=r-channel.r-channels
  ?<  ?=(%meta -.r-channel)
  :-  nest.r-channels
  ^-  r-channel:v7:c
  ?+    r-channel  r-channel
      [%posts *]
    :-  %posts
    (posts-1 posts.r-channel)
    ::
      [%post id-post:c %set *]
    ?:  ?=(%| -.post.r-post.r-channel)
      r-channel(post.r-post ~)
    r-channel(post.r-post `(post-1 +.post.r-post.r-channel))
    ::
      [%post id-post:c %reply id-reply:c ^ %reacts *]
    %=    r-channel
        ::
        reply-meta.r-post
      (reply-meta-1 reply-meta.r-post.r-channel)
      ::
        reacts.r-reply.r-post
      (reacts-1 reacts.r-reply.r-post.r-channel)
    ==
    ::
      [%post id-post:c %reply id-reply:c ^ %set *]
    :: ?~  reply.r-reply.r-post.r-channel
    ::   %=    r-channel
    ::       reply-meta.r-post
    ::     (reply-meta-1 reply-meta.r-post.r-channel)
    ::   ==
    %=    r-channel
        ::
        reply.r-reply.r-post
      ?:  ?=(%| -.reply.r-reply.r-post.r-channel)  ~
      `(reply-1 +.reply.r-reply.r-post.r-channel)
      ::
        reply-meta.r-post
      (reply-meta-1 reply-meta.r-post.r-channel)
    ==
    ::
      [%post id-post:c %reacts *]
    r-channel(reacts.r-post (reacts-1 reacts.r-post.r-channel))
    ::
      [%post id-post:c %essay *]
    r-channel(essay.r-post (essay-1 essay.r-post.r-channel))
    ::
      [%pending client-id:c %post *]
    %=    r-channel
        essay.r-pending
      (essay-1 essay.r-pending.r-channel)
    ==
    ::
      [%pending client-id:c %reply *]
    %=    r-channel
        ::
        reply-meta.r-pending
      (reply-meta-1 reply-meta.r-pending.r-channel)
      ::
        memo.r-pending
      (memo-1 memo.r-pending.r-channel)
    ==
  ==
::
++  simple-post-1
  |=  post=simple-post:c
  ^-  simple-post:v7:c
  :_  (essay-1 +.post)
  ^-  simple-seal:v7:c
  =,  -.post
  :*  id
      (reacts-1 reacts.post)
      (simple-replies-1 replies.post)
      (reply-meta-1 reply-meta.post)
  ==
::
++  simple-reply-1
  |=  =simple-reply:c
  ^-  simple-reply:v7:c
  %=  simple-reply
    +  (memo-1 +.simple-reply)
    reacts  (reacts-1 reacts.simple-reply)
  ==
::
++  simple-replies-1
  |=  replies=simple-replies:c
  ^-  simple-replies:v7:c
  %+  run:on-simple-replies:c  replies
  simple-reply-1
::
++  reference-1
  |=  ref=reference:c
  ^-  reference:v7:c
  ?-  -.ref
      %post
    =-  ref(post -)
    ?:  ?=(%& -.post.ref)
      (simple-post-1 +.post.ref)
    %*  .  *simple-post:v7:c
      content  `story:v7:c`[%inline ['[deleted message]']~]~
      author  ~nul
    ==
  ::
      %reply
    =-  ref(reply -)
    ?:  ?=(%& -.reply.ref)
      (simple-reply-1 +.reply.ref)
    %*  .  *simple-reply:v7:c
      content  `story:v7:c`[%inline ['[deleted reply]']~]~
      author   ~nul
    ==
  ==
::
++  to-said-1
  |=  =said:c
  ^-  said:v7:c
  ::NOTE  the tombstone branches here _shouldn't_ get hit in practice,
  ::      because we generally don't return "said" results for deleted msgs
  ::      in the v7 api
  said(q (reference-1 q.said))
::
++  have-plan  ::NOTE  matches +said-*
  |=  [=nest:c =plan:c posts=v-posts:c]
  ^-  ?
  =/  post=(unit (may:c v-post:c))
    (get:on-v-posts:c posts p.plan)
  ?&  ?=(^ post)        ::  known post, and
  ?|  ?=(~ q.plan)      ::  no reply requested, or
      ?=(%| -.u.post)   ::  no replies available, or
      ?=(^ (get:on-v-replies:c replies.+.u.post u.q.plan))  ::  depth found
  ==  ==
::
++  said-1
  |=  [=nest:c =plan:c posts=v-posts:c]
  ^-  cage
  =/  post=(unit (may:c v-post:c))  (get:on-v-posts:c posts p.plan)
  ?~  q.plan
    =/  post=simple-post:v7:c
      ?~  post
        ::TODO  give "outline" that formally declares deletion
        :-  *simple-seal:v7:c
        ?-  kind.nest
          %diary  [*memo:v7:c %diary 'Unknown post' '']
          %heap   [*memo:v7:c %heap ~ 'Unknown link']
          %chat   [[[%inline 'Unknown message' ~]~ ~nul *@da] %chat ~]
        ==
      ?:  ?=(%| -.u.post)
        :-  *simple-seal:v7:c
        ?-  kind.nest
            %diary  [*memo:v7:c %diary 'This post was deleted' '']
            %heap   [*memo:v7:c %heap ~ 'This link was deleted']
            %chat
          [[[%inline 'This message was deleted' ~]~ ~nul *@da] %chat ~]
        ==
      (suv-post-without-replies-1 +.u.post)
    [%channel-said !>(`said:v7:c`[nest %post post])]
  ::
  =/  reply=[reply-seal:v7:c memo:v7:c]
    ?~  post
      [*reply-seal:v7:c ~[%inline 'Comment on unknown post']~ ~nul *@da]
    ?:  ?=(%| -.u.post)
      [*reply-seal:v7:c ~[%inline 'Comment on deleted post']~ ~nul *@da]
    =/  reply=(unit (may:c v-reply:c))  (get:on-v-replies:c replies.+.u.post u.q.plan)
    ?~  reply
      [*reply-seal:v7:c ~[%inline 'Unknown comment']~ ~nul *@da]
    ?:  ?=(%| -.u.reply)
      [*reply-seal:v7:c ~[%inline 'This comment was deleted']~ ~nul *@da]
    (suv-reply-1 p.plan +.u.reply)
  [%channel-said !>(`said:v7:c`[nest %reply p.plan reply])]
::
++  said-2
  |=  [=nest:c =plan:c posts=v-posts:c]
  ^-  cage
  =/  post=(unit (may:c v-post:c))  (get:on-v-posts:c posts p.plan)
  ?~  q.plan
    =/  post=simple-post:v8:c
      ?~  post
        :-  *simple-seal:v8:c
        ?-  kind.nest
          %diary  [*memo:c /diary/unknown ~ ~]
          %heap   [*memo:c /heap/unknown ~ ~]
          %chat   [*memo:c /chat/unknown ~ ~]
        ==
      ?:  ?=(%| -.u.post)
        :-  *simple-seal:v8:c
        ?-  kind.nest
            %diary  [*memo:c /diary/deleted ~ ~]
            %heap   [*memo:c /heap/deleted ~ ~]
            %chat   [*memo:c /chat/deleted ~ ~]
        ==
      (suv-post-without-replies-2 +.u.post)
    [%channel-said-1 !>(`said:v8:c`[nest %post post])]
  =/  reply=[reply-seal:v8:c memo:v8:c]
    ::XX the missing/deleted handling here is not great,
    ::   and can't be fixed in the same manner as above.
    ::   it seems $reference should explicitly support
    ::   missing/deleted content
    ::
    ?~  post
      [*reply-seal:c ~[%inline 'Comment on unknown post']~ ~nul *@da]
    ?:  ?=(%| -.u.post)
      [*reply-seal:c ~[%inline 'Comment on deleted post']~ ~nul *@da]
    =/  reply=(unit (may:c v-reply:c))
      (get:on-v-replies:c replies.+.u.post u.q.plan)
    ?~  reply
      [*reply-seal:c ~[%inline 'Unknown comment']~ ~nul *@da]
    ?:  ?=(%| -.u.reply)
      [*reply-seal:c ~[%inline 'This comment was deleted']~ ~nul *@da]
    (suv-reply-2 p.plan +.u.reply)
  [%channel-said-1 !>(`said:v8:c`[nest %reply p.plan reply])]
::
++  said-3
  |=  [=nest:c =plan:c posts=v-posts:c]
  ^-  cage
  =/  post=(unit (may:c v-post:c))  (get:on-v-posts:c posts p.plan)
  ?~  q.plan
    =/  post=(may:v9:c simple-post:v9:c)
      ?~  post
        :-  %&  ::TODO  should eventually just unitize $reference
        :-  *simple-seal:v9:c
        ?-  kind.nest
          %diary  [*memo:c /diary/unknown ~ ~]
          %heap   [*memo:c /heap/unknown ~ ~]
          %chat   [*memo:c /chat/unknown ~ ~]
        ==
      ?:  ?=(%| -.u.post)  u.post
      &+(suv-post-without-replies-3 +.u.post)
    [%channel-said-2 !>(`said:v9:c`[nest %post post])]
  =/  reply=(may:v9:c simple-reply:v9:c)
    ::XX the missing/deleted handling here is not great,
    ::   and can't be fixed in the same manner as above.
    ::   it seems $reference should explicitly support
    ::   missing/deleted content
    ::
    ?~  post
      &+[*reply-seal:c ~[%inline 'Comment on unknown post']~ ~nul *@da]
    ?:  ?=(%| -.u.post)
      &+[*reply-seal:c ~[%inline 'Comment on deleted post']~ ~nul *@da]
    =/  reply=(unit (may:c v-reply:c))  (get:on-v-replies:c replies.+.u.post u.q.plan)
    ?~  reply
      &+[*reply-seal:c ~[%inline 'Unknown comment']~ ~nul *@da]
    ?:  ?=(%| -.u.reply)  u.reply
    &+(suv-reply-2 p.plan +.u.reply)
  [%channel-said-2 !>(`said:v9:c`[nest %reply p.plan reply])]
++  scan-1
  |=  =scan:c
  ^-  scan:v7:c
  (turn scan reference-1)
::
++  scam-1
  |=  =scam:c
  ^-  scam:v7:c
  scam(scan (scan-1 scan.scam))
::
++  may-bind
  |*  f=$-(* *)
  |*  v=(may:c *)
  ?:  ?=(%| -.v)  ~
  `(f +.v)
++  mu-v-post
  |=  v-post=(may:c v-post:c)
  ^-  (unit v-post:c)
  ((may-bind same) v-post)
++  mu-v-reply
  |=  v-reply=(may:c v-reply:c)
  ^-  (unit v-reply:c)
  ((bake (may-bind same) (may:c v-reply:c)) v-reply)
++  was-mentioned
  |=  [=story:s who=ship seat=(unit seat:v7:gv)]
  ^-  ?
  %+  lien  story
  |=  =verse:s
  ?:  ?=(%block -.verse)  |
  %+  lien  p.verse
  |=  =inline:s
  ?@  inline  |
  ?+  -.inline  |
    %ship  =(who p.inline)
  ::
      %sect
    ?~  p.inline  &
    ?~  seat  |
    (~(has in roles.u.seat) `role-id:v7:gv`p.inline)
  ==
::
++  flatten
  |=  content=(list verse:s)
  ^-  cord
  %+  rap   3
  %+  turn  content
  |=  v=verse:s
  ^-  cord
  ?-  -.v
      %block  ''
      %inline
    %+  rap  3
    %+  turn  p.v
    |=  c=inline:s
    ^-  cord
    ?@  c  c
    ?-  -.c
        %break                 ''
        %tag                   p.c
        %link                  q.c
        %block                 q.c
        ?(%code %inline-code)  ''
        %ship                  (scot %p p.c)
        %task                  (flatten [%inline q.c]~)
    ::
        ?(%italics %bold %strike %blockquote)
      (flatten [%inline p.c]~)
    ::
        %sect
      ?~  p.c  '@all'
      (cat 3 '@' (scot %tas p.c))
    ==
  ==
::
++  get-reply-meta
  |=  post=v-post:c
  ^-  reply-meta:c
  :*  (get-non-null-reply-count replies.post)
      (get-last-repliers post ~)
      (biff (ram:on-v-replies:c replies.post) |=([=time *] `time))
  ==
::
++  get-non-null-reply-count
  |=  replies=v-replies:c
  ^-  @ud
  =/  entries=(list [time (may:c v-reply:c)])  (bap:on-v-replies:c replies)
  =/  count  0
  |-  ^-  @ud
  ?:  =(~ entries)
    count
  =/  [* reply=(may:c v-reply:c)]  -.entries
  ?:  ?=(%| -.reply)  $(entries +.entries)
  $(entries +.entries, count +(count))
::
++  get-last-repliers
  |=  [post=v-post:c pending=(unit author:c)]  ::TODO  could just take =v-replies
  ^-  (set author:c)
  =/  replyers=(set author:c)  ?~(pending ~ (sy u.pending ~))
  =/  entries=(list [time (may:c v-reply:c)])  (bap:on-v-replies:c replies.post)
  |-
  ?:  |(=(~ entries) =(3 ~(wyt in replyers)))
    replyers
  =/  [* reply=(may:c v-reply:c)]  -.entries
  ?:  ?=(%| -.reply)  $(entries +.entries)
  ?:  (~(has in replyers) author.+.reply)
    $(entries +.entries)
  =.  replyers  (~(put in replyers) author.+.reply)
  $(entries +.entries)
::
++  channel-head
  =|  slip=_|
  |=  [since=(unit id-post:c) =nest:c v-channel:c]
  ^-  (unit [_nest time (may:c post:v9:c)])
  ::  if there is no latest post, give nothing
  ::
  ?~  vp=(ram:on-v-posts:c posts)  ~
  ::  if latest was deleted, try the next-latest message instead
  ::
  ?:  ?=(%| -.val.u.vp)
    $(slip &, posts +:(pop:on-v-posts:c posts))
  =*  result
    `[nest recency.remark %& (uv-post-without-replies-3 +.val.u.vp)]
  ::  if the request is bounded, check that latest message is "in bounds"
  ::  (and not presumably already known by the requester)
  ::
  ?:  ?|  ?=(~ since)
          |((gth key.u.vp u.since) (gth recency.remark u.since))
      ==
    ::  latest is in range (or recency was changed), give it directly
    ::
    result
  ::  "out of bounds", ...but! latest may have changed itself, or only
  ::  be latest because something else was deleted. the latter case we
  ::  already detected, and so easily branch on here:
  ::
  ?:  slip  result
  ::  edits are detected through changelogs. look at the relevant log range,
  ::  and see if any update affects the latest post.
  ::NOTE  if our mops were the other way around, we could +dip:on instead
  ::TODO  there's +dop in the mop extensions!
  ::
  =;  changed=?
    ?.(changed ~ result)
  %+  lien  (bap:log-on:c (lot:log-on:c log since ~))
  |=  [key=time val=u-channel:c]
  &(?=([%post * %set *] val) =(id.val key.u.vp))
::
++  perms
  |_  [our=@p now=@da =nest:c group=flag:gv]
  ++  our-host  =(our ship.nest)
  ++  groups-scry
    ^-  path
    :-  (scot %p our)
    /groups/(scot %da now)/v2/groups/(scot %p p.group)/[q.group]
  ::
  ++  is-admin
    |=  her=ship
    ?:  =(ship.nest her)  &
    .^  admin=?
    ;:  weld
        /gx
        groups-scry
        /seats/(scot %p her)/is-admin/noun
    ==  ==
  ::
  ++  can-read
    |=  her=ship
    ?:  =(our her)  &
    =/  =path
      %+  welp  groups-scry
      /channels/can-read/noun
    =/  test=$-([ship nest:gv] ?)
      =>  [path=path nest=nest:gv ..zuse]  ~+
      .^($-([ship nest] ?) %gx path)
    (test her nest)
  ::
  ++  can-write
    |=  [her=ship writers=(set role-id:v7:gv)]
    ?:  =(ship.nest her)  &
    =/  =path
      %+  welp  groups-scry
      :+  %channels
        kind.nest
      /(scot %p ship.nest)/[name.nest]/can-write/(scot %p her)/noun
    =+  .^(write=(unit [admin=? roles=(set role-id:v7:gv)]) %gx path)
    ?~  write  |
    =/  perms  (need write)
    ?:  |(admin.perms =(~ writers))  &
    !=(~ (~(int in writers) roles.perms))
  --
::
++  cite
  |%
  ++  ref-to-pointer  ::TODO  formalize "pointer" type?
    |=  ref=cite:ci
    ^-  (unit [=nest:gv =plan:c])
    ?.  ?=(%chan -.ref)
      ~
    ::TODO  the whole "deconstruct the ref path" situation is horrendous
    ?.  ?=([?(%msg %note %curio) ?([@ ~] [@ @ ~])] wer.ref)
      ~
    =,  ref
    ?~  pid=(rush i.t.wer dum:ag)  ~
    ?@  t.t.wer.ref
      `[nest u.pid ~]
    ?~  rid=(rush i.t.t.wer dum:ag)  ~
    `[nest u.pid `u.rid]
  ::
  ++  grab-post
    |=  [=bowl:gall ref=cite:ci]
    ^-  (unit [=nest:gv =post:c])
    ?~  point=(ref-to-pointer ref)
      ~
    =,  u.point
    ?^  q.plan  ~  ::TODO  support?
    =/  base=path
      %+  weld
        /(scot %p our.bowl)/channels/(scot %da now.bowl)
      /v3/[p.nest]/(scot %p p.q.nest)/[q.q.nest]
    ?.  .^(? %gu base)  ~
    :+  ~  nest
    .^  post:c  %gx
      %+  weld  base
      /posts/post/(scot %ud p.plan)/channel-post-3
    ==
  ::
  ++  from-post
    |=  [=nest:gv =id-post:c kind=path]
    ^-  cite:ci
    =/  kind=@ta
      ?+  kind  ~&([%from-post-strange-kind kind] %msg)
        [%chat *]   %msg
        [%diary *]  %note
        [%heap *]   %curio
      ==
    [%chan nest /[kind]/(crip (a-co:co id-post))]
  --
::
++  flatten-inline
  |=  i=inline:s
  ^-  cord
  ?@  i  i
  ?-  -.i
    ?(%italics %bold %strike %blockquote)  (rap 3 (turn p.i flatten-inline))
    ?(%inline-code %code %tag)  p.i
    %ship   (scot %p p.i)
    %sect   ?~(p.i '@all' (cat 3 '@' p.i))
    %block  q.i
    %link   q.i
    %task   (rap 3 (turn q.i flatten-inline))
    %break  '\0a'
  ==
::
++  first-inline
  |=  content=story:s
  ^-  (list inline:s)
  ?~  content  ~
  ?:  ?=(%inline -.i.content)
    p.i.content
  ?+  -.p.i.content  $(content t.content)
    %header   q.p.i.content
  ::
      %listing
    |-
    ?-  -.p.p.i.content
      %list  ::TODO  or check listing first?
              ?.  =(~ r.p.p.i.content)
                r.p.p.i.content
              ?~  q.p.p.i.content  ~
              =/  r  $(p.p.i.content i.q.p.p.i.content)
              ?.  =(~ r)  r
              $(q.p.p.i.content t.q.p.p.i.content)
      %item  p.p.p.i.content
    ==
  ==
::
++  en-manx  ::NOTE  more commonly, marl, but that's just (list manx)
  ::  anchors: whether to render <a> tags around images and links.
  ::           you may not want this when nesting the content inside of another
  ::           <a>, browsers consider this illegal and will mangle the document.
  =/  anchors=?  &
  |%
  ++  content  story
  ++  story
    |=  content=story:s
    ^-  marl
    (zing (turn content verse))
  ::
  ++  verse
    |=  =verse:s
    ^-  marl
    ?-  -.verse
      %block  (block p.verse)
    ::
        %inline
      ;+
      ?:  ?=([[%break ~] ~] p.verse)
        ;br;
      ;p
        ;*  (turn p.verse inline)
      ==
    ==
  ::
  ++  block
    |=  =block:s
    ^-  marl
    ?-  -.block
        %image
      ;+
      =/  src=tape  (trip src.block)
      ;div.image
        ;+
        =/  img
          ;img@"{src}"
            =height  "{(a-co:co height.block)}"
            =width   "{(a-co:co width.block)}"
            =alt     "{?:(=('' alt.block) "image" (trip alt.block))}";
        ?.  anchors  img
        ;a/"{src}"(target "_blank", rel "noreferrer")
          ;+  img
        ==
      ==
    ::
        %cite
      ;+
      ;div.cite
        ; [reference]  ::TODO  link to /expose if chan ref?
      ==
    ::
        %header
      ;+
      ?-  p.block
        %h1  ;h1  ;*  (turn q.block inline)  ==
        %h2  ;h2  ;*  (turn q.block inline)  ==
        %h3  ;h3  ;*  (turn q.block inline)  ==
        %h4  ;h4  ;*  (turn q.block inline)  ==
        %h5  ;h5  ;*  (turn q.block inline)  ==
        %h6  ;h6  ;*  (turn q.block inline)  ==
      ==
    ::
        %listing
      ?-  -.p.block
          %item
        |-  ^-  marl
        ?:  ?=([[%break ~] ~] p.p.block)
          ~  ::  filter out trailing newlines
        ?~  p.p.block  ~
        :-  (inline i.p.p.block)
        $(p.p.block t.p.p.block)
      ::
          %list
        %+  weld
          `marl`(turn r.p.block inline)
        ^-  marl
        ;+
        ?-  p.p.block
            %ordered
          ;ol
            ;*  %+  turn  q.p.block
                |=  l=listing:s
                ;li
                  ;*  (^block %listing l)
                ==
          ==
        ::
            %unordered
          ;ul
            ;*  %+  turn  q.p.block
                |=  l=listing:s
                ;li
                  ;*  (^block %listing l)
                ==
          ==
        ::
            %tasklist
          ;ul.tasklist
            ;*  %+  turn  q.p.block
                |=  l=listing:s
                ;li
                  ;*  (^block %listing l)
                ==
          ==
        ==
      ==
    ::
        %rule
      ;+  ;hr;
    ::
        %code
      ;+
      ;pre
        ;code:"{(trip code.block)}"
      ==
    ::
        %link
      ::TODO  render w/ preview data
      ;*  :~
        (inline %link url.block url.block)
        ;br;
      ==
    ==
  ::
  ++  inline
    |=  =inline:s
    ^-  manx
    ?@  inline
      ;span:"{(trip inline)}"
    ?-  -.inline
        %italics
      ;em
        ;*  (turn p.inline ^inline)
      ==
    ::
        %bold
      ;strong
        ;*  (turn p.inline ^inline)
      ==
    ::
        %strike
      ;s
        ;*  (turn p.inline ^inline)
      ==
    ::
        %blockquote
      ;blockquote
        ;*  (turn p.inline ^inline)
      ==
    ::
        %inline-code
      ;code.inline-code:"{(trip p.inline)}"
    ::
        %code
      ;pre.code
        ;code:"{(trip p.inline)}"
      ==
    ::
        %ship
      ;span.ship:"{(scow %p p.inline)}"
    ::
        %sect
      ?~  p.inline  ;span.sect:"@all"
      ;span.sect:"@{<p.inline>}"
    ::
        %block
      ;span.block:"[block xx]"
    ::
        %tag
      ;span.tag:"[tag xx]"
    ::
        %link
      =/  url=tape  (trip p.inline)
      =?  url  ?=(~ (find "://" url))
        (weld "//" url)
      =/  txt=tape  ?:(=('' q.inline) url (trip q.inline))
      ?.  anchors
        ;span.faux-a:"{txt}"
      ;a/"{url}"
        =target  "_blank"
        =rel     "noreferrer"
        ::NOTE  sail inserts trailing \0a if we do ; {txt},
        ::      which looks bad when links get underlined
        ;+  [%$ [%$ "{txt}"]~]~
      ==
    ::
        %task
      ;div.task
        ;+  ?.  p.inline  ;input(type "checkbox", disabled "");
            ;input(type "checkbox", checked "", disabled "");
        ;*  (turn q.inline ^inline)
      ==
    ::
        %break
      ;br;
    ==
  --
++  said-7-to-8  v8:said:v7:ccv
++  said-8-to-9  v9:said:v8:ccv
++  v-channels-8-to-9  v9:v-channels:v8:ccv
++  v-posts-8-to-9  v9:v-posts:v8:ccv
++  v-replies-8-to-9  v9:v-replies:v8:ccv
++  log-8-to-9  v9:log:v8:ccv
++  v-channels-7-to-8  v8:v-channels:v7:ccv
++  pending-7-to-8  v8:pending:v7:ccv
++  memo-7-to-8  v8:memo:v7:ccv
++  essay-7-to-8  v8:essay:v7:ccv
++  v-posts-7-to-8  v8:v-posts:v7:ccv
++  v-replies-7-to-8  v8:v-replies:v7:ccv
++  v-reacts-7-to-8  v8:v-reacts:v7:ccv
++  react-7-to-8  v8:react:v7:ccv
++  u-post-set-7-to-8  v8:u-post-set:v7:ccv
++  u-post-not-set-7-to-8  v8:u-post-not-set:v7:ccv
++  log-7-to-8  v7:log:v8:ccv
::
++  get-author-ship
  |=  =author:c
  ^-  ship
  ?@  author  author
  ship.author
::
++  get-person-ship
  |=  =author:c
  ^-  (unit ship)
  ?^  author  ~
  (some author)
::
++  subject  ^~(!>(..compile))
::
++  compile
  |=  src=@t
  ^-  (each vase tang)
  =/  tonk=(each vase tang)
    =/  vex=(like hoon)  ((full vest) [0 0] (trip src))
    ?~  q.vex  |+~[leaf+"\{{<p.p.vex>} {<q.p.vex>}}" 'syntax error']
    %-  mule
    |.((~(mint ut p:subject) %noun p.u.q.vex))
  %-  (slog (crip "parsed hoon: {<-.tonk>}") ~)
  ?:  ?=(%| -.tonk)
    %-  (slog 'returning error' p.tonk)
    tonk
  &+p.tonk
::
++  run-hook
  |=  [=args:h =hook:h]
  ^-  (unit return:h)
  %-  (slog (crip "running hook: {<name.hook>} {<id.hook>}") ~)
  %-  ?~  channel.bowl.args  same
      (slog (crip "on channel: {<nest.u.channel.bowl.args>}") ~)
  ?~  compiled.hook  ~
  =/  gate  [p.u.compiled.hook .*(q:subject q.u.compiled.hook)]
  =+  !<(=outcome:h (slam gate !>(args)))
  %-  (slog (crip "{(trip name.hook)} {<id.hook>} hook run:") ~)
  %-  (slog >outcome< ~)
  ?:  ?=(%.y -.outcome)  `p.outcome
  ((slog 'hook failed:' p.outcome) ~)
--<|MERGE_RESOLUTION|>--- conflicted
+++ resolved
@@ -1,10 +1,5 @@
-<<<<<<< HEAD
-/-  c=channels, g=groups, ci=cite, m=meta, h=hooks
+/-  c=channels, gv=groups-ver, ci=cite, s=story, m=meta, h=hooks
 /+  em=emojimart, ccv=channel-conv
-=======
-/-  c=channels, gv=groups-ver, ci=cite, s=story, m=meta, h=hooks
-/+  em=emojimart
->>>>>>> 1fc1d849
 ::  convert a post to a preview for a "said" response
 ::
 |%
@@ -546,13 +541,8 @@
   ==
 ::
 ++  verse-1
-<<<<<<< HEAD
-  |=  =verse:c
+  |=  =verse:s
   ^-  verse:v7:c
-=======
-  |=  =verse:s
-  ^-  verse:v7:old:c
->>>>>>> 1fc1d849
   ?+  verse  verse
       [%inline *]
     [%inline (turn p.verse inline-1)]
@@ -568,26 +558,16 @@
   ==
 ::
 ++  listing-1
-<<<<<<< HEAD
-  |=  =listing:c
+  |=  =listing:s
   ^-  listing:v7:c
-=======
-  |=  =listing:s
-  ^-  listing:v7:old:c
->>>>>>> 1fc1d849
   ?-  -.listing
     %list  listing(q (turn q.listing listing-1), r (turn r.listing inline-1))
     %item  listing(p (turn p.listing inline-1))
   ==
 ::
 ++  inline-1
-<<<<<<< HEAD
-  |=  =inline:c
+  |=  =inline:s
   ^-  inline:v7:c
-=======
-  |=  =inline:s
-  ^-  inline:v7:old:c
->>>>>>> 1fc1d849
   ?@  inline  inline
   ?+  -.inline  inline
       ?(%italics %bold %strike %blockquote)

/-  c=channels, cv=channels-ver, gv=groups-ver, ci=cite, s=story, m=meta, h=hooks
/+  em=emojimart, ccv=channel-conv
::  convert a post to a preview for a "said" response
::
|%
::  +uv-* functions convert posts, replies, and reacts into their "unversioned"
::  forms, suitable for responses to our subscribers.
::  +s-* functions convert those posts and replies into their "simple" forms,
::  suitable for responses to subscribers that use an older version of the api,
::  or just don't care about details like edit status.
::  +suv-* functions do both, sequentially.
::
::  versioning scheme
::
::  +arm convert to v1:c type
::  +arm-1 convert to v7:c type
::  +arm-2 convert to v8 (current) type
::
++  uv-channels-1
  |=  =v-channels:c
<<<<<<< HEAD
=======
  ~>  %spin.['libcu-uv-channels-1']
>>>>>>> 132ea048
  ^-  channels-0:v7:cv
  %-  ~(run by v-channels)
  |=  channel=v-channel:c
  ^-  channel-0:v7:cv
  %*  .  *channel-0:v7:cv
    posts  *posts:v7:cv
    perm   +.perm.channel
    view   +.view.channel
    sort   +.sort.channel
    order  +.order.channel
  ==
::
++  uv-channels
  |=  [=v-channels:c full=?]
<<<<<<< HEAD
=======
  ~>  %spin.['libcu-uv-channels']
>>>>>>> 132ea048
  ^-  channels:v1:cv
  %-  ~(run by v-channels)
  |=  channel=v-channel:c
  ^-  channel:v1:cv
  =/  base
    %*  .  *channel:v1:cv
      perm   +.perm.channel
      view   +.view.channel
      sort   +.sort.channel
      order  +.order.channel
      pending  (v1:pending-messages:v9:ccv pending.channel)
    ==
  ?.  full  base
  %_  base
    posts  (uv-posts posts.channel)
    net  net.channel
    remark  remark.channel
  ==
::
++  uv-channels-2
  |=  [=v-channels:c full=?]
<<<<<<< HEAD
=======
  ~>  %spin.['libcu-uv-channels-2']
>>>>>>> 132ea048
  ^-  channels:v8:cv
  %-  ~(run by v-channels)
  |=  channel=v-channel:c
  ^-  channel:v8:cv
  =/  base
    %*  .  *channel:v8:cv
      count    count.channel
      meta     +.meta.channel
      perm     +.perm.channel
      view     +.view.channel
      sort     +.sort.channel
      order    +.order.channel
      pending  pending.channel
    ==
  ?.  full  base
  %_  base
    posts   (uv-posts-2 posts.channel)
    net     net.channel
    remark  remark.channel
  ==
::
++  uv-channels-3
  |=  [=v-channels:c full=?]
  ~>  %spin.['libcu-uv-channels-3']
  ^-  channels:c
  %-  ~(run by v-channels)
  |=  channel=v-channel:c
  ^-  channel:c
  =/  base
    %*  .  *channel:c
      count    count.channel
      meta     +.meta.channel
      perm     +.perm.channel
      view     +.view.channel
      sort     +.sort.channel
      order    +.order.channel
      pending  pending.channel
    ==
  ?.  full  base
  %_  base
    posts   (uv-posts-3 posts.channel)
    net     net.channel
    remark  remark.channel
  ==
::
++  uv-posts
  |=  =v-posts:c
<<<<<<< HEAD
=======
  ~>  %spin.['libcu-uv-posts']
>>>>>>> 132ea048
  ^-  posts:v1:cv
  %+  gas:on-posts:v1:cv  *posts:v1:cv
  %+  turn  (tap:on-v-posts:c v-posts)
  |=  [=id-post:c v-post=(may:c v-post:c)]
  ^-  [id-post:c (unit post:v1:cv)]
  [id-post ?:(?=(%| -.v-post) ~ `(uv-post +.v-post))]
::
++  uv-posts-1
  |=  =v-posts:c
<<<<<<< HEAD
=======
  ~>  %spin.['libcu-uv-posts-1']
>>>>>>> 132ea048
  ^-  posts:v7:cv
  %+  gas:on-posts:v7:cv  *posts:v7:cv
  %+  turn  (tap:on-v-posts:c v-posts)
  |=  [=id-post:c v-post=(may:c v-post:c)]
  ^-  [id-post:c (unit post:v7:cv)]
  [id-post (bind (mu-v-post v-post) uv-post-1)]
::
++  uv-posts-2
  |=  =v-posts:c
<<<<<<< HEAD
=======
  ~>  %spin.['libcu-uv-posts-2']
>>>>>>> 132ea048
  ^-  posts:v8:cv
  %+  gas:on-posts:v8:cv  *posts:v8:cv
  %+  turn  (tap:on-v-posts:c v-posts)
  |=  [=id-post:c v-post=(may:c v-post:c)]
  ^-  [id-post:c (unit post:v8:cv)]
  [id-post (bind (mu-v-post v-post) uv-post-2)]
::
++  uv-posts-3
  |=  =v-posts:c
<<<<<<< HEAD
=======
  ~>  %spin.['libcu-uv-posts-3']
>>>>>>> 132ea048
  ^-  posts:v9:cv
  %+  gas:on-posts:v9:cv  *posts:v9:cv
  %+  turn  (tap:on-v-posts:c v-posts)
  |=  [=id-post:c v-post=(may:c v-post:c)]
  ^-  [id-post:c (may:c post:v9:cv)]
  [id-post ?:(?=(%| -.v-post) v-post [%& (uv-post-3 +.v-post)])]
::
++  s-posts-1
  |=  =posts:c
<<<<<<< HEAD
=======
  ~>  %spin.['libcu-s-posts-1']
>>>>>>> 132ea048
  ^-  simple-posts:v7:cv
  %+  gas:on-simple-posts:v7:cv  *simple-posts:v7:cv
  %+  turn  (tap:on-posts:c posts)
  |=  [=id-post:c post=(may:c post:c)]
  ^-  [id-post:c (unit simple-post:v7:cv)]
  [id-post ?:(?=(%| -.post) ~ `(s-post-1 +.post))]
::
++  suv-posts
  |=  =v-posts:c
<<<<<<< HEAD
=======
  ~>  %spin.['libcu-suv-posts']
>>>>>>> 132ea048
  ^-  simple-posts:v1:cv
  %+  gas:on-simple-posts:v1:cv  *simple-posts:v1:cv
  %+  turn  (tap:on-v-posts:c v-posts)
  |=  [=id-post:c v-post=(may:c v-post:c)]
  ^-  [id-post:c (unit simple-post:v1:cv)]
  [id-post ?:(?=(%| -.v-post) ~ `(suv-post +.v-post))]
::
++  suv-posts-1
  |=  =v-posts:c
<<<<<<< HEAD
=======
  ~>  %spin.['libcu-suv-posts-1']
>>>>>>> 132ea048
  ^-  simple-posts:v7:cv
  %+  gas:on-simple-posts:v7:cv  *simple-posts:v7:cv
  %+  turn  (tap:on-v-posts:c v-posts)
  |=  [=id-post:c v-post=(may:c v-post:c)]
  ^-  [id-post:c (unit simple-post:v7:cv)]
  [id-post ?:(?=(%| -.v-post) ~ `(suv-post-1 +.v-post))]
::
::
++  uv-post
  |=  =v-post:c
<<<<<<< HEAD
=======
  ~>  %spin.['libcu-uv-post']
>>>>>>> 132ea048
  ^-  post:v1:cv
  :_  [rev.v-post (v7:essay:v9:ccv +>.v-post)]
  :*  id.v-post
      (v7:reacts:v9:ccv (uv-reacts reacts.v-post))
      (uv-replies id.v-post replies.v-post)
      (v7:reply-meta:v9:ccv (get-reply-meta v-post))
  ==
::
++  uv-post-1
  |=  =v-post:c
<<<<<<< HEAD
=======
  ~>  %spin.['libcu-uv-post-1']
>>>>>>> 132ea048
  ^-  post:v7:cv
  :_  [rev.v-post (v7:essay:v9:ccv +>.v-post)]
  :*  id.v-post
      (v7:reacts:v9:ccv (uv-reacts reacts.v-post))
      (uv-replies-1 id.v-post replies.v-post)
      (v7:reply-meta:v9:ccv (get-reply-meta v-post))
  ==
::
++  uv-post-2
  |=  =v-post:c
<<<<<<< HEAD
=======
  ~>  %spin.['libcu-uv-post-2']
>>>>>>> 132ea048
  ^-  post:v8:cv
  =/  =replies:v8:cv
    (uv-replies-2 id.v-post replies.v-post)
  :_  +.v-post
  :*  id.v-post
      seq.v-post
      mod-at.v-post
      (uv-reacts reacts.v-post)
      replies
      (get-reply-meta v-post)
  ==
::
++  uv-post-3
  |=  =v-post:c
<<<<<<< HEAD
=======
  ~>  %spin.['libcu-uv-post-3']
>>>>>>> 132ea048
  ^-  post:v9:cv
  =/  =replies:v9:cv
    (uv-replies-3 id.v-post replies.v-post)
  :_  +.v-post
  :*  id.v-post
      seq.v-post
      mod-at.v-post
      (uv-reacts reacts.v-post)
      replies
      (get-reply-meta v-post)
  ==
::
++  s-post-1
  |=  =post:c
<<<<<<< HEAD
=======
  ~>  %spin.['libcu-s-post-1']
>>>>>>> 132ea048
  ^-  simple-post:v7:cv
  :_  (v7:essay:v9:ccv +>.post)
  =/  seal
    %=  -.post
      reacts      (v7:reacts:v9:ccv reacts.post)
      replies     (s-replies-1 replies.post)
      reply-meta  (v7:reply-meta:v9:ccv reply-meta.post)
    ==
  ::  remove .seq and .mod-at
  [- |3]:seal
::
++  s-post-2
  |=  =post:c
<<<<<<< HEAD
=======
  ~>  %spin.['libcu-s-post-2']
>>>>>>> 132ea048
  ^-  simple-post:v8:cv
  :_  +>.post
  =/  seal
    =<  -  :: seal
    %=  post
      reacts   (v7:reacts:v9:ccv reacts.post)
      replies  (s-replies-1 replies.post)
    ==
  ::  remove .seq and .mod-at
  [- |3]:seal
::
++  s-post-3
  |=  =post:c
  ~>  %spin.['libcu-s-post-3']
  ^-  simple-post:c
  :_  +>.post
  %=  -.post
    reacts   (v7:reacts:v9:ccv reacts.post)
    replies  (s-replies-2 replies.post)
  ==
++  suv-post
  |=  =v-post:c
<<<<<<< HEAD
=======
  ~>  %spin.['libcu-suv-post']
>>>>>>> 132ea048
  ^-  simple-post:v1:cv
  (s-post-1 (uv-post-3 v-post))
::
::
++  suv-post-1
  |=  =v-post:c
<<<<<<< HEAD
=======
  ~>  %spin.['libcu-suv-post-1']
>>>>>>> 132ea048
  ^-  simple-post:v7:cv
  (s-post-1 (uv-post-3 v-post))
::
++  uv-posts-without-replies
  |=  =v-posts:c
<<<<<<< HEAD
=======
  ~>  %spin.['libcu-uv-posts-without-replies']
>>>>>>> 132ea048
  ^-  posts:v1:cv
  %+  gas:on-posts:v1:cv  *posts:v1:cv
  %+  turn  (tap:on-v-posts:c v-posts)
  |=  [=id-post:c v-post=(may:c v-post:c)]
  ^-  [id-post:c (unit post:v1:cv)]
  [id-post (bind (mu-v-post v-post) uv-post-without-replies)]
::
++  uv-posts-without-replies-1
  |=  =v-posts:c
<<<<<<< HEAD
=======
  ~>  %spin.['libcu-uv-posts-without-replies-1']
>>>>>>> 132ea048
  ^-  posts:v7:cv
  %+  gas:on-posts:v7:cv  *posts:v7:cv
  %+  turn  (tap:on-v-posts:c v-posts)
  |=  [=id-post:c v-post=(may:c v-post:c)]
  ^-  [id-post:c (unit post:v7:cv)]
  [id-post (bind (mu-v-post v-post) uv-post-without-replies-1)]
::
++  uv-posts-without-replies-2
  |=  =v-posts:c
<<<<<<< HEAD
=======
  ~>  %spin.['libcu-uv-posts-without-replies-2']
>>>>>>> 132ea048
  ^-  posts:v8:cv
  %+  gas:on-posts:v8:cv  *posts:v8:cv
  %+  turn  (tap:on-v-posts:c v-posts)
  |=  [=id-post:c v-post=(may:c v-post:c)]
  ^-  [id-post:c (unit post:v8:cv)]
  [id-post (bind (mu-v-post v-post) uv-post-without-replies-2)]
::
++  uv-posts-without-replies-3
  |=  =v-posts:c
<<<<<<< HEAD
=======
  ~>  %spin.['libcu-uv-posts-without-replies-3']
>>>>>>> 132ea048
  ^-  posts:v9:cv
  %+  gas:on-posts:v9:cv  *posts:v9:cv
  %+  turn  (tap:on-v-posts:c v-posts)
  |=  [=id-post:c v-post=(may:c v-post:c)]
  ^-  [id-post:c (may:v9:cv post:v9:cv)]
  :-  id-post
  ?:  ?=(%| -.v-post)  v-post
  &+(uv-post-without-replies-3 +.v-post)
::
++  suv-posts-without-replies
  |=  =v-posts:c
<<<<<<< HEAD
=======
  ~>  %spin.['libcu-suv-posts-without-replies']
>>>>>>> 132ea048
  ^-  simple-posts:v1:cv
  %+  gas:on-simple-posts:v1:cv  *simple-posts:v1:cv
  %+  turn  (tap:on-v-posts:c v-posts)
  |=  [=id-post:c v-post=(may:c v-post:c)]
  ^-  [id-post:c (unit simple-post:v1:cv)]
  [id-post (bind (mu-v-post v-post) suv-post-without-replies)]
::
++  suv-posts-without-replies-1
  |=  =v-posts:c
<<<<<<< HEAD
=======
  ~>  %spin.['libcu-suv-posts-without-replies-1']
>>>>>>> 132ea048
  ^-  simple-posts:v7:cv
  %+  gas:on-simple-posts:v7:cv  *simple-posts:v7:cv
  %+  turn  (tap:on-v-posts:c v-posts)
  |=  [=id-post:c v-post=(may:c v-post:c)]
  ^-  [id-post:c (unit simple-post:v7:cv)]
  [id-post (bind (mu-v-post v-post) suv-post-without-replies-1)]
::
++  uv-post-without-replies
  |=  post=v-post:c
<<<<<<< HEAD
=======
  ~>  %spin.['libcu-uv-post-without-replies']
>>>>>>> 132ea048
  ^-  post:v1:cv
  :_  [rev.post (v7:essay:v9:ccv +>.post)]
  :*  id.post
      (v7:reacts:v9:ccv (uv-reacts reacts.post))
      *replies:v1:cv
      (v7:reply-meta:v9:ccv (get-reply-meta post))
  ==
::
++  uv-post-without-replies-1
  |=  post=v-post:c
<<<<<<< HEAD
=======
  ~>  %spin.['libcu-uv-post-without-replies-1']
>>>>>>> 132ea048
  ^-  post:v7:cv
  :_  [rev.post (v7:essay:v9:ccv +>.post)]
  :*  id.post
      (v7:reacts:v9:ccv (uv-reacts reacts.post))
      *replies:v7:cv
      (v7:reply-meta:v9:ccv (get-reply-meta post))
  ==
::
++  uv-post-without-replies-2
  |=  post=v-post:c
<<<<<<< HEAD
=======
  ~>  %spin.['libcu-uv-post-without-replies-2']
>>>>>>> 132ea048
  ^-  post:v8:cv
  :_  +.post
  :*  id.post
      seq.post
      mod-at.post
      (uv-reacts reacts.post)
      *replies:v8:cv
      (get-reply-meta post)
  ==
::
++  uv-post-without-replies-3
  |=  post=v-post:c
  ~>  %spin.['libcu-uv-post-without-replies-3']
  ^-  post:c
  :_  +.post
  :*  id.post
      seq.post
      mod-at.post
      (uv-reacts reacts.post)
      *replies:c
      (get-reply-meta post)
  ==
++  suv-post-without-replies
  |=  post=v-post:c
<<<<<<< HEAD
=======
  ~>  %spin.['libcu-suv-post-without-replies']
>>>>>>> 132ea048
  ^-  simple-post:v1:cv
  (s-post-1 (uv-post-without-replies-3 post))
::
++  suv-post-without-replies-1
  |=  post=v-post:c
<<<<<<< HEAD
=======
  ~>  %spin.['libcu-suv-post-without-replies-1']
>>>>>>> 132ea048
  ^-  simple-post:v7:cv
  (s-post-1 (uv-post-without-replies-3 post))
::
++  suv-post-without-replies-2
  |=  post=v-post:c
<<<<<<< HEAD
=======
  ~>  %spin.['libcu-suv-post-without-replies-2']
>>>>>>> 132ea048
  ^-  simple-post:v8:cv
  (s-post-2 (uv-post-without-replies-3 post))
::
++  suv-post-without-replies-3
  |=  post=v-post:c
  ~>  %spin.['libcu-suv-post-without-replies-3']
  ^-  simple-post:c
  (s-post-3 (uv-post-without-replies-3 post))
::
++  uv-replies
  |=  [parent-id=id-post:c =v-replies:c]
<<<<<<< HEAD
=======
  ~>  %spin.['libcu-uv-replies']
>>>>>>> 132ea048
  ^-  replies:v1:cv
  %+  gas:on-replies:v1:cv  *replies:v1:cv
  %+  murn  (tap:on-v-replies:c v-replies)
  |=  [=time v-reply=(may:c v-reply:c)]
  ^-  (unit [id-reply:c reply:v1:cv])
  ?:  ?=(%| -.v-reply)  ~
  `[time (uv-reply-1 parent-id +.v-reply)]
::
++  uv-replies-1
  |=  [parent-id=id-post:c =v-replies:c]
<<<<<<< HEAD
=======
  ~>  %spin.['libcu-uv-replies-1']
>>>>>>> 132ea048
  ^-  replies:v7:cv
  %+  gas:on-replies:v7:cv  *replies:v7:cv
  %+  turn  (tap:on-v-replies:c v-replies)
  |=  [=time v-reply=(may:c v-reply:c)]
  ^-  [id-reply:c (unit reply:v7:cv)]
  ?:  ?=(%| -.v-reply)  [time ~]
  [time `(uv-reply-1 parent-id +.v-reply)]
::
++  uv-replies-2
  |=  [parent-id=id-post:c =v-replies:c]
<<<<<<< HEAD
=======
  ~>  %spin.['libcu-uv-replies-2']
>>>>>>> 132ea048
  ^-  replies:v8:cv
  %+  gas:on-replies:v8:cv  *replies:v8:cv
  %+  turn  (tap:on-v-replies:c v-replies)
  |=  [=time v-reply=(may:c v-reply:c)]
  ^-  [id-reply:c (unit reply:v8:cv)]
  ?:  ?=(%| -.v-reply)  [time ~]
  [time `(uv-reply-2 parent-id +.v-reply)]
::
++  uv-replies-3
  |=  [parent-id=id-post:c =v-replies:c]
  ~>  %spin.['libcu-uv-replies-3']
  ^-  replies:c
  %+  gas:on-replies:c  *replies:c
  %+  turn  (tap:on-v-replies:c v-replies)
  |=  [=time v-reply=(may:c v-reply:c)]
  ^-  [id-reply:c (may:c reply:c)]
  ?:  ?=(%| -.v-reply)  [time v-reply]
  [time [-.v-reply (uv-reply-2 parent-id +.v-reply)]]
++  s-replies-1
  |=  =replies:c
<<<<<<< HEAD
=======
  ~>  %spin.['libcu-s-replies-1']
>>>>>>> 132ea048
  ^-  simple-replies:v7:cv
  %+  gas:on-simple-replies:v7:cv  *simple-replies:v7:cv
  %+  murn  (tap:on-replies:c replies)
  |=  [=time reply=(may:c reply:c)]
  ^-  (unit [id-reply:c simple-reply:v7:cv])
  ?:  ?=(%| -.reply)  ~
  (some [time (s-reply-1 +.reply)])
::
++  s-replies-2
  |=  =replies:c
  ~>  %spin.['libcu-s-replies-2']
  ^-  simple-replies:c
  %+  gas:on-simple-replies:c  *simple-replies:c
  %+  murn  (tap:on-replies:c replies)
  |=  [=time reply=(may:c reply:c)]
  ^-  (unit [id-reply:c simple-reply:v8:cv])
  ?:  ?=(%| -.reply)  ~
  (some [time (s-reply-2 +.reply)])
::
++  suv-replies-1
  |=  [parent-id=id-post:c =v-replies:c]
<<<<<<< HEAD
=======
  ~>  %spin.['libcu-suv-replies-1']
>>>>>>> 132ea048
  ^-  simple-replies:v7:cv
  (s-replies-1 (uv-replies-3 parent-id v-replies))
::
++  uv-reply-2
  |=  [parent-id=id-reply:c =v-reply:c]
  ~>  %spin.['libcu-uv-reply-2']
  ^-  reply:c
  :_  +.v-reply
  [id.v-reply parent-id (v7:reacts:v9:ccv (uv-reacts reacts.v-reply))]
::
++  uv-reply-1
  |=  [parent-id=id-reply:c =v-reply:c]
<<<<<<< HEAD
=======
  ~>  %spin.['libcu-uv-reply-1']
>>>>>>> 132ea048
  ^-  reply:v7:cv
  :_  [rev.v-reply (v7:memo:v9:ccv +>.v-reply)]
  [id.v-reply parent-id (v7:reacts:v9:ccv (uv-reacts reacts.v-reply))]
::
++  s-reply-1
  |=  =reply:c
<<<<<<< HEAD
=======
  ~>  %spin.['libcu-s-reply-1']
>>>>>>> 132ea048
  ^-  simple-reply:v7:cv
  (simple-reply-1 -.reply +>.reply)
::
++  s-reply-2
  |=  =reply:c
  ~>  %spin.['libcu-s-reply-2']
  ^-  simple-reply:c
  [-.reply +>.reply]
::
++  suv-reply-1
  |=  [parent-id=id-reply:c =v-reply:c]
<<<<<<< HEAD
=======
  ~>  %spin.['libcu-suv-reply-1']
>>>>>>> 132ea048
  ^-  simple-reply:v7:cv
  (s-reply-1 (uv-reply-1 parent-id v-reply))
::
++  suv-reply-2
  |=  [parent-id=id-reply:c =v-reply:c]
  ~>  %spin.['libcu-suv-reply-2']
  ^-  simple-reply:c
  (s-reply-2 (uv-reply-2 parent-id v-reply))
::
++  uv-reacts
  |=  =v-reacts:c
  ~>  %spin.['libcu-uv-reacts']
  ^-  reacts:c
  %-  ~(gas by *reacts:c)
  %+  murn  ~(tap by v-reacts)
  |=  [=author:c (rev:c react=(unit react:c))]
  ?~  react  ~
  (some author u.react)
::
++  simple-post-1
  |=  post=simple-post:c
<<<<<<< HEAD
=======
  ~>  %spin.['libcu-simple-post-1']
>>>>>>> 132ea048
  ^-  simple-post:v7:cv
  :_  (v7:essay:v9:ccv +.post)
  ^-  simple-seal:v7:cv
  =,  -.post
  :*  id
      (v7:reacts:v9:ccv reacts.post)
      (simple-replies-1 replies.post)
      (v7:reply-meta:v9:ccv reply-meta.post)
  ==
::
++  simple-reply-1
  |=  =simple-reply:c
<<<<<<< HEAD
=======
  ~>  %spin.['libcu-simple-reply-1']
>>>>>>> 132ea048
  ^-  simple-reply:v7:cv
  %=  simple-reply
    +  (v7:memo:v9:ccv +.simple-reply)
    reacts  (v7:reacts:v9:ccv reacts.simple-reply)
  ==
::
++  simple-replies-1
  |=  replies=simple-replies:c
<<<<<<< HEAD
=======
  ~>  %spin.['libcu-simple-replies-1']
>>>>>>> 132ea048
  ^-  simple-replies:v7:cv
  %+  run:on-simple-replies:c  replies
  simple-reply-1
::
++  reference-1
  |=  ref=reference:c
<<<<<<< HEAD
=======
  ~>  %spin.['libcu-reference-1']
>>>>>>> 132ea048
  ^-  reference:v7:cv
  ?-  -.ref
      %post
    =-  ref(post -)
    ?:  ?=(%& -.post.ref)
      (simple-post-1 +.post.ref)
    %*  .  *simple-post:v7:cv
      content  `story:v7:cv`[%inline ['[deleted message]']~]~
      author  ~nul
    ==
  ::
      %reply
    =-  ref(reply -)
    ?:  ?=(%& -.reply.ref)
      (simple-reply-1 +.reply.ref)
    %*  .  *simple-reply:v7:cv
      content  `story:v7:cv`[%inline ['[deleted reply]']~]~
      author   ~nul
    ==
  ==
::
++  have-plan  ::NOTE  matches +said-*
  |=  [=nest:c =plan:c posts=v-posts:c]
  ^-  ?
  =/  post=(unit (may:c v-post:c))
    (get:on-v-posts:c posts p.plan)
  ?&  ?=(^ post)        ::  known post, and
  ?|  ?=(~ q.plan)      ::  no reply requested, or
      ?=(%| -.u.post)   ::  no replies available, or
      ?=(^ (get:on-v-replies:c replies.+.u.post u.q.plan))  ::  depth found
  ==  ==
::
++  said-1
  |=  [=nest:c =plan:c posts=v-posts:c]
  ~>  %spin.['libcu-said-1']
  ^-  cage
  =/  post=(unit (may:c v-post:c))  (get:on-v-posts:c posts p.plan)
  ?~  q.plan
    =/  post=simple-post:v7:cv
      ?~  post
        ::TODO  give "outline" that formally declares deletion
        :-  *simple-seal:v7:cv
        ?-  kind.nest
          %diary  [*memo:v7:cv %diary 'Unknown post' '']
          %heap   [*memo:v7:cv %heap ~ 'Unknown link']
          %chat   [[[%inline 'Unknown message' ~]~ ~nul *@da] %chat ~]
        ==
      ?:  ?=(%| -.u.post)
        :-  *simple-seal:v7:cv
        ?-  kind.nest
            %diary  [*memo:v7:cv %diary 'This post was deleted' '']
            %heap   [*memo:v7:cv %heap ~ 'This link was deleted']
            %chat
          [[[%inline 'This message was deleted' ~]~ ~nul *@da] %chat ~]
        ==
      (suv-post-without-replies-1 +.u.post)
    [%channel-said !>(`said:v7:cv`[nest %post post])]
  ::
  =/  reply=[reply-seal:v7:cv memo:v7:cv]
    ?~  post
      [*reply-seal:v7:cv ~[%inline 'Comment on unknown post']~ ~nul *@da]
    ?:  ?=(%| -.u.post)
      [*reply-seal:v7:cv ~[%inline 'Comment on deleted post']~ ~nul *@da]
    =/  reply=(unit (may:c v-reply:c))  (get:on-v-replies:c replies.+.u.post u.q.plan)
    ?~  reply
      [*reply-seal:v7:cv ~[%inline 'Unknown comment']~ ~nul *@da]
    ?:  ?=(%| -.u.reply)
      [*reply-seal:v7:cv ~[%inline 'This comment was deleted']~ ~nul *@da]
    (suv-reply-1 p.plan +.u.reply)
  [%channel-said !>(`said:v7:cv`[nest %reply p.plan reply])]
::
++  said-2
  |=  [=nest:c =plan:c posts=v-posts:c]
  ~>  %spin.['libcu-said-2']
  ^-  cage
  =/  post=(unit (may:c v-post:c))  (get:on-v-posts:c posts p.plan)
  ?~  q.plan
    =/  post=simple-post:v8:cv
      ?~  post
        :-  *simple-seal:v8:cv
        ?-  kind.nest
          %diary  [*memo:c /diary/unknown ~ ~]
          %heap   [*memo:c /heap/unknown ~ ~]
          %chat   [*memo:c /chat/unknown ~ ~]
        ==
      ?:  ?=(%| -.u.post)
        :-  *simple-seal:v8:cv
        ?-  kind.nest
            %diary  [*memo:c /diary/deleted ~ ~]
            %heap   [*memo:c /heap/deleted ~ ~]
            %chat   [*memo:c /chat/deleted ~ ~]
        ==
      (suv-post-without-replies-2 +.u.post)
    [%channel-said-1 !>(`said:v8:cv`[nest %post post])]
  =/  reply=[reply-seal:v8:cv memo:v8:cv]
    ::XX the missing/deleted handling here is not great,
    ::   and can't be fixed in the same manner as above.
    ::   it seems $reference should explicitly support
    ::   missing/deleted content
    ::
    ?~  post
      [*reply-seal:c ~[%inline 'Comment on unknown post']~ ~nul *@da]
    ?:  ?=(%| -.u.post)
      [*reply-seal:c ~[%inline 'Comment on deleted post']~ ~nul *@da]
    =/  reply=(unit (may:c v-reply:c))
      (get:on-v-replies:c replies.+.u.post u.q.plan)
    ?~  reply
      [*reply-seal:c ~[%inline 'Unknown comment']~ ~nul *@da]
    ?:  ?=(%| -.u.reply)
      [*reply-seal:c ~[%inline 'This comment was deleted']~ ~nul *@da]
    (suv-reply-2 p.plan +.u.reply)
  [%channel-said-1 !>(`said:v8:cv`[nest %reply p.plan reply])]
::
++  said-3
  |=  [=nest:c =plan:c posts=v-posts:c]
  ~>  %spin.['libcu-said-3']
  ^-  cage
  =/  post=(unit (may:c v-post:c))  (get:on-v-posts:c posts p.plan)
  ?~  q.plan
    =/  post=(may:v9:cv simple-post:v9:cv)
      ?~  post
        :-  %&  ::TODO  should eventually just unitize $reference
        :-  *simple-seal:v9:cv
        ?-  kind.nest
          %diary  [*memo:c /diary/unknown ~ ~]
          %heap   [*memo:c /heap/unknown ~ ~]
          %chat   [*memo:c /chat/unknown ~ ~]
        ==
      ?:  ?=(%| -.u.post)  u.post
      &+(suv-post-without-replies-3 +.u.post)
    [%channel-said-2 !>(`said:v9:cv`[nest %post post])]
  =/  reply=(may:v9:cv simple-reply:v9:cv)
    ::XX the missing/deleted handling here is not great,
    ::   and can't be fixed in the same manner as above.
    ::   it seems $reference should explicitly support
    ::   missing/deleted content
    ::
    ?~  post
      &+[*reply-seal:c ~[%inline 'Comment on unknown post']~ ~nul *@da]
    ?:  ?=(%| -.u.post)
      &+[*reply-seal:c ~[%inline 'Comment on deleted post']~ ~nul *@da]
    =/  reply=(unit (may:c v-reply:c))  (get:on-v-replies:c replies.+.u.post u.q.plan)
    ?~  reply
      &+[*reply-seal:c ~[%inline 'Unknown comment']~ ~nul *@da]
    ?:  ?=(%| -.u.reply)  u.reply
    &+(suv-reply-2 p.plan +.u.reply)
  [%channel-said-2 !>(`said:v9:cv`[nest %reply p.plan reply])]
++  may-bind
  |*  f=$-(* *)
  |*  v=(may:c *)
  ?:  ?=(%| -.v)  ~
  `(f +.v)
++  mu-v-post
  |=  v-post=(may:c v-post:c)
  ~>  %spin.['libcu-mu-v-post']
  ^-  (unit v-post:c)
  ((may-bind same) v-post)
++  mu-v-reply
  |=  v-reply=(may:c v-reply:c)
  ~>  %spin.['libcu-mu-v-reply']
  ^-  (unit v-reply:c)
  ((bake (may-bind same) (may:c v-reply:c)) v-reply)
++  was-mentioned
  |=  [=story:s who=ship seat=(unit seat:v7:gv)]
  ~>  %spin.['libcu-was-mentioned']
  ^-  ?
  %+  lien  story
  |=  =verse:s
  ?:  ?=(%block -.verse)  |
  %+  lien  p.verse
  |=  =inline:s
  ?@  inline  |
  ?+  -.inline  |
    %ship  =(who p.inline)
  ::
      %sect
    ?~  p.inline  &
    ?~  seat  |
    (~(has in roles.u.seat) `role-id:v7:gv`p.inline)
  ==
::
++  drop-bad-links
  |%
  ++  channel
    |=  chan=v-channel:c
    ~>  %spin.['libcu-channel']
    ^+  chan
    %_  chan
        posts
      %+  run:on-v-posts:c
        posts.chan
      |=  post=(may:c v-post:c)
      ?.  ?=(%& -.post)  post
      post(+>+ (essay +>+.post))
    ::
        log
      %+  run:log-on:c
        log.chan
      |=  upd=u-channel:c
      ?.  ?=([%post * ?([%set %& *] [%essay *])] upd)  upd
      ?-  -.u-post.upd
        %set    upd(+>+.post.u-post (essay +>+.post.u-post.upd))
        %essay  upd(essay.u-post (essay essay.u-post.upd))
      ==
    ==
  ++  said
    |=  =said:c
    ~>  %spin.['libcu-said']
    ?+  q.said  said
      [%post %& *]     said(+>.post.q (essay +>.post.q.said))
      [%reply @ %& *]  said(content.reply.q (story content.reply.q.said))
    ==
  ++  essay
    |=  =essay:c
    ~>  %spin.['libcu-essay']
    %_  essay
      content  (story content.essay)
      meta     (bind meta.essay meta)
    ==
  ++  meta
    |=  =data:m
    ~>  %spin.['libcu-meta']
    %_  data
      image  ?:((is-good-link image.data) image.data '')
      cover  ?:((is-good-link cover.data) cover.data '')
    ==
  ++  story
    |=  content=story:c
    ~>  %spin.['libcu-story']
    ^+  content
    (turn content verse)
  ++  verse
    |=  =verse:s
    ~>  %spin.['libcu-verse']
    ^+  verse
    ?-  -.verse
        %block
      ?+  -.p.verse  verse
        %image  ?:((is-good-link src.p.verse) verse verse(src.p ''))
        %link   ?:((is-good-link url.p.verse) verse verse(url.p ''))
      ==
    ::
        %inline
      :-  %inline
      %+  turn  p.verse
      |=  =inline:s
      ?+  inline  inline
        [%link *]  ?:((is-good-link p.inline) inline inline(p ''))
      ==
    ==
  ++  is-good-link
    |=  =cord
    ~>  %spin.['libcu-is-good-link']
    ?|  =('' cord)
        =('http' (end 3^4 cord))
        =('#' (end 3 cord))
        =('/' (end 3 cord))
    ==
  --
::
++  flatten
  |=  content=(list verse:s)
  ~>  %spin.['libcu-flatten']
  ^-  cord
  %+  rap   3
  %+  turn  content
  |=  v=verse:s
  ^-  cord
  ?-  -.v
      %block  ''
      %inline
    %+  rap  3
    %+  turn  p.v
    |=  c=inline:s
    ^-  cord
    ?@  c  c
    ?-  -.c
        %break                 ''
        %tag                   p.c
        %link                  q.c
        %block                 q.c
        ?(%code %inline-code)  ''
        %ship                  (scot %p p.c)
        %task                  (flatten [%inline q.c]~)
    ::
        ?(%italics %bold %strike %blockquote)
      (flatten [%inline p.c]~)
    ::
        %sect
      ?~  p.c  '@all'
      (cat 3 '@' (scot %tas p.c))
    ==
  ==
::
++  get-reply-meta
  |=  post=v-post:c
  ~>  %spin.['libcu-get-reply-meta']
  ^-  reply-meta:c
  :*  (get-non-null-reply-count replies.post)
      (get-last-repliers post ~)
      (biff (ram:on-v-replies:c replies.post) |=([=time *] `time))
  ==
::
++  get-non-null-reply-count
  |=  replies=v-replies:c
  ~>  %spin.['libcu-get-non-null-reply-count']
  ^-  @ud
  =/  entries=(list [time (may:c v-reply:c)])  (bap:on-v-replies:c replies)
  =/  count  0
  |-  ^-  @ud
  ?:  =(~ entries)
    count
  =/  [* reply=(may:c v-reply:c)]  -.entries
  ?:  ?=(%| -.reply)  $(entries +.entries)
  $(entries +.entries, count +(count))
::
++  get-last-repliers
  |=  [post=v-post:c pending=(unit author:c)]  ::TODO  could just take =v-replies
  ~>  %spin.['libcu-get-last-repliers']
  ^-  (set author:c)
  =/  replyers=(set author:c)  ?~(pending ~ (sy u.pending ~))
  =/  entries=(list [time (may:c v-reply:c)])  (bap:on-v-replies:c replies.post)
  |-
  ?:  |(=(~ entries) =(3 ~(wyt in replyers)))
    replyers
  =/  [* reply=(may:c v-reply:c)]  -.entries
  ?:  ?=(%| -.reply)  $(entries +.entries)
  ?:  (~(has in replyers) author.+.reply)
    $(entries +.entries)
  =.  replyers  (~(put in replyers) author.+.reply)
  $(entries +.entries)
::
++  channel-head
  =|  slip=_|
  |=  [since=(unit id-post:c) =nest:c v-channel:c]
  ^-  (unit [_nest time (may:c post:v9:cv)])
  ::  if there is no latest post, give nothing
  ::
  ?~  vp=(ram:on-v-posts:c posts)  ~
  ::  if latest was deleted, try the next-latest message instead
  ::
  ?:  ?=(%| -.val.u.vp)
    $(slip &, posts +:(pop:on-v-posts:c posts))
  =*  result
    `[nest recency.remark %& (uv-post-without-replies-3 +.val.u.vp)]
  ::  if the request is bounded, check that latest message is "in bounds"
  ::  (and not presumably already known by the requester)
  ::
  ?:  ?|  ?=(~ since)
          |((gth key.u.vp u.since) (gth recency.remark u.since))
      ==
    ::  latest is in range (or recency was changed), give it directly
    ::
    result
  ::  "out of bounds", ...but! latest may have changed itself, or only
  ::  be latest because something else was deleted. the latter case we
  ::  already detected, and so easily branch on here:
  ::
  ?:  slip  result
  ::  edits are detected through changelogs. look at the relevant log range,
  ::  and see if any update affects the latest post.
  ::NOTE  if our mops were the other way around, we could +dip:on instead
  ::TODO  there's +dop in the mop extensions!
  ::
  =;  changed=?
    ?.(changed ~ result)
  %+  lien  (bap:log-on:c (lot:log-on:c log since ~))
  |=  [key=time val=u-channel:c]
  &(?=([%post * %set *] val) =(id.val key.u.vp))
::
++  perms
  |_  [our=@p now=@da =nest:c group=flag:gv]
  ++  our-host  =(our ship.nest)
  ++  groups-scry
    ^-  path
    :-  (scot %p our)
    /groups/(scot %da now)/v2/groups/(scot %p p.group)/[q.group]
  ::
  ++  is-admin
    |=  her=ship
    ~>  %spin.['libcu-is-admin']
    ?:  =(ship.nest her)  &
    .^  admin=?
    ;:  weld
        /gx
        groups-scry
        /seats/(scot %p her)/is-admin/noun
    ==  ==
  ::
  ++  can-read
    |=  her=ship
    ~>  %spin.['libcu-can-read']
    ?:  =(our her)  &
    =/  =path
      %+  welp  groups-scry
      /channels/can-read/noun
    =/  test=$-([ship nest:gv] ?)
      =>  [path=path nest=nest:gv ..zuse]  ~+
      .^($-([ship nest] ?) %gx path)
    (test her nest)
  ::
  ++  can-write
    |=  [her=ship writers=(set role-id:v7:gv)]
    ~>  %spin.['libcu-can-write']
    ?:  =(ship.nest her)  &
    =/  =path
      %+  welp  groups-scry
      :+  %channels
        kind.nest
      /(scot %p ship.nest)/[name.nest]/can-write/(scot %p her)/noun
    =+  .^(write=(unit [admin=? roles=(set role-id:v7:gv)]) %gx path)
    ?~  write  |
    =/  perms  (need write)
    ?:  |(admin.perms =(~ writers))  &
    !=(~ (~(int in writers) roles.perms))
  --
::
++  cite
  |%
  ++  ref-to-pointer  ::TODO  formalize "pointer" type?
    |=  ref=cite:ci
    ~>  %spin.['libcu-ref-to-pointer']
    ^-  (unit [=nest:gv =plan:c])
    ?.  ?=(%chan -.ref)
      ~
    ::TODO  the whole "deconstruct the ref path" situation is horrendous
    ?.  ?=([?(%msg %note %curio) ?([@ ~] [@ @ ~])] wer.ref)
      ~
    =,  ref
    ?~  pid=(rush i.t.wer dum:ag)  ~
    ?@  t.t.wer.ref
      `[nest u.pid ~]
    ?~  rid=(rush i.t.t.wer dum:ag)  ~
    `[nest u.pid `u.rid]
  ::
  ++  grab-post
    |=  [=bowl:gall ref=cite:ci]
    ~>  %spin.['libcu-grab-post']
    ^-  (unit [=nest:gv =post:c])
    ?~  point=(ref-to-pointer ref)
      ~
    =,  u.point
    ?^  q.plan  ~  ::TODO  support?
    =/  base=path
      %+  weld
        /(scot %p our.bowl)/channels/(scot %da now.bowl)
      /v3/[p.nest]/(scot %p p.q.nest)/[q.q.nest]
    ?.  .^(? %gu base)  ~
    :+  ~  nest
    .^  post:c  %gx
      %+  weld  base
      /posts/post/(scot %ud p.plan)/channel-post-3
    ==
  ::
  ++  from-post
    |=  [=nest:gv =id-post:c kind=path]
    ~>  %spin.['libcu-from-post']
    ^-  cite:ci
    =/  kind=@ta
      ?+  kind  ~&([%from-post-strange-kind kind] %msg)
        [%chat *]   %msg
        [%diary *]  %note
        [%heap *]   %curio
      ==
    [%chan nest /[kind]/(crip (a-co:co id-post))]
  --
::
++  flatten-inline
  |=  i=inline:s
  ~>  %spin.['libcu-flatten-inline']
  ^-  cord
  ?@  i  i
  ?-  -.i
    ?(%italics %bold %strike %blockquote)  (rap 3 (turn p.i flatten-inline))
    ?(%inline-code %code %tag)  p.i
    %ship   (scot %p p.i)
    %sect   ?~(p.i '@all' (cat 3 '@' p.i))
    %block  q.i
    %link   q.i
    %task   (rap 3 (turn q.i flatten-inline))
    %break  '\0a'
  ==
::
++  first-inline
  |=  content=story:s
  ~>  %spin.['libcu-first-inline']
  ^-  (list inline:s)
  ?~  content  ~
  ?:  ?=(%inline -.i.content)
    p.i.content
  ?+  -.p.i.content  $(content t.content)
    %header   q.p.i.content
  ::
      %listing
    |-
    ?-  -.p.p.i.content
      %list  ::TODO  or check listing first?
              ?.  =(~ r.p.p.i.content)
                r.p.p.i.content
              ?~  q.p.p.i.content  ~
              =/  r  $(p.p.i.content i.q.p.p.i.content)
              ?.  =(~ r)  r
              $(q.p.p.i.content t.q.p.p.i.content)
      %item  p.p.p.i.content
    ==
  ==
::
++  en-manx  ::NOTE  more commonly, marl, but that's just (list manx)
  ::  anchors: whether to render <a> tags around images and links.
  ::           you may not want this when nesting the content inside of another
  ::           <a>, browsers consider this illegal and will mangle the document.
  =/  anchors=?  &
  |%
  ++  content  story
  ++  story
    |=  content=story:s
    ~>  %spin.['libcu-story']
    ^-  marl
    (zing (turn content verse))
  ::
  ++  verse
    |=  =verse:s
    ~>  %spin.['libcu-verse']
    ^-  marl
    ?-  -.verse
      %block  (block p.verse)
    ::
        %inline
      ;+
      ?:  ?=([[%break ~] ~] p.verse)
        ;br;
      ;p
        ;*  (turn p.verse inline)
      ==
    ==
  ::
  ++  block
    |=  =block:s
    ~>  %spin.['libcu-block']
    ^-  marl
    ?-  -.block
        %image
      ;+
      =/  src=tape  (trip src.block)
      ;div.image
        ;+
        =/  img
          ;img@"{src}"
            =height  "{(a-co:co height.block)}"
            =width   "{(a-co:co width.block)}"
            =alt     "{?:(=('' alt.block) "image" (trip alt.block))}";
        ?.  anchors  img
        ;a/"{src}"(target "_blank", rel "noreferrer")
          ;+  img
        ==
      ==
    ::
        %cite
      ;+
      ;div.cite
        ; [reference]  ::TODO  link to /expose if chan ref?
      ==
    ::
        %header
      ;+
      ?-  p.block
        %h1  ;h1  ;*  (turn q.block inline)  ==
        %h2  ;h2  ;*  (turn q.block inline)  ==
        %h3  ;h3  ;*  (turn q.block inline)  ==
        %h4  ;h4  ;*  (turn q.block inline)  ==
        %h5  ;h5  ;*  (turn q.block inline)  ==
        %h6  ;h6  ;*  (turn q.block inline)  ==
      ==
    ::
        %listing
      ?-  -.p.block
          %item
        |-  ^-  marl
        ?:  ?=([[%break ~] ~] p.p.block)
          ~  ::  filter out trailing newlines
        ?~  p.p.block  ~
        :-  (inline i.p.p.block)
        $(p.p.block t.p.p.block)
      ::
          %list
        %+  weld
          `marl`(turn r.p.block inline)
        ^-  marl
        ;+
        ?-  p.p.block
            %ordered
          ;ol
            ;*  %+  turn  q.p.block
                |=  l=listing:s
                ;li
                  ;*  (^block %listing l)
                ==
          ==
        ::
            %unordered
          ;ul
            ;*  %+  turn  q.p.block
                |=  l=listing:s
                ;li
                  ;*  (^block %listing l)
                ==
          ==
        ::
            %tasklist
          ;ul.tasklist
            ;*  %+  turn  q.p.block
                |=  l=listing:s
                ;li
                  ;*  (^block %listing l)
                ==
          ==
        ==
      ==
    ::
        %rule
      ;+  ;hr;
    ::
        %code
      ;+
      ;pre
        ;code:"{(trip code.block)}"
      ==
    ::
        %link
      ::TODO  render w/ preview data
      ;*  :~
        (inline %link url.block url.block)
        ;br;
      ==
    ==
  ::
  ++  inline
    |=  =inline:s
    ~>  %spin.['libcu-inline']
    ^-  manx
    ?@  inline
      ;span:"{(trip inline)}"
    ?-  -.inline
        %italics
      ;em
        ;*  (turn p.inline ^inline)
      ==
    ::
        %bold
      ;strong
        ;*  (turn p.inline ^inline)
      ==
    ::
        %strike
      ;s
        ;*  (turn p.inline ^inline)
      ==
    ::
        %blockquote
      ;blockquote
        ;*  (turn p.inline ^inline)
      ==
    ::
        %inline-code
      ;code.inline-code:"{(trip p.inline)}"
    ::
        %code
      ;pre.code
        ;code:"{(trip p.inline)}"
      ==
    ::
        %ship
      ;span.ship:"{(scow %p p.inline)}"
    ::
        %sect
      ?~  p.inline  ;span.sect:"@all"
      ;span.sect:"@{<p.inline>}"
    ::
        %block
      ;span.block:"[block xx]"
    ::
        %tag
      ;span.tag:"[tag xx]"
    ::
        %link
      =/  url=tape  (trip p.inline)
      =?  url  ?=(~ (find "://" url))
        (weld "//" url)
      =/  txt=tape  ?:(=('' q.inline) url (trip q.inline))
      ?.  anchors
        ;span.faux-a:"{txt}"
      ;a/"{url}"
        =target  "_blank"
        =rel     "noreferrer"
        ::NOTE  sail inserts trailing \0a if we do ; {txt},
        ::      which looks bad when links get underlined
        ;+  [%$ [%$ "{txt}"]~]~
      ==
    ::
        %task
      ;div.task
        ;+  ?.  p.inline  ;input(type "checkbox", disabled "");
            ;input(type "checkbox", checked "", disabled "");
        ;*  (turn q.inline ^inline)
      ==
    ::
        %break
      ;br;
    ==
  --
++  said-7-to-8  v8:said:v7:ccv
++  said-8-to-9  v9:said:v8:ccv
++  v-channels-8-to-9  v9:v-channels:v8:ccv
++  v-posts-8-to-9  v9:v-posts:v8:ccv
++  v-replies-8-to-9  v9:v-replies:v8:ccv
++  log-8-to-9  v9:log:v8:ccv
++  v-channels-7-to-8  v8:v-channels:v7:ccv
++  pending-7-to-8  v8:pending:v7:ccv
++  memo-7-to-8  v8:memo:v7:ccv
++  essay-7-to-8  v8:essay:v7:ccv
++  v-posts-7-to-8  v8:v-posts:v7:ccv
++  v-replies-7-to-8  v8:v-replies:v7:ccv
++  v-reacts-7-to-8  v8:v-reacts:v7:ccv
++  react-7-to-8  v8:react:v7:ccv
++  u-post-set-7-to-8  v8:u-post-set:v7:ccv
++  u-post-not-set-7-to-8  v8:u-post-not-set:v7:ccv
++  log-7-to-8  v7:log:v8:ccv
::  +repair-channel: patches seq nr and tombstone problems
::
::    various migrations and adjustments might have caused channel state to
::    become inconsistent. the below addresses the following problems:
::    - orphaned/bunted tombstones, in both the log and posts lists
::    - inconsistent sequence nrs between log entries
::    - inconsistent sequence nrs between log and posts
::    - gaps in sequence nrs in the posts
::    - duplicate sequence nrs in the posts
::    it achieves this by walking the posts from past to present. it tracks a
::    fresh .count, incrementing only for every known top-level message, and
::    tracks an id->seq mapping. that mapping is then used in walking the log,
::    making sure the log has matching and consisent sequence numbers.
::    after you run this (on the channel host), take care to make clients
::    (re-)request the seqs and tombs!
::
++  repair-channel
  |=  [n=nest:v9:cv v=v-channel:v9:cv]
<<<<<<< HEAD
=======
  ~>  %spin.['libcu-repair-channel']
>>>>>>> 132ea048
  ^+  v
  ::  renumber posts based on the order in which they show up,
  ::  dropping bad tombstones along the way
  ::
  ::TODO  could do +drop-bad-tombstones separately here
  ::      if we no longer need .dead
  =^  [count=@ud seqs=(map id-post:v9:cv @ud) dead=(set id-post:v9:cv)]  posts.v
    (renumber-posts posts.v)
  =.  count.v  count
  =.  log.v  (renumber-log n log.v seqs dead)
  v
++  renumber-posts
  |=  posts=v-posts:v9:cv
<<<<<<< HEAD
=======
  ~>  %spin.['libcu-renumber-posts']
>>>>>>> 132ea048
  =/  state  ,[count=@ud seqs=(map id-post:v9:cv @ud) dead=(set id-post:v9:cv)]
  ^-  [state _posts]
  %-  (dip:on-v-posts:v9:cv state)
  :+  posts  *state
  |=  [state =id-post:v9:cv post=(may:v9:cv v-post:v9:cv)]
  ^-  [(unit _post) stop=? state]
  ?:  &(?=(%| -.post) =(*@ud seq.post) =(*@p author.post))
    [~ | count seqs (~(put in dead) id-post)]
  =.  count  +(count)
  =.  seqs   (~(put by seqs) id-post count)
  =.  post
    ?-  -.post
      %&  post(seq count)
      %|  post(seq count)
    ==
  [`post | count seqs dead]
++  drop-bad-tombstones
  |=  posts=v-posts:v9:cv
<<<<<<< HEAD
=======
  ~>  %spin.['libcu-drop-bad-tombstones']
>>>>>>> 132ea048
  ^+  posts
  =<  +
  %-  (dip:on-v-posts:v9:cv ,~)
  :+  posts  ~
  |=  [~ =id-post:v9:cv post=(may:v9:cv v-post:v9:cv)]
  ^-  [(unit _post) stop=? ~]
  :_  [| ~]
  ?.  ?=(%| -.post)  `post
  ?:  &(=(*@ud seq.post) =(*@p author.post))
    ~
  `post
++  renumber-log
  |=  [n=nest:v9:cv =log:v9:cv seqs=(map id-post:v9:cv @ud) dead=(set id-post:v9:cv)]
<<<<<<< HEAD
=======
  ~>  %spin.['libcu-renumber-log']
>>>>>>> 132ea048
  ^+  log
  ::  do a "repair" pass over the log: walk it and re-apply sequence nrs,
  ::  ensuring that the log contains consistent sequence nrs for every post id.
  ::
  =<  +
  %-  (dip:log-on:v9:cv ,~)
  :+  log  ~
  |=  [~ =time update=u-channel:v9:cv]
  ^-  [(unit u-channel:v9:cv) stop=? ~]
  =*  info  [nest=n id=id.update log=time]
  ?+  update  [`update | ~]
      [%post * %set *]
    ~|  info
    ?.  (~(has by seqs) id.update)
      ?:  (~(has in dead) id.update)
        ::NOTE  since we removed the matching post from the post list,
        ::      we must drop this related log entry too.
        [~ | ~]
      ~&  >>>  [%log-for-unknown id=id.update]
      [~ | ~]
    =+  seq=(~(got by seqs) id.update)
    =.  update
      ?-  -.post.u-post.update
        %&  update(seq.post.u-post seq)
        %|  update(seq.post.u-post seq)
      ==
    [`update | ~]
  ::
    ::NOTE  we do not worry about replies
  ==
::
++  get-author-ship
  |=  =author:c
  ~>  %spin.['libcu-get-author-ship']
  ^-  ship
  ?@  author  author
  ship.author
::
++  get-person-ship
  |=  =author:c
  ~>  %spin.['libcu-get-person-ship']
  ^-  (unit ship)
  ?^  author  ~
  (some author)
::
++  subject  ^~(!>(..compile))
::
++  compile
  |=  src=@t
  ~>  %spin.['libcu-compile']
  ^-  (each vase tang)
  =/  tonk=(each vase tang)
    =/  vex=(like hoon)  ((full vest) [0 0] (trip src))
    ?~  q.vex  |+~[leaf+"\{{<p.p.vex>} {<q.p.vex>}}" 'syntax error']
    %-  mule
    |.((~(mint ut p:subject) %noun p.u.q.vex))
  %-  (slog (crip "parsed hoon: {<-.tonk>}") ~)
  ?:  ?=(%| -.tonk)
    %-  (slog 'returning error' p.tonk)
    tonk
  &+p.tonk
::
++  run-hook
  |=  [=args:h =hook:h]
  ~>  %spin.['libcu-run-hook']
  ^-  (unit return:h)
  %-  (slog (crip "running hook: {<name.hook>} {<id.hook>}") ~)
  %-  ?~  channel.bowl.args  same
      (slog (crip "on channel: {<nest.u.channel.bowl.args>}") ~)
  ?~  compiled.hook  ~
  =/  gate  [p.u.compiled.hook .*(q:subject q.u.compiled.hook)]
  =+  !<(=outcome:h (slam gate !>(args)))
  %-  (slog (crip "{(trip name.hook)} {<id.hook>} hook run:") ~)
  %-  (slog >outcome< ~)
  ?:  ?=(%.y -.outcome)  `p.outcome
  ((slog 'hook failed:' p.outcome) ~)
--<|MERGE_RESOLUTION|>--- conflicted
+++ resolved
@@ -18,10 +18,7 @@
 ::
 ++  uv-channels-1
   |=  =v-channels:c
-<<<<<<< HEAD
-=======
   ~>  %spin.['libcu-uv-channels-1']
->>>>>>> 132ea048
   ^-  channels-0:v7:cv
   %-  ~(run by v-channels)
   |=  channel=v-channel:c
@@ -36,10 +33,7 @@
 ::
 ++  uv-channels
   |=  [=v-channels:c full=?]
-<<<<<<< HEAD
-=======
   ~>  %spin.['libcu-uv-channels']
->>>>>>> 132ea048
   ^-  channels:v1:cv
   %-  ~(run by v-channels)
   |=  channel=v-channel:c
@@ -61,10 +55,7 @@
 ::
 ++  uv-channels-2
   |=  [=v-channels:c full=?]
-<<<<<<< HEAD
-=======
   ~>  %spin.['libcu-uv-channels-2']
->>>>>>> 132ea048
   ^-  channels:v8:cv
   %-  ~(run by v-channels)
   |=  channel=v-channel:c
@@ -112,10 +103,7 @@
 ::
 ++  uv-posts
   |=  =v-posts:c
-<<<<<<< HEAD
-=======
   ~>  %spin.['libcu-uv-posts']
->>>>>>> 132ea048
   ^-  posts:v1:cv
   %+  gas:on-posts:v1:cv  *posts:v1:cv
   %+  turn  (tap:on-v-posts:c v-posts)
@@ -125,10 +113,7 @@
 ::
 ++  uv-posts-1
   |=  =v-posts:c
-<<<<<<< HEAD
-=======
   ~>  %spin.['libcu-uv-posts-1']
->>>>>>> 132ea048
   ^-  posts:v7:cv
   %+  gas:on-posts:v7:cv  *posts:v7:cv
   %+  turn  (tap:on-v-posts:c v-posts)
@@ -138,10 +123,7 @@
 ::
 ++  uv-posts-2
   |=  =v-posts:c
-<<<<<<< HEAD
-=======
   ~>  %spin.['libcu-uv-posts-2']
->>>>>>> 132ea048
   ^-  posts:v8:cv
   %+  gas:on-posts:v8:cv  *posts:v8:cv
   %+  turn  (tap:on-v-posts:c v-posts)
@@ -151,10 +133,7 @@
 ::
 ++  uv-posts-3
   |=  =v-posts:c
-<<<<<<< HEAD
-=======
   ~>  %spin.['libcu-uv-posts-3']
->>>>>>> 132ea048
   ^-  posts:v9:cv
   %+  gas:on-posts:v9:cv  *posts:v9:cv
   %+  turn  (tap:on-v-posts:c v-posts)
@@ -164,10 +143,7 @@
 ::
 ++  s-posts-1
   |=  =posts:c
-<<<<<<< HEAD
-=======
   ~>  %spin.['libcu-s-posts-1']
->>>>>>> 132ea048
   ^-  simple-posts:v7:cv
   %+  gas:on-simple-posts:v7:cv  *simple-posts:v7:cv
   %+  turn  (tap:on-posts:c posts)
@@ -177,10 +153,7 @@
 ::
 ++  suv-posts
   |=  =v-posts:c
-<<<<<<< HEAD
-=======
   ~>  %spin.['libcu-suv-posts']
->>>>>>> 132ea048
   ^-  simple-posts:v1:cv
   %+  gas:on-simple-posts:v1:cv  *simple-posts:v1:cv
   %+  turn  (tap:on-v-posts:c v-posts)
@@ -190,10 +163,7 @@
 ::
 ++  suv-posts-1
   |=  =v-posts:c
-<<<<<<< HEAD
-=======
   ~>  %spin.['libcu-suv-posts-1']
->>>>>>> 132ea048
   ^-  simple-posts:v7:cv
   %+  gas:on-simple-posts:v7:cv  *simple-posts:v7:cv
   %+  turn  (tap:on-v-posts:c v-posts)
@@ -204,10 +174,7 @@
 ::
 ++  uv-post
   |=  =v-post:c
-<<<<<<< HEAD
-=======
   ~>  %spin.['libcu-uv-post']
->>>>>>> 132ea048
   ^-  post:v1:cv
   :_  [rev.v-post (v7:essay:v9:ccv +>.v-post)]
   :*  id.v-post
@@ -218,10 +185,7 @@
 ::
 ++  uv-post-1
   |=  =v-post:c
-<<<<<<< HEAD
-=======
   ~>  %spin.['libcu-uv-post-1']
->>>>>>> 132ea048
   ^-  post:v7:cv
   :_  [rev.v-post (v7:essay:v9:ccv +>.v-post)]
   :*  id.v-post
@@ -232,10 +196,7 @@
 ::
 ++  uv-post-2
   |=  =v-post:c
-<<<<<<< HEAD
-=======
   ~>  %spin.['libcu-uv-post-2']
->>>>>>> 132ea048
   ^-  post:v8:cv
   =/  =replies:v8:cv
     (uv-replies-2 id.v-post replies.v-post)
@@ -250,10 +211,7 @@
 ::
 ++  uv-post-3
   |=  =v-post:c
-<<<<<<< HEAD
-=======
   ~>  %spin.['libcu-uv-post-3']
->>>>>>> 132ea048
   ^-  post:v9:cv
   =/  =replies:v9:cv
     (uv-replies-3 id.v-post replies.v-post)
@@ -268,10 +226,7 @@
 ::
 ++  s-post-1
   |=  =post:c
-<<<<<<< HEAD
-=======
   ~>  %spin.['libcu-s-post-1']
->>>>>>> 132ea048
   ^-  simple-post:v7:cv
   :_  (v7:essay:v9:ccv +>.post)
   =/  seal
@@ -285,10 +240,7 @@
 ::
 ++  s-post-2
   |=  =post:c
-<<<<<<< HEAD
-=======
   ~>  %spin.['libcu-s-post-2']
->>>>>>> 132ea048
   ^-  simple-post:v8:cv
   :_  +>.post
   =/  seal
@@ -311,29 +263,20 @@
   ==
 ++  suv-post
   |=  =v-post:c
-<<<<<<< HEAD
-=======
   ~>  %spin.['libcu-suv-post']
->>>>>>> 132ea048
   ^-  simple-post:v1:cv
   (s-post-1 (uv-post-3 v-post))
 ::
 ::
 ++  suv-post-1
   |=  =v-post:c
-<<<<<<< HEAD
-=======
   ~>  %spin.['libcu-suv-post-1']
->>>>>>> 132ea048
   ^-  simple-post:v7:cv
   (s-post-1 (uv-post-3 v-post))
 ::
 ++  uv-posts-without-replies
   |=  =v-posts:c
-<<<<<<< HEAD
-=======
   ~>  %spin.['libcu-uv-posts-without-replies']
->>>>>>> 132ea048
   ^-  posts:v1:cv
   %+  gas:on-posts:v1:cv  *posts:v1:cv
   %+  turn  (tap:on-v-posts:c v-posts)
@@ -343,10 +286,7 @@
 ::
 ++  uv-posts-without-replies-1
   |=  =v-posts:c
-<<<<<<< HEAD
-=======
   ~>  %spin.['libcu-uv-posts-without-replies-1']
->>>>>>> 132ea048
   ^-  posts:v7:cv
   %+  gas:on-posts:v7:cv  *posts:v7:cv
   %+  turn  (tap:on-v-posts:c v-posts)
@@ -356,10 +296,7 @@
 ::
 ++  uv-posts-without-replies-2
   |=  =v-posts:c
-<<<<<<< HEAD
-=======
   ~>  %spin.['libcu-uv-posts-without-replies-2']
->>>>>>> 132ea048
   ^-  posts:v8:cv
   %+  gas:on-posts:v8:cv  *posts:v8:cv
   %+  turn  (tap:on-v-posts:c v-posts)
@@ -369,10 +306,7 @@
 ::
 ++  uv-posts-without-replies-3
   |=  =v-posts:c
-<<<<<<< HEAD
-=======
   ~>  %spin.['libcu-uv-posts-without-replies-3']
->>>>>>> 132ea048
   ^-  posts:v9:cv
   %+  gas:on-posts:v9:cv  *posts:v9:cv
   %+  turn  (tap:on-v-posts:c v-posts)
@@ -384,10 +318,7 @@
 ::
 ++  suv-posts-without-replies
   |=  =v-posts:c
-<<<<<<< HEAD
-=======
   ~>  %spin.['libcu-suv-posts-without-replies']
->>>>>>> 132ea048
   ^-  simple-posts:v1:cv
   %+  gas:on-simple-posts:v1:cv  *simple-posts:v1:cv
   %+  turn  (tap:on-v-posts:c v-posts)
@@ -397,10 +328,7 @@
 ::
 ++  suv-posts-without-replies-1
   |=  =v-posts:c
-<<<<<<< HEAD
-=======
   ~>  %spin.['libcu-suv-posts-without-replies-1']
->>>>>>> 132ea048
   ^-  simple-posts:v7:cv
   %+  gas:on-simple-posts:v7:cv  *simple-posts:v7:cv
   %+  turn  (tap:on-v-posts:c v-posts)
@@ -410,10 +338,7 @@
 ::
 ++  uv-post-without-replies
   |=  post=v-post:c
-<<<<<<< HEAD
-=======
   ~>  %spin.['libcu-uv-post-without-replies']
->>>>>>> 132ea048
   ^-  post:v1:cv
   :_  [rev.post (v7:essay:v9:ccv +>.post)]
   :*  id.post
@@ -424,10 +349,7 @@
 ::
 ++  uv-post-without-replies-1
   |=  post=v-post:c
-<<<<<<< HEAD
-=======
   ~>  %spin.['libcu-uv-post-without-replies-1']
->>>>>>> 132ea048
   ^-  post:v7:cv
   :_  [rev.post (v7:essay:v9:ccv +>.post)]
   :*  id.post
@@ -438,10 +360,7 @@
 ::
 ++  uv-post-without-replies-2
   |=  post=v-post:c
-<<<<<<< HEAD
-=======
   ~>  %spin.['libcu-uv-post-without-replies-2']
->>>>>>> 132ea048
   ^-  post:v8:cv
   :_  +.post
   :*  id.post
@@ -466,28 +385,19 @@
   ==
 ++  suv-post-without-replies
   |=  post=v-post:c
-<<<<<<< HEAD
-=======
   ~>  %spin.['libcu-suv-post-without-replies']
->>>>>>> 132ea048
   ^-  simple-post:v1:cv
   (s-post-1 (uv-post-without-replies-3 post))
 ::
 ++  suv-post-without-replies-1
   |=  post=v-post:c
-<<<<<<< HEAD
-=======
   ~>  %spin.['libcu-suv-post-without-replies-1']
->>>>>>> 132ea048
   ^-  simple-post:v7:cv
   (s-post-1 (uv-post-without-replies-3 post))
 ::
 ++  suv-post-without-replies-2
   |=  post=v-post:c
-<<<<<<< HEAD
-=======
   ~>  %spin.['libcu-suv-post-without-replies-2']
->>>>>>> 132ea048
   ^-  simple-post:v8:cv
   (s-post-2 (uv-post-without-replies-3 post))
 ::
@@ -499,10 +409,7 @@
 ::
 ++  uv-replies
   |=  [parent-id=id-post:c =v-replies:c]
-<<<<<<< HEAD
-=======
   ~>  %spin.['libcu-uv-replies']
->>>>>>> 132ea048
   ^-  replies:v1:cv
   %+  gas:on-replies:v1:cv  *replies:v1:cv
   %+  murn  (tap:on-v-replies:c v-replies)
@@ -513,10 +420,7 @@
 ::
 ++  uv-replies-1
   |=  [parent-id=id-post:c =v-replies:c]
-<<<<<<< HEAD
-=======
   ~>  %spin.['libcu-uv-replies-1']
->>>>>>> 132ea048
   ^-  replies:v7:cv
   %+  gas:on-replies:v7:cv  *replies:v7:cv
   %+  turn  (tap:on-v-replies:c v-replies)
@@ -527,10 +431,7 @@
 ::
 ++  uv-replies-2
   |=  [parent-id=id-post:c =v-replies:c]
-<<<<<<< HEAD
-=======
   ~>  %spin.['libcu-uv-replies-2']
->>>>>>> 132ea048
   ^-  replies:v8:cv
   %+  gas:on-replies:v8:cv  *replies:v8:cv
   %+  turn  (tap:on-v-replies:c v-replies)
@@ -551,10 +452,7 @@
   [time [-.v-reply (uv-reply-2 parent-id +.v-reply)]]
 ++  s-replies-1
   |=  =replies:c
-<<<<<<< HEAD
-=======
   ~>  %spin.['libcu-s-replies-1']
->>>>>>> 132ea048
   ^-  simple-replies:v7:cv
   %+  gas:on-simple-replies:v7:cv  *simple-replies:v7:cv
   %+  murn  (tap:on-replies:c replies)
@@ -576,10 +474,7 @@
 ::
 ++  suv-replies-1
   |=  [parent-id=id-post:c =v-replies:c]
-<<<<<<< HEAD
-=======
   ~>  %spin.['libcu-suv-replies-1']
->>>>>>> 132ea048
   ^-  simple-replies:v7:cv
   (s-replies-1 (uv-replies-3 parent-id v-replies))
 ::
@@ -592,20 +487,14 @@
 ::
 ++  uv-reply-1
   |=  [parent-id=id-reply:c =v-reply:c]
-<<<<<<< HEAD
-=======
   ~>  %spin.['libcu-uv-reply-1']
->>>>>>> 132ea048
   ^-  reply:v7:cv
   :_  [rev.v-reply (v7:memo:v9:ccv +>.v-reply)]
   [id.v-reply parent-id (v7:reacts:v9:ccv (uv-reacts reacts.v-reply))]
 ::
 ++  s-reply-1
   |=  =reply:c
-<<<<<<< HEAD
-=======
   ~>  %spin.['libcu-s-reply-1']
->>>>>>> 132ea048
   ^-  simple-reply:v7:cv
   (simple-reply-1 -.reply +>.reply)
 ::
@@ -617,10 +506,7 @@
 ::
 ++  suv-reply-1
   |=  [parent-id=id-reply:c =v-reply:c]
-<<<<<<< HEAD
-=======
   ~>  %spin.['libcu-suv-reply-1']
->>>>>>> 132ea048
   ^-  simple-reply:v7:cv
   (s-reply-1 (uv-reply-1 parent-id v-reply))
 ::
@@ -642,10 +528,7 @@
 ::
 ++  simple-post-1
   |=  post=simple-post:c
-<<<<<<< HEAD
-=======
   ~>  %spin.['libcu-simple-post-1']
->>>>>>> 132ea048
   ^-  simple-post:v7:cv
   :_  (v7:essay:v9:ccv +.post)
   ^-  simple-seal:v7:cv
@@ -658,10 +541,7 @@
 ::
 ++  simple-reply-1
   |=  =simple-reply:c
-<<<<<<< HEAD
-=======
   ~>  %spin.['libcu-simple-reply-1']
->>>>>>> 132ea048
   ^-  simple-reply:v7:cv
   %=  simple-reply
     +  (v7:memo:v9:ccv +.simple-reply)
@@ -670,20 +550,14 @@
 ::
 ++  simple-replies-1
   |=  replies=simple-replies:c
-<<<<<<< HEAD
-=======
   ~>  %spin.['libcu-simple-replies-1']
->>>>>>> 132ea048
   ^-  simple-replies:v7:cv
   %+  run:on-simple-replies:c  replies
   simple-reply-1
 ::
 ++  reference-1
   |=  ref=reference:c
-<<<<<<< HEAD
-=======
   ~>  %spin.['libcu-reference-1']
->>>>>>> 132ea048
   ^-  reference:v7:cv
   ?-  -.ref
       %post
@@ -1429,10 +1303,7 @@
 ::
 ++  repair-channel
   |=  [n=nest:v9:cv v=v-channel:v9:cv]
-<<<<<<< HEAD
-=======
   ~>  %spin.['libcu-repair-channel']
->>>>>>> 132ea048
   ^+  v
   ::  renumber posts based on the order in which they show up,
   ::  dropping bad tombstones along the way
@@ -1446,10 +1317,7 @@
   v
 ++  renumber-posts
   |=  posts=v-posts:v9:cv
-<<<<<<< HEAD
-=======
   ~>  %spin.['libcu-renumber-posts']
->>>>>>> 132ea048
   =/  state  ,[count=@ud seqs=(map id-post:v9:cv @ud) dead=(set id-post:v9:cv)]
   ^-  [state _posts]
   %-  (dip:on-v-posts:v9:cv state)
@@ -1468,10 +1336,7 @@
   [`post | count seqs dead]
 ++  drop-bad-tombstones
   |=  posts=v-posts:v9:cv
-<<<<<<< HEAD
-=======
   ~>  %spin.['libcu-drop-bad-tombstones']
->>>>>>> 132ea048
   ^+  posts
   =<  +
   %-  (dip:on-v-posts:v9:cv ,~)
@@ -1485,10 +1350,7 @@
   `post
 ++  renumber-log
   |=  [n=nest:v9:cv =log:v9:cv seqs=(map id-post:v9:cv @ud) dead=(set id-post:v9:cv)]
-<<<<<<< HEAD
-=======
   ~>  %spin.['libcu-renumber-log']
->>>>>>> 132ea048
   ^+  log
   ::  do a "repair" pass over the log: walk it and re-apply sequence nrs,
   ::  ensuring that the log contains consistent sequence nrs for every post id.

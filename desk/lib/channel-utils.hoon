/-  c=channels, g=groups, ci=cite
/+  em=emojimart
::  convert a post to a preview for a "said" response
::
|%
::  +uv-* functions convert posts, replies, and reacts into their "unversioned"
::  forms, suitable for responses to our subscribers.
::  +s-* functions convert those posts and replies into their "simple" forms,
::  suitable for responses to subscribers that use an older version of the api,
::  or just don't care about details like edit status.
::  +suv-* functions do both, sequentially.
::
::  versioning scheme
::
::  +arm convert to v1:old:c type
::  +arm-1 convert to v7:old:c type
::  +arm-2 convert to v8:old:c type
::  +arm-3 convert to v9 (current) type
::
++  uv-channels-1
  |=  =v-channels:c
  ^-  channels:v0:old:c
  %-  ~(run by v-channels)
  |=  channel=v-channel:c
  ^-  channel:v0:old:c
  %*  .  *channel:v0:old:c
    posts  *posts:v7:old:c
    perm   +.perm.channel
    view   +.view.channel
    sort   +.sort.channel
    order  +.order.channel
  ==
::
++  uv-channels
  |=  [=v-channels:c full=?]
  ^-  channels:v1:old:c
  %-  ~(run by v-channels)
  |=  channel=v-channel:c
  ^-  channel:v1:old:c
  =/  base
    %*  .  *channel:v1:old:c
      perm   +.perm.channel
      view   +.view.channel
      sort   +.sort.channel
      order  +.order.channel
      pending  pending.channel
    ==
  ?.  full  base
  %_  base
    posts  (uv-posts posts.channel)
    net  net.channel
    remark  remark.channel
  ==
::
++  uv-channels-2
  |=  [=v-channels:c full=?]
  ^-  channels:c
  %-  ~(run by v-channels)
  |=  channel=v-channel:c
  ^-  channel:c
  =/  base
    %*  .  *channel:c
      perm     +.perm.channel
      view     +.view.channel
      sort     +.sort.channel
      order    +.order.channel
      pending  pending.channel
    ==
  ?.  full  base
  %_  base
    posts   (uv-posts-2 posts.channel)
    net     net.channel
    remark  remark.channel
  ==
::
++  uv-posts
  |=  =v-posts:c
  ^-  posts:v1:old:c
  %+  gas:on-posts:v1:old:c  *posts:v1:old:c
  %+  turn  (tap:on-v-posts:c v-posts)
  |=  [=id-post:c v-post=(unit v-post:c)]
  ^-  [id-post:c (unit post:v1:old:c)]
  [id-post ?~(v-post ~ `(uv-post u.v-post))]
::
++  uv-posts-1
  |=  =v-posts:c
  ^-  posts:v7:old:c
  %+  gas:on-posts:v7:old:c  *posts:v7:old:c
  %+  turn  (tap:on-v-posts:c v-posts)
  |=  [=id-post:c v-post=(unit v-post:c)]
  ^-  [id-post:c (unit post:v7:old:c)]
  [id-post ?~(v-post ~ `(uv-post-1 u.v-post))]
::
++  uv-posts-2
  |=  =v-posts:c
  ^-  posts:v8:old:c
  %+  gas:on-posts:c  posts:v8:old:c
  %+  turn  (tap:on-v-posts:c v-posts)
  |=  [=id-post:c v-post=(unit v-post:c)]
  ^-  [id-post:c (unit post:v8:old:c)]
  [id-post ?~(v-post ~ `(uv-post-2 u.v-post))]
::
++  uv-posts-3
  |=  =v-posts:c
  ^-  posts:c
  %+  gas:on-posts:c  *posts:c
  %+  turn  (tap:on-v-posts:c v-posts)
  |=  [=id-post:c v-post=(unit v-post:c)]
  ^-  [id-post:c (unit post:c)]
  [id-post ?~(v-post ~ `(uv-post-3 u.v-post))]
::
++  s-posts-1
  |=  =posts:c
  ^-  simple-posts:v7:old:c
  %+  gas:on-simple-posts:v7:old:c  *simple-posts:v7:old:c
  %+  turn  (tap:on-posts:c posts)
  |=  [=id-post:c post=(unit post:c)]
  ^-  [id-post:c (unit simple-post:v7:old:c)]
  [id-post ?~(post ~ `(s-post-1 u.post))]
::
++  suv-posts
  |=  =v-posts:c
  ^-  simple-posts:v1:old:c
  %+  gas:on-simple-posts:v1:old:c  *simple-posts:v1:old:c
  %+  turn  (tap:on-v-posts:c v-posts)
  |=  [=id-post:c v-post=(unit v-post:c)]
  ^-  [id-post:c (unit simple-post:v1:old:c)]
  [id-post (bind v-post suv-post)]
::
++  suv-posts-1
  |=  =v-posts:c
  ^-  simple-posts:v7:old:c
  %+  gas:on-simple-posts:v7:old:c  *simple-posts:v7:old:c
  %+  turn  (tap:on-v-posts:c v-posts)
  |=  [=id-post:c v-post=(unit v-post:c)]
  ^-  [id-post:c (unit simple-post:v7:old:c)]
  [id-post (bind v-post suv-post-1)]
::
::
++  uv-post
  |=  =v-post:c
  ^-  post:v1:old:c
  :_  +.v-post
  :*  id.v-post
      (reacts-1 (uv-reacts-1 reacts.v-post))
      (uv-replies id.v-post replies.v-post)
      (get-reply-meta v-post)
  ==
::
++  uv-post-1
  |=  =v-post:c
  ^-  post:v7:old:c
  :_  +.v-post
  :*  id.v-post
      (reacts-1 (uv-reacts-1 reacts.v-post))
      (uv-replies-1 id.v-post replies.v-post)
      (get-reply-meta v-post)
  ==
::
++  uv-post-2
  |=  =v-post:c
  ^-  post:v8:old:c
  :_  [- kind-data]:+.v-post
  :*  id.v-post
      seq.v-post
      mod-at.v-post
      (uv-reacts-1 reacts.v-post)
      (uv-replies-2 id.v-post replies.v-post)
      (get-reply-meta v-post)
  ==
::
++  uv-post-3
  |=  =v-post:c
  ^-  post:c
  :_  +.v-post
  :*  id.v-post
      seq.v-post
      mod-at.v-post
      (uv-reacts-1 reacts.v-post)
      (uv-replies-2 id.v-post replies.v-post)
      (get-reply-meta v-post)
  ==
::
++  s-post-1
  |=  =post:c
  ^-  simple-post:v7:old:c
<<<<<<< HEAD
  :_  [- kind-data]:+>.post
  ::XX a nicer way to write this?
=======
  :_  +>.post
>>>>>>> edc9c0ff
  =/  seal
    %=  -.post
      reacts   (reacts-1 reacts.post)
      replies  (s-replies-1 replies.post)
    ==
  ::  remove .seq and .mod-at
  [- |3]:seal
::
++  s-post-2
  |=  =post:c
  ^-  simple-post:v8:old:c
  :_  [- kind-data]:+>.post
  ::XX a nicer way to write this?
  =/  seal
    =<  -  :: seal
    %=  post
      reacts   (reacts-1 reacts.post)
      replies  (s-replies-1 replies.post)
    ==
  ::  remove .seq and .mod-at
  [- |3]:seal
::
++  s-post-3
  |=  =post:c
  ^-  simple-post:c
  :_  +>.post
  =/  seal
    =<  -  :: seal
    %=  post
      reacts   (reacts-1 reacts.post)
      replies  (s-replies-1 replies.post)
    ==
  ::  remove .seq and .mod-at
  [- |3]:seal
::
++  suv-post
  |=  =v-post:c
  ^-  simple-post:v1:old:c
  (s-post-1 (uv-post-3 v-post))
::
::
++  suv-post-1
  |=  =v-post:c
  ^-  simple-post:v7:old:c
  (s-post-1 (uv-post-3 v-post))
::
++  uv-posts-without-replies
  |=  =v-posts:c
  ^-  posts:v1:old:c
  %+  gas:on-posts:v1:old:c  *posts:v1:old:c
  %+  turn  (tap:on-v-posts:c v-posts)
  |=  [=id-post:c v-post=(unit v-post:c)]
  ^-  [id-post:c (unit post:v1:old:c)]
  [id-post ?~(v-post ~ `(uv-post-without-replies u.v-post))]
::
++  uv-posts-without-replies-1
  |=  =v-posts:c
  ^-  posts:v7:old:c
  %+  gas:on-posts:v7:old:c  *posts:v7:old:c
  %+  turn  (tap:on-v-posts:c v-posts)
  |=  [=id-post:c v-post=(unit v-post:c)]
  ^-  [id-post:c (unit post:v7:old:c)]
  [id-post ?~(v-post ~ `(uv-post-without-replies-1 u.v-post))]
::
++  uv-posts-without-replies-2
  |=  =v-posts:c
  ^-  posts:v8:old:c
  %+  gas:on-posts:c  *posts:v8:old:c
  %+  turn  (tap:on-v-posts:c v-posts)
  |=  [=id-post:c v-post=(unit v-post:c)]
  ^-  [id-post:c (unit post:v8:old:c)]
  [id-post ?~(v-post ~ `(uv-post-without-replies-2 u.v-post))]
::
++  uv-posts-without-replies-3
  |=  =v-posts:c
  ^-  posts:c
  %+  gas:on-posts:c  *posts:c
  %+  turn  (tap:on-v-posts:c v-posts)
  |=  [=id-post:c v-post=(unit v-post:c)]
  ^-  [id-post:c (unit post:c)]
  [id-post ?~(v-post ~ `(uv-post-without-replies-3 u.v-post))]
::
++  suv-posts-without-replies
  |=  =v-posts:c
  ^-  simple-posts:v1:old:c
  %+  gas:on-simple-posts:v1:old:c  *simple-posts:v1:old:c
  %+  turn  (tap:on-v-posts:c v-posts)
  |=  [=id-post:c v-post=(unit v-post:c)]
  ^-  [id-post:c (unit simple-post:v1:old:c)]
  [id-post ?~(v-post ~ `(suv-post-without-replies u.v-post))]
::
++  suv-posts-without-replies-1
  |=  =v-posts:c
  ^-  simple-posts:v7:old:c
  %+  gas:on-simple-posts:v7:old:c  *simple-posts:v7:old:c
  %+  turn  (tap:on-v-posts:c v-posts)
  |=  [=id-post:c v-post=(unit v-post:c)]
  ^-  [id-post:c (unit simple-post:v7:old:c)]
  [id-post (bind v-post suv-post-without-replies-1)]
::
++  uv-post-without-replies
  |=  post=v-post:c
  ^-  post:v1:old:c
  :_  [- kind-data]:+.post
  :*  id.post
      (uv-reacts-1 reacts.post)
      *replies:v1:old:c
      (get-reply-meta post)
  ==
::
++  uv-post-without-replies-1
  |=  post=v-post:c
  ^-  post:v7:old:c
  :_  [- kind-data]:+.post
  :*  id.post
      (uv-reacts-1 reacts.post)
      *replies:v7:old:c
      (get-reply-meta post)
  ==
::
++  uv-post-without-replies-2
  |=  post=v-post:c
  ^-  post:c
  :_  [- kind-data]:+.post
  :*  id.post
      seq.post
      mod-at.post
      (uv-reacts-1 reacts.post)
      *replies:c
      (get-reply-meta post)
  ==
::
++  uv-post-without-replies-3
  |=  post=v-post:c
  ^-  post:c
  :_  +.post
  :*  id.post
      seq.post
      mod-at.post
      (uv-reacts-1 reacts.post)
      *replies:c
      (get-reply-meta post)
  ==
::
++  suv-post-without-replies
  |=  post=v-post:c
  ^-  simple-post:v1:old:c
  (s-post-1 (uv-post-without-replies-2 post))
::
++  suv-post-without-replies-1
  |=  post=v-post:c
  ^-  simple-post:v7:old:c
  (s-post-1 (uv-post-without-replies-2 post))
::
++  suv-post-without-replies-2
  |=  post=v-post:c
  ^-  simple-post:v8:old:c
  (s-post-2 (uv-post-without-replies-2 post))
::
++  suv-post-without-replies-3
  |=  post=v-post:c
  ^-  simple-post:c
  (s-post-3 (uv-post-without-replies-3 post))
::
++  uv-replies
  |=  [parent-id=id-post:c =v-replies:c]
  ^-  replies:v1:old:c
  %+  gas:on-replies:v1:old:c  *replies:v1:old:c
  %+  murn  (tap:on-v-replies:c v-replies)
  |=  [=time v-reply=(unit v-reply:c)]
  ^-  (unit [id-reply:c reply:v1:old:c])
  ?~  v-reply  ~
  `[time (uv-reply-1 parent-id u.v-reply)]
::
++  uv-replies-1
  |=  [parent-id=id-post:c =v-replies:c]
  ^-  replies:v7:old:c
  %+  gas:on-replies:v7:old:c  *replies:v7:old:c
  %+  murn  (tap:on-v-replies:c v-replies)
  |=  [=time v-reply=(unit v-reply:c)]
  ^-  (unit [id-reply:c (unit reply:v7:old:c)])
  ?~  v-reply  `[time ~]
  `[time `(uv-reply-1 parent-id u.v-reply)]
::
++  uv-replies-2
  |=  [parent-id=id-post:c =v-replies:c]
  ^-  replies:c
  %+  gas:on-replies:c  *replies:c
  %+  murn  (tap:on-v-replies:c v-replies)
  |=  [=time v-reply=(unit v-reply:c)]
  ^-  (unit [id-reply:c (unit reply:c)])
  ?~  v-reply  `[time ~]
  `[time `(uv-reply-2 parent-id u.v-reply)]
::
++  s-replies-1
  |=  =replies:c
  ^-  simple-replies:v7:old:c
  %+  gas:on-simple-replies:v7:old:c  *simple-replies:v7:old:c
  %+  murn  (tap:on-replies:c replies)
  |=  [=time reply=(unit reply:c)]
  ^-  (unit [id-reply:c simple-reply:v7:old:c])
  ?~  reply  ~
  (some [time (s-reply-1 u.reply)])
::
++  s-replies-2
  |=  =replies:c
  ^-  simple-replies:c
  %+  gas:on-simple-replies:c  *simple-replies:c
  %+  murn  (tap:on-replies:c replies)
  |=  [=time reply=(unit reply:c)]
  ^-  (unit [id-reply:c simple-reply:c])
  ?~  reply  ~
  (some [time (s-reply-2 u.reply)])
::
++  suv-replies-1
  |=  [parent-id=id-post:c =v-replies:c]
  ^-  simple-replies:v7:old:c
  (s-replies-1 (uv-replies-2 parent-id v-replies))
::
++  uv-reply-2
  |=  [parent-id=id-reply:c =v-reply:c]
  ^-  reply:c
  :_  +.v-reply
  [id.v-reply parent-id (uv-reacts-1 reacts.v-reply)]
::
++  uv-reply-1
  |=  [parent-id=id-reply:c =v-reply:c]
  ^-  reply:v7:old:c
  :_  +.v-reply
  [id.v-reply parent-id (uv-reacts-1 reacts.v-reply)]
::
++  s-reply-1
  |=  =reply:c
  ^-  simple-reply:v7:old:c
  :-  -.reply(reacts (reacts-1 reacts.-.reply))
  +>.reply
::
++  s-reply-2
  |=  =reply:c
  ^-  simple-reply:c
  [-.reply +>.reply]
::
++  suv-reply-1
  |=  [parent-id=id-reply:c =v-reply:c]
  ^-  simple-reply:v7:old:c
  (s-reply-1 (uv-reply-1 parent-id v-reply))
::
++  suv-reply-2
  |=  [parent-id=id-reply:c =v-reply:c]
  ^-  simple-reply:c
  (s-reply-2 (uv-reply-2 parent-id v-reply))
::
++  uv-reacts-2
  |=  =v-reacts:c
  ^-  reacts:c
  %-  ~(gas by *reacts:c)
  %+  murn  ~(tap by v-reacts)
  |=  [=ship (rev:c react=(unit react:c))]
  ?~  react  ~
  (some ship u.react)
::
++  uv-reacts-1
  |=  =v-reacts:c
  ^-  reacts:v7:old:c
  %-  ~(gas by *reacts:v7:old:c)
  %+  murn  ~(tap by v-reacts)
  |=  [=ship (rev:c react=(unit react:c))]
  ?~  react  ~
  ?~  react-1=(react-1 u.react)  ~
  (some ship u.react-1)
::
::
++  react-1
  |=  =react:c
  ^-  (unit react:v7:old:c)
  ?@  react
    (rave:em react)
  ?-  -.react
    %any  (some p.react)
  ==
::
++  reacts-1
  |=  =reacts:c
  ^-  reacts:v7:old:c
  %-  ~(rep by reacts)
  |=  [[=ship =react:c] =reacts:v7:old:c]
  ?~  react=(react-1 react)
    reacts
  (~(put by reacts) ship u.react)
::
++  replies-1
  |=  =replies:c
  ^-  replies:v7:old:c
  %+  run:on-replies:c  replies
  |=  reply=(unit reply:c)
  ^-  (unit reply:v7:old:c)
  ?~  reply  ~
  (some u.reply(reacts (reacts-1 reacts.u.reply)))
::
++  seal-1
  |=  =seal:c
  ^-  seal:v7:old:c
  %*  .  *seal:v7:old:c
    id       id.seal
    reacts   (reacts-1 reacts.seal)
    replies  (replies-1 replies.seal)
    reply-meta  reply-meta.seal
  ==
::
++  post-1
  |=  =post:c
  ^-  post:v7:old:c
<<<<<<< HEAD
  %*  .  *post:v7:old:c
    -  (seal-1 -.post)
    +  [- kind-data]:+.post
  ==
=======
  [(seal-1 -.post) +.post]
>>>>>>> edc9c0ff
::
++  posts-1
  |=  =posts:c
  ^-  posts:v7:old:c
  %+  gas:on-posts:v7:old:c  *posts:v7:old:c
  %+  turn  (tap:on-posts:c posts)
  |=  [=id-post:c post=(unit post:c)]
  ^-  [id-post:c (unit post:v7:old:c)]
  :-  id-post
  ?~  post  ~
  %-  some
  (post-1 u.post)
::
++  r-channels-1
  |=  =r-channels:c
  ^-  r-channels:v7:old:c
  =+  r-channel=r-channel.r-channels
  ?<  ?=(%meta -.r-channel)
  ?<  ?=(%hook -.r-channel)
  :-  nest.r-channels
  ^-  r-channel:v7:old:c
  ?+  r-channel  r-channel
      [%posts *]
    :-  %posts
    (posts-1 posts.r-channel)
  ::
      [%post id=id-post:c %set *]
    ?~  post.r-post.r-channel
      r-channel
    r-channel(post.r-post `(post-1 u.post.r-post.r-channel))
  ::
      [%post id=id-post:c %reacts *]
    r-channel(reacts.r-post (reacts-1 reacts.r-post.r-channel))

      [%post id=id-post:c %reply =id-reply:c ^ %reacts *]
    %=  r-channel
      reacts.r-reply.r-post
    (reacts-1 reacts.r-reply.r-post.r-channel)
    ==
  ::
      [%post id=id-post:c %reply =id-reply:c ^ %set *]
    ?~  reply.r-reply.r-post.r-channel
      r-channel
    %=  r-channel
      reacts.u.reply.r-reply.r-post
    (reacts-1 reacts.u.reply.r-reply.r-post.r-channel)
    ==
  ==
::
++  simple-post-1
  |=  post=simple-post:c
  ^-  simple-post:v7:old:c
  %=  post
    reacts  (reacts-1 reacts.post)
    replies  (simple-replies-1 replies.post)
  ==
::
++  simple-reply-1
  |=  =simple-reply:c
  ^-  simple-reply:v7:old:c
  simple-reply(reacts (reacts-1 reacts.simple-reply))
::
++  simple-replies-1
  |=  replies=simple-replies:c
  ^-  simple-replies:v7:old:c
  %+  run:on-simple-replies:c  replies
  simple-reply-1
::
++  to-said-1
  |=  =said:c
  ^-  said:v7:old:c
  =-  said(q -)
  ?-  -.q.said
     %post  q.said(post (simple-post-1 post.q.said))
     %reply  q.said(reply (simple-reply-1 reply.q.said))
  ==
::
++  said-1
  |=  [=nest:c =plan:c posts=v-posts:c]
  ^-  cage
  =/  post=(unit (unit v-post:c))  (get:on-v-posts:c posts p.plan)
  ?~  q.plan
    =/  post=simple-post:v7:old:c
      ?~  post
        ::TODO  give "outline" that formally declares deletion
        :-  *simple-seal:v7:old:c
        ?-  kind.nest
          %diary  [*memo:c %diary 'Unknown post' '']
          %heap   [*memo:c %heap ~ 'Unknown link']
          %chat   [[[%inline 'Unknown message' ~]~ ~nul *@da] %chat ~]
        ==
      ?~  u.post
        :-  *simple-seal:v7:old:c
        ?-  kind.nest
            %diary  [*memo:c %diary 'This post was deleted' '']
            %heap   [*memo:c %heap ~ 'This link was deleted']
            %chat
          [[[%inline 'This message was deleted' ~]~ ~nul *@da] %chat ~]
        ==
      (suv-post-without-replies-1 u.u.post)
    [%channel-said !>(`said:v7:old:c`[nest %post post])]
  ::
  =/  reply=[reply-seal:v7:old:c memo:c]
    ?~  post
      [*reply-seal:v7:old:c ~[%inline 'Comment on unknown post']~ ~nul *@da]
    ?~  u.post
      [*reply-seal:v7:old:c ~[%inline 'Comment on deleted post']~ ~nul *@da]
    =/  reply=(unit (unit v-reply:c))  (get:on-v-replies:c replies.u.u.post u.q.plan)
    ?~  reply
      [*reply-seal:v7:old:c ~[%inline 'Unknown comment']~ ~nul *@da]
    ?~  u.reply
      [*reply-seal:v7:old:c ~[%inline 'This comment was deleted']~ ~nul *@da]
    (suv-reply-1 p.plan u.u.reply)
  [%channel-said !>(`said:v7:old:c`[nest %reply p.plan reply])]
::
++  said-2
  |=  [=nest:c =plan:c posts=v-posts:c]
  ^-  cage
  =/  post=(unit (unit v-post:c))  (get:on-v-posts:c posts p.plan)
  ?~  q.plan
    =/  post=simple-post:v8:old:c
      ?~  post
        ::TODO  give "outline" that formally declares deletion
        :-  *simple-seal:c
        ?-  kind.nest
          %diary  [*memo:c %diary 'Unknown post' '']
          %heap   [*memo:c %heap ~ 'Unknown link']
          %chat   [[[%inline 'Unknown message' ~]~ ~nul *@da] %chat ~]
        ==
      ?~  u.post
        :-  *simple-seal:c
        ?-  kind.nest
            %diary  [*memo:c %diary 'This post was deleted' '']
            %heap   [*memo:c %heap ~ 'This link was deleted']
        ::
            %chat
          [[[%inline 'This message was deleted' ~]~ ~nul *@da] %chat ~]
        ==
      (suv-post-without-replies-2 u.u.post)
    [%channel-said-2 !>(`said:c`[nest %post post])]
  ::
  =/  reply=[reply-seal:c memo:c]
    ?~  post
      [*reply-seal:c ~[%inline 'Comment on unknown post']~ ~nul *@da]
    ?~  u.post
      [*reply-seal:c ~[%inline 'Comment on deleted post']~ ~nul *@da]
    =/  reply=(unit (unit v-reply:c))  (get:on-v-replies:c replies.u.u.post u.q.plan)
    ?~  reply
      [*reply-seal:c ~[%inline 'Unknown comment']~ ~nul *@da]
    ?~  u.reply
      [*reply-seal:c ~[%inline 'This comment was deleted']~ ~nul *@da]
    (suv-reply-2 p.plan u.u.reply)
  [%channel-said-2 !>(`said:c`[nest %reply p.plan reply])]
::
++  said-3
  |=  [=nest:c =plan:c posts=v-posts:c]
  ^-  cage
  =/  post=(unit (unit v-post:c))  (get:on-v-posts:c posts p.plan)
  ?~  q.plan
    =/  post=simple-post:c
      ?~  post
        ::TODO  give "outline" that formally declares deletion
        :-  *simple-seal:c
        ?-  kind.nest
          %diary  [*memo:c %diary 'Unknown post' '']
          %heap   [*memo:c %heap ~ 'Unknown link']
          %chat   [[[%inline 'Unknown message' ~]~ ~nul *@da] %chat ~]
          %custom  [[[%inline 'Unknown custom post' ~]~ ~nul *@da] %custom 'unknown']
        ==
      ?~  u.post
        :-  *simple-seal:c
        ?-  kind.nest
            %diary  [*memo:c %diary 'This post was deleted' '']
            %heap   [*memo:c %heap ~ 'This link was deleted']
        ::
            %chat
          [[[%inline 'This message was deleted' ~]~ ~nul *@da] %chat ~]
        ::
            %custom
          [[[%inline 'This custom post was deleted' ~]~ ~nul *@da] %custom 'deleted']
        ==
      (suv-post-without-replies-3 u.u.post)
    [%channel-said-3 !>(`said:c`[nest %post post])]
  ::
  =/  reply=[reply-seal:c memo:c]
    ?~  post
      [*reply-seal:c ~[%inline 'Comment on unknown post']~ ~nul *@da]
    ?~  u.post
      [*reply-seal:c ~[%inline 'Comment on deleted post']~ ~nul *@da]
    =/  reply=(unit (unit v-reply:c))  (get:on-v-replies:c replies.u.u.post u.q.plan)
    ?~  reply
      [*reply-seal:c ~[%inline 'Unknown comment']~ ~nul *@da]
    ?~  u.reply
      [*reply-seal:c ~[%inline 'This comment was deleted']~ ~nul *@da]
    (suv-reply-2 p.plan u.u.reply)
  [%channel-said-2 !>(`said:c`[nest %reply p.plan reply])]
::
++  scan-1
  |=  =scan:c
  ^-  scan:v7:old:c
  %+  turn  scan
  |=  ref=reference:c
  ?-  -.ref
      %post
    %=  ref
      reacts.post  (reacts-1 reacts.post.ref)
      replies.post  (simple-replies-1 replies.post.ref)
    ==
      %reply
    ref(reacts.reply (reacts-1 reacts.reply.ref))
  ==
::
++  scam-1
  |=  =scam:c
  ^-  scam:v7:old:c
  scam(scan (scan-1 scan.scam))
::
++  was-mentioned
  |=  [=story:c who=ship]
  ^-  ?
  %+  lien  story
  |=  =verse:c
  ?:  ?=(%block -.verse)  |
  %+  lien  p.verse
  (cury test [%ship who])
::
++  flatten
  |=  content=(list verse:c)
  ^-  cord
  %+  rap   3
  %+  turn  content
  |=  v=verse:c
  ^-  cord
  ?-  -.v
      %block  ''
      %inline
    %+  rap  3
    %+  turn  p.v
    |=  c=inline:c
    ^-  cord
    ?@  c  c
    ?-  -.c
        %break                 ''
        %tag                   p.c
        %link                  q.c
        %block                 q.c
        ?(%code %inline-code)  ''
        %ship                  (scot %p p.c)
        %task                  (flatten [%inline q.c]~)
        ?(%italics %bold %strike %blockquote)
      (flatten [%inline p.c]~)
    ==
  ==
::
++  get-reply-meta
  |=  post=v-post:c
  ^-  reply-meta:c
  :*  (get-non-null-reply-count replies.post)
      (get-last-repliers post ~)
      (biff (ram:on-v-replies:c replies.post) |=([=time *] `time))
  ==
::
++  get-non-null-reply-count
  |=  replies=v-replies:c
  ^-  @ud
  =/  entries=(list [time (unit v-reply:c)])  (bap:on-v-replies:c replies)
  =/  count  0
  |-  ^-  @ud
  ?:  =(~ entries)
    count
  =/  [* reply=(unit v-reply:c)]  -.entries
  ?~  reply  $(entries +.entries)
  $(entries +.entries, count +(count))
::
++  get-last-repliers
  |=  [post=v-post:c pending=(unit ship)]  ::TODO  could just take =v-replies
  ^-  (set ship)
  =/  replyers=(set ship)  ?~(pending ~ (sy u.pending ~))
  =/  entries=(list [time (unit v-reply:c)])  (bap:on-v-replies:c replies.post)
  |-
  ?:  |(=(~ entries) =(3 ~(wyt in replyers)))
    replyers
  =/  [* reply=(unit v-reply:c)]  -.entries
  ?~  reply  $(entries +.entries)
  ?:  (~(has in replyers) author.u.reply)
    $(entries +.entries)
  =.  replyers  (~(put in replyers) author.u.reply)
  $(entries +.entries)
::
++  channel-head-1
  |=  [since=(unit id-post:c) =nest:c =v-channel:c]
  ^-  (unit [_nest time (unit post:v7:old:c)])
  =/  head=(unit [_nest time post=(unit post:c)])
    (channel-head since nest v-channel)

++  channel-head
  =|  slip=_|
  |=  [since=(unit id-post:c) =nest:c v-channel:c]
  ^-  (unit [_nest time (unit post:v7:old:c)])
  ::  if there is no latest post, give nothing
  ::
  ?~  vp=(ram:on-v-posts:c posts)  ~
  ::  if latest was deleted, try the next-latest message instead
  ::
  ?~  val.u.vp
    $(slip &, posts +:(pop:on-v-posts:c posts))
  =*  result
    `[nest recency.remark `(uv-post-without-replies-1 u.val.u.vp)]
  ::  if the request is bounded, check that latest message is "in bounds"
  ::  (and not presumably already known by the requester)
  ::
  ?:  ?|  ?=(~ since)
          |((gth key.u.vp u.since) (gth recency.remark u.since))
      ==
    ::  latest is in range (or recency was changed), give it directly
    ::
    result
  ::  "out of bounds", ...but! latest may have changed itself, or only
  ::  be latest because something else was deleted. the latter case we
  ::  already detected, and so easily branch on here:
  ::
  ?:  slip  result
  ::  edits are detected through changelogs. look at the relevant log range,
  ::  and see if any update affects the latest post.
  ::NOTE  if our mops were the other way around, we could +dip:on instead
  ::
  =;  changed=?
    ?.(changed ~ result)
  %+  lien  (bap:log-on:c (lot:log-on:c log since ~))
  |=  [key=time val=u-channel:c]
  &(?=([%post * %set *] val) =(id.val key.u.vp))
::
++  channel-head-2
  =|  slip=_|
  |=  [since=(unit id-post:c) =nest:c v-channel:c]
  ^-  (unit [_nest time (unit post:v8:old:c)])
  ::  if there is no latest post, give nothing
  ::
  ?~  vp=(ram:on-v-posts:c posts)  ~
  ::  if latest was deleted, try the next-latest message instead
  ::
  ?~  val.u.vp
    $(slip &, posts +:(pop:on-v-posts:c posts))
  =*  result
    `[nest recency.remark `(uv-post-without-replies-2 u.val.u.vp)]
  ::  if the request is bounded, check that latest message is "in bounds"
  ::  (and not presumably already known by the requester)
  ::
  ?:  ?|  ?=(~ since)
          |((gth key.u.vp u.since) (gth recency.remark u.since))
      ==
    ::  latest is in range (or recency was changed), give it directly
    ::
    result
  ::  "out of bounds", ...but! latest may have changed itself, or only
  ::  be latest because something else was deleted. the latter case we
  ::  already detected, and so easily branch on here:
  ::
  ?:  slip  result
  ::  edits are detected through changelogs. look at the relevant log range,
  ::  and see if any update affects the latest post.
  ::NOTE  if our mops were the other way around, we could +dip:on instead
  ::
  =;  changed=?
    ?.(changed ~ result)
  %+  lien  (bap:log-on:c (lot:log-on:c log since ~))
  |=  [key=time val=u-channel:c]
  &(?=([%post * %set *] val) =(id.val key.u.vp))
::
++  channel-head-3
  =|  slip=_|
  |=  [since=(unit id-post:c) =nest:c v-channel:c]
  ^-  (unit [_nest time (unit post:c)])
  ::  if there is no latest post, give nothing
  ::
  ?~  vp=(ram:on-v-posts:c posts)  ~
  ::  if latest was deleted, try the next-latest message instead
  ::
  ?~  val.u.vp
    $(slip &, posts +:(pop:on-v-posts:c posts))
  =*  result
    `[nest recency.remark `(uv-post-without-replies-3 u.val.u.vp)]
  ::  if the request is bounded, check that latest message is "in bounds"
  ::  (and not presumably already known by the requester)
  ::
  ?:  ?|  ?=(~ since)
          |((gth key.u.vp u.since) (gth recency.remark u.since))
      ==
    ::  latest is in range (or recency was changed), give it directly
    ::
    result
  ::  "out of bounds", ...but! latest may have changed itself, or only
  ::  be latest because something else was deleted. the latter case we
  ::  already detected, and so easily branch on here:
  ::
  ?:  slip  result
  ::  edits are detected through changelogs. look at the relevant log range,
  ::  and see if any update affects the latest post.
  ::NOTE  if our mops were the other way around, we could +dip:on instead
  ::
  =;  changed=?
    ?.(changed ~ result)
  %+  lien  (bap:log-on:c (lot:log-on:c log since ~))
  |=  [key=time val=u-channel:c]
  &(?=([%post * %set *] val) =(id.val key.u.vp))
::
++  perms
  |_  [our=@p now=@da =nest:c group=flag:g]
  ++  am-host  =(our ship.nest)
  ++  groups-scry
    ^-  path
    :-  (scot %p our)
    /groups/(scot %da now)/groups/(scot %p p.group)/[q.group]
  ::
  ++  is-admin
    |=  her=ship
    ?:  =(ship.nest her)  &
    .^  admin=?
    ;:  weld
        /gx
        groups-scry
        /fleet/(scot %p her)/is-bloc/loob
    ==  ==
  ::
  ++  can-write
    |=  [her=ship writers=(set sect:g)]
    ?:  =(ship.nest her)  &
    =/  =path
      %+  welp  groups-scry
      :+  %channel  kind.nest
      /(scot %p ship.nest)/[name.nest]/can-write/(scot %p her)/noun
    =+  .^(write=(unit [bloc=? sects=(set sect:g)]) %gx path)
    ?~  write  |
    =/  perms  (need write)
    ?:  |(bloc.perms =(~ writers))  &
    !=(~ (~(int in writers) sects.perms))
  ::
  ++  can-read
    |=  her=ship
    ?:  =(our her)  &
    =/  =path
      %+  welp  groups-scry
      /can-read/noun
    =/  test=$-([ship nest:g] ?)
      =>  [path=path nest=nest:g ..zuse]  ~+
      .^($-([ship nest] ?) %gx path)
    (test her nest)
  --
::
++  cite
  |%
  ++  grab-post
    |=  [=bowl:gall ref=cite:ci]
    ^-  (unit [=nest:g =post:c])
    ?.  ?=(%chan -.ref)
      ~
    ::TODO  the whole "deconstruct the ref path" situation is horrendous
    ?.  ?=([?(%msg %note %curio) @ ~] wer.ref)
      ~
    =,  ref
    =/  base=path
      %+  weld
        /(scot %p our.bowl)/channels/(scot %da now.bowl)
      /v2/[p.nest]/(scot %p p.q.nest)/[q.q.nest]
    ?.  .^(? %gu base)  ~
    :+  ~  nest
    .^  post:c  %gx
      %+  weld  base
      /posts/post/(scot %ud (rash i.t.wer dum:ag))/channel-post-2
    ==
  ::
  ++  from-post
    |=  [=nest:g =id-post:c =kind-data:c]
    ^-  cite:ci
    =/  kind
      ?-  -.kind-data
        %chat   %msg
        %diary  %note
        %heap   %curio
        %custom  %custom
      ==
    [%chan nest /[kind]/(crip (a-co:co id-post))]
  --
::
++  flatten-inline
  |=  i=inline:c
  ^-  cord
  ?@  i  i
  ?-  -.i
    ?(%italics %bold %strike %blockquote)  (rap 3 (turn p.i flatten-inline))
    ?(%inline-code %code %tag)  p.i
    %ship   (scot %p p.i)
    %block  q.i
    %link   q.i
    %task   (rap 3 (turn q.i flatten-inline))
    %break  '\0a'
  ==
::
++  first-inline
  |=  content=story:c
  ^-  (list inline:c)
  ?~  content  ~
  ?:  ?=(%inline -.i.content)
    p.i.content
  ?+  -.p.i.content  $(content t.content)
    %header   q.p.i.content
  ::
      %listing
    |-
    ?-  -.p.p.i.content
      %list  ::TODO  or check listing first?
              ?.  =(~ r.p.p.i.content)
                r.p.p.i.content
              ?~  q.p.p.i.content  ~
              =/  r  $(p.p.i.content i.q.p.p.i.content)
              ?.  =(~ r)  r
              $(q.p.p.i.content t.q.p.p.i.content)
      %item  p.p.p.i.content
    ==
  ==
::
++  en-manx  ::NOTE  more commonly, marl, but that's just (list manx)
  ::  anchors: whether to render <a> tags around images and links.
  ::           you may not want this when nesting the content inside of another
  ::           <a>, browsers consider this illegal and will mangle the document.
  =/  anchors=?  &
  |%
  ++  content  story
  ++  story
    |=  content=story:c
    ^-  marl
    (zing (turn content verse))
  ::
  ++  verse
    |=  =verse:c
    ^-  marl
    ?-  -.verse
      %block  (block p.verse)
    ::
        %inline
      ;+
      ?:  ?=([[%break ~] ~] p.verse)
        ;br;
      ;p
        ;*  (turn p.verse inline)
      ==
    ==
  ::
  ++  block
    |=  =block:c
    ^-  marl
    ?-  -.block
        %image
      ;+
      =/  src=tape  (trip src.block)
      ;div.image
        ;+
        =/  img
          ;img@"{src}"
            =height  "{(a-co:co height.block)}"
            =width   "{(a-co:co width.block)}"
            =alt     "{?:(=('' alt.block) "image" (trip alt.block))}";
        ?.  anchors  img
        ;a/"{src}"(target "_blank", rel "noreferrer")
          ;+  img
        ==
      ==
    ::
        %cite
      ;+
      ;div.cite
        ; [reference]  ::TODO  link to /expose if chan ref?
      ==
    ::
        %header
      ;+
      ?-  p.block
        %h1  ;h1  ;*  (turn q.block inline)  ==
        %h2  ;h2  ;*  (turn q.block inline)  ==
        %h3  ;h3  ;*  (turn q.block inline)  ==
        %h4  ;h4  ;*  (turn q.block inline)  ==
        %h5  ;h5  ;*  (turn q.block inline)  ==
        %h6  ;h6  ;*  (turn q.block inline)  ==
      ==
    ::
        %listing
      ?-  -.p.block
          %item
        |-  ^-  marl
        ?:  ?=([[%break ~] ~] p.p.block)
          ~  ::  filter out trailing newlines
        ?~  p.p.block  ~
        :-  (inline i.p.p.block)
        $(p.p.block t.p.p.block)
      ::
          %list
        %+  weld
          `marl`(turn r.p.block inline)
        ^-  marl
        ;+
        ?-  p.p.block
            %ordered
          ;ol
            ;*  %+  turn  q.p.block
                |=  l=listing:c
                ;li
                  ;*  (^block %listing l)
                ==
          ==
        ::
            %unordered
          ;ul
            ;*  %+  turn  q.p.block
                |=  l=listing:c
                ;li
                  ;*  (^block %listing l)
                ==
          ==
        ::
            %tasklist
          ;ul.tasklist
            ;*  %+  turn  q.p.block
                |=  l=listing:c
                ;li
                  ;*  (^block %listing l)
                ==
          ==
        ==
      ==
    ::
        %rule
      ;+  ;hr;
    ::
        %code
      ;+
      ;pre
        ;code:"{(trip code.block)}"
      ==
    ==
  ::
  ++  inline
    |=  =inline:c
    ^-  manx
    ?@  inline
      ;span:"{(trip inline)}"
    ?-  -.inline
        %italics
      ;em
        ;*  (turn p.inline ^inline)
      ==
    ::
        %bold
      ;strong
        ;*  (turn p.inline ^inline)
      ==
    ::
        %strike
      ;s
        ;*  (turn p.inline ^inline)
      ==
    ::
        %blockquote
      ;blockquote
        ;*  (turn p.inline ^inline)
      ==
    ::
        %inline-code
      ;code.inline-code:"{(trip p.inline)}"
    ::
        %code
      ;pre.code
        ;code:"{(trip p.inline)}"
      ==
    ::
        %ship
      ;span.ship:"{(scow %p p.inline)}"
    ::
        %block
      ;span.block:"[block xx]"
    ::
        %tag
      ;span.tag:"[tag xx]"
    ::
        %link
      =/  url=tape  (trip p.inline)
      =?  url  ?=(~ (find "://" url))
        (weld "//" url)
      =/  txt=tape  ?:(=('' q.inline) url (trip q.inline))
      ?.  anchors
        ;span.faux-a:"{txt}"
      ;a/"{url}"
        =target  "_blank"
        =rel     "noreferrer"
        ::NOTE  sail inserts trailing \0a if we do ; {txt},
        ::      which looks bad when links get underlined
        ;+  [%$ [%$ "{txt}"]~]~
      ==
    ::
        %task
      ;div.task
        ;+  ?.  p.inline  ;input(type "checkbox", disabled "");
            ;input(type "checkbox", checked "", disabled "");
        ;*  (turn q.inline ^inline)
      ==
    ::
        %break
      ;br;
    ==
  --
::
++  v-channels-7-to-8
  |=  vc=v-channels:v7:old:c
  ^-  v-channels:c
  %-  ~(run by vc)
  |=  v=v-channel:v7:old:c
  ^-  v-channel:c
  =/  [log=log:v-channel:c mod=(map id-post:c time)]
    (log-7-to-8 log.v)
  =/  [count=@ud =v-posts:c]
    (v-posts-7-to-8 posts.v mod)
  =-  -(|1.- [count |1.-<])
  %=  v
    posts    v-posts
    log      log
    future   (future-8 log)
  ==
++  v-posts-7-to-8
  |=  [vp=v-posts:v7:old:c mod=(map id-post:c time)]
  ^-  [@ud v-posts:c]
  =|  posts=v-posts:c
  %+  roll  (tap:on-v-posts:v7:old:c vp)
  |=  [[=id-post:c post=(unit v-post:v7:old:c)] count=@ud =_posts]
  ^+  [count posts]
  ::  for each post traversed, even if it was deleted,
  ::  .count increases to generate correct post sequence
  ::  number
  ::
  =.  count  +(count)
  :-  count
  ?~  post  posts
  ::  insert seq and mod-at into seal
  ::
  =/  new-post=v-post:c
    =/  new-seal=v-seal:c
      =+  mod-at=(~(got by mod) id-post)
      =*  seal  -.u.post
      =+  seal(|1 [count mod-at |1.seal])
      %=  -
        replies  (v-replies-7-to-8 replies.seal)
        reacts   (v-reacts-7-to-8 reacts.seal)
      ==
    [new-seal +.u.post]
  (put:on-v-posts:c posts id-post `new-post)
::
++  v-replies-7-to-8
  |=  =v-replies:v7:old:c
  ^-  v-replies:c
  %+  run:on-v-replies:v7:old:c  v-replies
  |=  v-reply=(unit v-reply:v7:old:c)
  ^-  (unit v-reply:c)
  ?~  v-reply  ~
  %=  v-reply
    reacts.u  (v-reacts-7-to-8 reacts.u.v-reply)
  ==
::
++  v-reacts-7-to-8
  |=  =v-reacts:v7:old:c
  ^-  v-reacts:c
  %-  ~(run by v-reacts)
  |=  v-react=(rev:c (unit react:v7:old:c))
  ^-  (rev:c (unit react:c))
  ?~  +.v-react  [-.v-react ~]
  =+  rat=(kill:em u.v-react)
  ?~  rat
    v-react(u [%any u.v-react])
  v-react(u u.rat)
::
::
++  u-post-set-7-to-8
  |=  [u=$>(%set u-post:v7:old:c) seq=@ud mod-at=@da]
  ^-  $>(%set u-post:c)
  ::  %post %set
  ::
  ?~  post.u  u
  =*  post  u.post.u
  :-  %set
  =/  new-seal=v-seal:c
    :*  id.post
        seq
        mod-at
        (v-replies-7-to-8 replies.post)
        (v-reacts-7-to-8 reacts.post)
    ==
  (some [new-seal +.post])
::
++  u-post-not-set-7-to-8
  |=  u=$<(%set u-post:v7:old:c)
  ^-  $<(%set u-post:c)
  ?:  ?=(%essay -.u)  u
  ::
  ?:  ?=([%reply =id-reply:c %set *] u)
    ?~  reply.u-reply.u  u
    %=    u
        reacts.u.reply.u-reply
      %-  v-reacts-7-to-8
      reacts.u.reply.u-reply.u
    ==
  ?:  ?=([%reply =id-reply:c %reacts *] u)
    %=    u
        reacts.u-reply
      %-  v-reacts-7-to-8
      reacts.u-reply.u
    ==
  ::  %reacts
  ::
  u(reacts (v-reacts-7-to-8 reacts.u))
::
++  log-7-to-8
  |=  l=log:v-channel:v7:old:c
  ^-  [log:v-channel:c (map id-post:c @da)]
  =|  seq-log=(map id-post:c @ud)
  =|  =log:c
  =|  mod=(map id-post:c @da)
  =<  [log mod]
  %+  roll  (tap:log-on:v7:old:c l)
  |=  [[=time =u-channel:v7:old:c] [count=@ud =_seq-log] =_log =_mod]
  ^+  [[count seq-log] log mod]
  ?.  ?=(%post -.u-channel)
    :-  [count seq-log]
    :_  mod
    (put:log-on:c log time u-channel)
  ?.  ?=(%set -.u-post.u-channel)
    :-  [count seq-log]
    :_  (~(put by mod) id.u-channel time)
    (put:log-on:c log time %post id.u-channel (u-post-not-set-7-to-8 u-post.u-channel))
  ::  %set
  ::
  ?~  post.u-post.u-channel
    :-  [count seq-log]
    :_  (~(put by mod) id.u-channel time)
    (put:log-on:c log time %post id.u-channel %set ~)
  ::  %set post: increment .seq only for a new post
  ::
  =^  seq=@ud  count
    ?~  seq=(~(get by seq-log) id.u-channel)
      [. .]:+(count)
    [u.seq count]
  :-  :-  count
      (~(put by seq-log) id.u-channel count)
  :_  (~(put by mod) id.u-channel time)
  %^  put:log-on:c  log  time
  :+  %post  id.u-channel
  (u-post-set-7-to-8 u-post.u-channel seq id.u-channel)
::
++  future-8
  |=  log=log:c
  ^-  future:v-channel:c
  %*  .  *future:v-channel:c
      diffs  
    %+  roll  (tap:log-on:c log)
    |=  [[time u=u-channel:c] diffs=(jug id-post:c u-post:c)]
    ?.  ?=(%post -.u)  diffs
    (~(put ju diffs) id.u u-post.u)
  ==
--<|MERGE_RESOLUTION|>--- conflicted
+++ resolved
@@ -184,12 +184,7 @@
 ++  s-post-1
   |=  =post:c
   ^-  simple-post:v7:old:c
-<<<<<<< HEAD
   :_  [- kind-data]:+>.post
-  ::XX a nicer way to write this?
-=======
-  :_  +>.post
->>>>>>> edc9c0ff
   =/  seal
     %=  -.post
       reacts   (reacts-1 reacts.post)
@@ -502,14 +497,7 @@
 ++  post-1
   |=  =post:c
   ^-  post:v7:old:c
-<<<<<<< HEAD
-  %*  .  *post:v7:old:c
-    -  (seal-1 -.post)
-    +  [- kind-data]:+.post
-  ==
-=======
-  [(seal-1 -.post) +.post]
->>>>>>> edc9c0ff
+  [(seal-1 -.post) [- kind-data]:+.post]
 ::
 ++  posts-1
   |=  =posts:c
@@ -1368,7 +1356,7 @@
   |=  log=log:c
   ^-  future:v-channel:c
   %*  .  *future:v-channel:c
-      diffs  
+      diffs
     %+  roll  (tap:log-on:c log)
     |=  [[time u=u-channel:c] diffs=(jug id-post:c u-post:c)]
     ?.  ?=(%post -.u)  diffs
